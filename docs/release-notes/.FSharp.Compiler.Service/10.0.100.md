### Fixed

* Allow `let!` and `use!` type annotations without requiring parentheses ([PR #18508](https://github.com/dotnet/fsharp/pull/18508))
<<<<<<< HEAD
* Fix find all references for F# exceptions ([PR #18565](https://github.com/dotnet/fsharp/pull/18565))
=======
* Shorthand lambda: fix completion for chained calls and analysis for unfinished expression ([PR #18560](https://github.com/dotnet/fsharp/pull/18560))
>>>>>>> 2e40a230
<|MERGE_RESOLUTION|>--- conflicted
+++ resolved
@@ -1,8 +1,5 @@
 ### Fixed
 
 * Allow `let!` and `use!` type annotations without requiring parentheses ([PR #18508](https://github.com/dotnet/fsharp/pull/18508))
-<<<<<<< HEAD
 * Fix find all references for F# exceptions ([PR #18565](https://github.com/dotnet/fsharp/pull/18565))
-=======
-* Shorthand lambda: fix completion for chained calls and analysis for unfinished expression ([PR #18560](https://github.com/dotnet/fsharp/pull/18560))
->>>>>>> 2e40a230
+* Shorthand lambda: fix completion for chained calls and analysis for unfinished expression ([PR #18560](https://github.com/dotnet/fsharp/pull/18560))