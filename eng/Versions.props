<Project>
  <PropertyGroup>
    <!-- opt-out properties -->
    <UsingToolXUnit>false</UsingToolXUnit>
    <!-- opt-in properties -->
    <UsingToolNetFrameworkReferenceAssemblies>true</UsingToolNetFrameworkReferenceAssemblies>
    <UsingToolNuGetRepack>true</UsingToolNuGetRepack>
    <UsingToolSourceLink>true</UsingToolSourceLink>
    <UsingToolSymbolUploader>true</UsingToolSymbolUploader>
    <UsingToolVSSDK>true</UsingToolVSSDK>
  </PropertyGroup>
  <!-- Version number computation -->
  <PropertyGroup>
    <PreReleaseVersionLabel>beta</PreReleaseVersionLabel>
    <!-- These have to be in sync with latest release branch -->
    <!-- F# Version components -->
    <FSMajorVersion>8</FSMajorVersion>
    <FSMinorVersion>0</FSMinorVersion>
<<<<<<< HEAD
    <FSBuildVersion>202</FSBuildVersion>
=======
    <FSBuildVersion>300</FSBuildVersion>
>>>>>>> b1a970dc
    <FSRevisionVersion>0</FSRevisionVersion>
    <!-- -->
    <!-- F# Language version -->
    <FSLanguageVersion>$(FSMajorVersion).$(FSMinorVersion)</FSLanguageVersion>
    <FSLanguageReleaseNotesVersion>$(FSMajorVersion)-$(FSMinorVersion)</FSLanguageReleaseNotesVersion>
    <!-- -->
    <!-- FSharp.Core version -->
    <FSCoreProductVersion>$(FSMajorVersion).$(FSMinorVersion)</FSCoreProductVersion>
    <FSCorePackageVersionValue>$(FSMajorVersion).$(FSMinorVersion).$(FSBuildVersion)</FSCorePackageVersionValue>
    <FSCoreReleaseNotesVersion>$(FSMajorVersion)-$(FSMinorVersion)-$(FSBuildVersion)</FSCoreReleaseNotesVersion>
    <FSCoreVersionPrefix>$(FSMajorVersion).$(FSMinorVersion).$(FSBuildVersion)</FSCoreVersionPrefix>
    <FSCoreVersion>$(FSMajorVersion).$(FSMinorVersion).0.0</FSCoreVersion>
    <FSCoreShippedVersion>8.0.0.0</FSCoreShippedVersion>
    <!-- -->
    <!-- FSharp.Compiler.Service version -->
    <FCSMajorVersion>43</FCSMajorVersion>
    <FCSMinorVersion>8</FCSMinorVersion>
    <FCSBuildVersion>$(FSBuildVersion)</FCSBuildVersion>
    <FCSRevisionVersion>$(FSRevisionVersion)</FCSRevisionVersion>
    <FSharpCompilerServicePackageVersion>$(FCSMajorVersion).$(FCSMinorVersion).$(FCSBuildVersion)</FSharpCompilerServicePackageVersion>
    <FSharpCompilerServiceVersion>$(FCSMajorVersion).$(FCSMinorVersion).$(FCSBuildVersion).$(FCSRevisionVersion)</FSharpCompilerServiceVersion>
    <FSharpCompilerServiceReleaseNotesVersion>$(FCSMajorVersion)$(FCSMinorVersion)$(FCSBuildVersion)</FSharpCompilerServiceReleaseNotesVersion>
    <!-- -->
    <!-- The current published nuget package -->
    <FSharpCoreShippedPackageVersionValue>8.0.100</FSharpCoreShippedPackageVersionValue>
    <!-- -->
    <!-- The pattern for specifying the preview package -->
    <FSharpCorePreviewPackageVersionValue>$(FSCorePackageVersionValue)-$(PreReleaseVersionLabel).*</FSharpCorePreviewPackageVersionValue>
    <!-- -->
    <!-- FSharp tools for Visual Studio version number -->
    <FSToolsMajorVersion>12</FSToolsMajorVersion>
    <FSToolsMinorVersion>8</FSToolsMinorVersion>
    <FSToolsBuildVersion>$(FSBuildVersion)</FSToolsBuildVersion>
    <FSToolsRevisionVersion>$(FSRevisionVersion)</FSToolsRevisionVersion>
    <FSProductVersionPrefix>$(FSToolsMajorVersion).$(FSToolsMinorVersion).$(FSToolsBuildVersion)</FSProductVersionPrefix>
    <FSProductVersionReleaseNotesVersion>$(FSToolsMajorVersion)-$(FSToolsMinorVersion)-$(FSToolsBuildVersion)</FSProductVersionReleaseNotesVersion>
    <FSProductVersion>$(FSToolsMajorVersion).$(FSToolsMinorVersion).$(FSToolsBuildVersion).$(FSToolsRevisionVersion)</FSProductVersion>
  </PropertyGroup>
  <PropertyGroup>
    <!-- These have to be in sync with latest release branch -->
    <VSMajorVersion>17</VSMajorVersion>
    <VSMinorVersion>10</VSMinorVersion>
    <VSGeneralVersion>$(VSMajorVersion).0</VSGeneralVersion>
    <VSAssemblyVersionPrefix>$(VSMajorVersion).$(VSMinorVersion).0</VSAssemblyVersionPrefix>
    <VSAssemblyVersion>$(VSAssemblyVersionPrefix).0</VSAssemblyVersion>
  </PropertyGroup>
  <!-- version number assignment -->
  <PropertyGroup Condition="'$(UseFSharpPackageVersion)' == 'true'">
    <VersionPrefix>$(FSCoreVersionPrefix)</VersionPrefix>
    <AssemblyVersion>$(FSCoreVersion)</AssemblyVersion>
  </PropertyGroup>
  <PropertyGroup Condition="'$(UseFSharpPackageVersion)' != 'true'">
    <VersionPrefix>$(FSCoreVersionPrefix)</VersionPrefix>
    <VersionPrefix Condition="'$(UseFSharpProductVersion)' == 'true'">$(FSProductVersionPrefix)</VersionPrefix>
    <VersionPrefix Condition="'$(UseVsMicroBuildAssemblyVersion)' == 'true'">$(VSAssemblyVersionPrefix)</VersionPrefix>
    <VersionPrefix Condition="'$(UseFSharpCompilerServiceVersion)' == 'true'">$(FSharpCompilerServicePackageVersion)</VersionPrefix>
    <AssemblyVersion>$(VersionPrefix).0</AssemblyVersion>
    <!-- PR builds should explicitly specify a version number -->
  </PropertyGroup>
  <PropertyGroup>
    <!-- System.* packages -->
    <!-- If a System.* package is stuck on version 4.3.x, targets .NET Standard 1.x and hasn't been
    updated in years, you most likely DON'T need it, please exercise caution when adding it to the list. -->
    <SystemBuffersVersion>4.5.1</SystemBuffersVersion>
    <SystemCollectionsImmutableVersion>7.0.0</SystemCollectionsImmutableVersion>
    <MicrosoftDiaSymReaderPortablePdbVersion>1.6.0</MicrosoftDiaSymReaderPortablePdbVersion>
    <SystemDiagnosticsDiagnosticSourceVersion>7.0.2</SystemDiagnosticsDiagnosticSourceVersion>
    <SystemMemoryVersion>4.5.5</SystemMemoryVersion>
    <SystemReflectionEmitVersion>4.7.0</SystemReflectionEmitVersion>
    <SystemReflectionMetadataVersion>7.0.0</SystemReflectionMetadataVersion>
    <SystemThreadingTasksDataflow>7.0.0</SystemThreadingTasksDataflow>
    <SystemRuntimeCompilerServicesUnsafeVersion>6.0.0</SystemRuntimeCompilerServicesUnsafeVersion>
    <SystemValueTupleVersion>4.5.0</SystemValueTupleVersion>
    <!-- Versions for package groups -->
    <RoslynVersion>4.6.0-3.23329.3</RoslynVersion>
    <VisualStudioEditorPackagesVersion>17.7.25-preview</VisualStudioEditorPackagesVersion>
    <MicrosoftVisualStudioShellPackagesVersion>17.7.35338-preview.1</MicrosoftVisualStudioShellPackagesVersion>
    <VisualStudioProjectSystemPackagesVersion>17.7.58-pre</VisualStudioProjectSystemPackagesVersion>
    <MicrosoftVisualStudioThreadingPackagesVersion>17.7.5-preview</MicrosoftVisualStudioThreadingPackagesVersion>
    <!-- Roslyn packages -->
    <MicrosoftCodeAnalysisEditorFeaturesVersion>$(RoslynVersion)</MicrosoftCodeAnalysisEditorFeaturesVersion>
    <MicrosoftCodeAnalysisEditorFeaturesTextVersion>$(RoslynVersion)</MicrosoftCodeAnalysisEditorFeaturesTextVersion>
    <MicrosoftCodeAnalysisEditorFeaturesWpfVersion>$(RoslynVersion)</MicrosoftCodeAnalysisEditorFeaturesWpfVersion>
    <MicrosoftCodeAnalysisExternalAccessFSharpVersion>$(RoslynVersion)</MicrosoftCodeAnalysisExternalAccessFSharpVersion>
    <MicrosoftCodeAnalysisVersion>$(RoslynVersion)</MicrosoftCodeAnalysisVersion>
    <MicrosoftCodeAnalysisCSharpVersion>$(RoslynVersion)</MicrosoftCodeAnalysisCSharpVersion>
    <MicrosoftVisualStudioLanguageServicesVersion>$(RoslynVersion)</MicrosoftVisualStudioLanguageServicesVersion>
    <MicrosoftCodeAnalysisTestResourcesProprietaryVersion>2.0.28</MicrosoftCodeAnalysisTestResourcesProprietaryVersion>
    <MicrosoftCodeAnalysisCompilersVersion>$(RoslynVersion)</MicrosoftCodeAnalysisCompilersVersion>
    <!-- Visual Studio Shell packages -->
    <MicrosoftVisualStudioInteropVersion>$(MicrosoftVisualStudioShellPackagesVersion)</MicrosoftVisualStudioInteropVersion>
    <MicrosoftInternalVisualStudioInteropVersion>$(MicrosoftVisualStudioShellPackagesVersion)</MicrosoftInternalVisualStudioInteropVersion>
    <MicrosoftVisualStudioImagingInterop140DesignTimeVersion>$(MicrosoftVisualStudioShellPackagesVersion)</MicrosoftVisualStudioImagingInterop140DesignTimeVersion>
    <MicrosoftVisualStudioImageCatalogVersion>$(MicrosoftVisualStudioShellPackagesVersion)</MicrosoftVisualStudioImageCatalogVersion>
    <MicrosoftVisualStudioShellInteropVersion>$(MicrosoftVisualStudioShellPackagesVersion)</MicrosoftVisualStudioShellInteropVersion>
    <MicrosoftVisualStudioTextManagerInteropVersion>$(MicrosoftVisualStudioShellPackagesVersion)</MicrosoftVisualStudioTextManagerInteropVersion>
    <MicrosoftVisualStudioOLEInteropVersion>$(MicrosoftVisualStudioShellPackagesVersion)</MicrosoftVisualStudioOLEInteropVersion>
    <MicrosoftVisualStudioShell150Version>$(MicrosoftVisualStudioShellPackagesVersion)</MicrosoftVisualStudioShell150Version>
    <MicrosoftVisualStudioShellDesignVersion>$(MicrosoftVisualStudioShellPackagesVersion)</MicrosoftVisualStudioShellDesignVersion>
    <MicrosoftVisualStudioShellFrameworkVersion>$(MicrosoftVisualStudioShellPackagesVersion)</MicrosoftVisualStudioShellFrameworkVersion>
    <MicrosoftVisualStudioPackageLanguageService150Version>$(MicrosoftVisualStudioShellPackagesVersion)</MicrosoftVisualStudioPackageLanguageService150Version>
    <MicrosoftVisualStudioManagedInterfacesVersion>$(MicrosoftVisualStudioShellPackagesVersion)</MicrosoftVisualStudioManagedInterfacesVersion>
    <MicrosoftVisualStudioProjectAggregatorVersion>$(MicrosoftVisualStudioShellPackagesVersion)</MicrosoftVisualStudioProjectAggregatorVersion>
    <MicrosoftVisualStudioGraphModelVersion>$(MicrosoftVisualStudioShellPackagesVersion)</MicrosoftVisualStudioGraphModelVersion>
    <MicrosoftVisualStudioImagingVersion>$(MicrosoftVisualStudioShellPackagesVersion)</MicrosoftVisualStudioImagingVersion>
    <MicrosoftVisualStudioDesignerInterfacesVersion>$(MicrosoftVisualStudioShellPackagesVersion)</MicrosoftVisualStudioDesignerInterfacesVersion>
    <MicrosoftVisualStudioUtilitiesVersion>$(MicrosoftVisualStudioShellPackagesVersion)</MicrosoftVisualStudioUtilitiesVersion>
    <MicrosoftVisualStudioShellImmutable100Version>10.0.30319</MicrosoftVisualStudioShellImmutable100Version>
    <MicrosoftVisualStudioShellImmutable110Version>11.0.50727</MicrosoftVisualStudioShellImmutable110Version>
    <MicrosoftVisualStudioShellImmutable150Version>15.0.25123-Dev15Preview</MicrosoftVisualStudioShellImmutable150Version>
    <!-- Microsoft Build packages -->
    <MicrosoftBuildVersion>17.7.0-preview-23217-02</MicrosoftBuildVersion>
    <MicrosoftBuildFrameworkVersion>17.7.0-preview-23217-02</MicrosoftBuildFrameworkVersion>
    <MicrosoftBuildTasksCoreVersion>17.7.0-preview-23217-02</MicrosoftBuildTasksCoreVersion>
    <MicrosoftBuildUtilitiesCoreVersion>17.7.0-preview-23217-02</MicrosoftBuildUtilitiesCoreVersion>
    <!-- Visual Studio Editor packages -->
    <MicrosoftVisualStudioCoreUtilityVersion>$(VisualStudioEditorPackagesVersion)</MicrosoftVisualStudioCoreUtilityVersion>
    <MicrosoftVisualStudioEditorVersion>$(VisualStudioEditorPackagesVersion)</MicrosoftVisualStudioEditorVersion>
    <MicrosoftVisualStudioLanguageStandardClassificationVersion>$(VisualStudioEditorPackagesVersion)</MicrosoftVisualStudioLanguageStandardClassificationVersion>
    <MicrosoftVisualStudioLanguageVersion>$(VisualStudioEditorPackagesVersion)</MicrosoftVisualStudioLanguageVersion>
    <MicrosoftVisualStudioLanguageIntellisenseVersion>$(VisualStudioEditorPackagesVersion)</MicrosoftVisualStudioLanguageIntellisenseVersion>
    <MicrosoftVisualStudioPlatformVSEditorVersion>$(VisualStudioEditorPackagesVersion)</MicrosoftVisualStudioPlatformVSEditorVersion>
    <MicrosoftVisualStudioTextUIVersion>$(VisualStudioEditorPackagesVersion)</MicrosoftVisualStudioTextUIVersion>
    <MicrosoftVisualStudioTextUIWpfVersion>$(VisualStudioEditorPackagesVersion)</MicrosoftVisualStudioTextUIWpfVersion>
    <MicrosoftVisualStudioTextDataVersion>$(VisualStudioEditorPackagesVersion)</MicrosoftVisualStudioTextDataVersion>
    <MicrosoftVisualStudioTextInternalVersion>$(VisualStudioEditorPackagesVersion)</MicrosoftVisualStudioTextInternalVersion>
    <MicrosoftVisualStudioComponentModelHostVersion>$(VisualStudioEditorPackagesVersion)</MicrosoftVisualStudioComponentModelHostVersion>
    <NuGetSolutionRestoreManagerInteropVersion>5.6.0</NuGetSolutionRestoreManagerInteropVersion>
    <MicrosoftVisualStudioExtensibilityTestingVersion>0.1.169-beta</MicrosoftVisualStudioExtensibilityTestingVersion>
    <MicrosoftVisualStudioExtensibilityTestingSourceGeneratorVersion>$(MicrosoftVisualStudioExtensibilityTestingVersion)</MicrosoftVisualStudioExtensibilityTestingSourceGeneratorVersion>
    <MicrosoftVisualStudioExtensibilityTestingXunitVersion>$(MicrosoftVisualStudioExtensibilityTestingVersion)</MicrosoftVisualStudioExtensibilityTestingXunitVersion>
    <!-- Visual Studio Threading packags -->
    <MicrosoftVisualStudioThreadingVersion>$(MicrosoftVisualStudioThreadingPackagesVersion)</MicrosoftVisualStudioThreadingVersion>
    <!-- Visual Studio Project System packages-->
    <MicrosoftVisualStudioProjectSystemVersion>$(VisualStudioProjectSystemPackagesVersion)</MicrosoftVisualStudioProjectSystemVersion>
    <MicrosoftVisualStudioProjectSystemManagedVersion>2.3.6152103</MicrosoftVisualStudioProjectSystemManagedVersion>
    <!-- Misc. Visual Studio packages -->
    <MicrosoftVSSDKBuildToolsVersion>17.1.4054</MicrosoftVSSDKBuildToolsVersion>
    <MicrosoftVisualStudioRpcContractsVersion>17.7.3-preview</MicrosoftVisualStudioRpcContractsVersion>
    <MicrosoftVisualFSharpMicrosoftVisualStudioShellUIInternalVersion>17.0.0</MicrosoftVisualFSharpMicrosoftVisualStudioShellUIInternalVersion>
    <MicrosoftVisualStudioValidationVersion>17.6.11</MicrosoftVisualStudioValidationVersion>
    <VSSDKDebuggerVisualizersVersion>12.0.4</VSSDKDebuggerVisualizersVersion>
    <VSSDKVSLangProjVersion>7.0.4</VSSDKVSLangProjVersion>
    <VSSDKVSLangProj8Version>8.0.4</VSSDKVSLangProj8Version>
    <VSSDKVSLangProj11Version>11.0.4</VSSDKVSLangProj11Version>
    <VSSDKVSHelpVersion>7.0.4</VSSDKVSHelpVersion>
    <!-- setup packages -->
    <MicroBuildCoreVersion>0.2.0</MicroBuildCoreVersion>
    <MicroBuildCoreSentinelVersion>1.0.0</MicroBuildCoreSentinelVersion>
    <MicroBuildPluginsSwixBuildVersion>1.1.33</MicroBuildPluginsSwixBuildVersion>
    <!-- other packages -->
    <BenchmarkDotNetVersion>0.13.10</BenchmarkDotNetVersion>
    <FsCheckVersion>2.16.5</FsCheckVersion>
    <FSharpDataTypeProvidersVersion>4.3.0.0</FSharpDataTypeProvidersVersion>
    <MicrosoftCompositionVersion>1.0.31</MicrosoftCompositionVersion>
    <SystemComponentModelCompositionVersion>7.0.0</SystemComponentModelCompositionVersion>
    <SystemCompositionVersion>7.0.0</SystemCompositionVersion>
    <MicrosoftMSXMLVersion>8.0.0</MicrosoftMSXMLVersion>
    <MicrosoftNetCompilersVersion>4.3.0-1.22220.8</MicrosoftNetCompilersVersion>
    <MicrosoftNETCoreAppRefVersion>3.1.0</MicrosoftNETCoreAppRefVersion>
    <MicrosoftNETCoreILDAsmVersion>5.0.0-preview.7.20364.11</MicrosoftNETCoreILDAsmVersion>
    <MicrosoftNETCoreILAsmVersion>5.0.0-preview.7.20364.11</MicrosoftNETCoreILAsmVersion>
    <MicrosoftNETTestSdkVersion>17.4.0</MicrosoftNETTestSdkVersion>
    <NewtonsoftJsonVersion>13.0.3</NewtonsoftJsonVersion>
    <NUnitVersion>3.13.2</NUnitVersion>
    <NUnit3TestAdapterVersion>4.1.0</NUnit3TestAdapterVersion>
    <NUnitLiteVersion>3.11.0</NUnitLiteVersion>
    <NunitXmlTestLoggerVersion>2.1.80</NunitXmlTestLoggerVersion>
    <RoslynToolsSignToolVersion>1.0.0-beta2-dev3</RoslynToolsSignToolVersion>
    <StreamJsonRpcVersion>2.16.8-preview</StreamJsonRpcVersion>
    <NerdbankStreamsVersion>2.9.112</NerdbankStreamsVersion>
    <XUnitVersion>2.4.1</XUnitVersion>
    <XUnitRunnerVersion>2.4.2</XUnitRunnerVersion>
    <FluentAssertionsVersion>5.10.3</FluentAssertionsVersion>
    <HumanizerCoreVersion>2.2.0</HumanizerCoreVersion>
    <!-- MIBC profile packages -->
    <optimizationwindows_ntx64MIBCRuntimeVersion>1.0.0-prerelease.23614.4</optimizationwindows_ntx64MIBCRuntimeVersion>
    <optimizationwindows_ntx86MIBCRuntimeVersion>1.0.0-prerelease.23614.4</optimizationwindows_ntx86MIBCRuntimeVersion>
    <optimizationwindows_ntarm64MIBCRuntimeVersion>1.0.0-prerelease.23614.4</optimizationwindows_ntarm64MIBCRuntimeVersion>
    <optimizationlinuxx64MIBCRuntimeVersion>1.0.0-prerelease.23614.4</optimizationlinuxx64MIBCRuntimeVersion>
    <optimizationlinuxarm64MIBCRuntimeVersion>1.0.0-prerelease.23614.4</optimizationlinuxarm64MIBCRuntimeVersion>
  </PropertyGroup>
</Project><|MERGE_RESOLUTION|>--- conflicted
+++ resolved
@@ -16,11 +16,7 @@
     <!-- F# Version components -->
     <FSMajorVersion>8</FSMajorVersion>
     <FSMinorVersion>0</FSMinorVersion>
-<<<<<<< HEAD
-    <FSBuildVersion>202</FSBuildVersion>
-=======
     <FSBuildVersion>300</FSBuildVersion>
->>>>>>> b1a970dc
     <FSRevisionVersion>0</FSRevisionVersion>
     <!-- -->
     <!-- F# Language version -->
