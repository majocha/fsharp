--- conflicted
+++ resolved
@@ -15,11 +15,7 @@
     <!-- F# Version components -->
     <FSMajorVersion>7</FSMajorVersion>
     <FSMinorVersion>0</FSMinorVersion>
-<<<<<<< HEAD
-    <FSBuildVersion>7</FSBuildVersion>
-=======
     <FSBuildVersion>0</FSBuildVersion>
->>>>>>> 05201993
     <FSRevisionVersion>0</FSRevisionVersion>
     <!-- -->
     <!-- F# Language version -->
@@ -35,26 +31,16 @@
     <FSCoreShippedVersion>6.0.0.0</FSCoreShippedVersion>
     <!-- -->
     <!-- FSharp.Compiler.Service version -->
-<<<<<<< HEAD
-    <FCSMajorVersion>41</FCSMajorVersion>
-    <FCSMinorVersion>0</FCSMinorVersion>
-    <FCSBuildVersion>7</FCSBuildVersion>
-=======
     <FCSMajorVersion>42</FCSMajorVersion>
     <FCSMinorVersion>7</FCSMinorVersion>
     <FCSBuildVersion>100</FCSBuildVersion>
->>>>>>> 05201993
     <FCSRevisionVersion>$(FSRevisionVersion)</FCSRevisionVersion>
     <FSharpCompilerServicePackageVersion>$(FCSMajorVersion).$(FCSMinorVersion).$(FCSBuildVersion)</FSharpCompilerServicePackageVersion>
     <FSharpCompilerServiceVersion>$(FCSMajorVersion).$(FCSMinorVersion).$(FCSBuildVersion).$(FCSRevisionVersion)</FSharpCompilerServiceVersion>
     <FSharpCompilerServiceReleaseNotesVersion>$(FCSMajorVersion)$(FCSMinorVersion)$(FCSBuildVersion)</FSharpCompilerServiceReleaseNotesVersion>
     <!-- -->
     <!-- The current published nuget package -->
-<<<<<<< HEAD
     <FSharpCoreShippedPackageVersionValue>6.0.6</FSharpCoreShippedPackageVersionValue>
-=======
-    <FSharpCoreShippedPackageVersionValue>6.0.5</FSharpCoreShippedPackageVersionValue>
->>>>>>> 05201993
     <!-- -->
     <!-- The pattern for specifying the preview package -->
     <FSharpCorePreviewPackageVersionValue>$(FSCorePackageVersionValue)-$(PreReleaseVersionLabel).*</FSharpCorePreviewPackageVersionValue>
