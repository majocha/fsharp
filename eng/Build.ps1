--- conflicted
+++ resolved
@@ -324,10 +324,7 @@
 
     if ($bootstrap) {
         $script:BuildMessage = "Failure building bootstrap compiler"
-<<<<<<< HEAD
-=======
         $toolsetBuildProj = InitializeToolset
->>>>>>> 522dd906
         $bootstrapDir = Make-BootstrapBuild
     }
 
