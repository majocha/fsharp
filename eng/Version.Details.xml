--- conflicted
+++ resolved
@@ -38,8 +38,6 @@
       <Uri>https://github.com/dotnet/xliff-tasks</Uri>
       <Sha>bb654cd4736e7e8cb99f1c355ce2b8f0a686ba74</Sha>
       <SourceBuild RepoName="xliff-tasks" ManagedOnly="true" />
-<<<<<<< HEAD
-=======
     </Dependency>
     <Dependency Name="optimization.windows_nt-x64.MIBC.Runtime" Version="1.0.0-prerelease.23362.5">
       <Uri>https://dev.azure.com/dnceng/internal/_git/dotnet-optimization</Uri>
@@ -60,7 +58,6 @@
     <Dependency Name="optimization.linux-arm64.MIBC.Runtime" Version="1.0.0-prerelease.23362.5">
       <Uri>https://dev.azure.com/dnceng/internal/_git/dotnet-optimization</Uri>
       <Sha>068998a5d91f55a619d1d072ab3094dacd5d6a4f</Sha>
->>>>>>> 2c7c1ebb
     </Dependency>
   </ToolsetDependencies>
 </Dependencies>