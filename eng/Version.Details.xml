<?xml version="1.0" encoding="utf-8"?>
<Dependencies>
  <ProductDependencies>
  </ProductDependencies>
  <ToolsetDependencies>
<<<<<<< HEAD
    <Dependency Name="Microsoft.DotNet.Arcade.Sdk" Version="1.0.0-beta.20181.8">
      <Uri>https://github.com/dotnet/arcade</Uri>
      <Sha>778722af849c52ef9108c9927c19eaa4d6ebeb32</Sha>
=======
    <Dependency Name="Microsoft.DotNet.Arcade.Sdk" Version="5.0.0-beta.20180.5">
      <Uri>https://github.com/dotnet/arcade</Uri>
      <Sha>09bb9d929120b402348c9a0e9c8c951e824059aa</Sha>
>>>>>>> a9744023
    </Dependency>
  </ToolsetDependencies>
</Dependencies><|MERGE_RESOLUTION|>--- conflicted
+++ resolved
@@ -3,15 +3,9 @@
   <ProductDependencies>
   </ProductDependencies>
   <ToolsetDependencies>
-<<<<<<< HEAD
-    <Dependency Name="Microsoft.DotNet.Arcade.Sdk" Version="1.0.0-beta.20181.8">
-      <Uri>https://github.com/dotnet/arcade</Uri>
-      <Sha>778722af849c52ef9108c9927c19eaa4d6ebeb32</Sha>
-=======
     <Dependency Name="Microsoft.DotNet.Arcade.Sdk" Version="5.0.0-beta.20180.5">
       <Uri>https://github.com/dotnet/arcade</Uri>
       <Sha>09bb9d929120b402348c9a0e9c8c951e824059aa</Sha>
->>>>>>> a9744023
     </Dependency>
   </ToolsetDependencies>
 </Dependencies>