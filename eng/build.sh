#!/usr/bin/env bash
# Copyright (c) .NET Foundation and contributors. All rights reserved.
# Licensed under the MIT license. See LICENSE file in the project root for full license information.

# Stop script if unbound variable found (use ${var:-} if intentional)
set -u

usage()
{
  echo "Common settings:"
  echo "  --configuration <value>        Build configuration: 'Debug' or 'Release' (short: -c)"
  echo "  --verbosity <value>            Msbuild verbosity: q[uiet], m[inimal], n[ormal], d[etailed], and diag[nostic] (short: -v)"
  echo "  --binaryLog                    Create MSBuild binary log (short: -bl)"
  echo ""
  echo "Actions:"
  echo "  --bootstrap                    Force the build of the bootstrap compiler"
  echo "  --restore                      Restore projects required to build (short: -r)"
  echo "  --norestore                    Don't restore projects required to build"
  echo "  --build                        Build all projects (short: -b)"
  echo "  --rebuild                      Rebuild all projects"
  echo "  --pack                         Build nuget packages"
  echo "  --publish                      Publish build artifacts"
  echo "  --sign                         Sign build artifacts"
  echo "  --help                         Print help and exit"
  echo ""
  echo "Test actions:"
  echo "  --testcoreclr                  Run unit tests on .NET Core (short: --test, -t)"
  echo "  --testCompilerComponentTests   Run FSharp.Compiler.ComponentTests on .NET Core"
  echo "  --testBenchmarks               Build and Run Benchmark suite"
  echo "  --testScripting                Run FSharp.Private.ScriptingTests on .NET Core"
  echo ""
  echo "Advanced settings:"
  echo "  --ci                           Building in CI"
  echo "  --docker                       Run in a docker container if applicable"
  echo "  --skipAnalyzers                Do not run analyzers during build operations"
  echo "  --skipBuild                    Do not run the build"
  echo "  --prepareMachine               Prepare machine for CI run, clean up processes after build"
  echo "  --sourceBuild                  Build the repository in source-only mode."
  echo "  --productBuild                 Build the repository in product-build mode."
  echo "  --buildnorealsig               Build product with realsig- (default use realsig+ where necessary)"
  echo "  --tfm                          Override the default target framework"
  echo ""
  echo "Command line arguments starting with '/p:' are passed through to MSBuild."
}

source="${BASH_SOURCE[0]}"

# resolve $source until the file is no longer a symlink
while [[ -h "$source" ]]; do
  scriptroot="$( cd -P "$( dirname "$source" )" && pwd )"
  source="$(readlink "$source")"
  # if $source was a relative symlink, we need to resolve it relative to the path where the
  # symlink file was located
  [[ $source != /* ]] && source="$scriptroot/$source"
done
scriptroot="$( cd -P "$( dirname "$source" )" && pwd )"

restore=false
build=false
rebuild=false
pack=false
publish=false
sign=false
test_core_clr=false
test_compilercomponent_tests=false
test_benchmarks=false
test_scripting=false
configuration="Debug"
verbosity='minimal'
binary_log=false
force_bootstrap=false
ci=false
skip_analyzers=false
skip_build=false
prepare_machine=false
source_build=false
product_build=false
buildnorealsig=true
job=""
properties=""

docker=false
args=""

tfm="net9.0" # This needs to be changed every time it's bumped by arcade/us.

BuildCategory=""
BuildMessage=""

if [[ $# = 0 ]]
then
  usage
  exit 1
fi

while [[ $# > 0 ]]; do
  opt="$(echo "$1" | awk '{print tolower($0)}')"
  case "$opt" in
    --help|-h)
      usage
      exit 0
      ;;
    --configuration|-c)
      configuration=$2
      args="$args $1"
      shift
      ;;
    --job|-job)
      job=$2
      args="$args $1"
      shift
      ;;
    --verbosity|-v)
      verbosity=$2
      args="$args $1"
      shift
      ;;
    --binarylog|-bl)
      binary_log=true
      ;;
    --bootstrap)
      force_bootstrap=true
      ;;
    --restore|-r)
      restore=true
      ;;
    --norestore)
      restore=false
      ;;
    --build|-b)
      build=true
      ;;
    --rebuild)
      rebuild=true
      ;;
    --pack)
      pack=true
      ;;
    --publish)
      publish=true
      ;;
    --sign)
      sign=true
      ;;
    --testcoreclr|--test|-t)
      test_core_clr=true
      ;;
    --testcompilercomponenttests)
      test_compilercomponent_tests=true
      ;;
      --testbenchmarks)
      test_benchmarks=true
      ;;
    --testscripting)
      test_scripting=true
      ;;
    --ci)
      ci=true
      ;;
    --skipanalyzers)
      skip_analyzers=true
      ;;
    --skipbuild)
      skip_build=true
      ;;
    --preparemachine)
      prepare_machine=true
      ;;
    --docker)
      docker=true
      ;;
    --sourcebuild|--source-build|-sb)
      source_build=true
      product_build=true
      ;;
    --productbuild|--product-build|-pb)
      product_build=true
      ;;
    --buildnorealsig)
      buildnorealsig=true
      ;;
    --tfm)
      tfm=$2
      shift
      ;;
    /p:*)
      properties="$properties $1"
      ;;
    *)
      echo "Invalid argument: $1"
      usage
      exit 1
      ;;
  esac
  args="$args $1"
  shift
done

# Import Arcade functions
. "$scriptroot/common/tools.sh"

function Test() {
  BuildCategory="Test"
  BuildMessage="Error running tests"
  testproject=""
  targetframework=""
  while [[ $# > 0 ]]; do
    opt="$(echo "$1" | awk '{print tolower($0)}')"
    case "$opt" in
      --testproject)
        testproject=$2
        shift
        ;;
      --targetframework)
        targetframework=$2
        shift
        ;;
      *)
        echo "Invalid argument: $1"
        exit 1
        ;;
    esac
    shift
  done

  if [[ "$testproject" == "" || "$targetframework" == "" ]]; then
    echo "--testproject and --targetframework must be specified"
    exit 1
  fi

  projectname=$(basename -- "$testproject")
  projectname="${projectname%.*}"
  testlogpath="$artifacts_dir/TestResults/$configuration/${projectname}_$targetframework$job.xml"
  args="test \"$testproject\" --no-restore --no-build -c $configuration -f $targetframework --test-adapter-path . --logger \"xunit;LogFilePath=$testlogpath\" --blame-hang-timeout 5minutes --results-directory $artifacts_dir/TestResults/$configuration -p:vstestusemsbuildoutput=false"
<<<<<<< HEAD
  if [[ "$job" != "" ]]; then
    args="$args --filter batch=$job"
  fi
=======
>>>>>>> 172dc31e

  "$DOTNET_INSTALL_DIR/dotnet" $args || exit $?
}

function BuildSolution {
  BUILDING_USING_DOTNET=false
  BuildCategory="Build"
  BuildMessage="Error preparing build"

  InitializeToolset
  local toolset_build_proj=$_InitializeToolset

  local bl=""
  if [[ "$binary_log" = true ]]; then
    bl="/bl:\"$log_dir/Build.binlog\""
  fi

  local projects="$repo_root/FSharp.sln"
  if [[ "$product_build" = true ]]; then
    projects="$repo_root/Microsoft.FSharp.Compiler.sln"
  fi

  echo "$projects:"

  # https://github.com/dotnet/roslyn/issues/23736
  local enable_analyzers=!$skip_analyzers
  UNAME="$(uname)"
  if [[ "$UNAME" == "Darwin" ]]; then
    enable_analyzers=false
  fi

  # NuGet often exceeds the limit of open files on Mac and Linux
  # https://github.com/NuGet/Home/issues/2163
  if [[ "$UNAME" == "Darwin" || "$UNAME" == "Linux" ]]; then
    ulimit -n 6500
  fi

  local quiet_restore=""
  if [[ "$ci" != true ]]; then
    quiet_restore=true
  fi

  # Node reuse fails because multiple different versions of FSharp.Build.dll get loaded into MSBuild nodes
  node_reuse=false

  # build bootstrap tools
  # source_build=In source build proto does no work, except cause sourcebuild in wrapper to build
  bootstrap_dir=$artifacts_dir/Bootstrap
  if [[ "$force_bootstrap" == true ]]; then
    rm -fr $bootstrap_dir
  fi
  if [ ! -f "$bootstrap_dir/fslex/fslex.dll" ]; then
    local bltools=""
    if [[ "$bl" != "" ]]; then
      bltools=$bl+".proto.binlog"
    fi

    local blrestore=""
    if [[ "$source_build" != "true" ]]; then
      blrestore="/restore"
    fi

    BuildMessage="Error building tools"
    local args=" publish $repo_root/proto.proj $blrestore $bltools /p:Configuration=Proto /p:DotNetBuildRepo=$product_build /p:DotNetBuildSourceOnly=$source_build $properties"
    echo $args
    "$DOTNET_INSTALL_DIR/dotnet" $args  #$args || exit $?
  fi

  if [[ "$skip_build" != true ]]; then
    # do real build
    BuildMessage="Error building solution"
    MSBuild $toolset_build_proj \
      $bl \
      /p:Configuration=$configuration \
      /p:Projects="$projects" \
      /p:RepoRoot="$repo_root" \
      /p:Restore=$restore \
      /p:Build=$build \
      /p:Rebuild=$rebuild \
      /p:Pack=$pack \
      /p:Publish=$publish \
      /p:Sign=$sign \
      /p:UseRoslynAnalyzers=$enable_analyzers \
      /p:ContinuousIntegrationBuild=$ci \
      /p:QuietRestore=$quiet_restore \
      /p:QuietRestoreBinaryLog="$binary_log" \
      /p:BuildNoRealsig=$buildnorealsig \
      /p:DotNetBuildRepo=$product_build \
      /p:DotNetBuildSourceOnly=$source_build \
      $properties
  fi
}

function TrapAndReportError {
  local exit_code=$?
  if [[ ! $exit_code == 0 ]]; then
    Write-PipelineTelemetryError -category $BuildCategory "$BuildMessage (exit code '$exit_code')."
    ExitWithExitCode $exit_code
  fi
}

# allow early termination to report the appropriate build failure reason
trap TrapAndReportError EXIT

InitializeDotNetCli $restore

BuildSolution

if [[ "$test_core_clr" == true ]]; then
  coreclrtestframework=$tfm
  Test --testproject "$repo_root/tests/FSharp.Test.Utilities/FSharp.Test.Utilities.fsproj" --targetframework $coreclrtestframework
  Test --testproject "$repo_root/tests/FSharp.Compiler.ComponentTests/FSharp.Compiler.ComponentTests.fsproj" --targetframework $coreclrtestframework
  Test --testproject "$repo_root/tests/FSharp.Compiler.Service.Tests/FSharp.Compiler.Service.Tests.fsproj" --targetframework $coreclrtestframework
  Test --testproject "$repo_root/tests/FSharp.Compiler.Private.Scripting.UnitTests/FSharp.Compiler.Private.Scripting.UnitTests.fsproj" --targetframework $coreclrtestframework
  Test --testproject "$repo_root/tests/FSharp.Build.UnitTests/FSharp.Build.UnitTests.fsproj" --targetframework $coreclrtestframework
  Test --testproject "$repo_root/tests/FSharp.Core.UnitTests/FSharp.Core.UnitTests.fsproj" --targetframework $coreclrtestframework
fi

if [[ "$test_compilercomponent_tests" == true ]]; then
  coreclrtestframework=$tfm
  Test --testproject "$repo_root/tests/FSharp.Compiler.ComponentTests/FSharp.Compiler.ComponentTests.fsproj" --targetframework $coreclrtestframework
fi

if [[ "$test_benchmarks" == true ]]; then
  pushd "$repo_root/tests/benchmarks"
  ./SmokeTestBenchmarks.sh
  popd
fi

if [[ "$test_scripting" == true ]]; then
  coreclrtestframework=$tfm
  Test --testproject "$repo_root/tests/FSharp.Compiler.Private.Scripting.UnitTests/FSharp.Compiler.Private.Scripting.UnitTests.fsproj" --targetframework $coreclrtestframework
fi

ExitWithExitCode 0<|MERGE_RESOLUTION|>--- conflicted
+++ resolved
@@ -232,12 +232,10 @@
   projectname="${projectname%.*}"
   testlogpath="$artifacts_dir/TestResults/$configuration/${projectname}_$targetframework$job.xml"
   args="test \"$testproject\" --no-restore --no-build -c $configuration -f $targetframework --test-adapter-path . --logger \"xunit;LogFilePath=$testlogpath\" --blame-hang-timeout 5minutes --results-directory $artifacts_dir/TestResults/$configuration -p:vstestusemsbuildoutput=false"
-<<<<<<< HEAD
+
   if [[ "$job" != "" ]]; then
     args="$args --filter batch=$job"
   fi
-=======
->>>>>>> 172dc31e
 
   "$DOTNET_INSTALL_DIR/dotnet" $args || exit $?
 }
