<?xml version="1.0" encoding="utf-8"?>
<Project InitialTargets="IncludeFSharpManifests">

  <Import Project="Directory.Build.props" />

  <PropertyGroup>
    <FinalizeManifest>true</FinalizeManifest>
    <FinalizeSkipLayout>true</FinalizeSkipLayout>
<<<<<<< HEAD
=======
    <OutputPath>$(ArtifactsDir)\VSSetup\$(Configuration)\Insertion</OutputPath>
>>>>>>> 99e307f3
    <InsertionDir>$(OutputPath)</InsertionDir>
    <ManifestBuildVersion>$(FSharpPackageVersion)</ManifestBuildVersion>
  </PropertyGroup>

  <ItemGroup>
    <InsertionItems Include="$(VsixBuildLocation)\VisualFSharpFull.vsix" />
    <InsertionItems Include="$(VsixBuildLocation)\VisualFSharpTemplate.vsix" />
    <InsertionItems Include="$(VsixBuildLocation)\Microsoft.FSharp.VSIX.Full.Core.json" />
    <InsertionItems Include="$(VsixBuildLocation)\Microsoft.FSharp.VSIX.Templates.json" />
  </ItemGroup>

  <Target Name="CopyInsertionItems">
    <Copy SourceFiles="@(InsertionItems)" DestinationFolder="$(InsertionDir)" />
  </Target>
<<<<<<< HEAD

  <Target Name="IncludeFSharpManifests" DependsOnTargets="CopyInsertionItems">
    <ItemGroup>
      <MergeManifest Include="$(OutputPath)\Microsoft.FSharp.Compiler.json" />
      <MergeManifest Include="$(OutputPath)\Microsoft.FSharp.Compiler.Resources.%(SetupLanguages.LocaleCode).json" />

      <MergeManifest Include="$(OutputPath)\Microsoft.FSharp.SDK.json" />

      <MergeManifest Include="$(OutputPath)\Microsoft.FSharp.Vsix.Full.Core.json" />
      <MergeManifest Include="$(OutputPath)\Microsoft.FSharp.Vsix.Full.Resources.%(SetupLanguages.LocaleCode).json" />

      <MergeManifest Include="$(OutputPath)\Microsoft.FSharp.VSIX.Templates.json" />
      <MergeManifest Include="$(OutputPath)\Microsoft.FSharp.Dependencies.json" />
      <MergeManifest Include="$(OutputPath)\Microsoft.FSharp.IDE.json" />
=======

  <Target Name="IncludeFSharpManifests" DependsOnTargets="CopyInsertionItems">
    <ItemGroup>
      <MergeManifest Include="$(InsertionDir)\Microsoft.FSharp.Compiler.json" />
      <MergeManifest Include="$(InsertionDir)\Microsoft.FSharp.Compiler.Resources.%(SetupLanguages.LocaleCode).json" />

      <MergeManifest Include="$(InsertionDir)\Microsoft.FSharp.SDK.json" />

      <MergeManifest Include="$(InsertionDir)\Microsoft.FSharp.Vsix.Full.Core.json" />
      <MergeManifest Include="$(InsertionDir)\Microsoft.FSharp.Vsix.Full.Resources.%(SetupLanguages.LocaleCode).json" />

      <MergeManifest Include="$(InsertionDir)\Microsoft.FSharp.VSIX.Templates.json" />
      <MergeManifest Include="$(InsertionDir)\Microsoft.FSharp.Dependencies.json" />
      <MergeManifest Include="$(InsertionDir)\Microsoft.FSharp.IDE.json" />
>>>>>>> 99e307f3
    </ItemGroup>
  </Target>

  <Import Project="Directory.Build.targets" />

</Project><|MERGE_RESOLUTION|>--- conflicted
+++ resolved
@@ -6,10 +6,7 @@
   <PropertyGroup>
     <FinalizeManifest>true</FinalizeManifest>
     <FinalizeSkipLayout>true</FinalizeSkipLayout>
-<<<<<<< HEAD
-=======
     <OutputPath>$(ArtifactsDir)\VSSetup\$(Configuration)\Insertion</OutputPath>
->>>>>>> 99e307f3
     <InsertionDir>$(OutputPath)</InsertionDir>
     <ManifestBuildVersion>$(FSharpPackageVersion)</ManifestBuildVersion>
   </PropertyGroup>
@@ -24,22 +21,6 @@
   <Target Name="CopyInsertionItems">
     <Copy SourceFiles="@(InsertionItems)" DestinationFolder="$(InsertionDir)" />
   </Target>
-<<<<<<< HEAD
-
-  <Target Name="IncludeFSharpManifests" DependsOnTargets="CopyInsertionItems">
-    <ItemGroup>
-      <MergeManifest Include="$(OutputPath)\Microsoft.FSharp.Compiler.json" />
-      <MergeManifest Include="$(OutputPath)\Microsoft.FSharp.Compiler.Resources.%(SetupLanguages.LocaleCode).json" />
-
-      <MergeManifest Include="$(OutputPath)\Microsoft.FSharp.SDK.json" />
-
-      <MergeManifest Include="$(OutputPath)\Microsoft.FSharp.Vsix.Full.Core.json" />
-      <MergeManifest Include="$(OutputPath)\Microsoft.FSharp.Vsix.Full.Resources.%(SetupLanguages.LocaleCode).json" />
-
-      <MergeManifest Include="$(OutputPath)\Microsoft.FSharp.VSIX.Templates.json" />
-      <MergeManifest Include="$(OutputPath)\Microsoft.FSharp.Dependencies.json" />
-      <MergeManifest Include="$(OutputPath)\Microsoft.FSharp.IDE.json" />
-=======
 
   <Target Name="IncludeFSharpManifests" DependsOnTargets="CopyInsertionItems">
     <ItemGroup>
@@ -54,7 +35,6 @@
       <MergeManifest Include="$(InsertionDir)\Microsoft.FSharp.VSIX.Templates.json" />
       <MergeManifest Include="$(InsertionDir)\Microsoft.FSharp.Dependencies.json" />
       <MergeManifest Include="$(InsertionDir)\Microsoft.FSharp.IDE.json" />
->>>>>>> 99e307f3
     </ItemGroup>
   </Target>
 
