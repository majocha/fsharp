{
  "tools": {
    "dotnet": "3.1.100",
    "vs": {
      "version": "16.3",
      "components": [
        "Microsoft.VisualStudio.Component.FSharp"
      ]
    }
  },
  "msbuild-sdks": {
<<<<<<< HEAD
    "Microsoft.DotNet.Arcade.Sdk": "5.0.0-beta.19608.1",
=======
    "Microsoft.DotNet.Arcade.Sdk": "1.0.0-beta.19603.16",
>>>>>>> ce6e5934
    "Microsoft.DotNet.Helix.Sdk": "2.0.0-beta.19069.2"
  }
}<|MERGE_RESOLUTION|>--- conflicted
+++ resolved
@@ -9,11 +9,7 @@
     }
   },
   "msbuild-sdks": {
-<<<<<<< HEAD
     "Microsoft.DotNet.Arcade.Sdk": "5.0.0-beta.19608.1",
-=======
-    "Microsoft.DotNet.Arcade.Sdk": "1.0.0-beta.19603.16",
->>>>>>> ce6e5934
     "Microsoft.DotNet.Helix.Sdk": "2.0.0-beta.19069.2"
   }
 }