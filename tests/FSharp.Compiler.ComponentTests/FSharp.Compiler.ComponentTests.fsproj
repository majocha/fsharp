﻿<?xml version="1.0" encoding="utf-8"?>
<!-- Copyright (c) Microsoft Corporation.  All Rights Reserved.  See License.txt in the project root for license information. -->
<Project Sdk="Microsoft.NET.Sdk">

  <PropertyGroup>
    <TargetFrameworks>net472;net7.0</TargetFrameworks>
    <TargetFrameworks Condition="'$(OS)' == 'Unix'">net7.0</TargetFrameworks>
    <OutputType>Library</OutputType>
    <GenerateProgramFile>false</GenerateProgramFile>
    <DisableImplicitFSharpCoreReference>true</DisableImplicitFSharpCoreReference>
    <UnitTestType>xunit</UnitTestType>
    <IsTestProject>true</IsTestProject>
    <ExcludeFromSourceBuild>true</ExcludeFromSourceBuild>
    <Optimize>false</Optimize>
    <Tailcalls>false</Tailcalls>
    <OtherFlags>$(OtherFlags) --warnon:1182</OtherFlags>
    <NoWarn>$(NoWarn);FS0988</NoWarn> <!-- "program does nothing" warning -->
    <DefineConstants Condition="'$(Configuration)'=='release'">$(DefineConstants);RELEASE</DefineConstants>
    <DefineConstants Condition="'$(Configuration)'=='debug'">$(DefineConstants);DEBUG</DefineConstants>
    <!-- allow testing of static methods in interfaces on .NET 6  -->
    <EnablePreviewFeatures>true</EnablePreviewFeatures>
    <!-- allow testing of static methods in interfaces on .NET 6  -->
  
</PropertyGroup>

  <ItemGroup>
    <Compile Include="..\service\FsUnit.fs">
      <Link>FsUnit.fs</Link>
    </Compile>
    <Compile Include="Conformance\BasicGrammarElements\OperatorNames\OperatorNames.fs" />
    <Compile Include="Conformance\BasicGrammarElements\PrecedenceAndOperators\PrecedenceAndOperators.fs" />
    <Compile Include="Conformance\BasicTypeAndModuleDefinitions\ExceptionDefinitions\ExceptionDefinitions.fs" />
    <Compile Include="Conformance\BasicTypeAndModuleDefinitions\GeneratedEqualityHashingComparison\Attributes\Diags\Diags.fs" />
    <Compile Include="Conformance\BasicTypeAndModuleDefinitions\GeneratedEqualityHashingComparison\Attributes\Legacy\Legacy.fs" />
    <Compile Include="Conformance\BasicTypeAndModuleDefinitions\GeneratedEqualityHashingComparison\Basic\Basic.fs" />
    <Compile Include="Conformance\BasicTypeAndModuleDefinitions\GeneratedEqualityHashingComparison\IComparison\IComparison.fs" />
    <Compile Include="Conformance\BasicTypeAndModuleDefinitions\ModuleDefinitions\ModuleDefinitions.fs" />
    <Compile Include="Conformance\BasicTypeAndModuleDefinitions\NamespaceDeclGroups\NamespaceDeclGroups.fs" />
    <Compile Include="Conformance\BasicTypeAndModuleDefinitions\NullRepresentations\NullRepresentations.fs" />
    <Compile Include="Conformance\BasicTypeAndModuleDefinitions\TypeAbbreviations\TypeAbbreviations.fs" />
    <Compile Include="Conformance\ClassTypes\ExplicitObjectConstructors\ExplicitObjectConstructors.fs" />
    <Compile Include="Conformance\ClassTypes\ImplicitObjectConstructors\ImplicitObjectConstructors.fs" />
    <Compile Include="Conformance\ClassTypes\ValueRestriction\ValueRestriction.fs" />
    <Compile Include="Conformance\DelegateTypes\DelegateDefinition.fs" />
    <Compile Include="Conformance\DeclarationElements\AccessibilityAnnotations\Basic\Basic.fs" />
    <Compile Include="Conformance\DeclarationElements\AccessibilityAnnotations\OnOverridesAndIFaceImpl\OnOverridesAndIFaceImpl.fs" />
    <Compile Include="Conformance\DeclarationElements\AccessibilityAnnotations\OnTypeMembers\OnTypeMembers.fs" />
    <Compile Include="Conformance\DeclarationElements\AccessibilityAnnotations\PermittedLocations\PermittedLocations.fs" />
    <Compile Include="Conformance\DeclarationElements\CustomAttributes\AttributeInheritance\AttributeInheritance.fs" />
    <Compile Include="Conformance\DeclarationElements\CustomAttributes\AttributeUsage\AttributeUsage.fs" />
    <Compile Include="Conformance\DeclarationElements\CustomAttributes\Basic\Basic.fs" />
    <Compile Include="Conformance\DeclarationElements\CustomAttributes\ImportedAttributes\ImportedAttributes.fs" />
    <Compile Include="Conformance\DeclarationElements\CustomAttributes\ArgumentsOfAllTypes\ArgumentsOfAllTypes.fs" />
    <Compile Include="Conformance\DeclarationElements\Events\Basic\Basic.fs" />
    <Compile Include="Conformance\DeclarationElements\FieldMembers\FieldMembers.fs" />
    <Compile Include="Conformance\DeclarationElements\ImportDeclarations\ImportDeclarations.fs" />
    <Compile Include="Conformance\DeclarationElements\InterfaceSpecificationsAndImplementations\InterfaceSpecificationsAndImplementations.fs" />
    <Compile Include="Conformance\DeclarationElements\LetBindings\Basic\Basic.fs" />
    <Compile Include="Conformance\DeclarationElements\LetBindings\TypeFunctions\TypeFunctions.fs" />
    <Compile Include="Conformance\DeclarationElements\LetBindings\ActivePatternBindings\ActivePatternBindings.fs" />
    <Compile Include="Conformance\DeclarationElements\LetBindings\ExplicitTypeParameters\ExplicitTypeParameters.fs" />
    <Compile Include="Conformance\DeclarationElements\MemberDefinitions\MemberDefinitions.fs" />
    <Compile Include="Conformance\DeclarationElements\MemberDefinitions\ImplementingDispatchSlots\ImplementingDispatchSlots.fs" />
    <Compile Include="Conformance\DeclarationElements\MemberDefinitions\MethodsAndProperties\MethodsAndProperties.fs" />
    <Compile Include="Conformance\DeclarationElements\MemberDefinitions\NamedArguments\NamedArguments.fs" />
    <Compile Include="Conformance\DeclarationElements\MemberDefinitions\OptionalArguments\OptionalArguments.fs" />
    <Compile Include="Conformance\DeclarationElements\MemberDefinitions\OptionalDefaultParamArgs\OptionalDefaultParamArgs.fs" />
    <Compile Include="Conformance\DeclarationElements\MemberDefinitions\OverloadingMembers\OverloadingMembers.fs" />
    <Compile Include="Conformance\DeclarationElements\ModuleAbbreviations\ModuleAbbreviations.fs" />
    <Compile Include="Conformance\DeclarationElements\UseBindings\UseBindings.fs" />
    <Compile Include="Conformance\Expressions\ApplicationExpressions\BasicApplication\BasicApplication.fs" />
    <Compile Include="Conformance\Expressions\BindingExpressions\BindingExpressions.fs" />
    <Compile Include="Conformance\Expressions\ControlFlowExpressions\PatternMatching\PatternMatching.fs" />
    <Compile Include="Conformance\Expressions\ControlFlowExpressions\SequenceIteration\SequenceIteration.fs" />
    <Compile Include="Conformance\Expressions\ControlFlowExpressions\Type-relatedExpressions\Type-relatedExpressions.fs" />
    <Compile Include="Conformance\InferenceProcedures\ByrefSafetyAnalysis\ByrefSafetyAnalysis.fs" />
    <Compile Include="Conformance\InferenceProcedures\RecursiveSafetyAnalysis\RecursiveSafetyAnalysis.fs" />
    <Compile Include="Conformance\LexicalAnalysis\Comments.fs" />
    <Compile Include="Conformance\LexicalAnalysis\NumericLiterals.fs" />
    <Compile Include="Conformance\LexicalAnalysis\Shift\Generics.fs" />
    <Compile Include="Conformance\LexicalAnalysis\SymbolicKeywords.fs" />
    <Compile Include="Conformance\LexicalAnalysis\SymbolicOperators.fs" />
    <Compile Include="Conformance\LexicalFiltering\HashLight\HashLight.fs" />
    <Compile Include="Conformance\LexicalFiltering\HighPrecedenceApplication\HighPrecedenceApplication.fs" />
    <Compile Include="Conformance\LexicalFiltering\OffsideExceptions\OffsideExceptions.fs" />
    <Compile Include="Conformance\MethodResolution\ParametersResolution.fs" />
    <Compile Include="Conformance\PatternMatching\Simple.fs" />
    <Compile Include="Conformance\Printing\Printing.fs" />
    <Compile Include="Conformance\PseudoCustomAttributes\PseudoCustomAttributes.fs" />
    <Compile Include="Conformance\RecordTypes\AnonymousRecords.fs" />
    <Compile Include="Conformance\RecordTypes\RecordTypes.fs" />
    <Compile Include="Conformance\StructTypes\StructTypes.fs" />
    <Compile Include="Conformance\TypesAndTypeConstraints\CheckingSyntacticTypes\CheckingSyntacticTypes.fs" />
    <Compile Include="Conformance\TypesAndTypeConstraints\LogicalPropertiesOfTypes\LogicalPropertiesOfTypes.fs" />
    <Compile Include="Conformance\TypesAndTypeConstraints\IWSAMsAndSRTPs\IWSAMsAndSRTPsTests.fs" />
    <Compile Include="Conformance\UnionTypes\UnionTypes.fs" />
    <Compile Include="Conformance\UnionTypes\MultiCaseUnionStructTypes.fs" />
    <Compile Include="Conformance\UnitsOfMeasure\Basic.fs" />
    <Compile Include="Conformance\UnitsOfMeasure\Diagnostics.fs" />
    <Compile Include="Conformance\UnitsOfMeasure\Parsing.fs" />
    <Compile Include="Conformance\UnitsOfMeasure\TypeChecker.fs" />
    <Compile Include="EmittedIL\CompilerGeneratedAttributeOnAccessors.fs" />
    <Compile Include="EmittedIL\EmptyArray.fs" />
    <Compile Include="EmittedIL\Enums.fs" />
    <Compile Include="EmittedIL\Literals.fs" />
    <Compile Include="EmittedIL\NoCompilerInlining.fs" />
    <Compile Include="EmittedIL\SkipLocalsInit.fs" />
    <Compile Include="EmittedIL\StringFormatAndInterpolation.fs" />
    <Compile Include="EmittedIL\StructGettersReadOnly.fs" />
    <Compile Include="EmittedIL\TailCalls.fs" />
    <Compile Include="EmittedIL\TupleElimination.fs" />
    <Compile Include="EmittedIL\TypeTestsInPatternMatching.fs" />
    <Compile Include="EmittedIL\WhileLoops.fs" />
    <Compile Include="EmittedIL\AssemblyBoundary\AssemblyBoundary.fs" />
    <Compile Include="EmittedIL\AsyncExpressionStepping\AsyncExpressionStepping.fs" />
    <Compile Include="EmittedIL\AttributeTargets\AttributeTargets.fs" />
    <Compile Include="EmittedIL\CCtorDUWithMember\CCtorDUWithMember.fs" />
    <Compile Include="EmittedIL\CompiledNameAttribute\CompiledNameAttribute.fs" />
    <Compile Include="EmittedIL\ComputationExpressions\ComputationExpressions.fs" />
    <Compile Include="EmittedIL\DoNotBoxStruct\DoNotBoxStruct.fs" />
    <Compile Include="EmittedIL\ForLoop\ForLoop.fs" />
    <Compile Include="EmittedIL\GeneratedIterators\GeneratedIterators.fs" />
    <Compile Include="EmittedIL\GenericComparison\GenericComparison.fs" />
    <Compile Include="EmittedIL\InequalityComparison\InequalityComparison.fs" />
    <Compile Include="EmittedIL\Inlining\Inlining.fs" />
    <Compile Include="EmittedIL\ListExpressionStepping\ListExpressionStepping.fs" />
    <Compile Include="EmittedIL\MethodImplAttribute\MethodImplAttribute.fs" />
    <Compile Include="EmittedIL\Misc\Misc.fs" />
    <Compile Include="EmittedIL\operators\Operators.fs" />
    <Compile Include="EmittedIL\Platform\Platform.fs" />
    <Compile Include="EmittedIL\QueryExpressionStepping\QueryExpressionStepping.fs" />
    <Compile Include="EmittedIL\SerializableAttribute\SerializableAttribute.fs" />
    <Compile Include="EmittedIL\SeqExpressionStepping\SeqExpressionStepping.fs" />
    <Compile Include="EmittedIL\SeqExpressionTailCalls\SeqExpressionTailCalls.fs" />
    <Compile Include="EmittedIL\StaticInit\StaticInit.fs" />
    <Compile Include="EmittedIL\SteppingMatch\SteppingMatch.fs" />
    <Compile Include="EmittedIL\Structure\Structure.fs" />
    <Compile Include="EmittedIL\TestFunctions\TestFunctions.fs" />
    <Compile Include="EmittedIL\Tuples\Tuples.fs" />
    <Compile Include="EmittedIL\StructDefensiveCopy\StructDefensiveCopy.fs" />
    <Compile Include="ErrorMessages\UnsupportedAttributes.fs" />
    <Compile Include="ErrorMessages\TypeEqualsMissingTests.fs" />
    <Compile Include="ErrorMessages\AccessOfTypeAbbreviationTests.fs" />
    <Compile Include="ErrorMessages\AssignmentErrorTests.fs" />
    <Compile Include="ErrorMessages\ClassesTests.fs" />
    <Compile Include="ErrorMessages\ConstructorTests.fs" />
    <Compile Include="ErrorMessages\DontSuggestTests.fs" />
    <Compile Include="ErrorMessages\ElseBranchHasWrongTypeTests.fs" />
    <Compile Include="ErrorMessages\InvalidLiteralTests.fs" />
    <Compile Include="ErrorMessages\InvalidNumericLiteralTests.fs" />    
    <Compile Include="ErrorMessages\MissingElseBranch.fs" />
    <Compile Include="ErrorMessages\MissingExpressionTests.fs" />
    <Compile Include="ErrorMessages\ModuleTests.fs" />
    <Compile Include="ErrorMessages\NameResolutionTests.fs" />
    <Compile Include="ErrorMessages\SuggestionsTests.fs" />
    <Compile Include="ErrorMessages\TypeMismatchTests.fs" />
    <Compile Include="ErrorMessages\UnitGenericAbstactType.fs" />
    <Compile Include="ErrorMessages\UpcastDowncastTests.fs" />
    <Compile Include="ErrorMessages\WarnExpressionTests.fs" />
    <Compile Include="ErrorMessages\WrongSyntaxInForLoop.fs" />
    <Compile Include="ErrorMessages\ConfusingTypeName.fs" />
    <Compile Include="ErrorMessages\FS0988AtEndOfFile.fs" />
    <Compile Include="ErrorMessages\Repro1548.fs" />
    <Compile Include="ErrorMessages\WarnIfDiscardedInList.fs" />
    <Compile Include="ErrorMessages\UnionCasePatternMatchingErrors.fs" />
    <Compile Include="ErrorMessages\InterfaceImplInAugmentationsTests.fs" />	
    <Compile Include="Language\IndexerSetterParamArray.fs" />
    <Compile Include="Language\MultiDimensionalArrayTests.fs" />
    <Compile Include="Language\RegressionTests.fs" />
    <Compile Include="Language\AttributeCheckingTests.fs" />
    <Compile Include="Language\ObsoleteAttributeCheckingTests.fs" />
    <Compile Include="Language\XmlComments.fs" />
    <Compile Include="Language\CompilerDirectiveTests.fs" />
    <Compile Include="Language\CodeQuotationTests.fs" />
    <Compile Include="Language\InterpolatedStringsTests.fs" />
    <Compile Include="Language\ComputationExpressionTests.fs" />
    <Compile Include="Language\DynamicAssignmentOperatorTests.fs" />
    <Compile Include="Language\CastingTests.fs" />
    <Compile Include="Language\NameofTests.fs" />
    <Compile Include="Language\ExtensionMethodTests.fs" />
<<<<<<< HEAD
    <Compile Include="Language\SequenceExpressionTests.fs" />
=======
    <Compile Include="Language\StaticClassTests.fs" />
>>>>>>> 924a64e8
    <Compile Include="ConstraintSolver\PrimitiveConstraints.fs" />
    <Compile Include="ConstraintSolver\MemberConstraints.fs" />
    <Compile Include="Interop\DeeplyNestedCSharpClasses.fs" />
    <Compile Include="Interop\SimpleInteropTests.fs" />
    <Compile Include="Interop\RequiredAndInitOnlyProperties.fs" />
    <Compile Include="Interop\StaticsInInterfaces.fs" />
    <Compile Include="Interop\VisibilityTests.fs" />
    <Compile Include="Scripting\Interactive.fs" />
    <Compile Include="TypeChecks\CheckDeclarationsTests.fs" />
    <Compile Include="TypeChecks\ParallelCheckingWithSignatureFilesTests.fs" />
    <Compile Include="CompilerOptions\fsc\checked\checked.fs" />
    <Compile Include="CompilerOptions\fsc\cliversion.fs" />
    <Compile Include="CompilerOptions\fsc\debug.fs" />
    <Compile Include="CompilerOptions\fsc\langversion.fs" />
    <Compile Include="CompilerOptions\fsc\noframework\noframework.fs" />
    <Compile Include="CompilerOptions\fsc\platform\platform.fs" />
    <Compile Include="CompilerOptions\fsc\times\times.fs" />
    <Compile Include="CompilerOptions\fsc\warn\warn.fs" />
    <Compile Include="CompilerOptions\fsc\warnon\warnon.fs" />
    <Compile Include="CompilerOptions\fsc\reference.fs" />
    <Compile Include="CompilerOptions\fsc\reflectionfree.fs" />
    <Compile Include="CompilerOptions\fsc\refonlyrefout.fs" />
	<Compile Include="CompilerOptions\fsc\sourceFiles.fs" />
    <Compile Include="Debugger\PortablePdbs.fs" />
    <Compile Include="Diagnostics\async.fs" />
    <Compile Include="Diagnostics\General.fs" />
    <Compile Include="Globalization\GlobalizationTestCases.fs" />
    <Compile Include="OCamlCompat\OCamlCompat.fs" />
    <Compile Include="Miscellaneous\ListLiterals.fs" />
    <Compile Include="Miscellaneous\SemanticClassificationKeyBuilder.fs" />
    <Compile Include="Miscellaneous\XmlDoc.fs" />
    <Compile Include="Signatures\TestHelpers.fs" />
    <Compile Include="Signatures\ModuleOrNamespaceTests.fs" />
    <Compile Include="Signatures\RecordTests.fs" />
    <Compile Include="Signatures\ArrayTests.fs" />
    <Compile Include="Signatures\TypeTests.fs" />
    <Compile Include="Signatures\SigGenerationRoundTripTests.fs" />
    <Compile Include="FSharpChecker\CommonWorkflows.fs" />
    <Compile Include="FSharpChecker\SymbolUse.fs" />
    <Compile Include="FSharpChecker\FindReferences.fs" />
  </ItemGroup>

  <ItemGroup>
    <None Include="**\*.cs;**\*.fs;**\*.fsx;**\*.fsi" Exclude="@(Compile)">
      <Link>%(RelativeDir)\TestSource\%(Filename)%(Extension)</Link>
    </None>
  </ItemGroup>

  <ItemGroup>
    <None Include="**\*.bsl">
      <Link>%(RelativeDir)\BaseLine\%(Filename)%(Extension)</Link>
    </None>
  </ItemGroup>

  <ItemGroup>
    <Content Include="resources\**" CopyToOutputDirectory="Never" CopyToPublishDirectory="PreserveNewest" />
    <EmbeddedResource Remove="Properties\**" />
    <None Remove="Signatures\SigGenerationRoundTripTests.fs" />
    <Content Include="xunit.runner.json" CopyToOutputDirectory="PreserveNewest" />
  </ItemGroup>
  <ItemGroup>
    <ProjectReference Include="$(FSharpSourcesRoot)\Compiler\FSharp.Compiler.Service.fsproj" />
    <ProjectReference Include="$(FSharpSourcesRoot)\FSharp.Compiler.Interactive.Settings\FSharp.Compiler.Interactive.Settings.fsproj" />
    <ProjectReference Include="$(FSharpTestsRoot)\FSharp.Test.Utilities\FSharp.Test.Utilities.fsproj" />
  </ItemGroup>

  <ItemGroup Condition="'$(FSHARPCORE_USE_PACKAGE)' != 'true'">
    <ProjectReference Include="$(FSharpSourcesRoot)\FSharp.Core\FSharp.Core.fsproj" />
  </ItemGroup>

  <ItemGroup Condition="'$(FSHARPCORE_USE_PACKAGE)' == 'true'">
    <PackageReference Include="FSharp.Core" Version="$(FSharpCoreShippedPackageVersionValue)" />
  </ItemGroup>

</Project><|MERGE_RESOLUTION|>--- conflicted
+++ resolved
@@ -178,11 +178,8 @@
     <Compile Include="Language\CastingTests.fs" />
     <Compile Include="Language\NameofTests.fs" />
     <Compile Include="Language\ExtensionMethodTests.fs" />
-<<<<<<< HEAD
     <Compile Include="Language\SequenceExpressionTests.fs" />
-=======
     <Compile Include="Language\StaticClassTests.fs" />
->>>>>>> 924a64e8
     <Compile Include="ConstraintSolver\PrimitiveConstraints.fs" />
     <Compile Include="ConstraintSolver\MemberConstraints.fs" />
     <Compile Include="Interop\DeeplyNestedCSharpClasses.fs" />
