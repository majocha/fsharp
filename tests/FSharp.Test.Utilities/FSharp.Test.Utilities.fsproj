--- conflicted
+++ resolved
@@ -64,12 +64,7 @@
 
 
   <ItemGroup>
-<<<<<<< HEAD
-    <PackageReference Include="NUnit" Version="$(NUnitVersion)" /> <!-- TODO: This should be removed once all NUnit frameworks are migrated to xUnit -->   
-    <PackageReference Include="Xunit" Version="$(XUnitVersion)" />
-=======
     <PackageReference Include="xunit" Version="$(XUnitVersion)" />
->>>>>>> cd736c49
     <PackageReference Include="FluentAssertions" Version="$(FluentAssertionsVersion)" />
   </ItemGroup>
 
