--- conflicted
+++ resolved
@@ -734,11 +734,7 @@
         let outputDirectory =
             match fs.OutputDirectory with
             | Some di -> di
-<<<<<<< HEAD
-            | None -> DirectoryInfo(tryCreateTemporaryDirectory "compileFSharp")
-=======
             | None -> DirectoryInfo(createTemporaryDirectory "compileFSharp")
->>>>>>> 75fffe09
         let references = processReferences fs.References outputDirectory
         let compilation = Compilation.CreateFromSources([fs.Source] @ fs.AdditionalSources, output, options, fs.TargetFramework, references, name, outputDirectory)
         compileFSharpCompilation compilation fs.IgnoreWarnings (FS fs)
@@ -788,11 +784,7 @@
         let outputDirectory =
             match csSource.OutputDirectory with
             | Some di -> di
-<<<<<<< HEAD
-            | None -> DirectoryInfo(tryCreateTemporaryDirectory "compileCSharp")
-=======
             | None -> DirectoryInfo(createTemporaryDirectory "compileCSharp")
->>>>>>> 75fffe09
 
         let additionalReferences =
             processReferences csSource.References outputDirectory
@@ -934,11 +926,7 @@
                 let outputDirectory =
                     match fsSource.OutputDirectory with
                     | Some di -> di
-<<<<<<< HEAD
-                    | None -> DirectoryInfo(tryCreateTemporaryDirectory "typecheckResults")
-=======
                     | None -> DirectoryInfo(createTemporaryDirectory "typecheckResults")
->>>>>>> 75fffe09
                 let references = processReferences fsSource.References outputDirectory
                 if references.IsEmpty then
                     Array.empty
@@ -1074,11 +1062,7 @@
                 let outputDirectory =
                     match fs.OutputDirectory with
                     | Some di -> di
-<<<<<<< HEAD
-                    | None -> DirectoryInfo(tryCreateTemporaryDirectory "runFsi")
-=======
                     | None -> DirectoryInfo(createTemporaryDirectory "runFsi")
->>>>>>> 75fffe09
                 outputDirectory.Create()
                 disposals.Add({ new IDisposable with member _.Dispose() = outputDirectory.Delete(true) })
 
