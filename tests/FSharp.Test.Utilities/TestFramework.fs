// Copyright (c) Microsoft Corporation.  All Rights Reserved.  See License.txt in the project root for license information.

module TestFramework

open System
open System.IO
open System.Reflection
open System.Diagnostics
open Scripting
open Xunit
open FSharp.Compiler.IO

<<<<<<< HEAD
let inline getTestsDirectory src dir = src ++ dir

// Temporary directory is TempPath + "/FSharp.Test.Utilities/yyy-MM-dd/{part}-xxxxxxx"
// Throws exception if it Fails
let tryCreateTemporaryDirectory (part: string) =
    let tempDir = Path.GetTempPath()
    let today = DateTime.Now.ToString("yyyy-MM-dd")
    DirectoryInfo(tempDir)
        .CreateSubdirectory($"FSharp.Test.Utilities/{today}/{part}-{Guid.NewGuid().ToString().[..7]}")
        .FullName

// Create a temporaryFileName -- newGuid is random --- there is no point validating the file already exists because: threading and Path.ChangeExtension() is commonly used after this API
let tryCreateTemporaryFileName () =
    let directory = tryCreateTemporaryDirectory "tmp"
    let fileName = ("Temp-" + Guid.NewGuid().ToString() + ".tmp").Replace('-', '_')
    let filePath = Path.Combine(directory, fileName)
    filePath

// Create a temporaryFileName -- newGuid is random --- there is no point validating the file already exists because: threading and Path.ChangeExtension() is commonly used after this API
let tryCreateTemporaryFileNameInDirectory (directory: DirectoryInfo) =
    let fileName = ("Temp-" + Guid.NewGuid().ToString() + ".tmp").Replace('-', '_')
    let filePath = Path.Combine(directory.FullName, fileName)
    filePath
=======
let getShortId() = Guid.NewGuid().ToString().[..7]

// Temporary directory is TempPath + "/FSharp.Test.Utilities/yyy-MM-dd-xxxxxxx/"
let tempDirectoryOfThisTestRun =
    let tempDir = Path.GetTempPath()
    let today = DateTime.Now.ToString("yyyy-MM-dd")
    DirectoryInfo(tempDir)
        .CreateSubdirectory($"FSharp.Test.Utilities/{today}-{getShortId()}")
        .FullName

let createTemporaryDirectory (part: string) =
    DirectoryInfo(tempDirectoryOfThisTestRun)
        .CreateSubdirectory($"{part}-{getShortId()}")
        .FullName

let getTemporaryFileName () =
    (createTemporaryDirectory "temp") ++ $"tmp_{getShortId()}"

let getTemporaryFileNameInDirectory (directory: string) =
    directory ++ $"tmp_{getShortId()}"

// Well, this function is AI generated.
let rec copyDirectory (sourceDir: string) (destinationDir: string) (recursive: bool) =
    // Get information about the source directory
    let dir = DirectoryInfo(sourceDir)

    // Check if the source directory exists
    if not dir.Exists then
        raise (DirectoryNotFoundException($"Source directory not found: {dir.FullName}"))

    // Create the destination directory
    Directory.CreateDirectory(destinationDir) |> ignore

    // Get the files in the source directory and copy to the destination directory
    for file in dir.EnumerateFiles() do
        let targetFilePath = Path.Combine(destinationDir, file.Name)
        file.CopyTo(targetFilePath) |> ignore

    // If recursive and copying subdirectories, recursively call this method
    if recursive then
        for subDir in dir.EnumerateDirectories() do
            let newDestinationDir = Path.Combine(destinationDir, subDir.Name)
            copyDirectory subDir.FullName newDestinationDir true
>>>>>>> 75fffe09

// Well, this function is AI generated.
let rec copyDirectory (sourceDir: string) (destinationDir: string) (recursive: bool) =
    // Get information about the source directory
    let dir = DirectoryInfo(sourceDir)

    // Check if the source directory exists
    if not dir.Exists then
        raise (DirectoryNotFoundException($"Source directory not found: {dir.FullName}"))

    // Create the destination directory
    Directory.CreateDirectory(destinationDir) |> ignore

    // Get the files in the source directory and copy to the destination directory
    for file in dir.EnumerateFiles() do
        let targetFilePath = Path.Combine(destinationDir, file.Name)
        file.CopyTo(targetFilePath) |> ignore

    // If recursive and copying subdirectories, recursively call this method
    if recursive then
        for subDir in dir.EnumerateDirectories() do
            let newDestinationDir = Path.Combine(destinationDir, subDir.Name)
            copyDirectory subDir.FullName newDestinationDir true

let copyTestDirectoryToTempLocation source (destinationSubDir: string) =
    let description = destinationSubDir.Split('\\', '/') |> String.concat "-"
    let tempTestRoot = tryCreateTemporaryDirectory description
    let tempTestDir =
        DirectoryInfo(tempTestRoot)
            .CreateSubdirectory(destinationSubDir)
            .FullName
    copyDirectory source tempTestDir true
    tempTestDir

[<RequireQualifiedAccess>]
module Commands =

    let gate = obj()

    // Execute the process pathToExe passing the arguments: arguments with the working directory: workingDir timeout after timeout milliseconds -1 = wait forever
    // returns exit code, stdio and stderr as string arrays
    let executeProcess pathToExe arguments workingDir (timeout:int) =
        match pathToExe with
        | Some path ->
            let commandLine = ResizeArray()
            let errorsList = ResizeArray()
            let outputList = ResizeArray()
            let errorslock = obj()
            let outputlock = obj()
            let outputDataReceived (message: string) =
                if not (isNull message) then
                    lock outputlock (fun () -> outputList.Add(message))

            let errorDataReceived (message: string) =
                if not (isNull message) then
                    lock errorslock (fun () -> errorsList.Add(message))

            commandLine.Add $"cd {workingDir}"
            commandLine.Add $"{path} {arguments} /bl"

            let psi = ProcessStartInfo()
            psi.FileName <- path
            psi.WorkingDirectory <- workingDir
            psi.RedirectStandardOutput <- true
            psi.RedirectStandardError <- true
            psi.Arguments <- arguments
            psi.CreateNoWindow <- true
            // When running tests, we want to roll forward to minor versions (including previews).
            psi.EnvironmentVariables["DOTNET_ROLL_FORWARD"] <- "LatestMajor"
            psi.EnvironmentVariables["DOTNET_ROLL_FORWARD_TO_PRERELEASE"] <- "1"
            psi.EnvironmentVariables.Remove("MSBuildSDKsPath")          // Host can sometimes add this, and it can break things
            psi.UseShellExecute <- false

            use p = new Process()
            p.StartInfo <- psi

            p.OutputDataReceived.Add(fun a -> outputDataReceived a.Data)
            p.ErrorDataReceived.Add(fun a ->  errorDataReceived a.Data)

            if p.Start() then
                p.BeginOutputReadLine()
                p.BeginErrorReadLine()
                if not(p.WaitForExit(timeout)) then
                    // Timed out resolving throw a diagnostic.
                    raise (new TimeoutException(sprintf "Timeout executing command '%s' '%s'" (psi.FileName) (psi.Arguments)))
                else
                    p.WaitForExit()
    #if DEBUG
            let workingDir' =
                if workingDir = ""
                then
                    // Assign working dir to prevent default to C:\Windows\System32
                    let executionLocation = Assembly.GetExecutingAssembly().Location
                    Path.GetDirectoryName executionLocation
                else
                    workingDir

            lock gate (fun () ->
                File.WriteAllLines(Path.Combine(workingDir', "commandline.txt"), commandLine)
                File.WriteAllLines(Path.Combine(workingDir', "StandardOutput.txt"), outputList)
                File.WriteAllLines(Path.Combine(workingDir', "StandardError.txt"), errorsList)
            )
    #endif
            p.ExitCode, outputList.ToArray(), errorsList.ToArray()
        | None -> -1, Array.empty, Array.empty

    let getfullpath workDir (path:string) =
        let rooted =
            if Path.IsPathRooted(path) then path
            else Path.Combine(workDir, path)
        rooted |> Path.GetFullPath

    let fileExists workDir path =
        if path |> getfullpath workDir |> FileSystem.FileExistsShim then Some path else None

    let directoryExists workDir path =
        if path |> getfullpath workDir |> Directory.Exists then Some path else None

    let copy workDir source dest =
        log "copy /y %s %s" source dest
        File.Copy( source |> getfullpath workDir, dest |> getfullpath workDir, true)
        CmdResult.Success

    let mkdir_p workDir dir =
        log "mkdir %s" dir
        Directory.CreateDirectory ( Path.Combine(workDir, dir) ) |> ignore

    let rm dir path =
        let p = path |> getfullpath dir
        if FileSystem.FileExistsShim(p) then
            (log "rm %s" p) |> ignore
            File.Delete(p)
        else
            (log "not found: %s p") |> ignore

    let rmdir dir path =
        let p = path |> getfullpath dir
        if Directory.Exists(p) then
            (log "rmdir /sy %s" p) |> ignore
            Directory.Delete(p, true)
        else
            (log "not found: %s p") |> ignore

    let pathAddBackslash (p: FilePath) =
        if String.IsNullOrWhiteSpace (p) then p
        else
            p.TrimEnd ([| Path.DirectorySeparatorChar; Path.AltDirectorySeparatorChar |])
            + Path.DirectorySeparatorChar.ToString()

    let echoAppendToFile workDir text p =
        log "echo %s> %s" text p
        let dest = p |> getfullpath workDir in File.AppendAllText(dest, text + Environment.NewLine)

    let appendToFile workDir source p =
        log "type %s >> %s" source p
        let from = source |> getfullpath workDir
        let dest = p |> getfullpath workDir
        let contents = File.ReadAllText(from)
        File.AppendAllText(dest, contents)

    let fsc workDir exec (dotNetExe: FilePath) (fscExe: FilePath) flags srcFiles =
        let args = (sprintf "%s %s" flags (srcFiles |> Seq.ofList |> String.concat " "))

#if FSC_IN_PROCESS
        // This is not yet complete
        printfn "Hosted Compiler:"
        printfn "workdir: %A\nargs: %A"workdir args
        let fscCompiler = FSharp.Compiler.Hosted.FscCompiler()
        let exitCode, _stdin, _stdout = FSharp.Compiler.Hosted.CompilerHelpers.fscCompile workDir (FSharp.Compiler.Hosted.CompilerHelpers.parseCommandLine args)

        match exitCode with
        | 0 -> CmdResult.Success
        | err ->
            let msg = sprintf "Error running command '%s' with args '%s' in directory '%s'" fscExe args workDir
            CmdResult.ErrorLevel (msg, err)
#else
        ignore workDir
#if NETCOREAPP
        exec dotNetExe (fscExe + " " + args)
#else
        ignore dotNetExe
        printfn "fscExe: %A" fscExe
        printfn "args: %A" args
        exec fscExe args
#endif
#endif

    let csc exec cscExe flags srcFiles =
        exec cscExe (sprintf "%s %s  /reference:netstandard.dll" flags (srcFiles |> Seq.ofList |> String.concat " "))

    let vbc exec vbcExe flags srcFiles =
        exec vbcExe (sprintf "%s %s  /reference:netstandard.dll" flags (srcFiles |> Seq.ofList |> String.concat " "))

    let fsi exec fsiExe flags sources =
        exec fsiExe (sprintf "%s %s"  flags (sources |> Seq.ofList |> String.concat " "))

    let internal quotepath (p: FilePath) =
        let quote = '"'.ToString()
        if p.Contains(" ") then (sprintf "%s%s%s" quote p quote) else p

    let ildasm exec ildasmExe flags assembly =
        exec ildasmExe (sprintf "%s %s" flags (quotepath assembly))

    let ilasm exec ilasmExe flags assembly =
        exec ilasmExe (sprintf "%s %s" flags (quotepath assembly))

    let sn exec snExe flags assembly =
        exec snExe (sprintf "%s %s" flags (quotepath assembly))

    let peverify exec peverifyExe flags path =
        exec peverifyExe (sprintf "%s %s" (quotepath path) flags)

type TestConfig =
    { EnvironmentVariables : Map<string, string>
      CSC : string
      csc_flags : string
      VBC : string
      vbc_flags : string
      BUILD_CONFIG : string
      FSC : string
      fsc_flags : string
      FSCOREDLLPATH : string
      FSI : string
#if !NETCOREAPP
      FSIANYCPU : string
      FSCANYCPU : string
      SN: string
#endif
      DOTNETFSCCOMPILERPATH : string
      FSI_FOR_SCRIPTS : string
      FSharpBuild : string
      FSharpCompilerInteractiveSettings : string
      fsi_flags : string
      ILDASM : string
      ILASM : string
      PEVERIFY : string
      Directory: string
      DotNetExe: string
      DotNetMultiLevelLookup: string
      DotNetRoot: string
      DefaultPlatform: string}

#if NETCOREAPP
open System.Runtime.InteropServices
#endif

let getOperatingSystem () =
#if NETCOREAPP
    let isPlatform p = RuntimeInformation.IsOSPlatform(p)
    if   isPlatform OSPlatform.Windows then "win"
    elif isPlatform OSPlatform.Linux   then "linux"
    elif isPlatform OSPlatform.OSX     then "osx"
    else                                    "unknown"
#else
    "win"
#endif

module DotnetPlatform =
    let Is64BitOperatingSystem envVars =
        match getOperatingSystem () with
        | "win" ->
            // On Windows PROCESSOR_ARCHITECTURE has the value AMD64 on 64 bit Intel Machines
            let value =
                let find s = envVars |> Map.tryFind s
                [| "PROCESSOR_ARCHITECTURE" |] |> Seq.tryPick (fun s -> find s) |> function None -> "" | Some x -> x
            value = "AMD64"
        | _ -> System.Environment.Is64BitOperatingSystem // As an alternative for netstandard1.4+: System.Runtime.InteropServices.RuntimeInformation.ProcessArchitecture

type FSLibPaths =
    { FSCOREDLLPATH : string }

let getPackagesDir () =
    match Environment.GetEnvironmentVariable("NUGET_PACKAGES") with
    | null ->
        let path = match  Environment.GetEnvironmentVariable("USERPROFILE") with
                   | null -> Environment.GetEnvironmentVariable("HOME")
                   | p -> p
        path ++ ".nuget" ++ "packages"
    | path -> path

let requireFile dir path =
    // Linux filesystems are (in most cases) case-sensitive.
    // However when nuget packages are installed to $HOME/.nuget/packages, it seems they are lowercased
    let fullPath = (dir ++ path)
    match Commands.fileExists __SOURCE_DIRECTORY__ fullPath with
    | Some _ -> fullPath
    | None ->
        let fullPathLower = (dir ++ path.ToLower())
        match Commands.fileExists __SOURCE_DIRECTORY__ fullPathLower with
        | Some _ -> fullPathLower
        | None -> failwith (sprintf "Couldn't find \"%s\" on the following paths: \"%s\", \"%s\". Running 'build test' once might solve this issue" path fullPath fullPathLower)

let config configurationName envVars =
    let SCRIPT_ROOT = __SOURCE_DIRECTORY__
    let fsharpCoreArchitecture = "netstandard2.0"
    let fsharpBuildArchitecture = "netstandard2.0"
    let fsharpCompilerInteractiveSettingsArchitecture = "netstandard2.0"
    let dotnetArchitecture = "net9.0"
#if NET472
    let fscArchitecture = "net472"
    let fsiArchitecture = "net472"
    //let peverifyArchitecture = "net472"
#else
    let fscArchitecture = dotnetArchitecture
    let fsiArchitecture = dotnetArchitecture
    //let peverifyArchitecture = dotnetArchitecture
#endif
    let repoRoot = SCRIPT_ROOT ++ ".." ++ ".."
    let artifactsPath = repoRoot ++ "artifacts"
    let artifactsBinPath = artifactsPath ++ "bin"
    let coreClrRuntimePackageVersion = "5.0.0-preview.7.20364.11"
    let csc_flags = "/nologo"
    let vbc_flags = "/nologo"
    let fsc_flags = "-r:System.Core.dll --nowarn:20 --define:COMPILED --preferreduilang:en-US" 
    let fsi_flags = "-r:System.Core.dll --nowarn:20 --define:INTERACTIVE --maxerrors:1 --abortonerror --preferreduilang:en-US"
    let operatingSystem = getOperatingSystem ()
    let Is64BitOperatingSystem = DotnetPlatform.Is64BitOperatingSystem envVars
    let architectureMoniker = if Is64BitOperatingSystem then "x64" else "x86"
    let packagesDir = getPackagesDir ()
    let requirePackage = requireFile packagesDir
    let requireArtifact = requireFile artifactsBinPath
    let CSC = requirePackage ("Microsoft.Net.Compilers" ++ "4.3.0-1.22220.8" ++ "tools" ++ "csc.exe")
    let VBC = requirePackage ("Microsoft.Net.Compilers" ++ "4.3.0-1.22220.8" ++ "tools" ++ "vbc.exe")
    let ILDASM_EXE = if operatingSystem = "win" then "ildasm.exe" else "ildasm"
    let ILDASM = requirePackage (("runtime." + operatingSystem + "-" + architectureMoniker + ".Microsoft.NETCore.ILDAsm") ++ coreClrRuntimePackageVersion ++ "runtimes" ++ (operatingSystem + "-" + architectureMoniker) ++ "native" ++ ILDASM_EXE)
    let ILASM_EXE = if operatingSystem = "win" then "ilasm.exe" else "ilasm"
    let ILASM = requirePackage (("runtime." + operatingSystem + "-" + architectureMoniker + ".Microsoft.NETCore.ILAsm") ++ coreClrRuntimePackageVersion ++ "runtimes" ++ (operatingSystem + "-" + architectureMoniker) ++ "native" ++ ILASM_EXE)
    //let PEVERIFY_EXE = if operatingSystem = "win" then "PEVerify.exe" elif operatingSystem = "osx" then "PEVerify.dll" else "PEVerify"
    let PEVERIFY = "dummy" //requireArtifact ("PEVerify" ++ configurationName ++ peverifyArchitecture ++ PEVERIFY_EXE)
//    let FSI_FOR_SCRIPTS = artifactsBinPath ++ "fsi" ++ configurationName ++ fsiArchitecture ++ "fsi.exe"
    let FSharpBuild = requireArtifact ("FSharp.Build" ++ configurationName ++ fsharpBuildArchitecture ++ "FSharp.Build.dll")
    let FSharpCompilerInteractiveSettings = requireArtifact ("FSharp.Compiler.Interactive.Settings" ++ configurationName ++ fsharpCompilerInteractiveSettingsArchitecture ++ "FSharp.Compiler.Interactive.Settings.dll")

    let dotNetExe =
        // first look for {repoRoot}\.dotnet\dotnet.exe, otherwise fallback to %PATH%
        let DOTNET_EXE = if operatingSystem = "win" then "dotnet.exe" else "dotnet"
        let repoLocalDotnetPath = repoRoot ++ ".dotnet" ++ DOTNET_EXE
        if FileSystem.FileExistsShim(repoLocalDotnetPath) then repoLocalDotnetPath
        else DOTNET_EXE

#if !NETCOREAPP
    let FSI_PATH = ("fsi" ++ configurationName ++ fsiArchitecture ++ "fsi.exe")
#else
    let FSI_PATH = ("fsi" ++ configurationName ++ fsiArchitecture ++ "fsi.dll")
#endif
    let FSI_FOR_SCRIPTS = requireArtifact FSI_PATH
    let FSI = requireArtifact FSI_PATH
#if !NETCOREAPP
    let FSC = requireArtifact ("fsc" ++ configurationName ++ fscArchitecture ++ "fsc.exe")
    let FSIANYCPU = requireArtifact ("fsiAnyCpu" ++ configurationName ++ "net472" ++ "fsiAnyCpu.exe")
    let FSCANYCPU = requireArtifact ("fscAnyCpu" ++ configurationName ++ fscArchitecture ++ "fscAnyCpu.exe")
#else
    let FSC = requireArtifact ("fsc" ++ configurationName ++ fscArchitecture ++ "fsc.dll")
#endif
#if !NETCOREAPP
    let SN = requirePackage ("sn" ++ "1.0.0" ++ "sn.exe")
#endif
    let FSCOREDLLPATH = requireArtifact ("FSharp.Core" ++ configurationName ++ fsharpCoreArchitecture ++ "FSharp.Core.dll")
    let DOTNETFSCCOMPILERPATH = requireArtifact ("fsc" ++ configurationName ++ dotnetArchitecture ++ "fsc.dll")
    let defaultPlatform =
        match Is64BitOperatingSystem with
//        | PlatformID.MacOSX, true -> "osx.10.10-x64"
//        | PlatformID.Unix,true -> "ubuntu.14.04-x64"
        | true -> "win7-x64"
        | false -> "win7-x86"

    { EnvironmentVariables = envVars
      FSCOREDLLPATH = FSCOREDLLPATH
      ILDASM = ILDASM
      ILASM = ILASM
      PEVERIFY = PEVERIFY
      VBC = VBC
      CSC = CSC
      BUILD_CONFIG = configurationName
      FSC = FSC
      FSI = FSI
#if !NETCOREAPP
      FSCANYCPU = FSCANYCPU
      FSIANYCPU = FSIANYCPU
      SN = SN
#endif
      DOTNETFSCCOMPILERPATH = DOTNETFSCCOMPILERPATH
      FSI_FOR_SCRIPTS = FSI_FOR_SCRIPTS
      FSharpBuild = FSharpBuild
      FSharpCompilerInteractiveSettings = FSharpCompilerInteractiveSettings
      csc_flags = csc_flags
      fsc_flags = fsc_flags
      fsi_flags = fsi_flags
      vbc_flags = vbc_flags
      Directory=""
      DotNetExe = dotNetExe
      DotNetMultiLevelLookup = System.Environment.GetEnvironmentVariable "DOTNET_MULTILEVEL_LOOKUP"
      DotNetRoot = System.Environment.GetEnvironmentVariable "DOTNET_ROOT"
      DefaultPlatform = defaultPlatform }

let logConfig (cfg: TestConfig) =
    log "---------------------------------------------------------------"
    log "Executables"
    log ""
    log "CSC                      = %s" cfg.CSC
    log "BUILD_CONFIG             = %s" cfg.BUILD_CONFIG
    log "csc_flags                = %s" cfg.csc_flags
    log "FSC                      = %s" cfg.FSC
    log "fsc_flags                = %s" cfg.fsc_flags
    log "FSCOREDLLPATH            = %s" cfg.FSCOREDLLPATH
    log "FSI                      = %s" cfg.FSI
#if NETCOREAPP
    log "DotNetExe                =%s" cfg.DotNetExe
    log "DOTNET_MULTILEVEL_LOOKUP = %s" cfg.DotNetMultiLevelLookup
    log "DOTNET_ROOT              = %s" cfg.DotNetRoot
#else
    log "FSIANYCPU                = %s" cfg.FSIANYCPU
    log "FSCANYCPU                = %s" cfg.FSCANYCPU
    log "SN                       = %s" cfg.SN
#endif
    log "FSI_FOR_SCRIPTS          = %s" cfg.FSI_FOR_SCRIPTS
    log "fsi_flags                = %s" cfg.fsi_flags
    log "ILDASM                   = %s" cfg.ILDASM
    log "PEVERIFY                 = %s" cfg.PEVERIFY
    log "---------------------------------------------------------------"

let checkResult result =
    match result with
    | CmdResult.ErrorLevel (msg1, err) -> Assert.Fail (sprintf "%s. ERRORLEVEL %d" msg1 err)
    | CmdResult.Success -> ()

let checkErrorLevel1 result =
    match result with
    | CmdResult.ErrorLevel (_,1) -> ()
    | CmdResult.Success | CmdResult.ErrorLevel _ -> Assert.Fail (sprintf "Command passed unexpectedly")

let envVars () =
    System.Environment.GetEnvironmentVariables ()
    |> Seq.cast<System.Collections.DictionaryEntry>
    |> Seq.map (fun d -> d.Key :?> string, d.Value :?> string)
    |> Map.ofSeq

let initializeSuite () =

#if DEBUG
    let configurationName = "Debug"
#else
    let configurationName = "Release"
#endif
    let env = envVars ()

    let cfg =
        let c = config configurationName env
        let usedEnvVars = c.EnvironmentVariables  |> Map.add "FSC" c.FSC
        { c with EnvironmentVariables = usedEnvVars }

    logConfig cfg

    cfg


let suiteHelpers = lazy (initializeSuite ())

<<<<<<< HEAD
let testConfig sourceDir (testSubDir: string) =
    let cfg = suiteHelpers.Value
    let testDir = Path.GetFullPath( sourceDir + "\\" + testSubDir )

    let testDir = copyTestDirectoryToTempLocation testDir testSubDir
    { cfg with Directory = testDir }
=======
let testConfig sourceDir (relativePathToTestFixture: string) =
    let cfg = suiteHelpers.Value
    let testFixtureFullPath = Path.GetFullPath(sourceDir ++ relativePathToTestFixture)

    let description = relativePathToTestFixture.Split('\\', '/') |> String.concat "-"

    let tempTestRoot = createTemporaryDirectory description
    let tempTestDir =
        DirectoryInfo(tempTestRoot)
            .CreateSubdirectory(relativePathToTestFixture)
            .FullName
    copyDirectory testFixtureFullPath tempTestDir true

    { cfg with Directory = tempTestDir }

let createConfigWithEmptyDirectory() =
    let cfg = suiteHelpers.Value
    { cfg with Directory = createTemporaryDirectory "temp" }
>>>>>>> 75fffe09

let testConfigWithoutSourceDirectory() =
    let cfg = suiteHelpers.Value
    { cfg with Directory = tryCreateTemporaryDirectory "temp" }

[<AllowNullLiteral>]
type FileGuard(path: string) =
    let remove path = if FileSystem.FileExistsShim(path) then Commands.rm (Path.GetTempPath()) path
    do if not (Path.IsPathRooted(path)) then failwithf "path '%s' must be absolute" path
    do remove path
    member x.Path = path
    member x.Exists = x.Path |> FileSystem.FileExistsShim
    member x.CheckExists() =
        if not x.Exists then
             failwith (sprintf "exit code 0 but %s file doesn't exists" (x.Path |> Path.GetFileName))

    interface IDisposable with
        member x.Dispose () = remove path


type RedirectToType =
    | Overwrite of FilePath
    | Append of FilePath

type RedirectTo =
    | Ignore
    | Output of RedirectToType
    | OutputAndError of RedirectToType * RedirectToType
    | OutputAndErrorToSameFile of RedirectToType
    | Error of RedirectToType

type RedirectFrom =
    | RedirectInput of FilePath

type RedirectInfo =
    { Output : RedirectTo
      Input : RedirectFrom option }


module Command =

    let logExec _dir path args redirect =
        let inF =
            function
            | None -> ""
            | Some(RedirectInput l) -> sprintf " <%s" l
        let redirectType = function Overwrite x -> sprintf ">%s" x | Append x -> sprintf ">>%s" x
        let outF =
            function
            | Ignore -> ""
            | Output r-> sprintf " 1%s" (redirectType r)
            | OutputAndError (r1, r2) -> sprintf " 1%s 2%s" (redirectType r1)  (redirectType r2)
            | OutputAndErrorToSameFile r -> sprintf " 1%s 2>1" (redirectType r)
            | Error r -> sprintf " 2%s" (redirectType r)
        sprintf "%s%s%s%s" path (match args with "" -> "" | x -> " " + x) (inF redirect.Input) (outF redirect.Output)

    let exec dir envVars (redirect:RedirectInfo) path args =

        let inputWriter sources (writer: StreamWriter) =
            let pipeFile name = async {
                let path = Commands.getfullpath dir name
                use reader = File.OpenRead (path)
                use ms = new MemoryStream()
                do! reader.CopyToAsync (ms) |> (Async.AwaitIAsyncResult >> Async.Ignore)
                ms.Position <- 0L
                try
                    do! ms.CopyToAsync(writer.BaseStream) |> (Async.AwaitIAsyncResult >> Async.Ignore)
                    do! writer.FlushAsync() |> (Async.AwaitIAsyncResult >> Async.Ignore)
                with
                | :? System.IO.IOException -> //input closed is ok if process is closed
                    ()
                }
            Async.RunSynchronously(sources |> pipeFile, cancellationToken = Threading.CancellationToken.None)

        let inF fCont cmdArgs =
            match redirect.Input with
            | None -> fCont cmdArgs
            | Some(RedirectInput l) -> fCont { cmdArgs with RedirectInput = Some (inputWriter l) }

        let openWrite rt =
            let fullpath = Commands.getfullpath dir
            match rt with
            | Append p -> File.AppendText( p |> fullpath)
            | Overwrite p -> new StreamWriter(new FileStream(p |> fullpath, FileMode.Create))

        let outF fCont cmdArgs =
            match redirect.Output with
            | RedirectTo.Ignore ->
                fCont { cmdArgs with RedirectOutput = Some ignore; RedirectError = Some ignore }
            | Output r ->
                use writer = openWrite r
                use outFile = redirectTo writer
                fCont { cmdArgs with RedirectOutput = Some (outFile.Post); RedirectError = Some ignore }
            | OutputAndError (r1,r2) ->
                use writer1 = openWrite r1
                use writer2 = openWrite r2
                use outFile1 = redirectTo writer1
                use outFile2 = redirectTo writer2
                fCont { cmdArgs with RedirectOutput = Some (outFile1.Post); RedirectError = Some (outFile2.Post) }
            | OutputAndErrorToSameFile r ->
                use writer = openWrite r
                use outFile = redirectTo writer
                fCont { cmdArgs with RedirectOutput = Some (outFile.Post); RedirectError = Some (outFile.Post) }
            | Error r ->
                use writer = openWrite r
                use outFile = redirectTo writer
                fCont { cmdArgs with RedirectOutput = Some ignore; RedirectError = Some (outFile.Post) }

        let exec cmdArgs =
            log "%s" (logExec dir path args redirect)
            Process.exec cmdArgs dir envVars path args

        { RedirectOutput = None; RedirectError = None; RedirectInput = None }
        |> (outF (inF exec))

let alwaysSuccess _ = ()

let execArgs = { Output = Ignore; Input = None; }
let execAppend cfg stdoutPath stderrPath p = Command.exec cfg.Directory cfg.EnvironmentVariables { execArgs with Output = OutputAndError(Append(stdoutPath), Append(stderrPath)) } p >> checkResult
let execAppendIgnoreExitCode cfg stdoutPath stderrPath p = Command.exec cfg.Directory cfg.EnvironmentVariables { execArgs with Output = OutputAndError(Append(stdoutPath), Append(stderrPath)) } p >> alwaysSuccess
let exec cfg p = Command.exec cfg.Directory cfg.EnvironmentVariables execArgs p >> checkResult
let execExpectFail cfg p = Command.exec cfg.Directory cfg.EnvironmentVariables execArgs p >> checkErrorLevel1
let execIn cfg workDir p = Command.exec workDir cfg.EnvironmentVariables execArgs p >> checkResult
let execBothToOutNoCheck cfg workDir outFile p = Command.exec workDir  cfg.EnvironmentVariables { execArgs with Output = OutputAndErrorToSameFile(Overwrite(outFile)) } p
let execBothToOut cfg workDir outFile p = execBothToOutNoCheck cfg workDir outFile p >> checkResult
let execBothToOutExpectFail cfg workDir outFile p = execBothToOutNoCheck cfg workDir outFile p >> checkErrorLevel1
let execAppendOutIgnoreExitCode cfg workDir outFile p = Command.exec workDir  cfg.EnvironmentVariables { execArgs with Output = Output(Append(outFile)) } p >> alwaysSuccess
let execAppendErrExpectFail cfg errPath p = Command.exec cfg.Directory cfg.EnvironmentVariables { execArgs with Output = Error(Overwrite(errPath)) } p >> checkErrorLevel1
let execStdin cfg l p = Command.exec cfg.Directory cfg.EnvironmentVariables { Output = Ignore; Input = Some(RedirectInput(l)) } p >> checkResult
let execStdinAppendBothIgnoreExitCode cfg stdoutPath stderrPath stdinPath p = Command.exec cfg.Directory cfg.EnvironmentVariables { Output = OutputAndError(Append(stdoutPath), Append(stderrPath)); Input = Some(RedirectInput(stdinPath)) } p >> alwaysSuccess
let fsc cfg arg = Printf.ksprintf (Commands.fsc cfg.Directory (exec cfg) cfg.DotNetExe cfg.FSC) arg
let fscIn cfg workDir arg = Printf.ksprintf (Commands.fsc workDir (execIn cfg workDir) cfg.DotNetExe  cfg.FSC) arg
let fscAppend cfg stdoutPath stderrPath arg = Printf.ksprintf (Commands.fsc cfg.Directory (execAppend cfg stdoutPath stderrPath) cfg.DotNetExe  cfg.FSC) arg
let fscAppendIgnoreExitCode cfg stdoutPath stderrPath arg = Printf.ksprintf (Commands.fsc cfg.Directory (execAppendIgnoreExitCode cfg stdoutPath stderrPath) cfg.DotNetExe  cfg.FSC) arg
let fscBothToOut cfg out arg = Printf.ksprintf (Commands.fsc cfg.Directory (execBothToOut cfg cfg.Directory out) cfg.DotNetExe  cfg.FSC) arg
let fscBothToOutExpectFail cfg out arg = Printf.ksprintf (Commands.fsc cfg.Directory (execBothToOutExpectFail cfg cfg.Directory out) cfg.DotNetExe  cfg.FSC) arg
let fscAppendErrExpectFail cfg errPath arg = Printf.ksprintf (Commands.fsc cfg.Directory (execAppendErrExpectFail cfg errPath) cfg.DotNetExe  cfg.FSC) arg
let csc cfg arg = Printf.ksprintf (Commands.csc (exec cfg) cfg.CSC) arg
let vbc cfg arg = Printf.ksprintf (Commands.vbc (exec cfg) cfg.VBC) arg
let ildasm cfg arg = Printf.ksprintf (Commands.ildasm (exec cfg) cfg.ILDASM) arg
let ilasm cfg arg = Printf.ksprintf (Commands.ilasm (exec cfg) cfg.ILASM) arg
let peverify _cfg _test = printfn "PEVerify is disabled, need to migrate to ILVerify instead, see https://github.com/dotnet/fsharp/issues/13854" //Commands.peverify (exec cfg) cfg.PEVERIFY "/nologo"
let peverifyWithArgs _cfg _args _test = printfn "PEVerify is disabled, need to migrate to ILVerify instead, see https://github.com/dotnet/fsharp/issues/13854" //Commands.peverify (exec cfg) cfg.PEVERIFY args
let fsi cfg = Printf.ksprintf (Commands.fsi (exec cfg) cfg.FSI)
#if !NETCOREAPP
let fsiAnyCpu cfg = Printf.ksprintf (Commands.fsi (exec cfg) cfg.FSIANYCPU)
let sn cfg = Printf.ksprintf (Commands.sn (exec cfg) cfg.SN)
#endif
let fsi_script cfg = Printf.ksprintf (Commands.fsi (exec cfg) cfg.FSI_FOR_SCRIPTS)
let fsiExpectFail cfg = Printf.ksprintf (Commands.fsi (execExpectFail cfg) cfg.FSI)
let fsiAppendIgnoreExitCode cfg stdoutPath stderrPath = Printf.ksprintf (Commands.fsi (execAppendIgnoreExitCode cfg stdoutPath stderrPath) cfg.FSI)
let fileguard cfg fileName = Commands.getfullpath cfg.Directory fileName |> (fun x -> new FileGuard(x))
let getfullpath cfg = Commands.getfullpath cfg.Directory
let fileExists cfg fileName = Commands.fileExists cfg.Directory fileName |> Option.isSome
let fsiStdin cfg stdinPath = Printf.ksprintf (Commands.fsi (execStdin cfg stdinPath) cfg.FSI)
let fsiStdinAppendBothIgnoreExitCode cfg stdoutPath stderrPath stdinPath = Printf.ksprintf (Commands.fsi (execStdinAppendBothIgnoreExitCode cfg stdoutPath stderrPath stdinPath) cfg.FSI)
let rm cfg x = Commands.rm cfg.Directory x
let rmdir cfg x = Commands.rmdir cfg.Directory x
let mkdir cfg = Commands.mkdir_p cfg.Directory
let copy cfg fromFile toFile = Commands.copy cfg.Directory fromFile toFile |> checkResult
let copySystemValueTuple cfg = copy cfg (getDirectoryName(cfg.FSC) ++ "System.ValueTuple.dll") ("." ++ "System.ValueTuple.dll")

let diff normalize path1 path2 =
    let result = System.Text.StringBuilder()
    let append (s:string) = result.AppendLine s |> ignore
    let cwd = Directory.GetCurrentDirectory()

    if not <| FileSystem.FileExistsShim(path1) then
        // creating empty baseline file as this is likely someone initializing a new test
        File.WriteAllText(path1, String.Empty)
    if not <| FileSystem.FileExistsShim(path2) then failwithf "Invalid path %s" path2

    let lines1 = File.ReadAllLines(path1)
    let lines2 = File.ReadAllLines(path2)

    let minLines = min lines1.Length lines2.Length

    for i = 0 to (minLines - 1) do
        let normalizePath (line:string) =
            if normalize then
                let x = line.IndexOf(cwd, StringComparison.OrdinalIgnoreCase)
                if x >= 0 then line.Substring(x+cwd.Length) else line
            else line

        let line1 = lines1[i] |> normalizePath
        let line2 = lines2[i] |> normalizePath

        if line1 <> line2 then
            append <| sprintf "diff between [%s] and [%s]" path1 path2
            append <| sprintf "line %d" (i+1)
            append <| sprintf " - %s" line1
            append <| sprintf " + %s" line2

    if lines1.Length <> lines2.Length then
        append <| sprintf "diff between [%s] and [%s]" path1 path2
        append <| sprintf "diff at line %d" minLines
        lines1[minLines .. (lines1.Length - 1)] |> Array.iter (append << sprintf "- %s")
        lines2[minLines .. (lines2.Length - 1)] |> Array.iter (append << sprintf "+ %s")

    result.ToString()

let fsdiff cfg a b =
    let actualFile = System.IO.Path.Combine(cfg.Directory, a)
    let expectedFile = System.IO.Path.Combine(cfg.Directory, b)
    let errorText = System.IO.File.ReadAllText (System.IO.Path.Combine(cfg.Directory, a))

    let result = diff false expectedFile actualFile
    if result <> "" then
        log "%s" result
        log "New error file:"
        log "%s" errorText

    result

let requireENCulture () =
    match System.Globalization.CultureInfo.CurrentCulture.TwoLetterISOLanguageName with
    | "en" -> true
    | _ -> false<|MERGE_RESOLUTION|>--- conflicted
+++ resolved
@@ -10,31 +10,6 @@
 open Xunit
 open FSharp.Compiler.IO
 
-<<<<<<< HEAD
-let inline getTestsDirectory src dir = src ++ dir
-
-// Temporary directory is TempPath + "/FSharp.Test.Utilities/yyy-MM-dd/{part}-xxxxxxx"
-// Throws exception if it Fails
-let tryCreateTemporaryDirectory (part: string) =
-    let tempDir = Path.GetTempPath()
-    let today = DateTime.Now.ToString("yyyy-MM-dd")
-    DirectoryInfo(tempDir)
-        .CreateSubdirectory($"FSharp.Test.Utilities/{today}/{part}-{Guid.NewGuid().ToString().[..7]}")
-        .FullName
-
-// Create a temporaryFileName -- newGuid is random --- there is no point validating the file already exists because: threading and Path.ChangeExtension() is commonly used after this API
-let tryCreateTemporaryFileName () =
-    let directory = tryCreateTemporaryDirectory "tmp"
-    let fileName = ("Temp-" + Guid.NewGuid().ToString() + ".tmp").Replace('-', '_')
-    let filePath = Path.Combine(directory, fileName)
-    filePath
-
-// Create a temporaryFileName -- newGuid is random --- there is no point validating the file already exists because: threading and Path.ChangeExtension() is commonly used after this API
-let tryCreateTemporaryFileNameInDirectory (directory: DirectoryInfo) =
-    let fileName = ("Temp-" + Guid.NewGuid().ToString() + ".tmp").Replace('-', '_')
-    let filePath = Path.Combine(directory.FullName, fileName)
-    filePath
-=======
 let getShortId() = Guid.NewGuid().ToString().[..7]
 
 // Temporary directory is TempPath + "/FSharp.Test.Utilities/yyy-MM-dd-xxxxxxx/"
@@ -78,40 +53,6 @@
         for subDir in dir.EnumerateDirectories() do
             let newDestinationDir = Path.Combine(destinationDir, subDir.Name)
             copyDirectory subDir.FullName newDestinationDir true
->>>>>>> 75fffe09
-
-// Well, this function is AI generated.
-let rec copyDirectory (sourceDir: string) (destinationDir: string) (recursive: bool) =
-    // Get information about the source directory
-    let dir = DirectoryInfo(sourceDir)
-
-    // Check if the source directory exists
-    if not dir.Exists then
-        raise (DirectoryNotFoundException($"Source directory not found: {dir.FullName}"))
-
-    // Create the destination directory
-    Directory.CreateDirectory(destinationDir) |> ignore
-
-    // Get the files in the source directory and copy to the destination directory
-    for file in dir.EnumerateFiles() do
-        let targetFilePath = Path.Combine(destinationDir, file.Name)
-        file.CopyTo(targetFilePath) |> ignore
-
-    // If recursive and copying subdirectories, recursively call this method
-    if recursive then
-        for subDir in dir.EnumerateDirectories() do
-            let newDestinationDir = Path.Combine(destinationDir, subDir.Name)
-            copyDirectory subDir.FullName newDestinationDir true
-
-let copyTestDirectoryToTempLocation source (destinationSubDir: string) =
-    let description = destinationSubDir.Split('\\', '/') |> String.concat "-"
-    let tempTestRoot = tryCreateTemporaryDirectory description
-    let tempTestDir =
-        DirectoryInfo(tempTestRoot)
-            .CreateSubdirectory(destinationSubDir)
-            .FullName
-    copyDirectory source tempTestDir true
-    tempTestDir
 
 [<RequireQualifiedAccess>]
 module Commands =
@@ -537,14 +478,6 @@
 
 let suiteHelpers = lazy (initializeSuite ())
 
-<<<<<<< HEAD
-let testConfig sourceDir (testSubDir: string) =
-    let cfg = suiteHelpers.Value
-    let testDir = Path.GetFullPath( sourceDir + "\\" + testSubDir )
-
-    let testDir = copyTestDirectoryToTempLocation testDir testSubDir
-    { cfg with Directory = testDir }
-=======
 let testConfig sourceDir (relativePathToTestFixture: string) =
     let cfg = suiteHelpers.Value
     let testFixtureFullPath = Path.GetFullPath(sourceDir ++ relativePathToTestFixture)
@@ -563,11 +496,6 @@
 let createConfigWithEmptyDirectory() =
     let cfg = suiteHelpers.Value
     { cfg with Directory = createTemporaryDirectory "temp" }
->>>>>>> 75fffe09
-
-let testConfigWithoutSourceDirectory() =
-    let cfg = suiteHelpers.Value
-    { cfg with Directory = tryCreateTemporaryDirectory "temp" }
 
 [<AllowNullLiteral>]
 type FileGuard(path: string) =
