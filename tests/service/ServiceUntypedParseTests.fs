#if INTERACTIVE
#r "../../artifacts/bin/fcs/net461/FSharp.Compiler.Service.dll" // note, build FSharp.Compiler.Service.Tests.fsproj to generate this, this DLL has a public API so can be used from F# Interactive
#r "../../artifacts/bin/fcs/net461/nunit.framework.dll"
#load "FsUnit.fs"
#load "Common.fs"
#else
module Tests.Service.ServiceUntypedParseTests
#endif

open System.IO
open FsUnit
open FSharp.Compiler.CodeAnalysis
open FSharp.Compiler.Diagnostics
open FSharp.Compiler.EditorServices
open FSharp.Compiler.IO
open FSharp.Compiler.Service.Tests.Common
open FSharp.Compiler.Syntax
open FSharp.Compiler.Text
open FSharp.Compiler.Text.Position
open NUnit.Framework

let [<Literal>] private Marker = "(* marker *)"

let private (=>) (source: string) (expected: CompletionContext option) =

    let lines =
        use reader = new StringReader(source)
        [| let line = ref (reader.ReadLine())
           while not (isNull !line) do
              yield !line
              line := reader.ReadLine()
           if source.EndsWith "\n" then
              yield "" |]
        
    let markerPos = 
        lines 
        |> Array.mapi (fun i x -> i, x)
        |> Array.tryPick (fun (lineIdx, line) -> 
            match line.IndexOf Marker with 
            | -1 -> None 
            | idx -> Some (mkPos (Line.fromZ lineIdx) idx))
        
    match markerPos with
    | None -> failwithf "Marker '%s' was not found in the source code" Marker
    | Some markerPos ->
        match parseSourceCode("C:\\test.fs", source) with
        | None -> failwith "No parse tree"
        | Some parseTree ->
            let actual = ParsedInput.TryGetCompletionContext(markerPos, parseTree, lines.[Line.toZ markerPos.Line])
            try Assert.AreEqual(expected, actual)
            with e ->
                printfn "ParseTree: %A" parseTree
                reraise()

module AttributeCompletion =
    [<Test>]
    let ``at [<|, applied to nothing``() =
        """
[<(* marker *)
"""  
     => Some CompletionContext.AttributeApplication

    [<TestCase ("[<(* marker *)", true)>]
    [<TestCase ("[<AnAttr(* marker *)", true)>]
    [<TestCase ("[<type:(* marker *)", true)>]
    [<TestCase ("[<type:AnAttr(* marker *)", true)>]
    [<TestCase ("[< (* marker *)", true)>]
    [<TestCase ("[<AnAttribute;(* marker *)", true)>]
    [<TestCase ("[<AnAttribute; (* marker *)", true)>]
    [<TestCase ("[<AnAttribute>][<(* marker *)", true)>]
    [<TestCase ("[<AnAttribute>][< (* marker *)", true)>]
    [<TestCase ("[<AnAttribute((* marker *)", false)>]
    [<TestCase ("[<AnAttribute( (* marker *)", false)>]
    [<TestCase ("[<AnAttribute (* marker *)", false)>]
    [<TestCase ("[<AnAttribute>][<AnAttribute((* marker *)", false)>]
    [<TestCase ("[<AnAttribute; AnAttribute((* marker *)", false)>]
    let ``incomplete``(lineStr: string, expectAttributeApplicationContext: bool) =
        (sprintf """
%s
type T =
    { F: int }
""" lineStr)  => (if expectAttributeApplicationContext then Some CompletionContext.AttributeApplication else None)

    [<TestCase ("[<(* marker *)>]", true)>]
    [<TestCase ("[<AnAttr(* marker *)>]", true)>]
    [<TestCase ("[<type:(* marker *)>]", true)>]
    [<TestCase ("[<type:AnAttr(* marker *)>]", true)>]
    [<TestCase ("[< (* marker *)>]", true)>]
    [<TestCase ("[<AnAttribute>][<(* marker *)>]", true)>]
    [<TestCase ("[<AnAttribute>][< (* marker *)>]", true)>]
    [<TestCase ("[<AnAttribute;(* marker *)>]", true)>]
    [<TestCase ("[<AnAttribute; (* marker *) >]", true)>]
    [<TestCase ("[<AnAttribute>][<AnAttribute;(* marker *)>]", true)>]
    [<TestCase ("[<AnAttribute((* marker *)>]", false)>]
    [<TestCase ("[<AnAttribute (* marker *) >]", false)>]
    [<TestCase ("[<AnAttribute>][<AnAttribute((* marker *)>]", false)>]
    [<TestCase ("[<AnAttribute; AnAttribute((* marker *)>]", false)>]
    [<TestCase ("[<AnAttribute; AnAttribute( (* marker *)>]", false)>]
    [<TestCase ("[<AnAttribute>][<AnAttribute; AnAttribute((* marker *)>]", false)>]
    let ``complete``(lineStr: string, expectAttributeApplicationContext: bool) =
        (sprintf """
%s
type T =
    { F: int }
""" lineStr)  => (if expectAttributeApplicationContext then Some CompletionContext.AttributeApplication else None)



[<Test>]
let ``Attribute lists`` () =
    let source = """
[<A>]
let foo1 = ()

[<A>]
[<B;C>]
let foo2 = ()

[<A>] [<B;C>]
let foo3 = ()

[<A
let foo4 = ()

[<A;
let foo5 = ()

[<
let foo6 = ()

[<>]
let foo7 = ()

[<A;>]
let foo8 = ()
"""
    let (SynModuleOrNamespace (decls = decls)) = parseSourceCodeAndGetModule source
    decls |> List.map (fun decl ->
        match decl with
        | SynModuleDecl.Let (_, [SynBinding (attributes = attributeLists)], _) ->
            attributeLists |> List.map (fun list -> list.Attributes.Length, getRangeCoords list.Range)
        | _ -> failwith "Could not get binding")
    |> shouldEqual
        [ [ (1, ((2,  0),  (2, 5))) ]
          [ (1, ((5,  0),  (5, 5))); (2, ((6, 0), (6, 7))) ]
          [ (1, ((9,  0),  (9, 5))); (2, ((9, 6), (9, 13))) ]
          [ (1, ((12, 0), (13, 0))) ]
          [ (1, ((15, 0), (15, 4))) ]
          [ (0, ((18, 0), (18, 2))) ]
          [ (0, ((21, 0), (21, 4))) ]
          [ (1, ((24, 0), (24, 6))) ] ]


let rec getParenTypes (synType: SynType): SynType list =
    [ match synType with
      | SynType.Paren (innerType, _) ->
          yield synType
          yield! getParenTypes innerType

      | SynType.Fun (argType, returnType, _) ->
          yield! getParenTypes argType
          yield! getParenTypes returnType

      | SynType.Tuple (_, types, _) ->
          for _, synType in types do
              yield! getParenTypes synType

      | SynType.AnonRecd (_, fields, _) ->
          for _, synType in fields do
              yield! getParenTypes synType

      | SynType.App (typeName = typeName; typeArgs = typeArgs)
      | SynType.LongIdentApp (typeName = typeName; typeArgs = typeArgs) ->
          yield! getParenTypes typeName
          for synType in typeArgs do
              yield! getParenTypes synType

      | _ -> () ]

[<Test>]
let ``SynType.Paren ranges`` () =
    let source = """
((): int * (int * int))
((): (int -> int) -> int)
((): ((int)))
"""
    let (SynModuleOrNamespace (decls = decls)) = parseSourceCodeAndGetModule source
    decls |> List.map (fun decl ->
        match decl with
        | SynModuleDecl.DoExpr (expr = SynExpr.Paren (expr = SynExpr.Typed (_, synType ,_))) ->
            getParenTypes synType
            |> List.map (fun synType -> getRangeCoords synType.Range)
        | _ -> failwith "Could not get binding")
    |> shouldEqual
        [ [ (2, 11), (2, 22) ]
          [ (3, 5), (3, 17) ]
          [ (4, 5), (4, 12); (4, 6), (4, 11) ] ]


module TypeMemberRanges =

    let getTypeMemberRange source =
        let (SynModuleOrNamespace (decls = decls)) = parseSourceCodeAndGetModule source
        match decls with
        | [ SynModuleDecl.Types ([ SynTypeDefn (_, SynTypeDefnRepr.ObjectModel (_, memberDecls, _), _, _, _) ], _) ] ->
            memberDecls |> List.map (fun memberDecl -> getRangeCoords memberDecl.Range)
        | _ -> failwith "Could not get member"

    
    [<Test>]
    let ``Member range 01 - Simple``() =
        let source = """
type T =
    member x.Foo() = ()
"""
        getTypeMemberRange source |> shouldEqual [ (3, 4), (3, 23) ]

    
    [<Test>]
    let ``Member range 02 - Static``() =
        let source = """
type T =
    static member Foo() = ()
"""
        getTypeMemberRange source |> shouldEqual [ (3, 4), (3, 28) ]


    [<Test>]
    let ``Member range 03 - Attribute``() =
        let source = """
type T =
    [<Foo>]
    static member Foo() = ()
"""
        getTypeMemberRange source |> shouldEqual [ (3, 4), (4, 28) ]


    [<Test>]
    let ``Member range 04 - Property``() =
        let source = """
type T =
    member x.P = ()
"""
        getTypeMemberRange source |> shouldEqual [ (3, 4), (3, 19) ]


    [<Test>]
    let ``Member range 05 - Setter only property``() =
        let source = """
type T =
    member x.P with set (value) = v <- value
"""
        getTypeMemberRange source |> shouldEqual [ (3, 4), (3, 44) ]

    
    [<Test>]
    let ``Member range 06 - Read-write property``() =
        let source = """
type T =
    member this.MyReadWriteProperty
        with get () = x
        and set (value) = x <- value
"""
        getTypeMemberRange source |> shouldEqual [ (3, 4), (5, 36)
                                                   (3, 4), (5, 36) ]


    [<Test>]
    let ``Member range 07 - Auto property``() =
        let source = """
type T =
    member val Property1 = ""
"""
        getTypeMemberRange source |> shouldEqual [ (3, 4), (3, 29) ]


    [<Test>]
    let ``Member range 08 - Auto property with setter``() =
        let source = """
type T =
    member val Property1 = "" with get, set
"""
        getTypeMemberRange source |> shouldEqual [ (3, 4), (3, 29) ]

    
    [<Test>]
    let ``Member range 09 - Abstract slot``() =
        let source = """
type T =
    abstract P: int
    abstract M: unit -> unit
"""
        getTypeMemberRange source |> shouldEqual [ (3, 4), (3, 19)
                                                   (4, 4), (4, 28) ]

    [<Test>]
    let ``Member range 10 - Val field``() =
        let source = """
type T =
    val x: int
"""
        getTypeMemberRange source |> shouldEqual [ (3, 4), (3, 14) ]


    [<Test>]
    let ``Member range 11 - Ctor``() =
        let source = """
type T =
    new (x:int) = ()
"""
        getTypeMemberRange source |> shouldEqual [ (3, 4), (3, 20) ]


[<Test>]
let ``TryRangeOfRefCellDereferenceContainingPos - simple``() =
    let source = """
let x = false
let y = !x
"""
    let parseFileResults, _ = getParseAndCheckResults source
    let res = parseFileResults.TryRangeOfRefCellDereferenceContainingPos (mkPos 3 9)
    match res with
    | Some res ->
        res
        |> tups
        |> fst
        |> shouldEqual (3, 8)
    | None ->
        Assert.Fail("No deref operator found in source.")

[<Test>]
let ``TryRangeOfRefCellDereferenceContainingPos - parens``() =
    let source = """
let x = false
let y = !(x)
"""
    let parseFileResults, _ = getParseAndCheckResults source
    let res = parseFileResults.TryRangeOfRefCellDereferenceContainingPos (mkPos 3 10)
    match res with
    | Some res ->
        res
        |> tups
        |> fst
        |> shouldEqual (3, 8)
    | None ->
        Assert.Fail("No deref operator found in source.")


[<Test>]
let ``TryRangeOfRefCellDereferenceContainingPos - binary expr``() =
    let source = """
let x = false
let y = !(x = false)
"""
    let parseFileResults, _ = getParseAndCheckResults source
    let res = parseFileResults.TryRangeOfRefCellDereferenceContainingPos (mkPos 3 10)
    match res with
    | Some res ->
        res
        |> tups
        |> fst
        |> shouldEqual (3, 8)
    | None ->
        Assert.Fail("No deref operator found in source.")

[<Test>]
let ``TryRangeOfRecordExpressionContainingPos - contained``() =
    let source = """
let x = { Name = "Hello" }
"""
    let parseFileResults, _ = getParseAndCheckResults source
    let res = parseFileResults.TryRangeOfRecordExpressionContainingPos (mkPos 2 10)
    match res with
    | Some res ->
        res
        |> tups
        |> shouldEqual ((2, 8), (2, 26))
    | None ->
        Assert.Fail("No range of record found in source.")

[<Test>]
let ``TryRangeOfRecordExpressionContainingPos - not contained``() =
    let source = """
let x = { Name = "Hello" }
"""
    let parseFileResults, _ = getParseAndCheckResults source
    let res = parseFileResults.TryRangeOfRecordExpressionContainingPos (mkPos 2 7)
    Assert.True(res.IsNone, "Expected not to find a range.")

module FunctionApplicationArguments =

    [<Test>]
    let ``GetAllArgumentsForFunctionApplicationAtPostion - Single arg``() =
        let source = """
let f x = ()
f 12
"""
        let parseFileResults, _ = getParseAndCheckResults source
        let res = parseFileResults.GetAllArgumentsForFunctionApplicationAtPostion (mkPos 3 0)
        match res with
        | Some res ->
            res
            |> List.map (tups >> fst)
            |> shouldEqual [(3, 2)]
        | None ->
            Assert.Fail("No arguments found in source code")

    [<Test>]
    let ``GetAllArgumentsForFunctionApplicationAtPostion - Multi arg``() =
        let source = """
let f x y z = ()
f 1 2 3
"""
        let parseFileResults, _ = getParseAndCheckResults source
        let res = parseFileResults.GetAllArgumentsForFunctionApplicationAtPostion (mkPos 3 0)
        match res with
        | Some res ->
            res
            |> List.map (tups >> fst)
            |> shouldEqual [(3, 2); (3, 4); (3, 6)]
        | None ->
            Assert.Fail("No arguments found in source code")

    [<Test>]
    let ``GetAllArgumentsForFunctionApplicationAtPostion - Multi arg parentheses``() =
        let source = """
let f x y z = ()
f (1) (2) (3)
"""
        let parseFileResults, _ = getParseAndCheckResults source
        let res = parseFileResults.GetAllArgumentsForFunctionApplicationAtPostion (mkPos 3 0)
        match res with
        | Some res ->
            res
            |> List.map (tups >> fst)
            |> shouldEqual [(3, 2); (3, 6); (3, 10)]
        | None ->
            Assert.Fail("No arguments found in source code")

    [<Test>]
    let ``GetAllArgumentsForFunctionApplicationAtPostion - Multi arg nested parentheses``() =
        let source = """
let f x y z = ()
f ((1)) (((2))) ((((3))))
"""
        let parseFileResults, _ = getParseAndCheckResults source
        let res = parseFileResults.GetAllArgumentsForFunctionApplicationAtPostion (mkPos 3 0)
        match res with
        | Some res ->
            res
            |> List.map (tups >> fst)
            |> shouldEqual [(3, 3); (3, 10); (3, 19)]
        | None ->
            Assert.Fail("No arguments found in source code")

    [<Test>]
    let ``GetAllArgumentsForFunctionApplicationAtPostion - unit``() =
        let source = """
let f () = ()
f ()
"""
        let parseFileResults, _ = getParseAndCheckResults source
        let res = parseFileResults.GetAllArgumentsForFunctionApplicationAtPostion (mkPos 3 0)
        Assert.IsTrue(res.IsNone, "Found argument for unit-accepting function, which shouldn't be the case.")

    [<Test>]
    let ``GetAllArgumentsForFunctionApplicationAtPostion - curried function``() =
        let source = """
let f x y = x + y
f 12
"""
        let parseFileResults, _ = getParseAndCheckResults source
        let res = parseFileResults.GetAllArgumentsForFunctionApplicationAtPostion (mkPos 3 0)
        match res with
        | Some res ->
            res
            |> List.map (tups >> fst)
            |> shouldEqual [(3, 2)]
        | None ->
            Assert.Fail("No arguments found in source code")

    [<Test>]
    let ``GetAllArgumentsForFunctionApplicationAtPostion - tuple value``() =
        let source = """
let f (t: int * int) = ()
let t = (1, 2)
f t
"""
        let parseFileResults, _ = getParseAndCheckResults source
        let res = parseFileResults.GetAllArgumentsForFunctionApplicationAtPostion (mkPos 4 0)
        match res with
        | Some res ->
            res
            |> List.map (tups >> fst)
            |> shouldEqual [(4, 2)]
        | None ->
            Assert.Fail("No arguments found in source code")

    [<Test>]
    let ``GetAllArgumentsForFunctionApplicationAtPostion - tuple literal``() =
        let source = """
let f (t: int * int) = ()
f (1, 2)
"""
        let parseFileResults, _ = getParseAndCheckResults source
        let res = parseFileResults.GetAllArgumentsForFunctionApplicationAtPostion (mkPos 3 0)
        match res with
        | Some res ->
            res
            |> List.map (tups >> fst)
            |> shouldEqual [(3, 3); (3, 6)]
        | None ->
            Assert.Fail("No arguments found in source code")

    [<Test>]
    let ``GetAllArgumentsForFunctionApplicationAtPostion - tuple value with definition that has explicit names``() =
        let source = """
let f ((x, y): int * int) = ()
let t = (1, 2)
f t
"""
        let parseFileResults, _ = getParseAndCheckResults source
        let res = parseFileResults.GetAllArgumentsForFunctionApplicationAtPostion (mkPos 4 0)
        match res with
        | Some res ->
            res
            |> List.map (tups >> fst)
            |> shouldEqual [(4, 2)]
        | None ->
            Assert.Fail("No arguments found in source code")

    [<Test>]
    let ``GetAllArgumentsForFunctionApplicationAtPostion - tuple literal inside parens``() =
        let source = """
let f (x, y) = ()
f ((1, 2))
"""
        let parseFileResults, _ = getParseAndCheckResults source
        let res = parseFileResults.GetAllArgumentsForFunctionApplicationAtPostion (mkPos 3 0)
        match res with
        | Some res ->
            res
            |> List.map (tups >> fst)
            |> shouldEqual [(3, 4); (3, 7)]
        | None ->
            Assert.Fail("No arguments found in source code")

    [<Test>]
    let ``GetAllArgumentsForFunctionApplicationAtPostion - tuples with elements as arguments``() =
        let source = """
let f (a, b) = ()
f (1, 2)
"""
        let parseFileResults, _ = getParseAndCheckResults source
        let res = parseFileResults.GetAllArgumentsForFunctionApplicationAtPostion (mkPos 3 0)
        match res with
        | Some res ->
            res
            |> List.map (tups >> fst)
            |> shouldEqual [(3, 3); (3, 6)]
        | None ->
            Assert.Fail("No arguments found in source code")

    [<Test>]
    let ``GetAllArgumentsForFunctionApplicationAtPostion - top-level arguments with nested function call``() =
        let source = """
let f x y = x + y
f (f 1 2) 3
"""
        let parseFileResults, _ = getParseAndCheckResults source
        let res = parseFileResults.GetAllArgumentsForFunctionApplicationAtPostion (mkPos 3 0)
        match res with
        | Some res ->
            res
            |> List.map (tups >> fst)
            |> shouldEqual [(3, 2); (3, 10)]
        | None ->
            Assert.Fail("No arguments found in source code")

    [<Test>]
    let ``GetAllArgumentsForFunctionApplicationAtPostion - nested function argument positions``() =
        let source = """
let f x y = x + y
f (f 1 2) 3
"""
        let parseFileResults, _ = getParseAndCheckResults source
        let res = parseFileResults.GetAllArgumentsForFunctionApplicationAtPostion (mkPos 3 3)
        match res with
        | Some res ->
            res
            |> List.map (tups >> fst)
            |> shouldEqual [(3, 5); (3, 7)]
        | None ->
            Assert.Fail("No arguments found in source code")

    [<Test>]
    let ``GetAllArgumentsForFunctionApplicationAtPostion - nested function application in infix expression``() =
        let source = """
let addStr x y = string x + y
"""
        let parseFileResults, _ = getParseAndCheckResults source
        let res = parseFileResults.GetAllArgumentsForFunctionApplicationAtPostion (mkPos 2 17)
        match res with
        | Some res ->
            res
            |> List.map (tups >> fst)
            |> shouldEqual [(2, 24)]
        | None ->
            Assert.Fail("No arguments found in source code")

    [<Test>]
    let ``GetAllArgumentsForFunctionApplicationAtPostion - nested function application outside of infix expression``() =
        let source = """
let addStr x y = x + string y
"""
        let parseFileResults, _ = getParseAndCheckResults source
        let res = parseFileResults.GetAllArgumentsForFunctionApplicationAtPostion (mkPos 2 21)
        match res with
        | Some res ->
            res
            |> List.map (tups >> fst)
            |> shouldEqual [(2, 28)]
        | None ->
            Assert.Fail("No arguments found in source code")

    [<Test>]
    let ``GetAllArgumentsForFunctionApplicationAtPostion - nested function applications both inside and outside of infix expression``() =
        let source = """
let addStr x y = string x + string y
"""
        let parseFileResults, _ = getParseAndCheckResults source
        let res = parseFileResults.GetAllArgumentsForFunctionApplicationAtPostion (mkPos 2 17)
        match res with
        | Some res ->
            res
            |> List.map (tups >> fst)
            |> shouldEqual [(2, 24)]
        | None ->
            Assert.Fail("No arguments found in source code")

        
        let res = parseFileResults.GetAllArgumentsForFunctionApplicationAtPostion (mkPos 2 28)
        match res with
        | Some res ->
            res
            |> List.map (tups >> fst)
            |> shouldEqual [(2, 35)]
        | None ->
            Assert.Fail("No arguments found in source code")

    [<Test>]
    let ``IsPosContainedInApplication - no``() =
        let source = """
sqrt x
12
"""
        let parseFileResults, _ = getParseAndCheckResults source
        Assert.False(parseFileResults.IsPosContainedInApplication (mkPos 3 2), "Pos should not be in application")

    [<Test>]
    let ``IsPosContainedInApplication - yes, single arg``() =
        let source = """
sqrt x
"""
        let parseFileResults, _ = getParseAndCheckResults source
        Assert.True(parseFileResults.IsPosContainedInApplication (mkPos 2 5), "Pos should be in application")

    [<Test>]
    let ``IsPosContainedInApplication - yes, multi arg``() =
        let source = """
let add2 x y = x + y
add2 x y
"""
        let parseFileResults, _ = getParseAndCheckResults source
        Assert.True(parseFileResults.IsPosContainedInApplication (mkPos 3 6), "Pos should be in application")

    [<Test>]
    let ``IsPosContainedInApplication - inside computation expression - no``() =
        let source = """
async {
    sqrt
}
"""
        let parseFileResults, _ = getParseAndCheckResults source
        Assert.False(parseFileResults.IsPosContainedInApplication (mkPos 2 5), "Pos should not be in application")

    [<Test>]
    let ``TryRangeOfFunctionOrMethodBeingApplied - inside CE return - no``() =
        let source = """
async {
    return sqrt
}
"""
        let parseFileResults, _ = getParseAndCheckResults source
        Assert.False(parseFileResults.IsPosContainedInApplication (mkPos 2 5), "Pos should not be in application")

    [<Test>]
    let ``TryRangeOfFunctionOrMethodBeingApplied - inside CE - yes``() =
        let source = """
let myAdd x y = x + y
async {
    return myAdd 1
}
    """
        let parseFileResults, _ = getParseAndCheckResults source
        Assert.False(parseFileResults.IsPosContainedInApplication (mkPos 3 18), "Pos should not be in application")

    [<Test>]
    let ``TryRangeOfFunctionOrMethodBeingApplied - no application``() =
        let source = """
let add2 x y = x + y
add2 x y
12
"""
        let parseFileResults, _ = getParseAndCheckResults source
        let res = parseFileResults.TryRangeOfFunctionOrMethodBeingApplied (mkPos 4 2)
        Assert.IsTrue(res.IsNone, "Not in a function application but got one")

    [<Test>]
    let ``TryRangeOfFunctionOrMethodBeingApplied - single arg application``() =
        let source = """
sqrt 12.0
"""
        let parseFileResults, _ = getParseAndCheckResults source
        let res = parseFileResults.TryRangeOfFunctionOrMethodBeingApplied (mkPos 2 9)
        match res with
        | None -> Assert.Fail("Expected 'sqrt' but got nothing")
        | Some range ->
            range
            |> tups
            |> shouldEqual ((2, 0), (2, 4))

    [<Test>]
    let ``TryRangeOfFunctionOrMethodBeingApplied - multi arg application``() =
        let source = """
let f x y z = ()
f 1 2 3
"""
        let parseFileResults, _ = getParseAndCheckResults source
        let res = parseFileResults.TryRangeOfFunctionOrMethodBeingApplied (mkPos 3 5)
        match res with
        | None -> Assert.Fail("Expected 'f' but got nothing")
        | Some range ->
            range
            |> tups
            |> shouldEqual ((3, 0), (3, 1))

    [<Test>]
    let ``TryRangeOfFunctionOrMethodBeingApplied - multi arg application but at function itself``() =
        let source = """
let f x y z = ()
f 1 2 3
"""
        let parseFileResults, _ = getParseAndCheckResults source
        let res = parseFileResults.TryRangeOfFunctionOrMethodBeingApplied (mkPos 3 1)
        match res with
        | None -> Assert.Fail("Expected 'f' but got nothing")
        | Some range ->
            range
            |> tups
            |> shouldEqual ((3, 0), (3, 1))

    [<Test>]
    let ``TryRangeOfFunctionOrMethodBeingApplied - function in pipeline``() =
        let source = """
[1..10] |> List.map id
"""
        let parseFileResults, _ = getParseAndCheckResults source
        let res = parseFileResults.TryRangeOfFunctionOrMethodBeingApplied (mkPos 2 20)
        match res with
        | None -> Assert.Fail("Expected 'List.map' but got nothing")
        | Some range ->
            range
            |> tups
            |> shouldEqual ((2, 11), (2, 19))

    [<Test>]
    let ``TryRangeOfFunctionOrMethodBeingApplied - function in middle of pipeline``() =
        let source = """
[1..10]
|> List.filter (fun x -> x > 3)
|> List.map id
"""
        let parseFileResults, _ = getParseAndCheckResults source
        let res = parseFileResults.TryRangeOfFunctionOrMethodBeingApplied (mkPos 3 14)
        match res with
        | None -> Assert.Fail("Expected 'List.filter' but got nothing")
        | Some range ->
            range
            |> tups
            |> shouldEqual ((3, 3), (3, 14))

    [<Test>]
    let ``TryRangeOfFunctionOrMethodBeingApplied - function in middle of pipeline, no qualification``() =
        let source = """
[1..10]
|> id
"""
        let parseFileResults, _ = getParseAndCheckResults source
        let res = parseFileResults.TryRangeOfFunctionOrMethodBeingApplied (mkPos 3 5)
        match res with
        | None -> Assert.Fail("Expected 'id' but got nothing")
        | Some range ->
            range
            |> tups
            |> shouldEqual ((3, 3), (3, 5))

    [<Test>]
    let ``TryRangeOfFunctionOrMethodBeingApplied - incomplete infix app``() =
        let source = """
let add2 x y = x + y
let square x = x *
add2 1 2
"""
        let parseFileResults, _ = getParseAndCheckResults source
        let res = parseFileResults.TryRangeOfFunctionOrMethodBeingApplied (mkPos 3 18)
        match res with
        | None -> Assert.Fail("Expected '*' but got nothing")
        | Some range ->
            range
            |> tups
            |> shouldEqual ((3, 17), (3, 18))

    [<Test>]
    let ``TryRangeOfFunctionOrMethodBeingApplied - inside CE``() =
        let source = """
let myAdd x y = x + y
async {
    return myAdd 1 
}
"""
        let parseFileResults, _ = getParseAndCheckResults source
        let res = parseFileResults.TryRangeOfFunctionOrMethodBeingApplied (mkPos 4 18)
        match res with
        | None -> Assert.Fail("Expected 'myAdd' but got nothing")
        | Some range ->
            range
            |> tups
            |> shouldEqual ((4, 11), (4, 16))

    [<Test>]
<<<<<<< HEAD
    let ``TryRangeOfFunctionOrMethodBeingApplied - inside lambda``() =
=======
    let ``TryRangeOfFunctionOrMethodBeingApplied - inside lambda - binding``() =
>>>>>>> cc6a419e
        let source = """
let add n1 n2 = n1 + n2
let lst = [1; 2; 3]
let mapped = 
    lst |> List.map (fun n ->
        let sum = add
        n.ToString()
    )
"""
        let parseFileResults, _ = getParseAndCheckResults source
        let res = parseFileResults.TryRangeOfFunctionOrMethodBeingApplied (mkPos 6 21)
        match res with
        | None -> Assert.Fail("Expected 'add' but got nothing")
        | Some range ->
            range
            |> tups
            |> shouldEqual ((6, 18), (6, 21))

<<<<<<< HEAD
=======
    [<Test>]
    let ``TryRangeOfFunctionOrMethodBeingApplied - inside lambda - if expression``() =
        let source = """
let add n1 n2 = n1 + n2
let lst = [1; 2; 3]
let mapped = 
    lst |> List.map (fun n ->
        if true then
            add
        else
            match add 1 2 with
            | 0 when 0 = 0 -> add 1 2
            | _ -> add 1 2
    )
"""
        let parseFileResults, _ = getParseAndCheckResults source
        let res = parseFileResults.TryRangeOfFunctionOrMethodBeingApplied (mkPos 7 15)
        match res with
        | None -> Assert.Fail("Expected 'add' but got nothing")
        | Some range ->
            range
            |> tups
            |> shouldEqual ((7, 12), (7, 15))

    [<Test>]
    let ``TryRangeOfFunctionOrMethodBeingApplied - inside lambda - match expression``() =
        let source = """
let add n1 n2 = n1 + n2
let lst = [1; 2; 3]
let mapped = 
    lst |> List.map (fun n ->
        if true then
            add
        else
            match add 1 2 with
            | 0 when 0 = 0 -> add 1 2
            | _ -> add 1 2
    )
"""
        let parseFileResults, _ = getParseAndCheckResults source
        let res = parseFileResults.TryRangeOfFunctionOrMethodBeingApplied (mkPos 7 15)
        match res with
        | None -> Assert.Fail("Expected 'add' but got nothing")
        | Some range ->
            range
            |> tups
            |> shouldEqual ((7, 12), (7, 15))

    [<Test>]
    let ``TryRangeOfFunctionOrMethodBeingApplied - inside lambda - match expr``() =
        let source = """
let add n1 n2 = n1 + n2
let lst = [1; 2; 3]
let mapped = 
    lst |> List.map (fun n ->
        if true then
            add
        else
            match add with
            | 0 when 0 = 0 -> add 1 2
            | _ -> add 1 2
    )
"""
        let parseFileResults, _ = getParseAndCheckResults source
        let res = parseFileResults.TryRangeOfFunctionOrMethodBeingApplied (mkPos 9 21)
        match res with
        | None -> Assert.Fail("Expected 'add' but got nothing")
        | Some range ->
            range
            |> tups
            |> shouldEqual ((9, 18), (9, 21))

    [<Test>]
    let ``TryRangeOfFunctionOrMethodBeingApplied - inside lambda - match case``() =
        let source = """
let add n1 n2 = n1 + n2
let lst = [1; 2; 3]
let mapped = 
    lst |> List.map (fun n ->
        if true then
            add
        else
            match add 1 2 with
            | 0 when 0 = 0 -> add 1 2
            | _ -> add
    )
"""
        let parseFileResults, _ = getParseAndCheckResults source
        let res = parseFileResults.TryRangeOfFunctionOrMethodBeingApplied (mkPos 11 22)
        match res with
        | None -> Assert.Fail("Expected 'add' but got nothing")
        | Some range ->
            range
            |> tups
            |> shouldEqual ((11, 19), (11, 22))

    [<Test>]
    let ``TryRangeOfFunctionOrMethodBeingApplied - inside method call``() =
        let source = """
type C() = static member Yeet(x, y, z) = ()
C.Yeet(1, 2, sqrt)
"""
        let parseFileResults, _ = getParseAndCheckResults source
        let res = parseFileResults.TryRangeOfFunctionOrMethodBeingApplied (mkPos 3 17)
        match res with
        | None -> Assert.Fail("Expected 'sqrt' but got nothing")
        | Some range ->
            range
            |> tups
            |> shouldEqual ((3, 13), (3, 17))

    [<Test>]
    let ``TryRangeOfFunctionOrMethodBeingApplied - inside method call - parenthesized lambda``() =
        let source = """
type C() = static member Yeet(x, y, z) = ()
C.Yeet(1, 2, (fun x -> sqrt))
"""
        let parseFileResults, _ = getParseAndCheckResults source
        let res = parseFileResults.TryRangeOfFunctionOrMethodBeingApplied (mkPos 3 27)
        match res with
        | None -> Assert.Fail("Expected 'sqrt' but got nothing")
        | Some range ->
            range
            |> tups
            |> shouldEqual ((3, 23), (3, 27))

>>>>>>> cc6a419e
module PipelinesAndArgs =
    [<Test>]
    let ``TryIdentOfPipelineContainingPosAndNumArgsApplied - No pipeline, no infix app``() =
        let source = """
let f x = ()
f 12
"""
        let parseFileResults, _ = getParseAndCheckResults source
        let res = parseFileResults.TryIdentOfPipelineContainingPosAndNumArgsApplied (mkPos 3 0)
        Assert.True(res.IsNone, sprintf "Got a result, did not expect one: %A" res)

    [<Test>]
    let ``TryIdentOfPipelineContainingPosAndNumArgsApplied - No pipeline, but infix app``() =
        let source = """
let square x = x * 
"""
        let parseFileResults, _ = getParseAndCheckResults source
        let res = parseFileResults.TryIdentOfPipelineContainingPosAndNumArgsApplied (mkPos 2 18)
        Assert.True(res.IsNone, sprintf "Got a result, did not expect one: %A" res)

    [<Test>]
    let ``TryIdentOfPipelineContainingPosAndNumArgsApplied - Single pipeline``() =
        let source = """
[1..10] |> List.map 
"""
        let parseFileResults, _ = getParseAndCheckResults source
        let res = parseFileResults.TryIdentOfPipelineContainingPosAndNumArgsApplied (mkPos 2 19)
        match res with
        | Some (ident, numArgs) ->
            (ident.idText, numArgs)
            |> shouldEqual ("op_PipeRight", 1)
        | None ->
            Assert.Fail("No pipeline found")
                
    [<Test>]
    let ``TryIdentOfPipelineContainingPosAndNumArgsApplied - Double pipeline``() =
        let source = """
([1..10], 1) ||> List.fold
"""
        let parseFileResults, _ = getParseAndCheckResults source
        let res = parseFileResults.TryIdentOfPipelineContainingPosAndNumArgsApplied (mkPos 2 26)
        match res with
        | Some (ident, numArgs) ->
            (ident.idText, numArgs)
            |> shouldEqual ("op_PipeRight2", 2)
        | None ->
            Assert.Fail("No pipeline found")

    [<Test>]
    let ``TryIdentOfPipelineContainingPosAndNumArgsApplied - Triple pipeline``() =
        let source = """
([1..10], [1..10], 3) |||> List.fold2
"""
        let parseFileResults, _ = getParseAndCheckResults source
        let res = parseFileResults.TryIdentOfPipelineContainingPosAndNumArgsApplied (mkPos 2 37)
        match res with
        | Some (ident, numArgs) ->
            (ident.idText, numArgs)
            |> shouldEqual ("op_PipeRight3", 3)
        | None ->
            Assert.Fail("No pipeline found")

    [<Test>]
    let ``TryIdentOfPipelineContainingPosAndNumArgsApplied - none when inside lambda``() =
        let source = """
let add n1 n2 = n1 + n2
let lst = [1; 2; 3]
let mapped = 
    lst |> List.map (fun n ->
        let sum = add 1
        n.ToString()
    )
    """
        let parseFileResults, _ = getParseAndCheckResults source
        let res = parseFileResults.TryIdentOfPipelineContainingPosAndNumArgsApplied (mkPos 6 22)
        Assert.IsTrue(res.IsNone, "Inside a lambda but counted the pipeline outside of that lambda.")

[<Test>]
let ``TryRangeOfExprInYieldOrReturn - not contained``() =
    let source = """
let f x =
    x
"""
    let parseFileResults, _ = getParseAndCheckResults source
    let res = parseFileResults.TryRangeOfExprInYieldOrReturn (mkPos 3 4)
    Assert.True(res.IsNone, "Expected not to find a range.")

[<Test>]
let ``TryRangeOfExprInYieldOrReturn - contained``() =
    let source = """
let f x =
    return x
"""
    let parseFileResults, _ = getParseAndCheckResults source
    let res = parseFileResults.TryRangeOfExprInYieldOrReturn (mkPos 3 4)
    match res with
    | Some range ->
        range
        |> tups
        |> shouldEqual ((3, 11), (3, 12))
    | None ->
        Assert.Fail("Expected to get a range back, but got none.")

[<Test>]
let ``TryRangeOfParenEnclosingOpEqualsGreaterUsage - not correct operator``() =
    let source = """
let x = y |> y + 1
"""
    let parseFileResults, _ = getParseAndCheckResults source
    let res = parseFileResults.TryRangeOfParenEnclosingOpEqualsGreaterUsage (mkPos 2 8)
    Assert.True(res.IsNone, "Expected not to find any ranges.")

[<Test>]
let ``TryRangeOfParenEnclosingOpEqualsGreaterUsage - error arg pos``() =
    let source = """
let x = y => y + 1
"""
    let parseFileResults, _ = getParseAndCheckResults source
    let res = parseFileResults.TryRangeOfParenEnclosingOpEqualsGreaterUsage (mkPos 2 8)
    match res with
    | Some (overallRange, argRange, exprRange) ->
        [overallRange; argRange; exprRange]
        |> List.map tups
        |> shouldEqual [((2, 8), (2, 18)); ((2, 8), (2, 9)); ((2, 13), (2, 18))]
    | None ->
        Assert.Fail("Expected to get a range back, but got none.")

[<Test>]
let ``TryRangeOfParenEnclosingOpEqualsGreaterUsage - error expr pos``() =
    let source = """
let x = y => y + 1
"""
    let parseFileResults, _ = getParseAndCheckResults source
    let res = parseFileResults.TryRangeOfParenEnclosingOpEqualsGreaterUsage (mkPos 2 13)
    match res with
    | Some (overallRange, argRange, exprRange) ->
        [overallRange; argRange; exprRange]
        |> List.map tups
        |> shouldEqual [((2, 8), (2, 18)); ((2, 8), (2, 9)); ((2, 13), (2, 18))]
    | None ->
        Assert.Fail("Expected to get a range back, but got none.")

[<Test>]
let ``TryRangeOfParenEnclosingOpEqualsGreaterUsage - parenthesized lambda``() =
    let source = """
[1..10] |> List.map (x => x + 1)
"""
    let parseFileResults, _ = getParseAndCheckResults source
    let res = parseFileResults.TryRangeOfParenEnclosingOpEqualsGreaterUsage (mkPos 2 21)
    match res with
    | Some (overallRange, argRange, exprRange) ->
        [overallRange; argRange; exprRange]
        |> List.map tups
        |> shouldEqual [((2, 21), (2, 31)); ((2, 21), (2, 22)); ((2, 26), (2, 31))]
    | None ->
        Assert.Fail("Expected to get a range back, but got none.")

[<Test>]
let ``TryRangeOfNameOfNearestOuterBindingContainingPos - simple``() =
    let source = """
let x = nameof x
"""
    let parseFileResults, _ = getParseAndCheckResults source
    let res = parseFileResults.TryRangeOfNameOfNearestOuterBindingContainingPos (mkPos 2 15)
    match res with
    | Some range ->
        range
        |> tups
        |> shouldEqual ((2, 4), (2, 5))
    | None ->
        Assert.Fail("Expected to get a range back, but got none.")

[<Test>]
let ``TryRangeOfNameOfNearestOuterBindingContainingPos - inside match``() =
    let source = """
let mySum xs acc =
    match xs with
    | [] -> acc
    | _ :: tail ->
        mySum tail (acc + 1)
"""
    let parseFileResults, _ = getParseAndCheckResults source
    let res = parseFileResults.TryRangeOfNameOfNearestOuterBindingContainingPos (mkPos 6 8)
    match res with
    | Some range ->
        range
        |> tups
        |> shouldEqual ((2, 4), (2, 9))
    | None ->
        Assert.Fail("Expected to get a range back, but got none.")

[<Test>]
let ``TryRangeOfNameOfNearestOuterBindingContainingPos - nested binding``() =
    let source = """
let f x =
    let z = 12
    let h x = 
        h x
    g x
"""
    let parseFileResults, _ = getParseAndCheckResults source
    let res = parseFileResults.TryRangeOfNameOfNearestOuterBindingContainingPos (mkPos 5 8)
    match res with
    | Some range ->
        range
        |> tups
        |> shouldEqual ((4, 8), (4, 9))
    | None ->
        Assert.Fail("Expected to get a range back, but got none.")

[<Test>]
let ``TryRangeOfNameOfNearestOuterBindingContainingPos - nested and after other statements``() =
    let source = """
let f x =
    printfn "doot doot"
    printfn "toot toot"
    let z = 12
    let h x = 
        h x
    g x
"""
    let parseFileResults, _ = getParseAndCheckResults source
    let res = parseFileResults.TryRangeOfNameOfNearestOuterBindingContainingPos (mkPos 7 8)
    match res with
    | Some range ->
        range
        |> tups
        |> shouldEqual ((6, 8), (6, 9))
    | None ->
        Assert.Fail("Expected to get a range back, but got none.")<|MERGE_RESOLUTION|>--- conflicted
+++ resolved
@@ -839,11 +839,7 @@
             |> shouldEqual ((4, 11), (4, 16))
 
     [<Test>]
-<<<<<<< HEAD
-    let ``TryRangeOfFunctionOrMethodBeingApplied - inside lambda``() =
-=======
     let ``TryRangeOfFunctionOrMethodBeingApplied - inside lambda - binding``() =
->>>>>>> cc6a419e
         let source = """
 let add n1 n2 = n1 + n2
 let lst = [1; 2; 3]
@@ -862,8 +858,6 @@
             |> tups
             |> shouldEqual ((6, 18), (6, 21))
 
-<<<<<<< HEAD
-=======
     [<Test>]
     let ``TryRangeOfFunctionOrMethodBeingApplied - inside lambda - if expression``() =
         let source = """
@@ -990,7 +984,6 @@
             |> tups
             |> shouldEqual ((3, 23), (3, 27))
 
->>>>>>> cc6a419e
 module PipelinesAndArgs =
     [<Test>]
     let ``TryIdentOfPipelineContainingPosAndNumArgsApplied - No pipeline, no infix app``() =
