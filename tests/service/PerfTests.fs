--- conflicted
+++ resolved
@@ -37,10 +37,6 @@
 
 
 [<Test>]
-<<<<<<< HEAD
-[<Ignore("https://github.com/dotnet/fsharp/issues/11184")>]
-=======
->>>>>>> 97c3d7b4
 let ``Test request for parse and check doesn't check whole project`` () =
 
     printfn "starting test..."
