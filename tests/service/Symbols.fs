#if INTERACTIVE
#r "../../artifacts/bin/fcs/net461/FSharp.Compiler.Service.dll" // note, build FSharp.Compiler.Service.Tests.fsproj to generate this, this DLL has a public API so can be used from F# Interactive
#r "../../artifacts/bin/fcs/net461/nunit.framework.dll"
#load "FsUnit.fs"
#load "Common.fs"
#else
module Tests.Service.Symbols
#endif

open System
open FSharp.Compiler.Service.Tests.Common
open FSharp.Compiler.Symbols
open FSharp.Compiler.Syntax
open FsUnit
open NUnit.Framework

module ActivePatterns =

    let completePatternInput = """
let (|True|False|) = function
    | true -> True
    | false -> False

match true with
| True | False -> ()
"""

    let partialPatternInput = """
let (|String|_|) = function
    | :? String -> Some ()
    | _ -> None

match "foo" with
| String
| _ -> ()
"""

    let getCaseUsages source line =
         let fileName, options = mkTestFileAndOptions source [| |]
         let _, checkResults = parseAndCheckFile fileName source options
          
         checkResults.GetAllUsesOfAllSymbolsInFile()
         |> Array.ofSeq
         |> Array.filter (fun su -> su.Range.StartLine = line && su.Symbol :? FSharpActivePatternCase)
         |> Array.map (fun su -> su.Symbol :?> FSharpActivePatternCase)

    [<Test>]
    let ``Active pattern case indices`` () =
        let getIndices = Array.map (fun (case: FSharpActivePatternCase) -> case.Index)

        getCaseUsages completePatternInput 7 |> getIndices |> shouldEqual [| 0; 1 |]
        getCaseUsages partialPatternInput 7 |> getIndices |> shouldEqual [| 0 |]

    [<Test>]
    let ``Active pattern group names`` () =
        let getGroupName (case: FSharpActivePatternCase) = case.Group.Name.Value

        getCaseUsages completePatternInput 7 |> Array.head |> getGroupName |> shouldEqual "|True|False|"
        getCaseUsages partialPatternInput 7 |> Array.head |> getGroupName |> shouldEqual "|String|_|"

module ExternDeclarations =
    [<Test>]
    let ``Access modifier`` () =
        let parseResults, checkResults = getParseAndCheckResults """
extern int a()
extern int public b()
extern int private c()
"""
        let (SynModuleOrNamespace (decls = decls)) = getSingleModuleLikeDecl parseResults.ParseTree

        [ None
          Some SynAccess.Public
          Some SynAccess.Private ]
        |> List.zip decls
        |> List.iter (fun (actual, expected) ->
            match actual with
            | SynModuleDecl.Let (_, [SynBinding (accessibility = access)], _) -> access |> should equal expected
            | decl -> Assert.Fail (sprintf "unexpected decl: %O" decl))

        [ "a", (true, false, false, false)
          "b", (true, false, false, false)
          "c", (false, false, false, true) ]
        |> List.iter (fun (name, expected) ->
            match findSymbolByName name checkResults with
            | :? FSharpMemberOrFunctionOrValue as mfv ->
                let access = mfv.Accessibility
                (access.IsPublic, access.IsProtected, access.IsInternal, access.IsPrivate)
                |> should equal expected
            | _ -> Assert.Fail (sprintf "Couldn't get mfv: %s" name))

    [<Test>]
    let ``Range of attribute should be included in SynDecl.Let and SynBinding`` () =
        let parseResults =
            getParseResults
                """
[<DllImport("oleacc.dll")>]
extern int AccessibleChildren()"""

        match parseResults with
        | ParsedInput.ImplFile (ParsedImplFileInput (modules = [ SynModuleOrNamespace.SynModuleOrNamespace(decls = [
            SynModuleDecl.Let(false, [ SynBinding(range = mb) ] , ml)
        ]) ])) ->
            assertRange (2, 0) (3, 31) ml
            assertRange (2, 0) (3, 31) mb
        | _ -> Assert.Fail "Could not get valid AST"

module XmlDocSig =

    [<Test>]
    let ``XmlDocSig of modules in namespace`` () =
        let source = """
namespace Ns1
module Mod1 =
    let val1 = 1
    module Mod2 =
       let func2 () = ()
"""
        let fileName, options = mkTestFileAndOptions source [| |]
        let _, checkResults = parseAndCheckFile fileName source options  

        let mod1 = checkResults.PartialAssemblySignature.FindEntityByPath ["Ns1"; "Mod1"] |> Option.get
        let mod2 = checkResults.PartialAssemblySignature.FindEntityByPath ["Ns1"; "Mod1"; "Mod2"] |> Option.get
        let mod1val1 = mod1.MembersFunctionsAndValues |> Seq.find (fun m -> m.DisplayName = "val1")
        let mod2func2 = mod2.MembersFunctionsAndValues |> Seq.find (fun m -> m.DisplayName = "func2")
        mod1.XmlDocSig |> shouldEqual "T:Ns1.Mod1"
        mod2.XmlDocSig |> shouldEqual "T:Ns1.Mod1.Mod2"
        mod1val1.XmlDocSig |> shouldEqual "P:Ns1.Mod1.val1"
        mod2func2.XmlDocSig |> shouldEqual "M:Ns1.Mod1.Mod2.func2"

    [<Test>]
    let ``XmlDocSig of modules`` () =
         let source = """
module Mod1 
let val1 = 1
module Mod2 =
    let func2 () = ()
"""
         let fileName, options = mkTestFileAndOptions source [| |]
         let _, checkResults = parseAndCheckFile fileName source options  

         let mod1 = checkResults.PartialAssemblySignature.FindEntityByPath ["Mod1"] |> Option.get
         let mod2 = checkResults.PartialAssemblySignature.FindEntityByPath ["Mod1"; "Mod2"] |> Option.get
         let mod1val1 = mod1.MembersFunctionsAndValues |> Seq.find (fun m -> m.DisplayName = "val1")
         let mod2func2 = mod2.MembersFunctionsAndValues |> Seq.find (fun m -> m.DisplayName = "func2")
         mod1.XmlDocSig |> shouldEqual "T:Mod1"
         mod2.XmlDocSig |> shouldEqual "T:Mod1.Mod2"
         mod1val1.XmlDocSig |> shouldEqual "P:Mod1.val1"
         mod2func2.XmlDocSig |> shouldEqual "M:Mod1.Mod2.func2"

module Attributes =
    [<Test>]
    let ``Emit conditional attributes`` () =
        let source = """
open System
open System.Diagnostics

[<Conditional("Bar")>]
type FooAttribute() =
    inherit Attribute()

[<Foo>]
let x = 123
"""
        let fileName, options = mkTestFileAndOptions source [| "--noconditionalerasure" |]
        let _, checkResults = parseAndCheckFile fileName source options

        checkResults.GetAllUsesOfAllSymbolsInFile()
        |> Array.ofSeq
        |> Array.tryFind (fun su -> su.Symbol.DisplayName = "x")
        |> Option.orElseWith (fun _ -> failwith "Could not get symbol")
        |> Option.map (fun su -> su.Symbol :?> FSharpMemberOrFunctionOrValue)
        |> Option.iter (fun symbol -> symbol.Attributes.Count |> shouldEqual 1)

module Types =
    [<Test>]
    let ``FSharpType.Print parent namespace qualifiers`` () =
        let _, checkResults = getParseAndCheckResults """
namespace Ns1.Ns2
type T() = class end
type A = T

namespace Ns1.Ns3
type B = Ns1.Ns2.T

namespace Ns1.Ns4
open Ns1.Ns2
type C = Ns1.Ns2.T

namespace Ns1.Ns5
open Ns1
type D = Ns1.Ns2.T

namespace Ns1.Ns2.Ns6
type E = Ns1.Ns2.T
"""
        [| "A", "T"
           "B", "Ns1.Ns2.T"
           "C", "T"
           "D", "Ns2.T"
           "E", "Ns1.Ns2.T" |]
        |> Array.iter (fun (symbolName, expectedPrintedType) ->
            let symbolUse = findSymbolUseByName symbolName checkResults
            match symbolUse.Symbol with
            | :? FSharpEntity as entity ->
                entity.AbbreviatedType.Format(symbolUse.DisplayContext)
                |> should equal expectedPrintedType

            | _ -> Assert.Fail (sprintf "Couldn't get entity: %s" symbolName))

    [<Test>]
    let ``FSharpType.Format can use prefix representations`` () =
            let _, checkResults = getParseAndCheckResults """
type 't folks =
| Nil
| Cons of 't * 't folks

let tester: int folks = Cons(1, Nil)
"""
            let prefixForm = "folks<int>"
            let entity = "tester"
            let symbolUse = findSymbolUseByName entity checkResults
            match symbolUse.Symbol with
            | :? FSharpMemberOrFunctionOrValue as v ->
                    v.FullType.Format (symbolUse.DisplayContext.WithPrefixGenericParameters())
                    |> should equal prefixForm
            | _ -> Assert.Fail (sprintf "Couldn't get member: %s" entity)

    [<Test>]
    let ``FSharpType.Format can use suffix representations`` () =
            let _, checkResults = getParseAndCheckResults """
type Folks<'t> =
| Nil
| Cons of 't * Folks<'t>

let tester: Folks<int> = Cons(1, Nil)
"""
            let suffixForm = "int Folks"
            let entity = "tester"
            let symbolUse = findSymbolUseByName entity checkResults
            match symbolUse.Symbol with
            | :? FSharpMemberOrFunctionOrValue as v ->
                    v.FullType.Format (symbolUse.DisplayContext.WithSuffixGenericParameters())
                    |> should equal suffixForm
            | _ -> Assert.Fail (sprintf "Couldn't get member: %s" entity)

    [<Test>]
    let ``FSharpType.Format defaults to derived suffix representations`` () =
            let _, checkResults = getParseAndCheckResults """
type Folks<'t> =
| Nil
| Cons of 't * Folks<'t>

type 't Group = 't list

let tester: Folks<int> = Cons(1, Nil)

let tester2: int Group = []
"""
            let cases =
                ["tester", "Folks<int>"
                 "tester2", "int Group"]
            cases
            |> List.iter (fun (entityName, expectedTypeFormat) ->
                let symbolUse = findSymbolUseByName entityName checkResults
                match symbolUse.Symbol with
                | :? FSharpMemberOrFunctionOrValue as v ->
                        v.FullType.Format symbolUse.DisplayContext
                        |> should equal expectedTypeFormat
                | _ -> Assert.Fail (sprintf "Couldn't get member: %s" entityName)
            )

    [<Test>]
    let ``Single SynEnumCase contains range of constant`` () =
        let parseResults = 
            getParseResults
                """
type Foo = One = 0x00000001
"""

        match parseResults with
        | ParsedInput.ImplFile (ParsedImplFileInput (modules = [ SynModuleOrNamespace.SynModuleOrNamespace(decls = [
            SynModuleDecl.Types(typeDefns = [
                SynTypeDefn.SynTypeDefn(typeRepr =
                    SynTypeDefnRepr.Simple(simpleRepr = SynTypeDefnSimpleRepr.Enum(cases = [ SynEnumCase.SynEnumCase(valueRange = r) ])))])
        ]) ])) ->
            assertRange (2, 17) (2, 27) r
        | _ -> Assert.Fail "Could not get valid AST"
        
    [<Test>]
    let ``Multiple SynEnumCase contains range of constant`` () =
        let parseResults = 
            getParseResults
                """
type Foo =
    | One =  0x00000001
    | Two = 2
"""

        match parseResults with
        | ParsedInput.ImplFile (ParsedImplFileInput (modules = [ SynModuleOrNamespace.SynModuleOrNamespace(decls = [
            SynModuleDecl.Types(typeDefns = [
                SynTypeDefn.SynTypeDefn(typeRepr =
                    SynTypeDefnRepr.Simple(simpleRepr = SynTypeDefnSimpleRepr.Enum(cases = [ SynEnumCase.SynEnumCase(valueRange = r1)
                                                                                             SynEnumCase.SynEnumCase(valueRange = r2) ])))])
        ]) ])) ->
            assertRange (3, 13) (3, 23) r1
            assertRange (4, 12) (4, 13) r2
        | _ -> Assert.Fail "Could not get valid AST"

    [<Test>]
    let ``Range of attribute should be included in SynTypeDefn`` () =
        let parseResults = 
            getParseResults
                """
[<Foo>]
type Bar =
    class
    end"""

        match parseResults with
        | ParsedInput.ImplFile (ParsedImplFileInput (modules = [ SynModuleOrNamespace.SynModuleOrNamespace(decls = [
            SynModuleDecl.Types(typeDefns = [t]) as types
        ]) ])) ->
            assertRange (2, 0) (5, 7) types.Range
            assertRange (2, 0) (5, 7) t.Range
        | _ -> Assert.Fail "Could not get valid AST"

    [<Test>]
    let ``Range of attributes should be included in recursive types`` () =
        let parseResults = 
            getParseResults
                """
[<NoEquality ; NoComparison>]
type Foo<'context, 'a> =
    | Apply of ApplyCrate<'context, 'a>

and [<CustomEquality ; NoComparison>] Bar<'context, 'a> =
    internal {
        Hash : int
        Foo : Foo<'a, 'b>
    }"""

        match parseResults with
        | ParsedInput.ImplFile (ParsedImplFileInput (modules = [ SynModuleOrNamespace.SynModuleOrNamespace(decls = [
            SynModuleDecl.Types(typeDefns = [t1;t2]) as types
        ]) ])) ->
            assertRange (2, 0) (10, 5) types.Range
            assertRange (2, 0) (4, 39) t1.Range
            assertRange (6, 4) (10, 5) t2.Range
        | _ -> Assert.Fail "Could not get valid AST"

module SyntaxExpressions =
    [<Test>]
    let ``SynExpr.Do contains the range of the do keyword`` () =
        let ast = """let a =
    do
        foobar
    do!
        foobarBang
"""
                        |> getParseResults

        match ast with
        | ParsedInput.ImplFile(ParsedImplFileInput(modules = [
                    SynModuleOrNamespace.SynModuleOrNamespace(decls = [
                        SynModuleDecl.Let(bindings = [
                            SynBinding(expr = SynExpr.Sequential(expr1 = SynExpr.Do(_, doRange) ; expr2 = SynExpr.DoBang(_, doBangRange)))
                        ])
                    ])
                ])) ->
            assertRange (2, 4) (3, 14) doRange
            assertRange (4, 4) (5, 18) doBangRange
        | _ ->
            Assert.Fail "Could not find SynExpr.Do"

module Strings =
    let getBindingExpressionValue (parseResults: ParsedInput) =
        match parseResults with
        | ParsedInput.ImplFile (ParsedImplFileInput (modules = modules)) ->
            modules |> List.tryPick (fun (SynModuleOrNamespace (decls = decls)) ->
                decls |> List.tryPick (fun decl ->
                    match decl with
                    | SynModuleDecl.Let (bindings = bindings) ->
                        bindings |> List.tryPick (fun binding ->
                            match binding with
                            | SynBinding.SynBinding (_,_,_,_,_,_,_,(SynPat.Named _|SynPat.As(_,SynPat.Named _,_)),_,e,_,_) -> Some e
                            | _ -> None)
                    | _ -> None))
        | _ -> None

    let getBindingConstValue parseResults =
        match getBindingExpressionValue parseResults with
        | Some (SynExpr.Const(c,_)) -> Some c
        | _ -> None
    
    [<Test>]
    let ``SynConst.String with SynStringKind.Regular`` () =
        let parseResults =
            getParseResults
                """
 let s = "yo"
 """

        match getBindingConstValue parseResults with
        | Some (SynConst.String (_,  kind, _)) -> kind |> should equal SynStringKind.Regular
        | _ -> Assert.Fail "Couldn't find const"

    [<Test>]
    let ``SynConst.String with SynStringKind.Verbatim`` () =
        let parseResults =
            getParseResults
                """
 let s = @"yo"
 """

        match getBindingConstValue parseResults with
        | Some (SynConst.String (_,  kind, _)) -> kind |> should equal SynStringKind.Verbatim
        | _ -> Assert.Fail "Couldn't find const"

    [<Test>]
    let ``SynConst.String with SynStringKind.TripleQuote`` () =
        let parseResults =
            getParseResults
                "
 let s = \"\"\"yo\"\"\"
 "

        match getBindingConstValue parseResults with
        | Some (SynConst.String (_,  kind, _)) -> kind |> should equal SynStringKind.TripleQuote
        | _ -> Assert.Fail "Couldn't find const"

    [<Test>]
    let ``SynConst.Bytes with SynByteStringKind.Regular`` () =
        let parseResults =
            getParseResults
                """
let bytes = "yo"B
 """

        match getBindingConstValue parseResults with
        | Some (SynConst.Bytes (_,  kind, _)) -> kind |> should equal SynByteStringKind.Regular
        | _ -> Assert.Fail "Couldn't find const"

    [<Test>]
    let ``SynConst.Bytes with SynByteStringKind.Verbatim`` () =
        let parseResults =
            getParseResults
                """
let bytes = @"yo"B
 """

        match getBindingConstValue parseResults with
        | Some (SynConst.Bytes (_,  kind, _)) -> kind |> should equal SynByteStringKind.Verbatim
        | _ -> Assert.Fail "Couldn't find const"

    [<Test>]
    let ``SynExpr.InterpolatedString with SynStringKind.TripleQuote`` () =
        let parseResults =
            getParseResults
                "
 let s = $\"\"\"yo {42}\"\"\"
 "

        match getBindingExpressionValue parseResults with
        | Some (SynExpr.InterpolatedString(_,  kind, _)) -> kind |> should equal SynStringKind.TripleQuote
        | _ -> Assert.Fail "Couldn't find const"

    [<Test>]
    let ``SynExpr.InterpolatedString with SynStringKind.Regular`` () =
        let parseResults =
            getParseResults
                """
 let s = $"yo {42}"
 """

        match getBindingExpressionValue parseResults with
        | Some (SynExpr.InterpolatedString(_,  kind, _)) -> kind |> should equal SynStringKind.Regular
        | _ -> Assert.Fail "Couldn't find const"

    [<Test>]
    let ``SynExpr.InterpolatedString with SynStringKind.Verbatim`` () =
        let parseResults =
            getParseResults
                """
 let s = $@"Migrate notes of file ""{oldId}"" to new file ""{newId}""."
 """

        match getBindingExpressionValue parseResults with
        | Some (SynExpr.InterpolatedString(_,  kind, _)) -> kind |> should equal SynStringKind.Verbatim
        | _ -> Assert.Fail "Couldn't find const"

module SynModuleOrNamespace =
    [<Test>]
    let ``DeclaredNamespace range should start at namespace keyword`` () =
        let parseResults = 
            getParseResults
                """namespace TypeEquality

/// A type for witnessing type equality between 'a and 'b
type Teq<'a, 'b>
"""

        match parseResults with
        | ParsedInput.ImplFile (ParsedImplFileInput (modules = [ SynModuleOrNamespace.SynModuleOrNamespace(kind = SynModuleOrNamespaceKind.DeclaredNamespace; range = r) ])) ->
            assertRange (1, 0) (4, 8) r
        | _ -> Assert.Fail "Could not get valid AST"
        
    [<Test>]
    let ``Multiple DeclaredNamespaces should have a range that starts at the namespace keyword`` () =
        let parseResults = 
            getParseResults
                """namespace TypeEquality

/// A type for witnessing type equality between 'a and 'b
type Teq = class end

namespace Foobar

let x = 42
"""

        match parseResults with
        | ParsedInput.ImplFile (ParsedImplFileInput (modules = [
            SynModuleOrNamespace.SynModuleOrNamespace(kind = SynModuleOrNamespaceKind.DeclaredNamespace; range = r1)
            SynModuleOrNamespace.SynModuleOrNamespace(kind = SynModuleOrNamespaceKind.DeclaredNamespace; range = r2) ])) ->
            assertRange (1, 0) (4, 20) r1
            assertRange (6, 0) (8, 10) r2
        | _ -> Assert.Fail "Could not get valid AST"

    [<Test>]
    let ``GlobalNamespace should start at namespace keyword`` () =
        let parseResults = 
            getParseResults
                """// foo
// bar
namespace  global

type X = int
"""

        match parseResults with
        | ParsedInput.ImplFile (ParsedImplFileInput (modules = [
            SynModuleOrNamespace.SynModuleOrNamespace(kind = SynModuleOrNamespaceKind.GlobalNamespace; range = r) ])) ->
            assertRange (3, 0) (5, 12) r
        | _ -> Assert.Fail "Could not get valid AST"

    [<Test>]
    let ``Module range should start at first attribute`` () =
        let parseResults = 
            getParseResults
                """
[<  Foo  >]
module Bar

let s : string = "s"
"""

        match parseResults with
        | ParsedInput.ImplFile (ParsedImplFileInput (modules = [
            SynModuleOrNamespace.SynModuleOrNamespace(kind = SynModuleOrNamespaceKind.NamedModule; range = r) ])) ->
            assertRange (2, 0) (5, 20) r
        | _ -> Assert.Fail "Could not get valid AST"

module SynConsts =
    [<Test>]
    let ``Measure contains the range of the constant`` () =
        let parseResults = 
            getParseResults
                """
let n = 1.0m<cm>
let m = 7.000<cm>
"""

        match parseResults with
        | ParsedInput.ImplFile (ParsedImplFileInput (modules = [ SynModuleOrNamespace.SynModuleOrNamespace(decls = [
            SynModuleDecl.Let(bindings = [ SynBinding.SynBinding(expr = SynExpr.Const(SynConst.Measure(constantRange = r1), _)) ])
            SynModuleDecl.Let(bindings = [ SynBinding.SynBinding(expr = SynExpr.Const(SynConst.Measure(constantRange = r2), _)) ])
        ]) ])) ->
            assertRange (2, 8) (2, 12) r1
            assertRange (3, 8) (3, 13) r2
        | _ -> Assert.Fail "Could not get valid AST"

module SynModuleOrNamespaceSig =
    [<Test>]
    let ``Range member returns range of SynModuleOrNamespaceSig`` () =
        let parseResults =
            getParseResultsOfSignatureFile
                """
namespace Foobar

type Bar = | Bar of string * int
"""

        match parseResults with
        | ParsedInput.SigFile(ParsedSigFileInput(modules = [
            SynModuleOrNamespaceSig(kind = SynModuleOrNamespaceKind.DeclaredNamespace) as singleModule
        ])) ->
            assertRange (2,0) (4,32) singleModule.Range
        | _ -> Assert.Fail "Could not get valid AST"

    [<Test>]
    let ``GlobalNamespace should start at namespace keyword`` () =
        let parseResults = 
            getParseResultsOfSignatureFile
                """// foo
// bar
namespace  global

type Bar = | Bar of string * int
"""

        match parseResults with
        | ParsedInput.SigFile (ParsedSigFileInput (modules = [
            SynModuleOrNamespaceSig(kind = SynModuleOrNamespaceKind.GlobalNamespace; range = r) ])) ->
            assertRange (3, 0) (5, 32) r
        | _ -> Assert.Fail "Could not get valid AST"

    [<Test>]
    let ``Module range should start at first attribute`` () =
        let parseResults = 
            getParseResultsOfSignatureFile
                """
 [<  Foo  >]
module Bar

val s : string
"""

        match parseResults with
        | ParsedInput.SigFile (ParsedSigFileInput (modules = [
            SynModuleOrNamespaceSig.SynModuleOrNamespaceSig(kind = SynModuleOrNamespaceKind.NamedModule; range = r) ])) ->
            assertRange (2, 1) (5, 14) r
        | _ -> Assert.Fail "Could not get valid AST"

module SignatureTypes =
    [<Test>]
    let ``Range of Type should end at end keyword`` () =
        let parseResults = 
            getParseResultsOfSignatureFile
                """namespace GreatProjectThing

type Meh =
        class
        end


// foo"""

        match parseResults with
        | ParsedInput.SigFile (ParsedSigFileInput (modules = [
            SynModuleOrNamespaceSig(decls = [SynModuleSigDecl.Types(range = r)]) ])) ->
            assertRange (3, 0) (5,11) r
        | _ -> Assert.Fail "Could not get valid AST"

    [<Test>]
    let ``Range of SynTypeDefnSig record should end at last member`` () =
        let parseResults = 
            getParseResultsOfSignatureFile
                """namespace X
type MyRecord =
    { Level: int }
    member Score : unit -> int"""

        match parseResults with
        | ParsedInput.SigFile (ParsedSigFileInput (modules = [
            SynModuleOrNamespaceSig(decls = [SynModuleSigDecl.Types(types = [SynTypeDefnSig.SynTypeDefnSig(range = r)])]) ])) ->
            assertRange (2, 0) (4, 30) r
        | _ -> Assert.Fail "Could not get valid AST"

    [<Test>]
    let ``Range of SynTypeDefnSig object model should end at last member`` () =
        let parseResults = 
            getParseResultsOfSignatureFile
                """namespace X
type MyRecord =
    class
    end
    member Score : unit -> int"""

        match parseResults with
        | ParsedInput.SigFile (ParsedSigFileInput (modules = [
            SynModuleOrNamespaceSig(decls = [SynModuleSigDecl.Types(types = [SynTypeDefnSig.SynTypeDefnSig(range = r)])]) ])) ->
            assertRange (2, 0) (5, 30) r
        | _ -> Assert.Fail "Could not get valid AST"

    [<Test>]
    let ``Range of SynTypeDefnSig delegate of should start from name`` () =
        let parseResults = 
            getParseResultsOfSignatureFile
                """namespace Y
type MyFunction =
    delegate of int -> string"""

        match parseResults with
        | ParsedInput.SigFile (ParsedSigFileInput (modules = [
            SynModuleOrNamespaceSig(decls = [SynModuleSigDecl.Types(types = [SynTypeDefnSig.SynTypeDefnSig(range = r)])]) ])) ->
            assertRange (2, 0) (3, 29) r
        | _ -> Assert.Fail "Could not get valid AST"

    [<Test>]
    let ``Range of SynTypeDefnSig simple should end at last val`` () =
        let parseResults = 
            getParseResultsOfSignatureFile
                """namespace Z
type SomeCollection with
    val LastIndex : int
    val SomeThingElse : int -> string"""

        match parseResults with
        | ParsedInput.SigFile (ParsedSigFileInput (modules = [
            SynModuleOrNamespaceSig(decls = [SynModuleSigDecl.Types(types = [SynTypeDefnSig.SynTypeDefnSig(range = r)])]) ])) ->
            assertRange (2, 0) (4, 37) r
        | _ -> Assert.Fail "Could not get valid AST"

    [<Test>]
    let ``Range of attribute should be included in SynTypeDefnSig`` () =
        let parseResults = 
            getParseResultsOfSignatureFile
                """
namespace SomeNamespace

[<Foo1>]
type MyType =
    class
    end
"""

        match parseResults with
        | ParsedInput.SigFile (ParsedSigFileInput (modules = [
            SynModuleOrNamespaceSig(decls = [SynModuleSigDecl.Types(types = [SynTypeDefnSig.SynTypeDefnSig(range = r)]) as t]) ])) ->
            assertRange (4, 0) (7, 7) r
            assertRange (4, 0) (7, 7) t.Range
        | _ -> Assert.Fail "Could not get valid AST"

    [<Test>]
    let ``Range of attributes should be included in recursive types`` () =
        let parseResults = 
            getParseResultsOfSignatureFile
                """
namespace SomeNamespace

type Foo =
    | Bar

and [<CustomEquality>] Bang =
    internal
        {
            LongNameBarBarBarBarBarBarBar: int
        }
        override GetHashCode : unit -> int
"""

        match parseResults with
        | ParsedInput.SigFile (ParsedSigFileInput (modules = [
            SynModuleOrNamespaceSig(decls = [SynModuleSigDecl.Types(types = [
                SynTypeDefnSig.SynTypeDefnSig(range = r1)
                SynTypeDefnSig.SynTypeDefnSig(range = r2)
            ]) as t]) ])) ->
            assertRange (4, 0) (5, 9) r1
            assertRange (7, 4) (12, 42) r2
            assertRange (4, 0) (12, 42) t.Range
        | _ -> Assert.Fail "Could not get valid AST"

    [<Test>]
    let ``Range of attribute should be included in SynValSpfn and Member`` () =
        let parseResults = 
            getParseResultsOfSignatureFile
                """
namespace SomeNamespace

type FooType =
    [<Foo2>] // ValSpfn
    abstract x : int
"""

        match parseResults with
        | ParsedInput.SigFile (ParsedSigFileInput (modules = [
            SynModuleOrNamespaceSig(decls =
                [ SynModuleSigDecl.Types(types = [
                    SynTypeDefnSig.SynTypeDefnSig(typeRepr =
                        SynTypeDefnSigRepr.ObjectModel(memberSigs = [
                            SynMemberSig.Member(range = mr; memberSig = SynValSig(range = mv)) ]))
                ]) ]) ])) ->
            assertRange (5, 4) (6, 20) mr
            assertRange (5, 4) (6, 20) mv
        | _ -> Assert.Fail "Could not get valid AST"

module SynMatchClause =
    [<Test>]
    let ``Range of single SynMatchClause`` () =
        let parseResults = 
            getParseResults
                """
try
    let content = tryDownloadFile url
    Some content
with ex ->
    Infrastructure.ReportWarning ex
    None"""

        match parseResults with
        | ParsedInput.ImplFile (ParsedImplFileInput (modules = [ SynModuleOrNamespace.SynModuleOrNamespace(decls = [
            SynModuleDecl.DoExpr(expr = SynExpr.TryWith(withCases = [ SynMatchClause(range = range) as clause ]))
        ]) ])) ->
            assertRange (5, 5) (7, 8) range
            assertRange (5, 5) (7, 8) clause.Range
        | _ -> Assert.Fail "Could not get valid AST"

    [<Test>]
    let ``Range of multiple SynMatchClause`` () =
        let parseResults = 
            getParseResults
                """
try
    let content = tryDownloadFile url
    Some content
with
| ex ->
    Infrastructure.ReportWarning ex
    None
| exx ->
    None"""

        match parseResults with
        | ParsedInput.ImplFile (ParsedImplFileInput (modules = [ SynModuleOrNamespace.SynModuleOrNamespace(decls = [
            SynModuleDecl.DoExpr(expr = SynExpr.TryWith(withCases = [ SynMatchClause(range = r1) as clause1
                                                                      SynMatchClause(range = r2) as clause2 ]))
        ]) ])) ->
            assertRange (6, 2) (8, 8) r1
            assertRange (6, 2) (8, 8) clause1.Range
            
            assertRange (9, 2) (10, 8) r2
            assertRange (9, 2) (10, 8) clause2.Range
        | _ -> Assert.Fail "Could not get valid AST"

    [<Test>]
    let ``Range of single SynMatchClause followed by bar`` () =
        let parseResults = 
            getParseResults
                """
try
    let content = tryDownloadFile url
    Some content
with
| ex ->
    ()
| """

        match parseResults with
        | ParsedInput.ImplFile (ParsedImplFileInput (modules = [ SynModuleOrNamespace.SynModuleOrNamespace(decls = [
            SynModuleDecl.DoExpr(expr = SynExpr.TryWith(withCases = [ SynMatchClause(range = range) as clause ]))
        ]) ])) ->
            assertRange (6, 2) (7, 6) range
            assertRange (6, 2) (7, 6) clause.Range
        | _ -> Assert.Fail "Could not get valid AST"
    
    [<Test>]
    let ``Range of single SynMatchClause with missing body`` () =
        let parseResults = 
            getParseResults
                """
try
    let content = tryDownloadFile url
    Some content
with
| ex ->"""

        match parseResults with
        | ParsedInput.ImplFile (ParsedImplFileInput (modules = [ SynModuleOrNamespace.SynModuleOrNamespace(decls = [
            SynModuleDecl.DoExpr(expr = SynExpr.TryWith(withCases = [ SynMatchClause(range = range) as clause ]))
        ]) ])) ->
            assertRange (6, 2) (6, 4) range
            assertRange (6, 2) (6, 4) clause.Range
        | _ -> Assert.Fail "Could not get valid AST"

    [<Test>]
    let ``Range of single SynMatchClause with missing body and when expr`` () =
        let parseResults = 
            getParseResults
                """
try
    let content = tryDownloadFile url
    Some content
with
| ex when (isNull ex) ->"""

        match parseResults with
        | ParsedInput.ImplFile (ParsedImplFileInput (modules = [ SynModuleOrNamespace.SynModuleOrNamespace(decls = [
            SynModuleDecl.DoExpr(expr = SynExpr.TryWith(withCases = [ SynMatchClause(range = range) as clause ]))
        ]) ])) ->
            assertRange (6, 2) (6, 21) range
            assertRange (6, 2) (6, 21) clause.Range
        | _ -> Assert.Fail "Could not get valid AST"

    [<Test>]
    let ``Range of arrow in SynMatchClause`` () =
        let parseResults = 
            getParseResults
                """
match foo with
| Bar bar -> ()"""

        match parseResults with
        | ParsedInput.ImplFile (ParsedImplFileInput (modules = [ SynModuleOrNamespace.SynModuleOrNamespace(decls = [
            SynModuleDecl.DoExpr(expr = SynExpr.Match(clauses = [ SynMatchClause(arrow = Some mArrow) ]))
        ]) ])) ->
            assertRange (3, 10) (3, 12) mArrow
        | _ -> Assert.Fail "Could not get valid AST"

    [<Test>]
    let ``Range of arrow in SynMatchClause with when clause`` () =
        let parseResults = 
            getParseResults
                """
match foo with
| Bar bar when (someCheck bar) -> ()"""

        match parseResults with
        | ParsedInput.ImplFile (ParsedImplFileInput (modules = [ SynModuleOrNamespace.SynModuleOrNamespace(decls = [
            SynModuleDecl.DoExpr(expr = SynExpr.Match(clauses = [ SynMatchClause(arrow = Some mArrow) ]))
        ]) ])) ->
            assertRange (3, 31) (3, 33) mArrow
        | _ -> Assert.Fail "Could not get valid AST"

module SourceIdentifiers =
    [<Test>]
    let ``__LINE__`` () =
        let parseResults = 
            getParseResults
                """
__LINE__"""

        match parseResults with
        | ParsedInput.ImplFile (ParsedImplFileInput (modules = [ SynModuleOrNamespace.SynModuleOrNamespace(decls = [
            SynModuleDecl.DoExpr(expr = SynExpr.Const(SynConst.SourceIdentifier("__LINE__", "2", range), _))
        ]) ])) ->
            assertRange (2, 0) (2, 8) range
        | _ -> Assert.Fail "Could not get valid AST"

    [<Test>]
    let ``__SOURCE_DIRECTORY__`` () =
        let parseResults = 
            getParseResults
                """
__SOURCE_DIRECTORY__"""

        match parseResults with
        | ParsedInput.ImplFile (ParsedImplFileInput (modules = [ SynModuleOrNamespace.SynModuleOrNamespace(decls = [
            SynModuleDecl.DoExpr(expr = SynExpr.Const(SynConst.SourceIdentifier("__SOURCE_DIRECTORY__", _, range), _))
        ]) ])) ->
            assertRange (2, 0) (2, 20) range
        | _ -> Assert.Fail "Could not get valid AST"
        
    [<Test>]
    let ``__SOURCE_FILE__`` () =
        let parseResults = 
            getParseResults
                """
__SOURCE_FILE__"""

        match parseResults with
        | ParsedInput.ImplFile (ParsedImplFileInput (modules = [ SynModuleOrNamespace.SynModuleOrNamespace(decls = [
            SynModuleDecl.DoExpr(expr = SynExpr.Const(SynConst.SourceIdentifier("__SOURCE_FILE__", _, range), _))
        ]) ])) ->
            assertRange (2, 0) (2, 15) range
        | _ -> Assert.Fail "Could not get valid AST"

module NestedModules =

    [<Test>]
    let ``Range of attribute should be included in SynModuleSigDecl.NestedModule`` () =
        let parseResults = 
            getParseResultsOfSignatureFile
                """
namespace SomeNamespace

[<Foo>]
module Nested =
    val x : int
"""

        match parseResults with
        | ParsedInput.SigFile (ParsedSigFileInput (modules = [ SynModuleOrNamespaceSig(decls = [
            SynModuleSigDecl.NestedModule _ as nm
        ]) as sigModule ])) ->
            assertRange (4, 0) (6, 15) nm.Range
            assertRange (2, 0) (6, 15) sigModule.Range
        | _ -> Assert.Fail "Could not get valid AST"

    [<Test>]
    let ``Range of attribute should be included in SynModuleDecl.NestedModule`` () =
        let parseResults = 
            getParseResults
                """
module TopLevel

[<Foo>]
module Nested =
    ()"""

        match parseResults with
        | ParsedInput.ImplFile (ParsedImplFileInput (modules = [ SynModuleOrNamespace.SynModuleOrNamespace(decls = [
            SynModuleDecl.NestedModule _ as nm
        ]) ])) ->
            assertRange (4, 0) (6, 6) nm.Range
        | _ -> Assert.Fail "Could not get valid AST"

module SynBindings =
    [<Test>]
    let ``Range of attribute should be included in SynModuleDecl.Let`` () =
        let parseResults = 
            getParseResults
                """
[<Foo>]
let a = 0"""

        match parseResults with
        | ParsedInput.ImplFile (ParsedImplFileInput (modules = [ SynModuleOrNamespace.SynModuleOrNamespace(decls = [
            SynModuleDecl.Let(bindings = [SynBinding(range = mb)]) as lt
        ]) ])) ->
            assertRange (2, 0) (3, 5) mb
            assertRange (2, 0) (3, 9) lt.Range
        | _ -> Assert.Fail "Could not get valid AST"

    [<Test>]
    let ``Range of attribute between let keyword and pattern should be included in SynModuleDecl.Let`` () =
        let parseResults = 
            getParseResults
                """
let [<Literal>] (A x) = 1"""

        match parseResults with
        | ParsedInput.ImplFile (ParsedImplFileInput (modules = [ SynModuleOrNamespace.SynModuleOrNamespace(decls = [
            SynModuleDecl.Let(bindings = [SynBinding(range = mb)]) as lt
        ]) ])) ->
            assertRange (2, 4) (2, 21) mb
            assertRange (2, 0) (2, 25) lt.Range
        | _ -> Assert.Fail "Could not get valid AST"
    
    [<Test>]
    let ``Range of attribute should be included in SynMemberDefn.LetBindings`` () =
        let parseResults = 
            getParseResults
                """
type Bar =
    [<Foo>]
    let x = 8"""

        match parseResults with
        | ParsedInput.ImplFile (ParsedImplFileInput (modules = [ SynModuleOrNamespace.SynModuleOrNamespace(decls = [
            SynModuleDecl.Types(typeDefns = [SynTypeDefn(typeRepr = SynTypeDefnRepr.ObjectModel(members = [SynMemberDefn.LetBindings(bindings = [SynBinding(range = mb)]) as m]))])
        ]) ])) ->
            assertRange (3, 4) (4, 9) mb
            assertRange (3, 4) (4, 13) m.Range
        | _ -> Assert.Fail "Could not get valid AST"

    [<Test>]
    let ``Range of attribute should be included in SynMemberDefn.Member`` () =
        let parseResults = 
            getParseResults
                """
type Bar =
    [<Foo>]
    member this.Something () = ()"""

        match parseResults with
        | ParsedInput.ImplFile (ParsedImplFileInput (modules = [ SynModuleOrNamespace.SynModuleOrNamespace(decls = [
            SynModuleDecl.Types(typeDefns = [SynTypeDefn(typeRepr = SynTypeDefnRepr.ObjectModel(members = [SynMemberDefn.Member(memberDefn = SynBinding(range = mb)) as m]))])
        ]) ])) ->
            assertRange (3, 4) (4, 28) mb
            assertRange (3, 4) (4, 33) m.Range
        | _ -> Assert.Fail "Could not get valid AST"

    [<Test>]
    let ``Range of attribute should be included in binding of SynExpr.ObjExpr`` () =
        let parseResults = 
            getParseResults
                """
{ new System.Object() with
    [<Foo>]
    member x.ToString() = "F#" }"""

        match parseResults with
        | ParsedInput.ImplFile (ParsedImplFileInput (modules = [ SynModuleOrNamespace.SynModuleOrNamespace(decls = [
            SynModuleDecl.DoExpr(expr = SynExpr.ObjExpr(bindings = [SynBinding(range = mb)]))
        ]) ])) ->
            assertRange (3, 4) (4, 23) mb
        | _ -> Assert.Fail "Could not get valid AST"

    [<Test>]
    let ``Range of attribute should be included in constructor SynMemberDefn.Member`` () =
        let parseResults = 
            getParseResults
                """
type Tiger =
    [<Foo>]
    new () = ()"""

        match parseResults with
        | ParsedInput.ImplFile (ParsedImplFileInput (modules = [ SynModuleOrNamespace.SynModuleOrNamespace(decls = [
            SynModuleDecl.Types(typeDefns = [SynTypeDefn(typeRepr = SynTypeDefnRepr.ObjectModel(members = [SynMemberDefn.Member(memberDefn = SynBinding(range = mb)) as m]))])
        ]) ])) ->
            assertRange (3, 4) (4, 10) mb
            assertRange (3, 4) (4, 15) m.Range
        | _ -> Assert.Fail "Could not get valid AST"

    [<Test>]
    let ``Range of attribute should be included in constructor SynMemberDefn.Member, optAsSpec`` () =
        let parseResults = 
            getParseResults
                """
type Tiger =
    [<Foo>]
    new () as tony = ()"""

        match parseResults with
        | ParsedInput.ImplFile (ParsedImplFileInput (modules = [ SynModuleOrNamespace.SynModuleOrNamespace(decls = [
            SynModuleDecl.Types(typeDefns = [SynTypeDefn(typeRepr = SynTypeDefnRepr.ObjectModel(members = [SynMemberDefn.Member(memberDefn = SynBinding(range = mb)) as m]))])
        ]) ])) ->
            assertRange (3, 4) (4, 18) mb
            assertRange (3, 4) (4, 23) m.Range
        | _ -> Assert.Fail "Could not get valid AST"

    [<Test>]
    let ``Range of attribute should be included in secondary constructor`` () =
        let parseResults = 
            getParseResults
                """
type T() =
    new () =
        T ()

    internal new () =
        T ()

    [<Foo>]
    new () =
        T ()"""

        match parseResults with
        | ParsedInput.ImplFile (ParsedImplFileInput (modules = [ SynModuleOrNamespace.SynModuleOrNamespace(decls = [
            SynModuleDecl.Types(typeDefns = [SynTypeDefn(typeRepr = SynTypeDefnRepr.ObjectModel(members = [
                SynMemberDefn.ImplicitCtor _
                SynMemberDefn.Member(memberDefn = SynBinding(range = mb1)) as m1
                SynMemberDefn.Member(memberDefn = SynBinding(range = mb2)) as m2
                SynMemberDefn.Member(memberDefn = SynBinding(range = mb3)) as m3
            ]))])
        ]) ])) ->
            assertRange (3, 4) (3, 10) mb1
            assertRange (3, 4) (4, 12) m1.Range
            assertRange (6, 4) (6, 19) mb2
            assertRange (6, 4) (7, 12) m2.Range
            assertRange (9, 4) (10, 10) mb3
            assertRange (9, 4) (11, 12) m3.Range
        | _ -> Assert.Fail "Could not get valid AST"

    
    [<Test>]
    let ``Range of attribute should be included in write only SynMemberDefn.Member property`` () =
        let parseResults = 
            getParseResults
                """
type Crane =
    [<Foo>]
    member this.MyWriteOnlyProperty with set (value) = myInternalValue <- value"""

        match parseResults with
        | ParsedInput.ImplFile (ParsedImplFileInput (modules = [ SynModuleOrNamespace.SynModuleOrNamespace(decls = [
            SynModuleDecl.Types(typeDefns = [SynTypeDefn(typeRepr = SynTypeDefnRepr.ObjectModel(members = [SynMemberDefn.Member(memberDefn = SynBinding(range = mb)) as m]))])
        ]) ])) ->
            assertRange (3, 4) (4, 52) mb
            assertRange (3, 4) (4, 79) m.Range
        | _ -> Assert.Fail "Could not get valid AST"

    [<Test>]
    let ``Range of attribute should be included in full SynMemberDefn.Member property`` () =
        let parseResults = 
            getParseResults
                """
type Bird =
    [<Foo>]
    member this.TheWord
        with get () = myInternalValue
        and set (value) = myInternalValue <- value"""

        match parseResults with
        | ParsedInput.ImplFile (ParsedImplFileInput (modules = [ SynModuleOrNamespace.SynModuleOrNamespace(decls = [
            SynModuleDecl.Types(typeDefns = [SynTypeDefn(typeRepr = SynTypeDefnRepr.ObjectModel(members = [
                SynMemberDefn.Member(memberDefn = SynBinding(range = mb1)) as getter
                SynMemberDefn.Member(memberDefn = SynBinding(range = mb2)) as setter
            ]))])
        ]) ])) ->
            assertRange (3, 4) (5, 19) mb1
            assertRange (3, 4) (6, 50) getter.Range
            assertRange (3, 4) (6, 23) mb2
            assertRange (3, 4) (6, 50) setter.Range
        | _ -> Assert.Fail "Could not get valid AST"

module ParsedHashDirective =
    [<Test>]
    let ``SourceIdentifier as ParsedHashDirectiveArgument`` () =
        let parseResults = 
            getParseResults
                "#I __SOURCE_DIRECTORY__"

        match parseResults with
        | ParsedInput.ImplFile (ParsedImplFileInput (modules = [ SynModuleOrNamespace.SynModuleOrNamespace(decls = [
            SynModuleDecl.HashDirective(ParsedHashDirective("I", [ ParsedHashDirectiveArgument.SourceIdentifier(c,_,m) ] , _), _)
        ]) ])) ->
            Assert.AreEqual("__SOURCE_DIRECTORY__", c)
            assertRange (1, 3) (1, 23) m
        | _ -> Assert.Fail "Could not get valid AST"

    [<Test>]
    let ``Regular String as ParsedHashDirectiveArgument`` () =
        let parseResults = 
            getParseResults
                "#I \"/tmp\""

        match parseResults with
        | ParsedInput.ImplFile (ParsedImplFileInput (modules = [ SynModuleOrNamespace.SynModuleOrNamespace(decls = [
            SynModuleDecl.HashDirective(ParsedHashDirective("I", [ ParsedHashDirectiveArgument.String(v, SynStringKind.Regular, m) ] , _), _)
        ]) ])) ->
            Assert.AreEqual("/tmp", v)
            assertRange (1, 3) (1, 9) m
        | _ -> Assert.Fail "Could not get valid AST"

    [<Test>]
    let ``Verbatim String as ParsedHashDirectiveArgument`` () =
        let parseResults = 
            getParseResults
                "#I @\"C:\\Temp\""

        match parseResults with
        | ParsedInput.ImplFile (ParsedImplFileInput (modules = [ SynModuleOrNamespace.SynModuleOrNamespace(decls = [
            SynModuleDecl.HashDirective(ParsedHashDirective("I", [ ParsedHashDirectiveArgument.String(v, SynStringKind.Verbatim, m) ] , _), _)
        ]) ])) ->
            Assert.AreEqual("C:\\Temp", v)
            assertRange (1, 3) (1, 13) m
        | _ -> Assert.Fail "Could not get valid AST"

    [<Test>]
    let ``Triple quote String as ParsedHashDirectiveArgument`` () =
        let parseResults = 
            getParseResults
                "#nowarn \"\"\"40\"\"\""

        match parseResults with
        | ParsedInput.ImplFile (ParsedImplFileInput (modules = [ SynModuleOrNamespace.SynModuleOrNamespace(decls = [
            SynModuleDecl.HashDirective(ParsedHashDirective("nowarn", [ ParsedHashDirectiveArgument.String(v, SynStringKind.TripleQuote, m) ] , _), _)
        ]) ])) ->
            Assert.AreEqual("40", v)
            assertRange (1, 8) (1, 16) m
        | _ -> Assert.Fail "Could not get valid AST"

module Lambdas =
    [<Test>]
    let ``Lambda with two parameters gives correct body`` () =
        let parseResults = 
            getParseResults
                "fun a b -> x"

        match parseResults with
        | ParsedInput.ImplFile (ParsedImplFileInput (modules = [ SynModuleOrNamespace.SynModuleOrNamespace(decls = [
            SynModuleDecl.DoExpr(
                expr = SynExpr.Lambda(parsedData = Some([SynPat.Named _; SynPat.Named _], SynExpr.Ident(ident)))
            )
        ]) ])) ->
            Assert.AreEqual("x", ident.idText)
        | _ -> Assert.Fail "Could not get valid AST"

    [<Test>]
    let ``Lambda with wild card parameter gives correct body`` () =
        let parseResults = 
            getParseResults
                "fun a _ b -> x"

        match parseResults with
        | ParsedInput.ImplFile (ParsedImplFileInput (modules = [ SynModuleOrNamespace.SynModuleOrNamespace(decls = [
            SynModuleDecl.DoExpr(
                expr = SynExpr.Lambda(parsedData = Some([SynPat.Named _; SynPat.Wild _; SynPat.Named _], SynExpr.Ident(ident)))
            )
        ]) ])) ->
            Assert.AreEqual("x", ident.idText)
        | _ -> Assert.Fail "Could not get valid AST"

    [<Test>]
    let ``Lambda with tuple parameter with wild card gives correct body`` () =
        let parseResults = 
            getParseResults
                "fun a (b, _) c -> x"

        match parseResults with
        | ParsedInput.ImplFile (ParsedImplFileInput (modules = [ SynModuleOrNamespace.SynModuleOrNamespace(decls = [
            SynModuleDecl.DoExpr(
                expr = SynExpr.Lambda(parsedData = Some([SynPat.Named _; SynPat.Paren(SynPat.Tuple _,_); SynPat.Named _], SynExpr.Ident(ident)))
            )
        ]) ])) ->
            Assert.AreEqual("x", ident.idText)
        | _ -> Assert.Fail "Could not get valid AST"

    [<Test>]
    let ``Lambda with wild card that returns a lambda gives correct body`` () =
        let parseResults = 
            getParseResults
                "fun _ -> fun _ -> x"

        match parseResults with
        | ParsedInput.ImplFile (ParsedImplFileInput (modules = [ SynModuleOrNamespace.SynModuleOrNamespace(decls = [
            SynModuleDecl.DoExpr(
                expr = SynExpr.Lambda(parsedData = Some([SynPat.Wild _], SynExpr.Lambda(parsedData = Some([SynPat.Wild _], SynExpr.Ident(ident)))))
            )
        ]) ])) ->
            Assert.AreEqual("x", ident.idText)
        | _ -> Assert.Fail "Could not get valid AST"

    [<Test>]
    let ``Simple lambda has arrow range`` () =
        let parseResults = 
            getParseResults
                "fun x -> x"

        match parseResults with
        | ParsedInput.ImplFile (ParsedImplFileInput (modules = [ SynModuleOrNamespace.SynModuleOrNamespace(decls = [
            SynModuleDecl.DoExpr(
                expr = SynExpr.Lambda(arrow = Some mArrow)
            )
        ]) ])) ->
            assertRange (1, 6) (1, 8) mArrow
        | _ -> Assert.Fail "Could not get valid AST"

    [<Test>]
    let ``Multiline lambda has arrow range`` () =
        let parseResults = 
            getParseResults
                "fun x y z
                            ->
                                x * y * z"

        match parseResults with
        | ParsedInput.ImplFile (ParsedImplFileInput (modules = [ SynModuleOrNamespace.SynModuleOrNamespace(decls = [
            SynModuleDecl.DoExpr(
                expr = SynExpr.Lambda(arrow = Some mArrow)
            )
        ]) ])) ->
            assertRange (2, 28) (2, 30) mArrow
        | _ -> Assert.Fail "Could not get valid AST"

    [<Test>]
    let ``Destructed lambda has arrow range`` () =
        let parseResults = 
            getParseResults
                "fun { X = x } -> x * 2"

        match parseResults with
        | ParsedInput.ImplFile (ParsedImplFileInput (modules = [ SynModuleOrNamespace.SynModuleOrNamespace(decls = [
            SynModuleDecl.DoExpr(
                expr = SynExpr.Lambda(arrow = Some mArrow)
            )
        ]) ])) ->
            assertRange (1, 14) (1, 16) mArrow
        | _ -> Assert.Fail "Could not get valid AST"

    [<Test>]
    let ``Tuple in lambda has arrow range`` () =
        let parseResults = 
            getParseResults
                "fun (x, _) -> x * 3"

        match parseResults with
        | ParsedInput.ImplFile (ParsedImplFileInput (modules = [ SynModuleOrNamespace.SynModuleOrNamespace(decls = [
            SynModuleDecl.DoExpr(
                expr = SynExpr.Lambda(arrow = Some mArrow)
            )
        ]) ])) ->
            assertRange (1, 11) (1, 13) mArrow
        | _ -> Assert.Fail "Could not get valid AST"

    [<Test>]
    let ``Complex arguments lambda has arrow range`` () =
        let parseResults = 
            getParseResults
                "fun (x, _) 
    ({ Y = h::_ }) 
    (SomePattern(z)) 
    -> 
    x * y + z"

        match parseResults with
        | ParsedInput.ImplFile (ParsedImplFileInput (modules = [ SynModuleOrNamespace.SynModuleOrNamespace(decls = [
            SynModuleDecl.DoExpr(
                expr = SynExpr.Lambda(arrow = Some mArrow)
            )
        ]) ])) ->
            assertRange (4, 4) (4, 6) mArrow
        | _ -> Assert.Fail "Could not get valid AST"

module IfThenElse =
    [<Test>]
    let ``If keyword in IfThenElse`` () =
        let parseResults = 
            getParseResults
                "if a then b"

        match parseResults with
        | ParsedInput.ImplFile (ParsedImplFileInput (modules = [ SynModuleOrNamespace.SynModuleOrNamespace(decls = [
            SynModuleDecl.DoExpr(
                expr = SynExpr.IfThenElse(ifKeyword = mIfKw; isElif = false; thenKeyword = mThenKw; elseKeyword = None)
            )
        ]) ])) ->
            assertRange (1, 0) (1, 2) mIfKw
            assertRange (1, 5) (1, 9) mThenKw
        | _ -> Assert.Fail "Could not get valid AST"

    [<Test>]
    let ``Else keyword in simple IfThenElse`` () =
        let parseResults = 
            getParseResults
                "if a then b else c"

        match parseResults with
        | ParsedInput.ImplFile (ParsedImplFileInput (modules = [ SynModuleOrNamespace.SynModuleOrNamespace(decls = [
            SynModuleDecl.DoExpr(
                expr = SynExpr.IfThenElse(ifKeyword = mIfKw; isElif = false; thenKeyword = mThenKw; elseKeyword = Some mElse)
            )
        ]) ])) ->
            assertRange (1, 0) (1, 2) mIfKw
            assertRange (1, 5) (1, 9) mThenKw
            assertRange (1, 12) (1, 16) mElse
        | _ -> Assert.Fail "Could not get valid AST"

    [<Test>]
    let ``If, Then and Else keyword on separate lines`` () =
        let parseResults = 
            getParseResults
                """
if a
then b
else c"""

        match parseResults with
        | ParsedInput.ImplFile (ParsedImplFileInput (modules = [ SynModuleOrNamespace.SynModuleOrNamespace(decls = [
            SynModuleDecl.DoExpr(
                expr = SynExpr.IfThenElse(ifKeyword = mIfKw; isElif = false; thenKeyword = mThenKw; elseKeyword = Some mElse)
            )
        ]) ])) ->
            assertRange (2, 0) (2, 2) mIfKw
            assertRange (3, 0) (3, 4) mThenKw
            assertRange (4, 0) (4, 4) mElse
        | _ -> Assert.Fail "Could not get valid AST"

    [<Test>]
    let ``Nested elif in IfThenElse`` () =
        let parseResults = 
            getParseResults
                """
if a then
    b
elif c then d"""

        match parseResults with
        | ParsedInput.ImplFile (ParsedImplFileInput (modules = [ SynModuleOrNamespace.SynModuleOrNamespace(decls = [
            SynModuleDecl.DoExpr(
                expr = SynExpr.IfThenElse(ifKeyword = mIfKw
                                          isElif = false
                                          thenKeyword = mThenKw
                                          elseKeyword = None
                                          elseExpr = Some (SynExpr.IfThenElse(ifKeyword = mElif; isElif = true)))
            )
        ]) ])) ->
            assertRange (2, 0) (2, 2) mIfKw
            assertRange (2, 5) (2, 9) mThenKw
            assertRange (4, 0) (4, 4) mElif
        | _ -> Assert.Fail "Could not get valid AST"

    [<Test>]
    let ``Nested else if in IfThenElse`` () =
        let parseResults = 
            getParseResults
                """
if a then
    b
else
    if c then d"""

        match parseResults with
        | ParsedInput.ImplFile (ParsedImplFileInput (modules = [ SynModuleOrNamespace.SynModuleOrNamespace(decls = [
            SynModuleDecl.DoExpr(
                expr = SynExpr.IfThenElse(ifKeyword = mIfKw
                                          isElif = false
                                          thenKeyword = mThenKw
                                          elseKeyword = Some mElse
                                          elseExpr = Some (SynExpr.IfThenElse(ifKeyword = mElseIf; isElif = false)))
            )
        ]) ])) ->
            assertRange (2, 0) (2, 2) mIfKw
            assertRange (2, 5) (2, 9) mThenKw
            assertRange (4, 0) (4, 4) mElse
            assertRange (5, 4) (5, 6) mElseIf
        | _ -> Assert.Fail "Could not get valid AST"

    [<Test>]
    let ``Nested else if on the same line in IfThenElse`` () =
        let parseResults = 
            getParseResults
                """
if a then
    b
else if c then
    d"""

        match parseResults with
        | ParsedInput.ImplFile (ParsedImplFileInput (modules = [ SynModuleOrNamespace.SynModuleOrNamespace(decls = [
            SynModuleDecl.DoExpr(
                expr = SynExpr.IfThenElse(ifKeyword = mIfKw
                                          isElif = false
                                          thenKeyword = mThenKw
                                          elseKeyword = Some mElse
                                          elseExpr = Some (SynExpr.IfThenElse(ifKeyword = mElseIf; isElif = false)))
            )
        ]) ])) ->
            assertRange (2, 0) (2, 2) mIfKw
            assertRange (2, 5) (2, 9) mThenKw
            assertRange (4, 0) (4, 4) mElse
            assertRange (4, 5) (4, 7) mElseIf
        | _ -> Assert.Fail "Could not get valid AST"
    
    [<Test>]
    let ``Deeply nested IfThenElse`` () =
        let parseResults = 
            getParseResults
                """
if a then
    b
elif c then
    d
else
        if e then
            f
        else
            g"""

        match parseResults with
        | ParsedInput.ImplFile (ParsedImplFileInput (modules = [ SynModuleOrNamespace.SynModuleOrNamespace(decls = [
            SynModuleDecl.DoExpr(
                expr = SynExpr.IfThenElse(ifKeyword = mIf1
                                          isElif = false
                                          elseKeyword = None
                                          elseExpr = Some (SynExpr.IfThenElse(ifKeyword = mElif
                                                                              isElif = true
                                                                              elseKeyword = Some mElse1
                                                                              elseExpr = Some (SynExpr.IfThenElse(ifKeyword = mIf2
                                                                                                                  isElif = false
                                                                                                                  elseKeyword = Some mElse2))))))
        ]) ])) ->
            assertRange (2, 0) (2, 2) mIf1
            assertRange (4, 0) (4, 4) mElif
            assertRange (6, 0) (6, 4) mElse1
            assertRange (7, 8) (7, 10) mIf2
            assertRange (9, 8) (9, 12) mElse2

        | _ -> Assert.Fail "Could not get valid AST"
        
    [<Test>]
    let ``Comment between else and if`` () =
        let parseResults = 
            getParseResults
                """
if a then
    b
else (* some long comment here *) if c then
    d"""

        match parseResults with
        | ParsedInput.ImplFile (ParsedImplFileInput (modules = [ SynModuleOrNamespace.SynModuleOrNamespace(decls = [
            SynModuleDecl.DoExpr(
                expr = SynExpr.IfThenElse(ifKeyword = mIf1
                                          isElif = false
                                          elseKeyword = Some mElse
                                          elseExpr = Some (SynExpr.IfThenElse(ifKeyword = mIf2; isElif = false))))
        ]) ])) ->
            assertRange (2, 0) (2, 2) mIf1
            assertRange (4, 0) (4, 4) mElse
            assertRange (4, 34) (4, 36) mIf2

<<<<<<< HEAD
        | _ -> Assert.Fail "Could not get valid AST"
=======
        | _ -> Assert.Fail "Could not get valid AST"


module UnionCaseComments =
    [<Test>]
    let ``Union Case fields can have comments`` () =
        let ast = """
type Foo =
/// docs for Thing
| Thing of
  /// docs for first
  first: string *
  /// docs for anon field
  bool
"""
                        |> getParseResults

        match ast with
        | ParsedInput.ImplFile(ParsedImplFileInput(modules = [
            SynModuleOrNamespace.SynModuleOrNamespace(decls = [
                SynModuleDecl.Types ([
                    SynTypeDefn.SynTypeDefn (typeRepr = SynTypeDefnRepr.Simple (simpleRepr = SynTypeDefnSimpleRepr.Union(unionCases = [
                        SynUnionCase.SynUnionCase (caseType = SynUnionCaseKind.Fields [
                            SynField.SynField(xmlDoc = firstXml)
                            SynField.SynField(xmlDoc = anonXml)
                        ])
                    ])))
                ], _)
            ])
          ])) ->
            let firstDocs = firstXml.ToXmlDoc(false, None).GetXmlText()
            let anonDocs = anonXml.ToXmlDoc(false, None).GetXmlText()

            let nl = Environment.NewLine

            Assert.AreEqual($"<summary>{nl} docs for first{nl}</summary>", firstDocs)
            Assert.AreEqual($"<summary>{nl} docs for anon field{nl}</summary>", anonDocs)

        | _ ->
            failwith "Could not find SynExpr.Do"
>>>>>>> 97c3d7b4
<|MERGE_RESOLUTION|>--- conflicted
+++ resolved
@@ -1583,9 +1583,6 @@
             assertRange (4, 0) (4, 4) mElse
             assertRange (4, 34) (4, 36) mIf2
 
-<<<<<<< HEAD
-        | _ -> Assert.Fail "Could not get valid AST"
-=======
         | _ -> Assert.Fail "Could not get valid AST"
 
 
@@ -1625,5 +1622,4 @@
             Assert.AreEqual($"<summary>{nl} docs for anon field{nl}</summary>", anonDocs)
 
         | _ ->
-            failwith "Could not find SynExpr.Do"
->>>>>>> 97c3d7b4
+            failwith "Could not find SynExpr.Do"