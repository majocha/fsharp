--- conflicted
+++ resolved
@@ -6,12 +6,8 @@
 open System.Diagnostics
 open System.IO
 open System.Text
-<<<<<<< HEAD
 open System.Diagnostics
 open System.Reflection
-=======
-
->>>>>>> 0422ff29
 open FSharp.Compiler.Text
 open FSharp.Compiler.SourceCodeServices
 open FSharp.Compiler.Interactive.Shell
@@ -36,12 +32,8 @@
 [<RequireQualifiedAccess>]
 module CompilerAssert =
 
-<<<<<<< HEAD
     let checker = FSharpChecker.Create(suggestNamesForErrors=true)
 
-=======
-    let checker = FSharpChecker.Create()
->>>>>>> 0422ff29
     let private config = TestFramework.initializeSuite ()
 
 // Do a one time dotnet sdk build to compute the proper set of reference assemblies to pass to the compiler
@@ -151,11 +143,7 @@
             ProjectId = None
             SourceFiles = [|"test.fs"|]
 #if !NETCOREAPP
-<<<<<<< HEAD
-            OtherOptions = [|"--preferreduilang:en-US"|]
-=======
             OtherOptions = [|"--preferreduilang:en-US";"--warn:5"|]
->>>>>>> 0422ff29
 #else
             OtherOptions =
                 let assemblies = getNetCoreAppReferences |> Array.map (fun x -> sprintf "-r:%s" x)
@@ -326,11 +314,4 @@
             Assert.AreEqual(expectedErrorNumber, info.ErrorNumber, "expectedErrorNumber")
             Assert.AreEqual(expectedErrorRange, (info.StartLineAlternate, info.StartColumn + 1, info.EndLineAlternate, info.EndColumn + 1), "expectedErrorRange")
             Assert.AreEqual(expectedErrorMsg, info.Message, "expectedErrorMsg")
-        )
-
-    [<Test>]
-    let ``hello world``() =
-        CompileExeAndRun
-            """
-(printfn "Hello, world.")
-            """+        )