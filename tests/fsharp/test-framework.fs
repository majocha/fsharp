--- conflicted
+++ resolved
@@ -122,10 +122,6 @@
       BUILD_CONFIG : string
       FSC : string
       fsc_flags : string
-<<<<<<< HEAD
-      BinPath : string
-=======
->>>>>>> 99e307f3
       FSCOREDLLPATH : string
       FSI : string
 #if !FSHARP_SUITE_DRIVES_CORECLR_TESTS
@@ -139,7 +135,6 @@
       PEVERIFY : string
       Directory: string 
       DotNetExe: string
-      DotNet20Exe: string
       DefaultPlatform: string}
 
 
@@ -161,20 +156,12 @@
 
     let SCRIPT_ROOT = __SOURCE_DIRECTORY__
     let packagesDir = Environment.GetEnvironmentVariable("USERPROFILE") ++ ".nuget" ++ "packages"
-<<<<<<< HEAD
 #if NET472
-    let architecture = "net40"
-#else
-    let architecture = "coreclr"
-#endif
-    let BINPATH = SCRIPT_ROOT ++ ".." ++ ".." ++ configurationName ++ architecture ++ "bin"
-=======
-#if NET46
-    let fscArchitecture = "net46"
-    let fsiArchitecture = "net46"
+    let fscArchitecture = "net472"
+    let fsiArchitecture = "net472"
     let fsharpCoreArchitecture = "net45"
-    let fsharpBuildArchitecture = "net46"
-    let fsharpCompilerInteractiveSettingsArchitecture = "net46"
+    let fsharpBuildArchitecture = "net472"
+    let fsharpCompilerInteractiveSettingsArchitecture = "net472"
 #else
     let fscArchitecture = "netcoreapp2.1"
     let fsiArchitecture = "netcoreapp2.1"
@@ -185,7 +172,6 @@
     let repoRoot = SCRIPT_ROOT ++ ".." ++ ".."
     let artifactsPath = repoRoot ++ "artifacts"
     let artifactsBinPath = artifactsPath ++ "bin"
->>>>>>> 99e307f3
     let csc_flags = "/nologo" 
     let fsc_flags = "-r:System.Core.dll --nowarn:20 --define:COMPILED"
     let fsi_flags = "-r:System.Core.dll --nowarn:20 --define:INTERACTIVE --maxerrors:1 --abortonerror"
@@ -194,23 +180,7 @@
     let CSC = requireFile (packagesDir ++ "Microsoft.Net.Compilers" ++ "2.7.0" ++ "tools" ++ "csc.exe")
     let ILDASM = requireFile (packagesDir ++ ("runtime.win-" + architectureMoniker + ".Microsoft.NETCore.ILDAsm") ++ "2.0.3" ++ "runtimes" ++ ("win-" + architectureMoniker) ++ "native" ++ "ildasm.exe")
     let coreclrdll = requireFile (packagesDir ++ ("runtime.win-" + architectureMoniker + ".Microsoft.NETCore.Runtime.CoreCLR") ++ "2.0.3" ++ "runtimes" ++ ("win-" + architectureMoniker) ++ "native" ++ "coreclr.dll")
-<<<<<<< HEAD
-    let PEVERIFY = requireFile (SCRIPT_ROOT ++ ".." ++ "fsharpqa" ++ "testenv" ++ "src" ++ "PEVerify" ++ "bin" ++ configurationName ++ "net472" ++ "PEVerify.exe")
-    let FSI_FOR_SCRIPTS = BINPATH ++ "fsi.exe"
-    let toolsDir = SCRIPT_ROOT ++ ".." ++ ".." ++ "Tools"
-    let dotNetExe = toolsDir ++ "dotnetcli" ++ "dotnet.exe"
-    let dotNet20Exe = toolsDir ++ "dotnet20" ++ "dotnet.exe"
-    // ildasm requires coreclr.dll to run which has already been restored to the packages directory
-    File.Copy(coreclrdll, Path.GetDirectoryName(ILDASM) ++ "coreclr.dll", overwrite=true)
-
-    let FSI = requireFile (BINPATH ++ "fsi.exe")
-#if !FSHARP_SUITE_DRIVES_CORECLR_TESTS
-    let FSIANYCPU = requireFile (BINPATH ++ "fsiAnyCpu.exe")
-#endif
-    let FSC = requireFile (BINPATH ++ "fsc.exe")
-    let FSCOREDLLPATH = requireFile (BINPATH ++ "FSharp.Core.dll")
-=======
-    let PEVERIFY = requireFile (artifactsBinPath ++ "PEVerify" ++ configurationName ++ "net46" ++ "PEVerify.exe")
+    let PEVERIFY = requireFile (artifactsBinPath ++ "PEVerify" ++ configurationName ++ "net472" ++ "PEVerify.exe")
     let FSI_FOR_SCRIPTS = artifactsBinPath ++ "fsi" ++ configurationName ++ fsiArchitecture ++ "fsi.exe"
     let FSharpBuild = requireFile (artifactsBinPath ++ "FSharp.Build" ++ configurationName ++ fsharpBuildArchitecture ++ "FSharp.Build.dll")
     let FSharpCompilerInteractiveSettings = requireFile (artifactsBinPath ++ "FSharp.Compiler.Interactive.Settings" ++ configurationName ++ fsharpCompilerInteractiveSettingsArchitecture ++ "FSharp.Compiler.Interactive.Settings.dll")
@@ -220,11 +190,10 @@
 
     let FSI = requireFile (FSI_FOR_SCRIPTS)
 #if !FSHARP_SUITE_DRIVES_CORECLR_TESTS
-    let FSIANYCPU = requireFile (artifactsBinPath ++ "fsiAnyCpu" ++ configurationName ++ "net46" ++ "fsiAnyCpu.exe")
+    let FSIANYCPU = requireFile (artifactsBinPath ++ "fsiAnyCpu" ++ configurationName ++ "net472" ++ "fsiAnyCpu.exe")
 #endif
     let FSC = requireFile (artifactsBinPath ++ "fsc" ++ configurationName ++ fscArchitecture ++ "fsc.exe")
     let FSCOREDLLPATH = requireFile (artifactsBinPath ++ "FSharp.Core" ++ configurationName ++ fsharpCoreArchitecture ++ "FSharp.Core.dll")
->>>>>>> 99e307f3
 
     let defaultPlatform = 
         match Is64BitOperatingSystem with 
@@ -234,10 +203,6 @@
         | false -> "win7-x86"
 
     { EnvironmentVariables = envVars
-<<<<<<< HEAD
-      BinPath = BINPATH |> Commands.pathAddBackslash
-=======
->>>>>>> 99e307f3
       FSCOREDLLPATH = FSCOREDLLPATH
       ILDASM = ILDASM
       PEVERIFY = PEVERIFY
@@ -256,7 +221,6 @@
       fsi_flags = fsi_flags 
       Directory="" 
       DotNetExe = dotNetExe
-      DotNet20Exe = dotNet20Exe
       DefaultPlatform = defaultPlatform }
 
 let logConfig (cfg: TestConfig) =
@@ -268,10 +232,6 @@
     log "csc_flags           =%s" cfg.csc_flags
     log "FSC                 =%s" cfg.FSC
     log "fsc_flags           =%s" cfg.fsc_flags
-<<<<<<< HEAD
-    log "BINPATH             =%s" cfg.BinPath
-=======
->>>>>>> 99e307f3
     log "FSCOREDLLPATH       =%s" cfg.FSCOREDLLPATH
     log "FSI                 =%s" cfg.FSI
 #if !FSHARP_SUITE_DRIVES_CORECLR_TESTS
