﻿// Copyright (c) Microsoft Corporation.  All Rights Reserved.  See License.txt in the project root for license information.

module FSharp.Tests.Core

open System
open System.IO
open System.Reflection
open System.Reflection.PortableExecutable
open TestFramework
open Scripting
open SingleTest
open HandleExpects
open FSharp.Test
open Xunit

#if NETCOREAPP
// Use these lines if you want to test CoreCLR
let FSC_OPTIMIZED = FSC_NETCORE (true, false)
let FSC_DEBUG = FSC_NETCORE (false, false)
let FSC_BUILDONLY optimized = FSC_NETCORE (optimized, true)
let FSI = FSI_NETCORE
#else
let FSC_OPTIMIZED = FSC_NETFX (true, false)
let FSC_DEBUG = FSC_NETFX (false, false)
let FSC_BUILDONLY optimized = FSC_NETFX (optimized, true)
let FSI = FSI_NETFX
#endif
// ^^^^^^^^^^^^ To run these tests in F# Interactive , 'build net40', then send this chunk, then evaluate body of a test ^^^^^^^^^^^^

module CoreTests =


#if !NETCOREAPP
    [<Fact>]
    let ``subtype-langversion-checknulls`` () =
        let cfg = testConfig "core/subtype"

        use testOkFile = fileguard cfg "test.ok"

        fsc cfg "%s -o:test-checknulls.exe -g --checknulls" cfg.fsc_flags ["test.fsx"]

        exec cfg ("." ++ "test-checknulls.exe") ""

        testOkFile.CheckExists()

    [<Fact>]
    let ``subtype-langversion-no-checknulls`` () =
        let cfg = testConfig "core/subtype"

        use testOkFile = fileguard cfg "test.ok"

        fsc cfg "%s -o:test-no-checknulls.exe -g --checknulls-" cfg.fsc_flags ["test.fsx"]

        exec cfg ("." ++ "test-no-checknulls.exe") ""

        testOkFile.CheckExists()

    [<Fact>]
    let ``subtype-langversion-46`` () =
        let cfg = testConfig "core/subtype"

        use testOkFile = fileguard cfg "test.ok"

        fsc cfg "%s -o:test-langversion-46.exe -g --langversion:4.6" cfg.fsc_flags ["test.fsx"]

        exec cfg ("." ++ "test-langversion-46.exe") ""

        testOkFile.CheckExists()
#endif


    [<Fact>]
    let ``SDKTests`` () =
        let cfg = testConfig "SDKTests"
        exec cfg cfg.DotNetExe ("msbuild " + Path.Combine(cfg.Directory, "AllSdkTargetsTests.proj") + " /p:Configuration=" + cfg.BUILD_CONFIG)


#if !NETCOREAPP
module CoreTests1 =
    [<Fact>]
    let ``attributes-FSC_OPTIMIZED`` () = singleTestBuildAndRun "core/attributes" FSC_OPTIMIZED

    [<Fact>]
    let ``attributes-FSI`` () = singleTestBuildAndRun "core/attributes" FSI

    [<Fact>]
    let span () =

        let cfg = testConfig "core/span"

        let cfg = { cfg with fsc_flags = sprintf "%s --preferreduilang:en-US --test:StackSpan" cfg.fsc_flags}

        begin
            use testOkFile = fileguard cfg "test.ok"

            singleNegTest cfg "test"

            fsc cfg "%s -o:test.exe -g" cfg.fsc_flags ["test.fsx"]

            // Execution is disabled until we can be sure .NET 4.7.2 is on the machine
            //exec cfg ("." ++ "test.exe") ""

            //testOkFile.CheckExists()
        end

        begin
            use testOkFile = fileguard cfg "test2.ok"

            singleNegTest cfg "test2"

            fsc cfg "%s -o:test2.exe -g" cfg.fsc_flags ["test2.fsx"]

            // Execution is disabled until we can be sure .NET 4.7.2 is on the machine
            //exec cfg ("." ++ "test.exe") ""

            //testOkFile.CheckExists()
        end

        begin
            use testOkFile = fileguard cfg "test3.ok"

            singleNegTest cfg "test3"

            fsc cfg "%s -o:test3.exe -g" cfg.fsc_flags ["test3.fsx"]

            // Execution is disabled until we can be sure .NET 4.7.2 is on the machine
            //exec cfg ("." ++ "test.exe") ""

            //testOkFile.CheckExists()
        end

    [<Fact>]
    let asyncStackTraces () =
        let cfg = testConfig "core/asyncStackTraces"

        use testOkFile = fileguard cfg "test.ok"

        fsc cfg "%s -o:test.exe -g --tailcalls- --optimize-" cfg.fsc_flags ["test.fsx"]

        exec cfg ("." ++ "test.exe") ""

        testOkFile.CheckExists()

    [<Fact>]
    let ``state-machines-non-optimized`` () = 
        let cfg = testConfig "core/state-machines"

        use testOkFile = fileguard cfg "test.ok"

        fsc cfg "%s -o:test.exe -g --tailcalls- --optimize-" cfg.fsc_flags ["test.fsx"]

        peverify cfg "test.exe"

        exec cfg ("." ++ "test.exe") ""

        testOkFile.CheckExists()

    [<Fact>]
    let ``state-machines-optimized`` () = 
        let cfg = testConfig "core/state-machines"

        use testOkFile = fileguard cfg "test.ok"

        fsc cfg "%s -o:test.exe -g --tailcalls+ --optimize+" cfg.fsc_flags ["test.fsx"]

        peverify cfg "test.exe"

        exec cfg ("." ++ "test.exe") ""

        testOkFile.CheckExists()

    [<Fact>]
    let ``state-machines neg-resumable-01`` () =
        let cfg = testConfig "core/state-machines"
        singleVersionedNegTest cfg "preview" "neg-resumable-01"


    [<Fact>]
    let ``state-machines neg-resumable-02`` () =
        let cfg = testConfig "core/state-machines"
        singleVersionedNegTest cfg "preview" "neg-resumable-02"

    [<Fact>]
    let ``lots-of-conditionals``() =
        let cfg = testConfig "core/large/conditionals"
        use testOkFile = fileguard cfg "test.ok"
        fsc cfg "%s -o:test.exe " cfg.fsc_flags ["LargeConditionals-200.fs"]
        exec cfg ("." ++ "test.exe") ""
        testOkFile.CheckExists()

    [<Fact>]
    let ``lots-of-conditionals-maxtested``() =
        let cfg = testConfig "core/large/conditionals"
        use testOkFile = fileguard cfg "test.ok"
        fsc cfg "%s -o:test.exe " cfg.fsc_flags ["LargeConditionals-maxtested.fs"]
        exec cfg ("." ++ "test.exe") ""
        testOkFile.CheckExists()

    [<Fact>]
    let ``lots-of-lets``() =
        let cfg = testConfig "core/large/lets"
        use testOkFile = fileguard cfg "test.ok"
        fsc cfg "%s -o:test.exe " cfg.fsc_flags ["LargeLets-500.fs"]
        exec cfg ("." ++ "test.exe") ""
        testOkFile.CheckExists()

    [<Fact>]
    let ``lots-of-lets-maxtested``() =
        let cfg = testConfig "core/large/lets"
        use testOkFile = fileguard cfg "test.ok"
        fsc cfg "%s -o:test.exe " cfg.fsc_flags ["LargeLets-maxtested.fs"]
        exec cfg ("." ++ "test.exe") ""
        testOkFile.CheckExists()

    [<Fact>]
    let ``lots-of-lists``() =
        let cfg = testConfig "core/large/lists"
        use testOkFile = fileguard cfg "test.ok"
        fsc cfg "%s -o:test-500.exe " cfg.fsc_flags ["LargeList-500.fs"]
        exec cfg ("." ++ "test-500.exe") ""
        testOkFile.CheckExists()

    [<Fact>]
    let ``lots-of-matches``() =
        let cfg = testConfig "core/large/matches"
        use testOkFile = fileguard cfg "test.ok"
        fsc cfg "%s -o:test.exe " cfg.fsc_flags ["LargeMatches-200.fs"]
        exec cfg ("." ++ "test.exe") ""
        testOkFile.CheckExists()

    [<Fact>]
    let ``lots-of-matches-maxtested``() =
        let cfg = testConfig "core/large/matches"
        use testOkFile = fileguard cfg "test.ok"
        fsc cfg "%s -o:test.exe " cfg.fsc_flags ["LargeMatches-maxtested.fs"]
        exec cfg ("." ++ "test.exe") ""
        testOkFile.CheckExists()

    [<Fact>]
    let ``lots-of-sequential-and-let``() =
        let cfg = testConfig "core/large/mixed"
        use testOkFile = fileguard cfg "test.ok"
        fsc cfg "%s -o:test.exe " cfg.fsc_flags ["LargeSequentialLet-500.fs"]
        exec cfg ("." ++ "test.exe") ""
        testOkFile.CheckExists()

    [<Fact>]
    let ``lots-of-sequential-and-let-maxtested``() =
        let cfg = testConfig "core/large/mixed"
        use testOkFile = fileguard cfg "test.ok"
        fsc cfg "%s -o:test.exe " cfg.fsc_flags ["LargeSequentialLet-maxtested.fs"]
        exec cfg ("." ++ "test.exe") ""
        testOkFile.CheckExists()

    [<Fact>]
    let ``lots-of-sequential``() =
        let cfg = testConfig "core/large/sequential"
        use testOkFile = fileguard cfg "test.ok"
        fsc cfg "%s -o:test.exe " cfg.fsc_flags ["LargeSequential-500.fs"]
        exec cfg ("." ++ "test.exe") ""
        testOkFile.CheckExists()

    [<Fact>]
    let ``lots-of-sequential-maxtested``() =
        let cfg = testConfig "core/large/sequential"
        use testOkFile = fileguard cfg "test.ok"
        fsc cfg "%s -o:test.exe " cfg.fsc_flags ["LargeSequential-maxtested.fs"]
        exec cfg ("." ++ "test.exe") ""
        testOkFile.CheckExists()

#endif


#if !NETCOREAPP
module CoreTests2 =

    // Requires winforms will not run on coreclr
    [<Fact>]
    let controlWpf () = singleTestBuildAndRun "core/controlwpf" FSC_OPTIMIZED

    // These tests are enabled for .NET Framework
    [<Fact>]
    let ``anon-FSC_OPTIMIZED``() =
        let cfg = testConfig "core/anon"

        fsc cfg "%s -a -o:lib.dll" cfg.fsc_flags ["lib.fs"]

        peverify cfg "lib.dll"

        fsc cfg "%s -r:lib.dll" cfg.fsc_flags ["test.fsx"]

        peverify cfg "test.exe"

        begin
            use testOkFile = fileguard cfg "test.ok"

            exec cfg ("." ++ "test.exe") ""

            testOkFile.CheckExists()
        end

        begin
            use testOkFile = fileguard cfg "test.ok"

            fsi cfg "-r:lib.dll" ["test.fsx"]

            testOkFile.CheckExists()
        end

    [<Fact>]
    let events () =
        let cfg = testConfig "core/events"

        fsc cfg "%s -a -o:test.dll -g" cfg.fsc_flags ["test.fs"]

        peverify cfg "test.dll"

        csc cfg """/r:"%s" /reference:test.dll /debug+""" cfg.FSCOREDLLPATH ["testcs.cs"]

        peverify cfg "testcs.exe"

        use testOkFile = fileguard cfg "test.ok"

        fsi cfg "" ["test.fs"]

        testOkFile.CheckExists()

        exec cfg ("." ++ "testcs.exe") ""


    //
    // Shadowcopy does not work for public signed assemblies
    // =====================================================
    //
    //module ``FSI-Shadowcopy`` =
    //
    //    [<Fact>]
    //    // "%FSI%" %fsi_flags%                          < test1.fsx
    //    [<FSharpSuiteTestCase("core/fsi-shadowcopy", "")
    //    // "%FSI%" %fsi_flags%  --shadowcopyreferences- < test1.fsx
    //    [<FSharpSuiteTestCase("core/fsi-shadowcopy", "--shadowcopyreferences-")
    //    let ``shadowcopy disabled`` (flags: string) =
    //        let cfg = testConfig' ()
    //
    //
    //
    //
    //
    //        // if exist test1.ok (del /f /q test1.ok)
    //        use testOkFile = fileguard cfg "test1.ok"
    //
    //        fsiStdin cfg "%s %s" cfg.fsi_flags flags "test1.fsx"
    //
    //        // if NOT EXIST test1.ok goto SetError
    //        testOkFile.CheckExists()
    //
    //
    //    [<Fact>]
    //    // "%FSI%" %fsi_flags%  /shadowcopyreferences+  < test2.fsx
    //    [<FSharpSuiteTestCase("core/fsi-shadowcopy", "/shadowcopyreferences+")
    //    // "%FSI%" %fsi_flags%  --shadowcopyreferences  < test2.fsx
    //    [<FSharpSuiteTestCase("core/fsi-shadowcopy", "--shadowcopyreferences")
    //    let ``shadowcopy enabled`` (flags: string) =
    //        let cfg = testConfig' ()
    //
    //
    //
    //
    //
    //        // if exist test2.ok (del /f /q test2.ok)
    //        use testOkFile = fileguard cfg "test2.ok"
    //
    //        // "%FSI%" %fsi_flags%  /shadowcopyreferences+  < test2.fsx
    //        fsiStdin cfg "%s %s" cfg.fsi_flags flags "test2.fsx"
    //
    //        // if NOT EXIST test2.ok goto SetError
    //        testOkFile.CheckExists()
    //


    [<Fact>]
    let forwarders () =
        let cfg = testConfig "core/forwarders"

        mkdir cfg "orig"
        mkdir cfg "split"

        csc cfg """/nologo  /target:library /out:orig\a.dll /define:PART1;PART2""" ["a.cs"]

        csc cfg """/nologo  /target:library /out:orig\b.dll /r:orig\a.dll""" ["b.cs"]

        fsc cfg """-a -o:orig\c.dll -r:orig\b.dll -r:orig\a.dll""" ["c.fs"]

        csc cfg """/nologo  /target:library /out:split\a-part1.dll /define:PART1;SPLIT""" ["a.cs"]

        csc cfg """/nologo  /target:library /r:split\a-part1.dll /out:split\a.dll /define:PART2;SPLIT""" ["a.cs"]

        copy cfg ("orig" ++ "b.dll") ("split" ++ "b.dll")

        copy cfg ("orig" ++ "c.dll") ("split" ++ "c.dll")

        fsc cfg """-o:orig\test.exe -r:orig\b.dll -r:orig\a.dll""" ["test.fs"]

        fsc cfg """-o:split\test.exe -r:split\b.dll -r:split\a-part1.dll -r:split\a.dll""" ["test.fs"]

        fsc cfg """-o:split\test-against-c.exe -r:split\c.dll -r:split\a-part1.dll -r:split\a.dll""" ["test.fs"]

        peverify cfg ("split" ++ "a-part1.dll")

        peverify cfg ("split" ++ "b.dll")

        peverify cfg ("split" ++ "c.dll")

    [<Fact>]
    let xmldoc () =
        let cfg = testConfig "core/xmldoc"

        fsc cfg "%s -a --doc:lib.xml -o:lib.dll -g" cfg.fsc_flags ["lib.fs"]
        let outFile = "lib.xml"
        let expectedFile = "lib.xml.bsl"

        if not (fileExists cfg expectedFile) then
            copy cfg outFile expectedFile

        let diffs = fsdiff cfg outFile expectedFile
        match diffs with
        | "" -> ()
        | _ -> Assert.failf "'%s' and '%s' differ; %A" outFile expectedFile diffs

    [<Fact>]
    let fsfromcs () =
        let cfg = testConfig "core/fsfromcs"

        fsc cfg "%s -a --doc:lib.xml -o:lib.dll -g" cfg.fsc_flags ["lib.fs"]

        peverify cfg "lib.dll"

        csc cfg """/nologo /r:"%s" /r:System.Core.dll /r:lib.dll /out:test.exe""" cfg.FSCOREDLLPATH ["test.cs"]

        fsc cfg """%s -a --doc:lib--optimize.xml -o:lib--optimize.dll -g""" cfg.fsc_flags ["lib.fs"]

        peverify cfg "lib--optimize.dll"

        csc cfg """/nologo /r:"%s"  /r:System.Core.dll /r:lib--optimize.dll    /out:test--optimize.exe""" cfg.FSCOREDLLPATH ["test.cs"]

        exec cfg ("." ++ "test.exe") ""

        exec cfg ("." ++ "test--optimize.exe") ""

    [<Fact>]
    let fsfromfsviacs () =
        let cfg = testConfig "core/fsfromfsviacs"

        fsc cfg "%s -a -o:lib.dll -g" cfg.fsc_flags ["lib.fs"]

        peverify cfg "lib.dll"

        csc cfg """/nologo /target:library /r:"%s" /r:lib.dll /out:lib2.dll /langversion:7.2""" cfg.FSCOREDLLPATH ["lib2.cs"]

        csc cfg """/nologo /target:library /r:"%s" /out:lib3.dll  /langversion:7.2""" cfg.FSCOREDLLPATH ["lib3.cs"]

        // all features available in preview
        fsc cfg "%s -r:lib.dll -r:lib2.dll -r:lib3.dll -o:test.exe -g" cfg.fsc_flags ["test.fsx"]

        peverify cfg "test.exe"

        exec cfg ("." ++ "test.exe") ""

        // Same with library references the other way around
        fsc cfg "%s -r:lib.dll -r:lib3.dll -r:lib2.dll -o:test.exe -g" cfg.fsc_flags ["test.fsx"]

        peverify cfg "test.exe"

        exec cfg ("." ++ "test.exe") ""

        // Same without the reference to lib.dll - testing an incomplete reference set, but only compiling a subset of the code
        fsc cfg "%s --define:NO_LIB_REFERENCE -r:lib3.dll -r:lib2.dll -o:test.exe -g" cfg.fsc_flags ["test.fsx"]

        peverify cfg "test.exe"

        exec cfg ("." ++ "test.exe") ""

        // some features missing in 4.7
        for version in ["4.7"] do
            let outFile = "compilation.langversion.old.output.txt"
            let expectedFile = "compilation.langversion.old.output.bsl"
            fscBothToOutExpectFail cfg outFile "%s -r:lib.dll -r:lib2.dll -r:lib3.dll -o:test.exe -g --nologo --langversion:%s" cfg.fsc_flags version ["test.fsx"]

            let diffs = fsdiff cfg outFile expectedFile
            match diffs with
            | "" -> ()
            | _ -> Assert.failf "'%s' and '%s' differ; %A" outFile expectedFile diffs

        // check error messages for some cases
        let outFile = "compilation.errors.output.txt"
        let expectedFile = "compilation.errors.output.bsl"
        fscBothToOutExpectFail cfg outFile "%s -r:lib.dll -r:lib2.dll -r:lib3.dll -o:test.exe -g --nologo  --define:CHECK_ERRORS" cfg.fsc_flags ["test.fsx"]

        let diffs = fsdiff cfg outFile expectedFile
        match diffs with
        | "" -> ()
        | _ -> Assert.failf "'%s' and '%s' differ; %A" outFile expectedFile diffs

    [<Fact>]
    let ``fsi-reference`` () =

        let cfg = testConfig "core/fsi-reference"

        begin
            use testOkFile = fileguard cfg "test.ok"
            fsc cfg @"--target:library -o:ImplementationAssembly\ReferenceAssemblyExample.dll" ["ImplementationAssembly.fs"]
            fsc cfg @"--target:library -o:ReferenceAssembly\ReferenceAssemblyExample.dll" ["ReferenceAssembly.fs"]
            fsiStdin cfg "test.fsx" "" []
            testOkFile.CheckExists()
        end

    [<Fact>]
    let ``fsi-reload`` () =
        let cfg = testConfig "core/fsi-reload"

        begin
            use testOkFile = fileguard cfg "test.ok"
            fsiStdin cfg "test1.ml"  " --langversion:5.0 --mlcompatibility --maxerrors:1" []
            testOkFile.CheckExists()
        end

        begin
            use testOkFile = fileguard cfg "test.ok"
            fsi cfg "%s  --maxerrors:1" cfg.fsi_flags ["load1.fsx"]
            testOkFile.CheckExists()
        end

        begin
            use testOkFile = fileguard cfg "test.ok"
            fsi cfg "%s  --maxerrors:1" cfg.fsi_flags ["load2.fsx"]
            testOkFile.CheckExists()
        end

        fsc cfg "" ["load1.fsx"]
        fsc cfg "" ["load2.fsx"]


    [<Fact>]
    let fsiAndModifiers () =
        let cfg = testConfig "core/fsiAndModifiers"

        do if fileExists cfg "TestLibrary.dll" then rm cfg "TestLibrary.dll"

        fsiStdin cfg "prepare.fsx" "--maxerrors:1" []

        use testOkFile = fileguard cfg "test.ok"

        fsiStdin cfg "test.fsx" "--maxerrors:1"  []

        testOkFile.CheckExists()

    [<Fact>]
    let ``genericmeasures-FSC_NETFX_TEST_ROUNDTRIP_AS_DLL`` () = singleTestBuildAndRun "core/genericmeasures" FSC_NETFX_TEST_ROUNDTRIP_AS_DLL


    [<Fact>]
    let hiding () =
        let cfg = testConfig "core/hiding"

        fsc cfg "%s -a --optimize --langversion:5.0 --mlcompatibility -o:lib.dll" cfg.fsc_flags ["lib.mli";"lib.ml";"libv.ml"]

        peverify cfg "lib.dll"

        fsc cfg "%s -a --optimize --langversion:5.0 --mlcompatibility -r:lib.dll -o:lib2.dll" cfg.fsc_flags ["lib2.mli";"lib2.ml";"lib3.ml"]

        peverify cfg "lib2.dll"

        fsc cfg "%s --optimize --langversion:5.0 --mlcompatibility -r:lib.dll -r:lib2.dll -o:client.exe" cfg.fsc_flags ["client.ml"]

        peverify cfg "client.exe"

    [<Fact>]
    let ``innerpoly-FSC_NETFX_TEST_ROUNDTRIP_AS_DLL`` () = singleTestBuildAndRun "core/innerpoly"  FSC_NETFX_TEST_ROUNDTRIP_AS_DLL

    [<Fact>]
    let queriesCustomQueryOps () =
        let cfg = testConfig "core/queriesCustomQueryOps"

        fsc cfg """%s -o:test.exe -g""" cfg.fsc_flags ["test.fsx"]

        peverify cfg "test.exe"

        fsc cfg """%s --optimize -o:test--optimize.exe -g""" cfg.fsc_flags ["test.fsx"]

        peverify cfg "test--optimize.exe"

        singleNegTest cfg "negativetest"

        begin
            use testOkFile = fileguard cfg "test.ok"

            fsi cfg "%s" cfg.fsi_flags ["test.fsx"]

            testOkFile.CheckExists()
        end

        begin
            use testOkFile = fileguard cfg "test.ok"

            exec cfg ("." ++ "test.exe") ""

            testOkFile.CheckExists()
        end

        begin
            use testOkFile = fileguard cfg "test.ok"

            exec cfg ("." ++ "test--optimize.exe") ""

            testOkFile.CheckExists()
        end

    // Debug with
    //     ..\..\..\..\debug\net40\bin\fsi.exe --nologo < test.fsx >a.out 2>a.err
    // then
    ///    windiff output.stdout.bsl a.out
    let runPrintingTest flag baseFile =
       let diffFileOut = baseFile + ".stdout.txt"
       let expectedFileOut = baseFile + ".stdout.bsl"
       let diffFileErr = baseFile + ".stderr.txt"
       let expectedFileErr = baseFile + ".stderr.bsl"
       let cfg = testConfig "core/printing"

       if requireENCulture () then

        let ``fsi <a >b 2>c`` =
            // "%FSI%" %fsc_flags_errors_ok%  --nologo                                    <test.fsx >z.raw.output.test.default.txt 2>&1
            let ``exec <a >b 2>c`` (inFile, outFile, errFile) p =
                Command.exec cfg.Directory cfg.EnvironmentVariables { Output = OutputAndError(Overwrite(outFile), Overwrite(errFile)); Input = Some(RedirectInput(inFile)); } p
                >> checkResult
            Printf.ksprintf (fun flags (inFile, outFile, errFile) -> Commands.fsi (``exec <a >b 2>c`` (inFile, outFile, errFile)) cfg.FSI flags [])

        let fsc_flags_errors_ok = ""

        let rawFileOut = tryCreateTemporaryFileName ()
        let rawFileErr = tryCreateTemporaryFileName ()
        ``fsi <a >b 2>c`` "%s --nologo --preferreduilang:en-US %s" fsc_flags_errors_ok flag ("test.fsx", rawFileOut, rawFileErr)

        let removeCDandHelp fromFile toFile =
            File.ReadAllLines fromFile
            |> Array.filter (fun s -> not (s.Contains(cfg.Directory)))
            |> Array.filter (fun s -> not (s.Contains("--help' for options")))
            |> Array.filter (fun s -> not (s.Contains("[Loading")))
            |> Array.filter (fun s -> not (s.Contains("Binding session")))
            |> (fun lines -> File.WriteAllLines(getfullpath cfg toFile, lines))

        removeCDandHelp rawFileOut diffFileOut
        removeCDandHelp rawFileErr diffFileErr

        let withDefault defaultFile toFile =
            if not (fileExists cfg toFile) then copy cfg defaultFile toFile

        expectedFileOut |> withDefault diffFileOut
        expectedFileErr |> withDefault diffFileErr

        match fsdiff cfg diffFileOut expectedFileOut with
        | "" -> ()
        | diffs -> Assert.failf "'%s' and '%s' differ; %A" diffFileOut expectedFileOut diffs

        match fsdiff cfg diffFileErr expectedFileErr with
        | "" -> ()
        | diffs -> Assert.failf "'%s' and '%s' differ; %A" diffFileErr expectedFileErr diffs

    [<Fact>]
    let ``printing`` () =
         runPrintingTest "--multiemit- --debug+" "output"

    // F# 5.0 changed some things printing output
    [<Fact>]
    let ``printing-langversion47`` () =
         runPrintingTest "--langversion:4.7" "output.47"

    // Output should not change with optimization off
    [<Fact>]
    let ``printing-optimizeoff`` () =
         runPrintingTest "--multiemit- --debug+ --optimize-" "output"

    // Legacy one-dynamic-assembly emit is the default for .NET Framework, which these tests are using
    // Turning that off enables multi-assembly-emit.  The printing test is useful for testing multi-assembly-emit
    // as it feeds in many incremental fragments into stdin of the FSI process.
    [<Fact>]
    let ``printing-multiemit`` () =
         runPrintingTest "--multiemit+ --debug+" "output.multiemit"

    // Multi-assembly-emit establishes some slightly different rules regarding internals, and this
    // needs to be tested with optimizations off.  The output should not change.
    [<Fact>]
    let ``printing-multiemit-optimizeoff`` () =
         runPrintingTest "--multiemit+ --debug+ --optimize-" "output.multiemit"

    [<Fact>]
    let ``printing-width-1000`` () =
         runPrintingTest "--use:preludePrintSize1000.fsx" "output.1000"

    [<Fact>]
    let ``printing-width-200`` () =  
         runPrintingTest "--use:preludePrintSize200.fsx" "output.200"

    [<Fact>]
    let ``printing-off`` () =
         runPrintingTest "--use:preludeShowDeclarationValuesFalse.fsx" "output.off"

    [<Fact>]
    let ``printing-quiet`` () =
         runPrintingTest "--quiet" "output.quiet"

    type SigningType =
        | DelaySigned
        | PublicSigned
        | FullSigned
        | NotSigned

    let signedtest(programId:string, args:string, expectedSigning:SigningType) =

        let cfg = testConfig "core/signedtests"
        let newFlags = cfg.fsc_flags + " " + args

        let exefile = programId + ".exe"
        fsc cfg "%s -o:%s" newFlags exefile ["test.fs"]

        let assemblyPath = Path.Combine(cfg.Directory, exefile)
        let assemblyName = AssemblyName.GetAssemblyName(assemblyPath)
        let publicKeyToken = assemblyName.GetPublicKeyToken()
        let isPublicKeyTokenPresent = not (Array.isEmpty publicKeyToken)
        use exeStream = new FileStream(assemblyPath, FileMode.Open)
        let peHeader = PEHeaders(exeStream)
        let isSigned = peHeader.CorHeader.Flags.HasFlag(CorFlags.StrongNameSigned)
        let actualSigning =
            match isSigned, isPublicKeyTokenPresent with
            | true, true-> SigningType.PublicSigned
            | true, false -> failwith "unreachable"
            | false, true -> SigningType.DelaySigned
            | false, false -> SigningType.NotSigned

        exeStream.Dispose()
        if isSigned then
            // We think the assembly is signed let's run sn -vr to verify the hashes
            sn cfg " %s    -q -vf" "" assemblyPath

        Assert.Equal(expectedSigning, actualSigning)

    [<Fact>]
    let ``signedtest-1`` () = signedtest("test-unsigned", "", SigningType.NotSigned)

    [<Fact>]
    let ``signedtest-2`` () = signedtest("test-sha1-full-cl", "--keyfile:sha1full.snk", SigningType.PublicSigned)

    [<Fact>]
    let ``signedtest-3`` () = signedtest("test-sha256-full-cl", "--keyfile:sha256full.snk", SigningType.PublicSigned)

    [<Fact>]
    let ``signedtest-4`` () = signedtest("test-sha512-full-cl", "--keyfile:sha512full.snk", SigningType.PublicSigned)

    [<Fact>]
    let ``signedtest-5`` () = signedtest("test-sha1024-full-cl", "--keyfile:sha1024full.snk", SigningType.PublicSigned)

    [<Fact>]
    let ``signedtest-6`` () = signedtest("test-sha1-delay-cl", "--keyfile:sha1delay.snk --delaysign", SigningType.DelaySigned)

    [<Fact>]
    let ``signedtest-7`` () = signedtest("test-sha256-delay-cl", "--keyfile:sha256delay.snk --delaysign", SigningType.DelaySigned)

    [<Fact>]
    let ``signedtest-8`` () = signedtest("test-sha512-delay-cl", "--keyfile:sha512delay.snk --delaysign", SigningType.DelaySigned)

    [<Fact>]
    let ``signedtest-9`` () = signedtest("test-sha1024-delay-cl", "--keyfile:sha1024delay.snk --delaysign", SigningType.DelaySigned)

    // Test SHA1 key full signed  Attributes
    [<Fact>]
    let ``signedtest-10`` () = signedtest("test-sha1-full-attributes", "--define:SHA1", SigningType.PublicSigned)

    // Test SHA1 key delay signed  Attributes
    [<Fact>]
    let ``signedtest-11`` () = signedtest("test-sha1-delay-attributes", "--keyfile:sha1delay.snk --define:SHA1 --define:DELAY", SigningType.DelaySigned)

    [<Fact>]
    let ``signedtest-12`` () = signedtest("test-sha256-full-attributes", "--define:SHA256", SigningType.PublicSigned)

    // Test SHA 256 bit key delay signed  Attributes
    [<Fact>]
    let ``signedtest-13`` () = signedtest("test-sha256-delay-attributes", "--define:SHA256 --define:DELAY", SigningType.DelaySigned)

    // Test SHA 512 bit key fully signed  Attributes
    [<Fact>]
    let ``signedtest-14`` () = signedtest("test-sha512-full-attributes", "--define:SHA512", SigningType.PublicSigned)

    // Test SHA 512 bit key delay signed Attributes
    [<Fact>]
    let ``signedtest-15`` () = signedtest("test-sha512-delay-attributes", "--define:SHA512 --define:DELAY", SigningType.DelaySigned)

    // Test SHA 1024 bit key fully signed  Attributes
    [<Fact>]
    let ``signedtest-16`` () = signedtest("test-sha1024-full-attributes", "--define:SHA1024", SigningType.PublicSigned)

    // Test fully signed with pdb generation
    [<Fact>]
    let ``signedtest-17`` () = signedtest("test-sha1-full-cl", "-g --keyfile:sha1full.snk", SigningType.PublicSigned)

#endif

<<<<<<< HEAD
#if !NETCOREAPP
module CoreTests3 =
=======
#if !NETCOREAPP    
>>>>>>> bd154753
    [<Fact>]
    let quotes () =
        let cfg = testConfig "core/quotes"

        csc cfg """/nologo  /target:library /out:cslib.dll""" ["cslib.cs"]

        fsc cfg "%s  -o:test.exe -r cslib.dll -g" cfg.fsc_flags ["test.fsx"]

        peverify cfg "test.exe"

        begin
            use testOkFile = fileguard cfg "test.ok"
            exec cfg ("." ++ "test.exe") ""
            testOkFile.CheckExists()
        end

        fsc cfg "%s -o:test-with-debug-data.exe --quotations-debug+ -r cslib.dll -g" cfg.fsc_flags ["test.fsx"]

        peverify cfg "test-with-debug-data.exe"

        fsc cfg "%s --optimize -o:test--optimize.exe -r cslib.dll -g" cfg.fsc_flags ["test.fsx"]

        peverify cfg "test--optimize.exe"

        begin
            use testOkFile = fileguard cfg "test.ok"

            fsi cfg "%s -r cslib.dll" cfg.fsi_flags ["test.fsx"]

            testOkFile.CheckExists()
        end

        begin
            use testOkFile = fileguard cfg "test.ok"
            exec cfg ("." ++ "test-with-debug-data.exe") ""
            testOkFile.CheckExists()
        end

        begin
            use testOkFile = fileguard cfg "test.ok"
            exec cfg ("." ++ "test--optimize.exe") ""
            testOkFile.CheckExists()
        end

    // Previously a comment here said:
    // "This test stays in FsharpSuite for a later migration phases, it uses hardcoded #r to a C# compiled cslib.dll inside"
    // This is resolved by compiling cslib.dll separately in each test. 
    [<Fact>]
    let ``quotes-FSC-FSC_DEBUG`` () =
        let cfg = testConfig "core/quotes"
        csc cfg """/nologo  /target:library /out:cslib.dll""" ["cslib.cs"]

        singleTestBuildAndRun "core/quotes" FSC_DEBUG

    [<Fact>]
    let ``quotes-FSC-BASIC`` () =
        let cfg = testConfig "core/quotes"
        csc cfg """/nologo  /target:library /out:cslib.dll""" ["cslib.cs"]

        singleTestBuildAndRun "core/quotes" FSC_OPTIMIZED

    [<Fact>]
    let ``quotes-FSI-BASIC`` () =
        let cfg = testConfig "core/quotes"
        csc cfg """/nologo  /target:library /out:cslib.dll""" ["cslib.cs"]

        singleTestBuildAndRun "core/quotes" FSI

    [<Fact; Trait("Category", "parsing")>]
    let parsing () =
        let cfg = testConfig "core/parsing"

        fsc cfg "%s -a --langversion:5.0 --mlcompatibility -o:crlf.dll -g" cfg.fsc_flags ["crlf.ml"]

        fsc cfg "%s --langversion:5.0 --mlcompatibility -o:toplet.exe -g" cfg.fsc_flags ["toplet.ml"]

        peverify cfg "toplet.exe"

    [<Fact>]
    let unicode () =
        let cfg = testConfig "core/unicode"

        fsc cfg "%s -a -o:kanji-unicode-utf8-nosig-codepage-65001.dll -g" cfg.fsc_flags ["kanji-unicode-utf8-nosig-codepage-65001.fs"]

        fsc cfg "%s -a -o:kanji-unicode-utf8-nosig-codepage-65001.dll -g" cfg.fsc_flags ["kanji-unicode-utf8-nosig-codepage-65001.fs"]

        fsc cfg "%s -a -o:kanji-unicode-utf16.dll -g" cfg.fsc_flags ["kanji-unicode-utf16.fs"]

        fsc cfg "%s -a --codepage:65000 -o:kanji-unicode-utf7-codepage-65000.dll -g" cfg.fsc_flags ["kanji-unicode-utf7-codepage-65000.fs"]

        fsc cfg "%s -a -o:kanji-unicode-utf8-withsig-codepage-65001.dll -g" cfg.fsc_flags ["kanji-unicode-utf8-withsig-codepage-65001.fs"]

        fsi cfg "%s --utf8output" cfg.fsi_flags ["kanji-unicode-utf8-nosig-codepage-65001.fs"]

        fsi cfg "%s --utf8output --codepage:65001" cfg.fsi_flags ["kanji-unicode-utf8-withsig-codepage-65001.fs"]

        fsi cfg "%s --utf8output" cfg.fsi_flags ["kanji-unicode-utf8-withsig-codepage-65001.fs"]

        fsi cfg "%s --utf8output --codepage:65000" cfg.fsi_flags ["kanji-unicode-utf7-codepage-65000.fs"]

        fsi cfg "%s --utf8output" cfg.fsi_flags ["kanji-unicode-utf16.fs"]


    [<Fact>]
    let internalsvisible () =
        let cfg = testConfig "core/internalsvisible"

        // Compiling F# Library
        fsc cfg "%s --version:1.2.3 --keyfile:key.snk --langversion:5.0 --mlcompatibility -a --optimize -o:library.dll" cfg.fsc_flags ["library.fsi"; "library.fs"]

        peverify cfg "library.dll"

        // Compiling C# Library
        csc cfg "/target:library /keyfile:key.snk /out:librarycs.dll" ["librarycs.cs"]

        peverify cfg "librarycs.dll"

        // Compiling F# main referencing C# and F# libraries
        fsc cfg "%s --version:1.2.3 --keyfile:key.snk --optimize --langversion:5.0 --mlcompatibility -r:library.dll -r:librarycs.dll -o:main.exe" cfg.fsc_flags ["main.fs"]

        peverify cfg "main.exe"

        // Run F# main. Quick test!
        exec cfg ("." ++ "main.exe") ""


    // Repro for https://github.com/dotnet/fsharp/issues/1298
    [<Fact>]
    let fileorder () =
        let cfg = testConfig "core/fileorder"

        log "== Compiling F# Library and Code, when empty file libfile2.fs IS NOT included"
        fsc cfg "%s -a --optimize -o:lib.dll " cfg.fsc_flags ["libfile1.fs"]

        peverify cfg "lib.dll"

        fsc cfg "%s -r:lib.dll -o:test.exe" cfg.fsc_flags ["test.fsx"]

        peverify cfg "test.exe"

        exec cfg ("." ++ "test.exe") ""

        log "== Compiling F# Library and Code, when empty file libfile2.fs IS included"
        fsc cfg "%s -a --optimize -o:lib2.dll " cfg.fsc_flags ["libfile1.fs"; "libfile2.fs"]

        peverify cfg "lib2.dll"

        fsc cfg "%s -r:lib2.dll -o:test2.exe" cfg.fsc_flags ["test.fsx"]

        peverify cfg "test2.exe"

        exec cfg ("." ++ "test2.exe") ""

    // Repro for https://github.com/dotnet/fsharp/issues/2679
    [<Fact>]
    let ``add files with same name from different folders`` () =
        let cfg = testConfig "core/samename"

        log "== Compiling F# Code with files with same name in different folders"
        fsc cfg "%s -o:test.exe" cfg.fsc_flags ["folder1/a.fs"; "folder1/b.fs"; "folder2/a.fs"; "folder2/b.fs"]

        peverify cfg "test.exe"

        exec cfg ("." ++ "test.exe") ""

    [<Fact>]
    let ``add files with same name from different folders including signature files`` () =
        let cfg = testConfig "core/samename"

        log "== Compiling F# Code with files with same name in different folders including signature files"
        fsc cfg "%s -o:test.exe" cfg.fsc_flags ["folder1/a.fsi"; "folder1/a.fs"; "folder1/b.fsi"; "folder1/b.fs"; "folder2/a.fsi"; "folder2/a.fs"; "folder2/b.fsi"; "folder2/b.fs"]

        peverify cfg "test.exe"

        exec cfg ("." ++ "test.exe") ""

    [<Fact>]
    let ``add files with same name from different folders including signature files that are not synced`` () =
        let cfg = testConfig "core/samename"

        log "== Compiling F# Code with files with same name in different folders including signature files"
        fsc cfg "%s -o:test.exe" cfg.fsc_flags ["folder1/a.fsi"; "folder1/a.fs"; "folder1/b.fs"; "folder2/a.fsi"; "folder2/a.fs"; "folder2/b.fsi"; "folder2/b.fs"]

        peverify cfg "test.exe"

        exec cfg ("." ++ "test.exe") ""

    [<Fact>]
    let ``libtest-FSI_NETFX_STDIN`` () = singleTestBuildAndRun "core/libtest" FSI_NETFX_STDIN

    [<Fact>]
    let ``libtest-unoptimized codegen`` () = singleTestBuildAndRun "core/libtest" FSC_DEBUG

    [<Fact>]
    let ``libtest-FSC_NETFX_TEST_ROUNDTRIP_AS_DLL`` () = singleTestBuildAndRun "core/libtest" FSC_NETFX_TEST_ROUNDTRIP_AS_DLL

    [<Fact>]
    let ``libtest-langversion-checknulls`` () =
        let cfg = testConfig "core/libtest"

        use testOkFile = fileguard cfg "test.ok"

        fsc cfg "%s -o:test-checknulls.exe -g --checknulls" cfg.fsc_flags ["test.fsx"]

        exec cfg ("." ++ "test-checknulls.exe") ""

        testOkFile.CheckExists()

 
    [<Fact>]
    let ``libtest-langversion-46`` () =
        let cfg = testConfig "core/libtest"

        use testOkFile = fileguard cfg "test.ok"

        fsc cfg "%s -o:test-langversion-46.exe -g --langversion:4.6" cfg.fsc_flags ["test.fsx"]

        exec cfg ("." ++ "test-langversion-46.exe") ""

        testOkFile.CheckExists()

    [<Fact>]
    let ``no-warn-2003-tests`` () =
        // see https://github.com/dotnet/fsharp/issues/3139
        let cfg = testConfig "core/versionAttributes"
        let stdoutPath = "out.stdout.txt" |> getfullpath cfg
        let stderrPath = "out.stderr.txt" |> getfullpath cfg
        let stderrBaseline = "out.stderr.bsl" |> getfullpath cfg
        let stdoutBaseline = "out.stdout.bsl" |> getfullpath cfg
        let echo text =
            Commands.echoAppendToFile cfg.Directory text stdoutPath
            Commands.echoAppendToFile cfg.Directory text stderrPath

        File.WriteAllText(stdoutPath, "")
        File.WriteAllText(stderrPath, "")

        echo "Test 1================================================="
        fscAppend cfg stdoutPath stderrPath "--nologo" ["NoWarn2003.fs"]

        echo "Test 2================================================="
        fscAppend cfg stdoutPath stderrPath "--nologo" ["NoWarn2003_2.fs"]

        echo "Test 3================================================="
        fscAppend cfg stdoutPath stderrPath "--nologo" ["Warn2003_1.fs"]

        echo "Test 4================================================="
        fscAppend cfg stdoutPath stderrPath "--nologo" ["Warn2003_2.fs"]

        echo "Test 5================================================="
        fscAppend cfg stdoutPath stderrPath "--nologo" ["Warn2003_3.fs"]

        echo "Test 6================================================="
        fscAppend cfg stdoutPath stderrPath "--nologo --nowarn:2003" ["Warn2003_1.fs"]

        echo "Test 7================================================="
        fscAppend cfg stdoutPath stderrPath "--nologo --nowarn:2003" ["Warn2003_2.fs"]

        echo "Test 8================================================="
        fscAppend cfg stdoutPath stderrPath "--nologo --nowarn:2003" ["Warn2003_3.fs"]

        let normalizePaths f =
            let text = File.ReadAllText(f)
            let dummyPath = @"D:\staging\staging\src\tests\fsharp\core\load-script"
            let contents = System.Text.RegularExpressions.Regex.Replace(text, System.Text.RegularExpressions.Regex.Escape(cfg.Directory), dummyPath)
            File.WriteAllText(f, contents)

        normalizePaths stdoutPath
        normalizePaths stderrPath

        let diffs = fsdiff cfg stdoutPath stdoutBaseline

        match diffs with
        | "" -> ()
        | _ -> Assert.failf "'%s' and '%s' differ; %A" stdoutPath stdoutBaseline diffs

        let diffs2 = fsdiff cfg stderrPath stderrBaseline

        match diffs2 with
        | "" -> ()
        | _ -> Assert.failf "'%s' and '%s' differ; %A" stderrPath stderrBaseline diffs2

    [<Fact>]
    let ``load-script`` () =
        let cfg = testConfig "core/load-script"

        let stdoutPath = "out.stdout.txt" |> getfullpath cfg
        let stderrPath = "out.stderr.txt" |> getfullpath cfg
        let stderrBaseline = "out.stderr.bsl" |> getfullpath cfg
        let stdoutBaseline = "out.stdout.bsl" |> getfullpath cfg

        let appendToFile from = Commands.appendToFile cfg.Directory from stdoutPath
        let echo text = Commands.echoAppendToFile cfg.Directory text stdoutPath

        File.WriteAllText(stdoutPath, "")
        File.WriteAllText(stderrPath, "")

        do if fileExists cfg "3.exe" then getfullpath cfg "3.exe" |> File.Delete

        ["1.fsx"; "2.fsx"; "3.fsx"] |> List.iter appendToFile

        echo "Test 1================================================="

        fscAppend cfg stdoutPath stderrPath "--nologo" ["3.fsx"]

        execAppendIgnoreExitCode cfg stdoutPath stderrPath ("." ++ "3.exe") ""

        rm cfg "3.exe"

        echo "Test 2================================================="

        fsiAppendIgnoreExitCode cfg stdoutPath stderrPath "" ["3.fsx"]

        echo "Test 3================================================="

        fsiStdinAppendBothIgnoreExitCode cfg stdoutPath stderrPath "pipescr" "--nologo" []

        echo "Test 4================================================="

        fsiAppendIgnoreExitCode cfg stdoutPath stderrPath "" ["usesfsi.fsx"]

        echo "Test 5================================================="

        fscAppendIgnoreExitCode cfg stdoutPath stderrPath "--nologo" ["usesfsi.fsx"]

        echo "Test 6================================================="

        fscAppend cfg stdoutPath stderrPath "--nologo -r \"%s\"" cfg.FSharpCompilerInteractiveSettings ["usesfsi.fsx"]

        echo "Test 7================================================="

        fsiAppendIgnoreExitCode cfg stdoutPath stderrPath "" ["1.fsx";"2.fsx";"3.fsx"]

        echo "Test 8================================================="

        fsiAppendIgnoreExitCode cfg stdoutPath stderrPath "" ["3.fsx";"2.fsx";"1.fsx"]

        echo "Test 9================================================="

        fsiAppendIgnoreExitCode cfg stdoutPath stderrPath "" ["multiple-load-1.fsx"]

        echo "Test 10================================================="

        fsiAppendIgnoreExitCode cfg stdoutPath stderrPath "" ["multiple-load-2.fsx"]

        echo "Test 11================================================="

        fscAppend cfg stdoutPath stderrPath "--nologo" ["FlagCheck.fs"]

        execAppendIgnoreExitCode cfg stdoutPath stderrPath ("." ++ "FlagCheck.exe") ""

        rm cfg "FlagCheck.exe"

        echo "Test 12================================================="

        fscAppend cfg stdoutPath stderrPath "-o FlagCheckScript.exe --nologo" ["FlagCheck.fsx"]

        execAppendIgnoreExitCode cfg stdoutPath stderrPath ("." ++ "FlagCheckScript.exe") ""

        rm cfg "FlagCheckScript.exe"

        echo "Test 13================================================="

        fsiAppendIgnoreExitCode cfg stdoutPath stderrPath "" ["load-FlagCheckFs.fsx"]

        echo "Test 14================================================="

        fsiAppendIgnoreExitCode cfg stdoutPath stderrPath "" ["FlagCheck.fsx"]

        echo "Test 15================================================="

        fsiAppendIgnoreExitCode cfg stdoutPath stderrPath "" ["ProjectDriver.fsx"]

        echo "Test 16================================================="

        fscAppend cfg stdoutPath stderrPath "--nologo" ["ProjectDriver.fsx"]

        execAppendIgnoreExitCode cfg stdoutPath stderrPath ("." ++ "ProjectDriver.exe") ""

        rm cfg "ProjectDriver.exe"

        echo "Test 17================================================="

        fsiAppendIgnoreExitCode cfg stdoutPath stderrPath "" ["load-IncludeNoWarn211.fsx"]

        echo "Done =================================================="

        // an extra case
        fsiExpectFail cfg "" ["loadfail3.fsx"]

        let normalizePaths f =
            let text = File.ReadAllText(f)
            let dummyPath = @"D:\staging\staging\src\tests\fsharp\core\load-script"
            let contents = System.Text.RegularExpressions.Regex.Replace(text, System.Text.RegularExpressions.Regex.Escape(cfg.Directory), dummyPath)
            File.WriteAllText(f, contents)

        normalizePaths stdoutPath
        normalizePaths stderrPath

        let diffs = fsdiff cfg stdoutPath stdoutBaseline

        match diffs with
        | "" -> ()
        | _ -> Assert.failf "'%s' and '%s' differ; %A" stdoutPath stdoutBaseline diffs

        let diffs2 = fsdiff cfg stderrPath stderrBaseline

        match diffs2 with
        | "" -> ()
        | _ -> Assert.failf "'%s' and '%s' differ; %A" stderrPath stderrBaseline diffs2
#endif



#if !NETCOREAPP
module CoreTests4 =
    [<Fact>]
    let ``measures-FSC_NETFX_TEST_ROUNDTRIP_AS_DLL`` () = singleTestBuildAndRun "core/measures" FSC_NETFX_TEST_ROUNDTRIP_AS_DLL

    [<Fact>]
    let ``members-basics-FSC_NETFX_TEST_ROUNDTRIP_AS_DLL`` () = singleTestBuildAndRun "core/members/basics" FSC_NETFX_TEST_ROUNDTRIP_AS_DLL

    [<Fact>]
    let queriesLeafExpressionConvert () =
        let cfg = testConfig "core/queriesLeafExpressionConvert"

        fsc cfg "%s -o:test.exe -g" cfg.fsc_flags ["test.fsx"]

        peverify cfg "test.exe"

        fsc cfg "%s --optimize -o:test--optimize.exe -g" cfg.fsc_flags ["test.fsx"]

        peverify cfg "test--optimize.exe"

        use testOkFile = fileguard cfg "test.ok"

        fsi cfg "%s" cfg.fsi_flags ["test.fsx"]

        testOkFile.CheckExists()

        use testOkFile2 = fileguard cfg "test.ok"

        exec cfg ("." ++ "test.exe") ""

        testOkFile2.CheckExists()

        use testOkFile3 = fileguard cfg "test.ok"

        exec cfg ("." ++ "test--optimize.exe") ""

        testOkFile3.CheckExists()


    [<Fact>]
    let queriesNullableOperators () =
        let cfg = testConfig "core/queriesNullableOperators"

        fsc cfg "%s -o:test.exe -g" cfg.fsc_flags ["test.fsx"]

        peverify cfg "test.exe"

        fsc cfg "%s --optimize -o:test--optimize.exe -g" cfg.fsc_flags ["test.fsx"]

        peverify cfg "test--optimize.exe"

        use testOkFile = fileguard cfg "test.ok"
        fsi cfg "%s" cfg.fsi_flags ["test.fsx"]
        testOkFile.CheckExists()

        use testOkFile2 = fileguard cfg "test.ok"
        exec cfg ("." ++ "test.exe") ""
        testOkFile2.CheckExists()

        use testOkFile3 = fileguard cfg "test.ok"
        exec cfg ("." ++ "test--optimize.exe") ""
        testOkFile3.CheckExists()

    [<Fact>]
    let queriesOverIEnumerable () =
        let cfg = testConfig "core/queriesOverIEnumerable"

        fsc cfg "%s -o:test.exe -g" cfg.fsc_flags ["test.fsx"]

        peverify cfg "test.exe"

        fsc cfg "%s --optimize -o:test--optimize.exe -g" cfg.fsc_flags ["test.fsx"]

        peverify cfg "test--optimize.exe"

        use testOkFile = fileguard cfg "test.ok"

        fsi cfg "%s" cfg.fsi_flags ["test.fsx"]

        testOkFile.CheckExists()

        use testOkFile2 = fileguard cfg "test.ok"

        exec cfg ("." ++ "test.exe") ""

        testOkFile2.CheckExists()

        use testOkFile3 = fileguard cfg "test.ok"

        exec cfg ("." ++ "test--optimize.exe") ""

        testOkFile3.CheckExists()

    [<Fact>]
    let queriesOverIQueryable () =
        let cfg = testConfig "core/queriesOverIQueryable"

        fsc cfg "%s -o:test.exe -g" cfg.fsc_flags ["test.fsx"]

        peverify cfg "test.exe"

        fsc cfg "%s --optimize -o:test--optimize.exe -g" cfg.fsc_flags ["test.fsx"]

        peverify cfg "test--optimize.exe"

        use testOkFile = fileguard cfg "test.ok"
        fsi cfg "%s" cfg.fsi_flags ["test.fsx"]

        testOkFile.CheckExists()


        use testOkFile2 = fileguard cfg "test.ok"

        exec cfg ("." ++ "test.exe") ""

        testOkFile2.CheckExists()


        use testOkFile3 = fileguard cfg "test.ok"
        exec cfg ("." ++ "test--optimize.exe") ""

        testOkFile3.CheckExists()


    [<Fact>]
    let quotesDebugInfo () =
        let cfg = testConfig "core/quotesDebugInfo"

        fsc cfg "%s --quotations-debug+ --optimize -o:test.exe -g" cfg.fsc_flags ["test.fsx"]

        peverify cfg "test.exe"

        fsc cfg "%s --quotations-debug+ --optimize -o:test--optimize.exe -g" cfg.fsc_flags ["test.fsx"]

        peverify cfg "test--optimize.exe"

        use testOkFile = fileguard cfg "test.ok"
        fsi cfg "%s --quotations-debug+" cfg.fsi_flags ["test.fsx"]

        testOkFile.CheckExists()


        use testOkFile2 = fileguard cfg "test.ok"

        exec cfg ("." ++ "test.exe") ""

        testOkFile2.CheckExists()

        use testOkFile3 = fileguard cfg "test.ok"

        exec cfg ("." ++ "test--optimize.exe") ""

        testOkFile3.CheckExists()


    [<Fact>]
    let quotesInMultipleModules () =
        let cfg = testConfig "core/quotesInMultipleModules"

        fsc cfg "%s -o:module1.dll --target:library" cfg.fsc_flags ["module1.fsx"]

        peverify cfg "module1.dll"

        fsc cfg "%s -o:module2.exe -r:module1.dll" cfg.fsc_flags ["module2.fsx"]

        peverify cfg "module2.exe"

        fsc cfg "%s --staticlink:module1 -o:module2-staticlink.exe -r:module1.dll" cfg.fsc_flags ["module2.fsx"]

        peverify cfg "module2-staticlink.exe"

        fsc cfg "%s -o:module1-opt.dll --target:library --optimize" cfg.fsc_flags ["module1.fsx"]

        peverify cfg "module1-opt.dll"

        fsc cfg "%s -o:module2-opt.exe -r:module1-opt.dll --optimize" cfg.fsc_flags ["module2.fsx"]

        peverify cfg "module2-opt.exe"

        use testOkFile = fileguard cfg "test.ok"

        fsi cfg "%s -r module1.dll" cfg.fsi_flags ["module2.fsx"]

        testOkFile.CheckExists()


        use testOkFile = fileguard cfg "test.ok"

        exec cfg ("." ++ "module2.exe") ""

        testOkFile.CheckExists()

        use testOkFile = fileguard cfg "test.ok"

        exec cfg ("." ++ "module2-opt.exe") ""

        testOkFile.CheckExists()

        use testOkFile = fileguard cfg "test.ok"

        exec cfg ("." ++ "module2-staticlink.exe") ""

        testOkFile.CheckExists()
#endif



#if !NETCOREAPP
module CoreTests5 =
    [<Fact>]
    let refnormalization () =
        let cfg = testConfig "core/refnormalization"

        // Prepare by building multiple versions of the test assemblies
        fsc cfg @"%s --target:library -o:version1\DependentAssembly.dll -g --version:1.0.0.0 --keyfile:keyfile.snk" cfg.fsc_flags [@"DependentAssembly.fs"]
        fsc cfg @"%s --target:library -o:version1\AscendentAssembly.dll -g --version:1.0.0.0 --keyfile:keyfile.snk -r:version1\DependentAssembly.dll" cfg.fsc_flags [@"AscendentAssembly.fs"]

        fsc cfg @"%s --target:library -o:version2\DependentAssembly.dll -g --version:2.0.0.0" cfg.fsc_flags [@"DependentAssembly.fs"]
        fsc cfg @"%s --target:library -o:version2\AscendentAssembly.dll -g --version:2.0.0.0 -r:version2\DependentAssembly.dll" cfg.fsc_flags [@"AscendentAssembly.fs"]

        //TestCase1
        // Build a program that references v2 of ascendent and v1 of dependent.
        // Note that, even though ascendent v2 references dependent v2, the reference is marked as v1.
        use TestOk = fileguard cfg "test.ok"
        fsc cfg @"%s -o:test1.exe -r:version1\DependentAssembly.dll -r:version2\AscendentAssembly.dll --optimize- -g" cfg.fsc_flags ["test.fs"]
        exec cfg ("." ++ "test1.exe") "DependentAssembly-1.0.0.0 AscendentAssembly-2.0.0.0"
        TestOk.CheckExists()

        //TestCase2
        // Build a program that references v1 of ascendent and v2 of dependent.
        // Note that, even though ascendent v1 references dependent v1, the reference is marked as v2 which was passed in.
        use TestOk = fileguard cfg "test.ok"
        fsc cfg @"%s -o:test2.exe -r:version2\DependentAssembly.dll -r:version1\AscendentAssembly.dll --optimize- -g" cfg.fsc_flags ["test.fs"]
        exec cfg ("." ++ "test2.exe") "DependentAssembly-2.0.0.0 AscendentAssembly-1.0.0.0"
        TestOk.CheckExists()

        //TestCase3
        // Build a program that references v1 of ascendent and v1 and v2 of dependent.
        // Verifies that compiler uses first version of a duplicate assembly passed on command line.
        use TestOk = fileguard cfg "test.ok"
        fsc cfg @"%s -o:test3.exe -r:version1\DependentAssembly.dll -r:version2\DependentAssembly.dll -r:version1\AscendentAssembly.dll --optimize- -g" cfg.fsc_flags ["test.fs"]
        exec cfg ("." ++ "test3.exe") "DependentAssembly-1.0.0.0 AscendentAssembly-1.0.0.0"
        TestOk.CheckExists()


    [<Fact>]
    let testResources () =
        let cfg = testConfig "core/resources"

        fsc cfg "%s --langversion:5.0 --mlcompatibility --resource:Resources.resources -o:test-embed.exe -g" cfg.fsc_flags ["test.fs"]

        peverify cfg "test-embed.exe"

        fsc cfg "%s --langversion:5.0 --mlcompatibility --linkresource:Resources.resources -o:test-link.exe -g" cfg.fsc_flags ["test.fs"]

        peverify cfg "test-link.exe"

        fsc cfg "%s --langversion:5.0 --mlcompatibility --resource:Resources.resources,ResourceName.resources -o:test-embed-named.exe -g" cfg.fsc_flags ["test.fs"]

        peverify cfg "test-embed-named.exe"

        fsc cfg "%s --langversion:5.0 --mlcompatibility --linkresource:Resources.resources,ResourceName.resources -o:test-link-named.exe -g" cfg.fsc_flags ["test.fs"]

        peverify cfg "test-link-named.exe"

        exec cfg ("." ++ "test-embed.exe") ""

        exec cfg ("." ++ "test-link.exe") ""

        exec cfg ("." ++ "test-link-named.exe") "ResourceName"

        exec cfg ("." ++ "test-embed-named.exe") "ResourceName"

    [<Fact>]
    let topinit () =
        let cfg = testConfig "core/topinit"

        fsc cfg "%s --realsig- --optimize -o both69514.exe -g" cfg.fsc_flags ["lib69514.fs"; "app69514.fs"]

        peverify cfg "both69514.exe"

        fsc cfg "%s --realsig- --optimize- -o both69514-noopt.exe -g" cfg.fsc_flags ["lib69514.fs"; "app69514.fs"]

        peverify cfg "both69514-noopt.exe"

        fsc cfg "%s --realsig- --optimize -a -g" cfg.fsc_flags ["lib69514.fs"]

        peverify cfg "lib69514.dll"

        fsc cfg "%s --realsig- --optimize -r:lib69514.dll -g" cfg.fsc_flags ["app69514.fs"]

        peverify cfg "app69514.exe"

        fsc cfg "%s --realsig- --optimize- -o:lib69514-noopt.dll -a -g" cfg.fsc_flags ["lib69514.fs"]

        peverify cfg "lib69514-noopt.dll"

        fsc cfg "%s --realsig- --optimize- -r:lib69514-noopt.dll -o:app69514-noopt.exe -g" cfg.fsc_flags ["app69514.fs"]

        peverify cfg "app69514-noopt.exe"

        fsc cfg "%s --realsig- --optimize- -o:lib69514-noopt-withsig.dll -a -g" cfg.fsc_flags ["lib69514.fsi"; "lib69514.fs"]

        peverify cfg "lib69514-noopt-withsig.dll"

        fsc cfg "%s --realsig- --optimize- -r:lib69514-noopt-withsig.dll -o:app69514-noopt-withsig.exe -g" cfg.fsc_flags ["app69514.fs"]

        peverify cfg "app69514-noopt-withsig.exe"

        fsc cfg "%s --realsig- -o:lib69514-withsig.dll -a -g" cfg.fsc_flags ["lib69514.fsi"; "lib69514.fs"]

        peverify cfg "lib69514-withsig.dll"

        fsc cfg "%s -r:lib69514-withsig.dll --realsig- -o:app69514-withsig.exe -g" cfg.fsc_flags ["app69514.fs"]

        peverify cfg "app69514-withsig.exe"

        fsc cfg "%s -o:lib.dll --realsig- -a --langversion:5.0 --mlcompatibility -g" cfg.fsc_flags ["lib.ml"]

        peverify cfg "lib.dll"

        csc cfg """/nologo /r:"%s" /r:lib.dll /out:test.exe """ cfg.FSCOREDLLPATH ["test.cs"]

        fsc cfg "%s --optimize -o:lib--optimize.dll --realsig- -a  --langversion:5.0 --mlcompatibility -g" cfg.fsc_flags ["lib.ml"]

        peverify cfg "lib--optimize.dll"

        csc cfg """/nologo /r:"%s" /r:lib--optimize.dll /out:test--optimize.exe""" cfg.FSCOREDLLPATH ["test.cs"]

        let dicases = ["flag_deterministic_init1.fs"; "lib_deterministic_init1.fs"; "flag_deterministic_init2.fs"; "lib_deterministic_init2.fs"; "flag_deterministic_init3.fs"; "lib_deterministic_init3.fs"; "flag_deterministic_init4.fs"; "lib_deterministic_init4.fs"; "flag_deterministic_init5.fs"; "lib_deterministic_init5.fs"; "flag_deterministic_init6.fs"; "lib_deterministic_init6.fs"; "flag_deterministic_init7.fs"; "lib_deterministic_init7.fs"; "flag_deterministic_init8.fs"; "lib_deterministic_init8.fs"; "flag_deterministic_init9.fs"; "lib_deterministic_init9.fs"; "flag_deterministic_init10.fs"; "lib_deterministic_init10.fs"; "flag_deterministic_init11.fs"; "lib_deterministic_init11.fs"; "flag_deterministic_init12.fs"; "lib_deterministic_init12.fs"; "flag_deterministic_init13.fs"; "lib_deterministic_init13.fs"; "flag_deterministic_init14.fs"; "lib_deterministic_init14.fs"; "flag_deterministic_init15.fs"; "lib_deterministic_init15.fs"; "flag_deterministic_init16.fs"; "lib_deterministic_init16.fs"; "flag_deterministic_init17.fs"; "lib_deterministic_init17.fs"; "flag_deterministic_init18.fs"; "lib_deterministic_init18.fs"; "flag_deterministic_init19.fs"; "lib_deterministic_init19.fs"; "flag_deterministic_init20.fs"; "lib_deterministic_init20.fs"; "flag_deterministic_init21.fs"; "lib_deterministic_init21.fs"; "flag_deterministic_init22.fs"; "lib_deterministic_init22.fs"; "flag_deterministic_init23.fs"; "lib_deterministic_init23.fs"; "flag_deterministic_init24.fs"; "lib_deterministic_init24.fs"; "flag_deterministic_init25.fs"; "lib_deterministic_init25.fs"; "flag_deterministic_init26.fs"; "lib_deterministic_init26.fs"; "flag_deterministic_init27.fs"; "lib_deterministic_init27.fs"; "flag_deterministic_init28.fs"; "lib_deterministic_init28.fs"; "flag_deterministic_init29.fs"; "lib_deterministic_init29.fs"; "flag_deterministic_init30.fs"; "lib_deterministic_init30.fs"; "flag_deterministic_init31.fs"; "lib_deterministic_init31.fs"; "flag_deterministic_init32.fs"; "lib_deterministic_init32.fs"; "flag_deterministic_init33.fs"; "lib_deterministic_init33.fs"; "flag_deterministic_init34.fs"; "lib_deterministic_init34.fs"; "flag_deterministic_init35.fs"; "lib_deterministic_init35.fs"; "flag_deterministic_init36.fs"; "lib_deterministic_init36.fs"; "flag_deterministic_init37.fs"; "lib_deterministic_init37.fs"; "flag_deterministic_init38.fs"; "lib_deterministic_init38.fs"; "flag_deterministic_init39.fs"; "lib_deterministic_init39.fs"; "flag_deterministic_init40.fs"; "lib_deterministic_init40.fs"; "flag_deterministic_init41.fs"; "lib_deterministic_init41.fs"; "flag_deterministic_init42.fs"; "lib_deterministic_init42.fs"; "flag_deterministic_init43.fs"; "lib_deterministic_init43.fs"; "flag_deterministic_init44.fs"; "lib_deterministic_init44.fs"; "flag_deterministic_init45.fs"; "lib_deterministic_init45.fs"; "flag_deterministic_init46.fs"; "lib_deterministic_init46.fs"; "flag_deterministic_init47.fs"; "lib_deterministic_init47.fs"; "flag_deterministic_init48.fs"; "lib_deterministic_init48.fs"; "flag_deterministic_init49.fs"; "lib_deterministic_init49.fs"; "flag_deterministic_init50.fs"; "lib_deterministic_init50.fs"; "flag_deterministic_init51.fs"; "lib_deterministic_init51.fs"; "flag_deterministic_init52.fs"; "lib_deterministic_init52.fs"; "flag_deterministic_init53.fs"; "lib_deterministic_init53.fs"; "flag_deterministic_init54.fs"; "lib_deterministic_init54.fs"; "flag_deterministic_init55.fs"; "lib_deterministic_init55.fs"; "flag_deterministic_init56.fs"; "lib_deterministic_init56.fs"; "flag_deterministic_init57.fs"; "lib_deterministic_init57.fs"; "flag_deterministic_init58.fs"; "lib_deterministic_init58.fs"; "flag_deterministic_init59.fs"; "lib_deterministic_init59.fs"; "flag_deterministic_init60.fs"; "lib_deterministic_init60.fs"; "flag_deterministic_init61.fs"; "lib_deterministic_init61.fs"; "flag_deterministic_init62.fs"; "lib_deterministic_init62.fs"; "flag_deterministic_init63.fs"; "lib_deterministic_init63.fs"; "flag_deterministic_init64.fs"; "lib_deterministic_init64.fs"; "flag_deterministic_init65.fs"; "lib_deterministic_init65.fs"; "flag_deterministic_init66.fs"; "lib_deterministic_init66.fs"; "flag_deterministic_init67.fs"; "lib_deterministic_init67.fs"; "flag_deterministic_init68.fs"; "lib_deterministic_init68.fs"; "flag_deterministic_init69.fs"; "lib_deterministic_init69.fs"; "flag_deterministic_init70.fs"; "lib_deterministic_init70.fs"; "flag_deterministic_init71.fs"; "lib_deterministic_init71.fs"; "flag_deterministic_init72.fs"; "lib_deterministic_init72.fs"; "flag_deterministic_init73.fs"; "lib_deterministic_init73.fs"; "flag_deterministic_init74.fs"; "lib_deterministic_init74.fs"; "flag_deterministic_init75.fs"; "lib_deterministic_init75.fs"; "flag_deterministic_init76.fs"; "lib_deterministic_init76.fs"; "flag_deterministic_init77.fs"; "lib_deterministic_init77.fs"; "flag_deterministic_init78.fs"; "lib_deterministic_init78.fs"; "flag_deterministic_init79.fs"; "lib_deterministic_init79.fs"; "flag_deterministic_init80.fs"; "lib_deterministic_init80.fs"; "flag_deterministic_init81.fs"; "lib_deterministic_init81.fs"; "flag_deterministic_init82.fs"; "lib_deterministic_init82.fs"; "flag_deterministic_init83.fs"; "lib_deterministic_init83.fs"; "flag_deterministic_init84.fs"; "lib_deterministic_init84.fs"; "flag_deterministic_init85.fs"; "lib_deterministic_init85.fs"]

        fsc cfg "%s --optimize- -o test_deterministic_init.exe --realsig- " cfg.fsc_flags (dicases @ ["test_deterministic_init.fs"])

        peverify cfg "test_deterministic_init.exe"

        fsc cfg "%s --optimize -o test_deterministic_init--optimize.exe --realsig- " cfg.fsc_flags (dicases @ ["test_deterministic_init.fs"])

        peverify cfg "test_deterministic_init--optimize.exe"

        fsc cfg "%s --optimize- -a -o test_deterministic_init_lib.dll --realsig- " cfg.fsc_flags dicases

        peverify cfg "test_deterministic_init_lib.dll"

        fsc cfg "%s --optimize- -r test_deterministic_init_lib.dll -o test_deterministic_init_exe.exe --realsig- " cfg.fsc_flags ["test_deterministic_init.fs"]

        peverify cfg "test_deterministic_init_exe.exe"

        fsc cfg "%s --realsig- --optimize -a -o test_deterministic_init_lib--optimize.dll --realsig- " cfg.fsc_flags dicases

        peverify cfg "test_deterministic_init_lib--optimize.dll"

        fsc cfg "%s --realsig- --optimize -r test_deterministic_init_lib--optimize.dll -o test_deterministic_init_exe--optimize.exe --realsig- " cfg.fsc_flags ["test_deterministic_init.fs"]

        peverify cfg "test_deterministic_init_exe--optimize.exe"

        let static_init_cases = [ "test0.fs"; "test1.fs"; "test2.fs"; "test3.fs"; "test4.fs"; "test5.fs"; "test6.fs" ]

        fsc cfg "%s --optimize- -o test_static_init.exe --realsig- " cfg.fsc_flags (static_init_cases @ ["static-main.fs"])

        peverify cfg "test_static_init.exe"

        fsc cfg "%s --optimize -o test_static_init--optimize.exe --realsig- " cfg.fsc_flags (static_init_cases @ [ "static-main.fs" ])

        peverify cfg "test_static_init--optimize.exe"

        fsc cfg "%s --optimize- -a -o test_static_init_lib.dll --realsig- " cfg.fsc_flags static_init_cases

        peverify cfg "test_static_init_lib.dll"

        fsc cfg "%s --optimize- -r test_static_init_lib.dll -o test_static_init_exe.exe --realsig- " cfg.fsc_flags ["static-main.fs"]

        peverify cfg "test_static_init_exe.exe"

        fsc cfg "%s --optimize -a -o test_static_init_lib--optimize.dll --realsig- " cfg.fsc_flags static_init_cases

        peverify cfg "test_static_init_lib--optimize.dll"

        fsc cfg "%s --realsig- --optimize -r test_static_init_lib--optimize.dll --realsig- -o test_static_init_exe--optimize.exe" cfg.fsc_flags ["static-main.fs"]

        peverify cfg "test_static_init_exe--optimize.exe"

        exec cfg ("." ++ "test.exe") ""

        exec cfg ("." ++ "test--optimize.exe") ""

        exec cfg ("." ++ "test_deterministic_init.exe") ""

        exec cfg ("." ++ "test_deterministic_init--optimize.exe") ""

        exec cfg ("." ++ "test_deterministic_init_exe.exe") ""

        exec cfg ("." ++ "test_deterministic_init_exe--optimize.exe") ""

        exec cfg ("." ++ "test_static_init.exe") ""

        exec cfg ("." ++ "test_static_init--optimize.exe") ""

        exec cfg ("." ++ "test_static_init_exe.exe") ""

        exec cfg ("." ++ "test_static_init_exe--optimize.exe") ""

    [<Fact>]
    let unitsOfMeasure () =
        let cfg = testConfig "core/unitsOfMeasure"

        fsc cfg "%s --optimize- -o:test.exe -g" cfg.fsc_flags ["test.fs"]

        peverify cfg "test.exe"

        use testOkFile = fileguard cfg "test.ok"

        exec cfg ("." ++ "test.exe") ""

        testOkFile.CheckExists()

    [<Fact>]
    let verify () =
        let cfg = testConfig "core/verify"

        peverifyWithArgs cfg "/nologo" (cfg.FSharpBuild)

       // peverifyWithArgs cfg "/nologo /MD" (getDirectoryName(cfg.FSC) ++ "FSharp.Compiler.dll")

        peverifyWithArgs cfg "/nologo" (cfg.FSI)

        peverifyWithArgs cfg "/nologo" (cfg.FSharpCompilerInteractiveSettings)

        fsc cfg "%s -o:xmlverify.exe -g" cfg.fsc_flags ["xmlverify.fs"]

        peverifyWithArgs cfg "/nologo" "xmlverify.exe"
        
        
    [<Fact>]
    let ``property setter in method or constructor`` () =
        let cfg = testConfig "core/members/set-only-property"
        csc cfg @"%s /target:library /out:cs.dll" cfg.csc_flags ["cs.cs"]
        vbc cfg @"%s /target:library /out:vb.dll" cfg.vbc_flags ["vb.vb"]
        fsc cfg @"%s /target:library /out:fs.dll" cfg.fsc_flags ["fs.fs"]
        singleNegTest cfg "calls"

#endif

module VersionTests =
    [<Fact>]
    let ``member-selfidentifier-version4_6``() = singleTestBuildAndRunVersion "core/members/self-identifier/version46" (FSC_BUILDONLY true) "4.6"

    [<Fact>]
    let ``member-selfidentifier-version4_7``() = singleTestBuildAndRunVersion "core/members/self-identifier/version47" (FSC_BUILDONLY true) "4.7"

    [<Fact>]
    let ``indent-version4_7``() = singleTestBuildAndRunVersion "core/indent/version47" (FSC_BUILDONLY true) "4.7"

    [<Fact>]
    let ``nameof-version4_6``() = singleTestBuildAndRunVersion "core/nameof/version46" (FSC_BUILDONLY true) "4.6"

    [<Fact>]
    let ``nameof-versionpreview``() = singleTestBuildAndRunVersion "core/nameof/preview" (FSC_BUILDONLY true) "preview"

    [<Fact>]
    let ``nameof-execute``() = singleTestBuildAndRunVersion "core/nameof/preview" FSC_OPTIMIZED "preview"

    [<Fact>]
    let ``nameof-fsi``() = singleTestBuildAndRunVersion "core/nameof/preview" FSI "preview"

#if !NETCOREAPP
module ToolsTests =

    // This test is disabled in coreclr builds dependent on fixing : https://github.com/dotnet/fsharp/issues/2600
    [<Fact>]
    let bundle () =
        let cfg = 
            testConfig "tools/bundle" 

        fsc cfg "%s --progress --langversion:5.0 --mlcompatibility --standalone -o:test-one-fsharp-module.exe -g" cfg.fsc_flags ["test-one-fsharp-module.fs"]

        peverify cfg "test-one-fsharp-module.exe"

        fsc cfg "%s -a --langversion:5.0 --mlcompatibility -o:test_two_fsharp_modules_module_1.dll -g" cfg.fsc_flags ["test_two_fsharp_modules_module_1.fs"]

        peverify cfg "test_two_fsharp_modules_module_1.dll"

        fsc cfg "%s --langversion:5.0 --mlcompatibility --standalone -r:test_two_fsharp_modules_module_1.dll -o:test_two_fsharp_modules_module_2.exe -g" cfg.fsc_flags ["test_two_fsharp_modules_module_2.fs"]

        peverify cfg "test_two_fsharp_modules_module_2.exe"

        fsc cfg "%s -a --langversion:5.0 --mlcompatibility --standalone -r:test_two_fsharp_modules_module_1.dll -o:test_two_fsharp_modules_module_2_as_dll.dll -g" cfg.fsc_flags ["test_two_fsharp_modules_module_2.fs"]

        peverify cfg "test_two_fsharp_modules_module_2_as_dll.dll"
#endif

    [<Fact>]
    let ``eval-FSC_OPTIMIZED`` () = singleTestBuildAndRun "tools/eval" FSC_OPTIMIZED
    [<Fact>]
    let ``eval-FSI`` () = singleTestBuildAndRun "tools/eval" FSI

module RegressionTests =

    [<Fact>]
    let ``literal-value-bug-2-FSC_OPTIMIZED`` () = singleTestBuildAndRun "regression/literal-value-bug-2" FSC_OPTIMIZED

    [<Fact>]
    let ``literal-value-bug-2-FSI`` () = singleTestBuildAndRun "regression/literal-value-bug-2" FSI

    [<Fact>]
    let ``OverloadResolution-bug-FSC_OPTIMIZED`` () = singleTestBuildAndRun "regression/OverloadResolution-bug" FSC_OPTIMIZED

    [<Fact>]
    let ``OverloadResolution-bug-FSI`` () = singleTestBuildAndRun "regression/OverloadResolution-bug" FSI

    [<Fact>]
    let ``struct-tuple-bug-1-FSC_OPTIMIZED`` () = singleTestBuildAndRun "regression/struct-tuple-bug-1" FSC_OPTIMIZED

    [<Fact>]
    let ``tuple-bug-1-FSC_OPTIMIZED`` () = singleTestBuildAndRunVersion "regression/tuple-bug-1" FSC_OPTIMIZED "supports-ml"

    [<Fact>]
    let ``12383-FSC_OPTIMIZED`` () = singleTestBuildAndRun "regression/12383" FSC_OPTIMIZED

    [<Fact>]
    let ``13219-bug-FSI`` () = singleTestBuildAndRun "regression/13219" FSI

    [<Fact>]
    let ``4715-optimized`` () =
        let cfg = testConfig "regression/4715"
        fsc cfg "%s -o:test.exe --optimize+" cfg.fsc_flags ["date.fs"; "env.fs"; "main.fs"]

    [<Fact>]
    let ``multi-package-type-provider-test-FSI`` () = singleTestBuildAndRun "regression/13710" FSI

#if NETCOREAPP
    [<Fact>]
    let ``Large inputs 12322 fsc.dll 64-bit fsc.dll .NET SDK generating optimized code`` () =
        let cfg = testConfig "regression/12322"
        let cfg = { cfg with fsc_flags = cfg.fsc_flags + " --debug:portable --define:PORTABLE_PDB" }
        singleTestBuildAndRunAux cfg (FSC_BUILDONLY true)

    [<Fact>]
    let ``Large inputs 12322 fsc.dll 64-bit .NET SDK generating debug code`` () =
        let cfg = testConfig "regression/12322"
        let cfg = { cfg with fsc_flags = cfg.fsc_flags + " --debug:portable --define:PORTABLE_PDB" }
        singleTestBuildAndRunAux cfg (FSC_BUILDONLY false)

#else
    [<Fact>]
    let ``Large inputs 12322 fsc.exe 32-bit .NET Framework generating optimized code, portable PDB`` () =
        let cfg = testConfig "regression/12322"
        let cfg = { cfg with fsc_flags = cfg.fsc_flags + " --debug:portable --define:PORTABLE_PDB" }
        singleTestBuildAndRunAux cfg (FSC_BUILDONLY true)

    [<Fact>]
    let ``Large inputs 12322 fsc.exe 32-bit .NET Framework generating optimized code, full PDB`` () =
        let cfg = testConfig "regression/12322"
        let cfg = { cfg with fsc_flags = cfg.fsc_flags + " --debug:full" }
        singleTestBuildAndRunAux cfg (FSC_BUILDONLY true)

    [<Fact>]
    let ``Large inputs 12322 fsc.exe 32-bit .NET Framework generating debug code portable PDB`` () =
        let cfg = testConfig "regression/12322"
        let cfg = { cfg with fsc_flags = cfg.fsc_flags + " --debug:portable --define:PORTABLE_PDB" }
        singleTestBuildAndRunAux cfg (FSC_BUILDONLY false)

    [<Fact>]
    let ``Large inputs 12322 fsc.exe 32-bit .NET Framework generating debug code, full PDB`` () =
        let cfg = testConfig "regression/12322"
        let cfg = { cfg with fsc_flags = cfg.fsc_flags + " --debug:full" }
        singleTestBuildAndRunAux cfg (FSC_BUILDONLY false)

    [<Fact>]
    let ``Large inputs 12322 fscAnyCpu.exe 64-bit .NET Framework generating optimized code, portable PDB`` () = 
        let cfg = testConfig "regression/12322"
        let cfg = { cfg with FSC = cfg.FSCANYCPU }
        let cfg = { cfg with fsc_flags = cfg.fsc_flags + " --debug:portable --define:PORTABLE_PDB" }
        singleTestBuildAndRunAux cfg (FSC_BUILDONLY true)

    [<Fact>]
    let ``Large inputs 12322 fscAnyCpu.exe 64-bit .NET Framework generating optimized code, full PDB`` () = 
        let cfg = testConfig "regression/12322"
        let cfg = { cfg with FSC = cfg.FSCANYCPU }
        let cfg = { cfg with fsc_flags = cfg.fsc_flags + " --debug:full " }
        singleTestBuildAndRunAux cfg (FSC_BUILDONLY true)

    [<Fact>]
    let ``12322 fscAnyCpu.exe 64-bit .NET Framework generating debug code, portable PDB`` () = 
        let cfg = testConfig "regression/12322"
        let cfg = { cfg with FSC = cfg.FSCANYCPU }
        let cfg = { cfg with fsc_flags = cfg.fsc_flags + " --debug:portable --define:PORTABLE_PDB" }
        singleTestBuildAndRunAux cfg (FSC_BUILDONLY false)

    [<Fact>]
    let ``12322 fscAnyCpu.exe 64-bit .NET Framework generating debug code, full PDB`` () = 
        let cfg = testConfig "regression/12322"
        let cfg = { cfg with FSC = cfg.FSCANYCPU }
        let cfg = { cfg with fsc_flags = cfg.fsc_flags + " --debug:full" }
        singleTestBuildAndRunAux cfg (FSC_BUILDONLY false)
#endif

#if !NETCOREAPP

    [<Fact>]
    let ``SRTP doesn't handle calling member hiding inherited members`` () =
        let cfg = 
            testConfig "regression/5531"
       

        let outFile = "compilation.output.test.txt"
        let expectedFile = "compilation.output.test.bsl"

        fscBothToOut cfg outFile "%s --nologo -O" cfg.fsc_flags ["test.fs"]

        let diff = fsdiff cfg outFile expectedFile

        match diff with
        | "" -> ()
        | _ ->
            Assert.failf "'%s' and '%s' differ; %A" (getfullpath cfg outFile) (getfullpath cfg expectedFile) diff

        let outFile2 = "output.test.txt"
        let expectedFile2 = "output.test.bsl"

        execBothToOut cfg (cfg.Directory) outFile2 (cfg.Directory ++ "test.exe") ""

        let diff2 = fsdiff cfg outFile2 expectedFile2
        match diff2 with
        | "" -> ()
        | _ ->
            Assert.failf "'%s' and '%s' differ; %A" (getfullpath cfg outFile2) (getfullpath cfg expectedFile2) diff2
#endif

    [<Fact>]
    let ``26`` () = singleTestBuildAndRunVersion "regression/26" FSC_OPTIMIZED "supports-ml"

    [<Fact>]
    let ``321`` () = singleTestBuildAndRunVersion "regression/321" FSC_OPTIMIZED "supports-ml"

#if !NETCOREAPP
    // This test is disabled in coreclr builds dependent on fixing : https://github.com/dotnet/fsharp/issues/2600
    [<Fact>]
    let ``655`` () =
        let cfg = testConfig "regression/655"

        fsc cfg "%s --langversion:5.0 --mlcompatibility -a -o:pack.dll" cfg.fsc_flags ["xlibC.ml"]

        peverify cfg "pack.dll"

        fsc cfg "%s --langversion:5.0 --mlcompatibility -o:test.exe -r:pack.dll" cfg.fsc_flags ["main.fs"]

        peverify cfg "test.exe"

        use testOkFile = fileguard cfg "test.ok"

        exec cfg ("." ++ "test.exe") ""

        testOkFile.CheckExists()

    // This test is disabled in coreclr builds dependent on fixing : https://github.com/dotnet/fsharp/issues/2600
    [<Fact>]
    let ``656`` () =
        let cfg = testConfig "regression/656"

        fsc cfg "%s --langversion:5.0 --mlcompatibility -o:pack.exe" cfg.fsc_flags ["misc.fs mathhelper.fs filehelper.fs formshelper.fs plot.fs traj.fs playerrecord.fs trackedplayers.fs form.fs"]

        peverify cfg  "pack.exe"
#endif

#if !NETCOREAPP
    // Requires WinForms
    [<Fact>]
    let ``83`` () = singleTestBuildAndRunVersion "regression/83" FSC_OPTIMIZED "supports-ml"

    [<Fact>]
    let ``84`` () = singleTestBuildAndRunVersion "regression/84" FSC_OPTIMIZED "supports-ml"

    [<Fact>]
    let ``85`` () =
        let cfg = testConfig "regression/85"

        fsc cfg "%s --langversion:5.0 --mlcompatibility -r:Category.dll -a -o:petshop.dll" cfg.fsc_flags ["Category.ml"]

        peverify cfg "petshop.dll"
#endif

    [<Fact>]
    let ``86`` () = singleTestBuildAndRunVersion "regression/86" FSC_OPTIMIZED "supports-ml"

    [<Fact>]
    let ``struct-tuple-bug-1-FSI`` () = singleTestBuildAndRun "regression/struct-tuple-bug-1" FSI

#if !NETCOREAPP
    // This test is disabled in coreclr builds dependent on fixing : https://github.com/dotnet/fsharp/issues/2600
    [<Fact>]
    let ``struct-measure-bug-1`` () =
        let cfg = testConfig "regression/struct-measure-bug-1"

        fsc cfg "%s --optimize- -o:test.exe -g" cfg.fsc_flags ["test.fs"]

        peverify cfg "test.exe"

module OptimizationTests =

    [<Fact>]
    let functionSizes () =
        let cfg = testConfig "optimize/analyses"

        let outFile = "sizes.FunctionSizes.output.test.txt"
        let expectedFile = "sizes.FunctionSizes.output.test.bsl"

        log "== FunctionSizes"
        fscBothToOut cfg outFile "%s --nologo -O --test:FunctionSizes" cfg.fsc_flags ["sizes.fs"]

        let diff = fsdiff cfg outFile expectedFile

        match diff with
        | "" -> ()
        | _ ->
            Assert.failf "'%s' and '%s' differ; %A" (getfullpath cfg outFile) (getfullpath cfg expectedFile) diff


    [<Fact>]
    let totalSizes () =
        let cfg = testConfig "optimize/analyses"

        let outFile = "sizes.TotalSizes.output.test.txt"
        let expectedFile = "sizes.TotalSizes.output.test.bsl"

        log "== TotalSizes"
        fscBothToOut cfg outFile "%s --nologo -O --test:TotalSizes" cfg.fsc_flags ["sizes.fs"]

        let diff = fsdiff cfg outFile expectedFile

        match diff with
        | "" -> ()
        | _ -> Assert.failf "'%s' and '%s' differ; %A" (getfullpath cfg outFile) (getfullpath cfg expectedFile) diff


    [<Fact>]
    let hasEffect () =
        let cfg = testConfig "optimize/analyses"

        let outFile = "effects.HasEffect.output.test.txt"
        let expectedFile = "effects.HasEffect.output.test.bsl"

        log "== HasEffect"
        fscBothToOut cfg outFile "%s --nologo -O --test:HasEffect" cfg.fsc_flags ["effects.fs"]

        let diff = fsdiff cfg outFile expectedFile

        match diff with
        | "" -> ()
        | _ -> Assert.failf "'%s' and '%s' differ; %A" (getfullpath cfg outFile) (getfullpath cfg expectedFile) diff


    [<Fact>]
    let noNeedToTailcall () =
        let cfg = testConfig "optimize/analyses"

        let outFile = "tailcalls.NoNeedToTailcall.output.test.txt"
        let expectedFile = "tailcalls.NoNeedToTailcall.output.test.bsl"

        log "== NoNeedToTailcall"
        fscBothToOut cfg outFile "%s --nologo -O --test:NoNeedToTailcall" cfg.fsc_flags ["tailcalls.fs"]

        let diff = fsdiff cfg outFile expectedFile

        match diff with
        | "" -> ()
        | _ -> Assert.failf "'%s' and '%s' differ; %A" (getfullpath cfg outFile) (getfullpath cfg expectedFile) diff


    [<Fact>]
    let ``inline`` () =
        let cfg = testConfig "optimize/inline"

        fsc cfg "%s -g --optimize- --target:library -o:lib.dll" cfg.fsc_flags ["lib.fs"; "lib2.fs"]

        peverify cfg "lib.dll "

        fsc cfg "%s -g --optimize- --target:library -o:lib3.dll -r:lib.dll " cfg.fsc_flags ["lib3.fs"]

        fsc cfg "%s -g --optimize- -o:test.exe -r:lib.dll -r:lib3.dll" cfg.fsc_flags ["test.fs "]

        fsc cfg "%s --optimize --target:library -o:lib--optimize.dll -g" cfg.fsc_flags ["lib.fs"; "lib2.fs"]

        fsc cfg "%s --optimize --target:library -o:lib3--optimize.dll -r:lib--optimize.dll -g" cfg.fsc_flags ["lib3.fs"]

        fsc cfg "%s --optimize -o:test--optimize.exe -g -r:lib--optimize.dll  -r:lib3--optimize.dll" cfg.fsc_flags ["test.fs "]

        ildasm cfg "/out=test.il" "test.exe"

        ildasm cfg "/out=test--optimize.il" "test--optimize.exe"

        let ``test--optimize.il`` =
            File.ReadLines (getfullpath cfg "test--optimize.il")
            |> Seq.filter (fun line -> line.Contains(".locals init"))
            |> List.ofSeq

        match ``test--optimize.il`` with
            | [] -> ()
            | lines ->
                Assert.failf "Error: optimizations not removed.  Relevant lines from IL file follow: %A" lines

        let numElim =
            File.ReadLines (getfullpath cfg "test.il")
            |> Seq.filter (fun line -> line.Contains(".locals init"))
            |> Seq.length

        log "Ran ok - optimizations removed %d textual occurrences of optimizable identifiers from target IL" numElim

    [<Fact>]
    let stats () =
        let cfg = testConfig "optimize/stats"

        ildasm cfg "/out=FSharp.Core.il" cfg.FSCOREDLLPATH

        let fscore = File.ReadLines(getfullpath cfg "FSharp.Core.il") |> Seq.toList

        let contains text (s: string) = if s.Contains(text) then 1 else 0

        let typeFunc = fscore |> List.sumBy (contains "extends Microsoft.FSharp.TypeFunc")
        let classes = fscore |> List.sumBy (contains ".class")
        let methods = fscore |> List.sumBy (contains ".method")
        let fields = fscore |> List.sumBy (contains ".field")

        let date = DateTime.Today.ToString("dd/MM/yyyy") // 23/11/2006
        let time = DateTime.Now.ToString("HH:mm:ss.ff") // 16:03:23.40
        let m = sprintf "%s, %s, Microsoft.FSharp-TypeFunc, %d, Microsoft.FSharp-classes, %d,  Microsoft.FSharp-methods, %d, ,  Microsoft.FSharp-fields, %d,  " date time typeFunc classes methods fields

        log "now:"
        log "%s" m
#endif

module TypecheckTests =
    [<Fact>]
    let ``full-rank-arrays`` () =
        let cfg = testConfig "typecheck/full-rank-arrays"
        SingleTest.singleTestBuildAndRunWithCopyDlls cfg "full-rank-arrays.dll" FSC_OPTIMIZED

#if !NETCOREAPP

    [<Fact>]
    let ``sigs pos26`` () =
        let cfg = testConfig "typecheck/sigs"
        fsc cfg "%s --target:exe -o:pos26.exe" cfg.fsc_flags ["pos26.fsi"; "pos26.fs"]
        peverify cfg "pos26.exe"

    [<Fact>]
    let ``sigs pos25`` () =
        let cfg = testConfig "typecheck/sigs"
        fsc cfg "%s --target:exe -o:pos25.exe" cfg.fsc_flags ["pos25.fs"]
        peverify cfg "pos25.exe"

    [<Fact>]
    let ``sigs pos27`` () =
        let cfg = testConfig "typecheck/sigs"
        fsc cfg "%s --target:exe -o:pos27.exe" cfg.fsc_flags ["pos27.fs"]
        peverify cfg "pos27.exe"

    [<Fact>]
    let ``sigs pos28`` () =
        let cfg = testConfig "typecheck/sigs"
        fsc cfg "%s --target:exe -o:pos28.exe" cfg.fsc_flags ["pos28.fs"]
        peverify cfg "pos28.exe"

    [<Fact>]
    let ``sigs pos29`` () =
        let cfg = testConfig "typecheck/sigs"
        fsc cfg "%s --target:exe -o:pos29.exe" cfg.fsc_flags ["pos29.fsi"; "pos29.fs"; "pos29.app.fs"]
        peverify cfg "pos29.exe"

    [<Fact>]
    let ``sigs pos30`` () =
        let cfg = testConfig "typecheck/sigs"
        fsc cfg "%s --target:exe -o:pos30.exe --warnaserror+" cfg.fsc_flags ["pos30.fs"]
        peverify cfg "pos30.exe"

    [<Fact>]
    let ``sigs pos24`` () =
        let cfg = testConfig "typecheck/sigs"
        fsc cfg "%s --target:exe -o:pos24.exe" cfg.fsc_flags ["pos24.fs"]
        peverify cfg "pos24.exe"

    [<Fact>]
    let ``sigs pos31`` () =
        let cfg = testConfig "typecheck/sigs"
        fsc cfg "%s --target:exe -o:pos31.exe --warnaserror" cfg.fsc_flags ["pos31.fsi"; "pos31.fs"]
        peverify cfg "pos31.exe"

    [<Fact>]
    let ``sigs pos32`` () =
        let cfg = testConfig "typecheck/sigs"
        fsc cfg "%s --target:library -o:pos32.dll --warnaserror" cfg.fsc_flags ["pos32.fs"]
        peverify cfg "pos32.dll"

    [<Fact>]
    let ``sigs pos33`` () =
        let cfg = testConfig "typecheck/sigs"
        fsc cfg "%s --target:library -o:pos33.dll --warnaserror" cfg.fsc_flags ["pos33.fsi"; "pos33.fs"]
        peverify cfg "pos33.dll"

    [<Fact>]
    let ``sigs pos34`` () =
        let cfg = testConfig "typecheck/sigs"
        fsc cfg "%s --target:library -o:pos34.dll --warnaserror" cfg.fsc_flags ["pos34.fs"]
        peverify cfg "pos34.dll"

    [<Fact>]
    let ``sigs pos35`` () =
        let cfg = testConfig "typecheck/sigs"
        fsc cfg "%s --target:library -o:pos35.dll --warnaserror" cfg.fsc_flags ["pos35.fs"]
        peverify cfg "pos35.dll"

    [<Fact>]
    let ``sigs pos36-srtp`` () =
        let cfg = testConfig "typecheck/sigs"
        fsc cfg "%s --target:library -o:pos36-srtp-lib.dll --warnaserror" cfg.fsc_flags ["pos36-srtp-lib.fs"]
        fsc cfg "%s --target:exe -r:pos36-srtp-lib.dll -o:pos36-srtp-app.exe --warnaserror" cfg.fsc_flags ["pos36-srtp-app.fs"]
        peverify cfg "pos36-srtp-lib.dll"
        peverify cfg "pos36-srtp-app.exe"
        exec cfg ("." ++ "pos36-srtp-app.exe") ""

    [<Fact>]
    let ``sigs pos37`` () =
        let cfg = testConfig "typecheck/sigs"
        fsc cfg "%s --target:library -o:pos37.dll --warnaserror" cfg.fsc_flags ["pos37.fs"]
        peverify cfg "pos37.dll"

    [<Fact>]
    let ``sigs pos38`` () =
        let cfg = testConfig "typecheck/sigs"
        fsc cfg "%s --target:library -o:pos38.dll --warnaserror" cfg.fsc_flags ["pos38.fs"]
        peverify cfg "pos38.dll"

    [<Fact>]
    let ``sigs pos39`` () =
        let cfg = testConfig "typecheck/sigs"
        fsc cfg "%s --target:exe -o:pos39.exe" cfg.fsc_flags ["pos39.fs"]
        peverify cfg "pos39.exe"
        exec cfg ("." ++ "pos39.exe") ""

    [<Fact>]
    let ``sigs pos40`` () =
        let cfg = testConfig "typecheck/sigs"
        fsc cfg "%s --langversion:6.0 --target:exe -o:pos40.exe" cfg.fsc_flags ["pos40.fs"]
        peverify cfg "pos40.exe"
        exec cfg ("." ++ "pos40.exe") ""
        
    [<Fact>]
    let ``sigs pos41`` () =
        let cfg = testConfig "typecheck/sigs"
        fsc cfg "%s --target:library -o:pos41.dll --warnaserror" cfg.fsc_flags ["pos41.fs"]
        peverify cfg "pos41.dll"

    [<Fact>]
    let ``sigs pos1281`` () =
        let cfg = testConfig "typecheck/sigs"
        // This checks that warning 25 "incomplete matches" is not triggered
        fsc cfg "%s --target:exe -o:pos1281.exe --warnaserror --nowarn:26" cfg.fsc_flags ["pos1281.fs"]
        peverify cfg "pos1281.exe"
        exec cfg ("." ++ "pos1281.exe") ""

    [<Fact>]
    let ``sigs pos3294`` () =
        let cfg = testConfig "typecheck/sigs"
        fsc cfg "%s --target:exe -o:pos3294.exe --warnaserror" cfg.fsc_flags ["pos3294.fs"]
        peverify cfg "pos3294.exe"
        exec cfg ("." ++ "pos3294.exe") ""

    [<Fact>]
    let ``sigs pos23`` () =
        let cfg = testConfig "typecheck/sigs"
        fsc cfg "%s --target:exe -o:pos23.exe" cfg.fsc_flags ["pos23.fs"]
        peverify cfg "pos23.exe"
        exec cfg ("." ++ "pos23.exe") ""

    [<Fact>]
    let ``sigs pos20`` () =
        let cfg = testConfig "typecheck/sigs"
        fsc cfg "%s --target:exe -o:pos20.exe" cfg.fsc_flags ["pos20.fs"]
        peverify cfg "pos20.exe"
        exec cfg ("." ++ "pos20.exe") ""

    [<Fact>]
    let ``sigs pos19`` () =
        let cfg = testConfig "typecheck/sigs"
        fsc cfg "%s --target:exe -o:pos19.exe" cfg.fsc_flags ["pos19.fs"]
        peverify cfg "pos19.exe"
        exec cfg ("." ++ "pos19.exe") ""

    [<Fact>]
    let ``sigs pos18`` () =
        let cfg = testConfig "typecheck/sigs"
        fsc cfg "%s --target:exe -o:pos18.exe" cfg.fsc_flags ["pos18.fs"]
        peverify cfg "pos18.exe"
        exec cfg ("." ++ "pos18.exe") ""

    [<Fact>]
    let ``sigs pos16`` () =
        let cfg = testConfig "typecheck/sigs"
        fsc cfg "%s --target:exe -o:pos16.exe" cfg.fsc_flags ["pos16.fs"]
        peverify cfg "pos16.exe"
        exec cfg ("." ++ "pos16.exe") ""

    [<Fact>]
    let ``sigs pos17`` () =
        let cfg = testConfig "typecheck/sigs"
        fsc cfg "%s --target:exe -o:pos17.exe" cfg.fsc_flags ["pos17.fs"]
        peverify cfg "pos17.exe"
        exec cfg ("." ++ "pos17.exe") ""

    [<Fact>]
    let ``sigs pos15`` () =
        let cfg = testConfig "typecheck/sigs"
        fsc cfg "%s --target:exe -o:pos15.exe" cfg.fsc_flags ["pos15.fs"]
        peverify cfg "pos15.exe"
        exec cfg ("." ++ "pos15.exe") ""

    [<Fact>]
    let ``sigs pos14`` () =
        let cfg = testConfig "typecheck/sigs"
        fsc cfg "%s --target:exe -o:pos14.exe" cfg.fsc_flags ["pos14.fs"]
        peverify cfg "pos14.exe"
        exec cfg ("." ++ "pos14.exe") ""

    [<Fact>]
    let ``sigs pos13`` () =
        let cfg = testConfig "typecheck/sigs"
        fsc cfg "%s --target:exe -o:pos13.exe" cfg.fsc_flags ["pos13.fs"]
        peverify cfg "pos13.exe"
        exec cfg ("." ++ "pos13.exe") ""

    [<Fact>]
    let ``sigs pos12 `` () =
        let cfg = testConfig "typecheck/sigs"
        fsc cfg "%s -a -o:pos12.dll" cfg.fsc_flags ["pos12.fs"]

    [<Fact>]
    let ``sigs pos11`` () =
        let cfg = testConfig "typecheck/sigs"
        fsc cfg "%s -a -o:pos11.dll" cfg.fsc_flags ["pos11.fs"]

    [<Fact>]
    let ``sigs pos10`` () =
        let cfg = testConfig "typecheck/sigs"
        fsc cfg "%s -a -o:pos10.dll" cfg.fsc_flags ["pos10.fs"]
        peverify cfg "pos10.dll"

    [<Fact>]
    let ``sigs pos09`` () =
        let cfg = testConfig "typecheck/sigs"
        fsc cfg "%s -a -o:pos09.dll" cfg.fsc_flags ["pos09.fs"]
        peverify cfg "pos09.dll"

    [<Fact>]
    let ``sigs pos07`` () =
        let cfg = testConfig "typecheck/sigs"
        fsc cfg "%s -a -o:pos07.dll" cfg.fsc_flags ["pos07.fs"]
        peverify cfg "pos07.dll"

    [<Fact>]
    let ``sigs pos08`` () =
        let cfg = testConfig "typecheck/sigs"
        fsc cfg "%s -a -o:pos08.dll" cfg.fsc_flags ["pos08.fs"]
        peverify cfg "pos08.dll"

    [<Fact>]
    let ``sigs pos06`` () =
        let cfg = testConfig "typecheck/sigs"
        fsc cfg "%s -a -o:pos06.dll" cfg.fsc_flags ["pos06.fs"]
        peverify cfg "pos06.dll"

    [<Fact>]
    let ``sigs pos03`` () =
        let cfg = testConfig "typecheck/sigs"
        fsc cfg "%s -a -o:pos03.dll" cfg.fsc_flags ["pos03.fs"]
        peverify cfg "pos03.dll"
        fsc cfg "%s -a -o:pos03a.dll" cfg.fsc_flags ["pos03a.fsi"; "pos03a.fs"]
        peverify cfg "pos03a.dll"

    [<Fact>]
    let ``sigs pos01a`` () =
        let cfg = testConfig "typecheck/sigs"
        fsc cfg "%s -a --langversion:5.0 --mlcompatibility -o:pos01a.dll" cfg.fsc_flags ["pos01a.fsi"; "pos01a.fs"]
        peverify cfg "pos01a.dll"

    [<Fact>]
    let ``sigs pos02`` () =
        let cfg = testConfig "typecheck/sigs"
        fsc cfg "%s -a -o:pos02.dll" cfg.fsc_flags ["pos02.fs"]
        peverify cfg "pos02.dll"

    [<Fact>]
    let ``sigs pos05`` () =
        let cfg = testConfig "typecheck/sigs"
        fsc cfg "%s -a -o:pos05.dll" cfg.fsc_flags ["pos05.fs"]

    [<Fact>]
    let ``type check neg01`` () = singleNegTest (testConfig "typecheck/sigs") "neg01"  

    [<Fact>]
    let ``type check neg03`` () = singleVersionedNegTest (testConfig "typecheck/sigs") "supports-ml*" "neg03"   

    [<Fact>]
    let ``type check neg08`` () = singleNegTest (testConfig "typecheck/sigs") "neg08"

    [<Fact>]
    let ``type check neg09`` () = singleNegTest (testConfig "typecheck/sigs") "neg09"

    [<Fact>]
    let ``type check neg10`` () = singleNegTest (testConfig "typecheck/sigs") "neg10"   
  
    [<Fact>]
    let ``type check neg14`` () = singleNegTest (testConfig "typecheck/sigs") "neg14"  

    [<Fact>]
    let ``type check neg17`` () = singleNegTest (testConfig "typecheck/sigs") "neg17"

    [<Fact>]
    let ``type check neg24 version 4_6`` () =
        let cfg = testConfig "typecheck/sigs/version46"
        // For some reason this warning is off by default in the test framework but in this case we are testing for it
        let cfg = { cfg with fsc_flags = cfg.fsc_flags.Replace("--nowarn:20", "") }
        singleVersionedNegTest cfg "4.6" "neg24"

    [<Fact>]
    let ``type check neg24 version 4_7`` () =
        let cfg = testConfig "typecheck/sigs/version47"
        // For some reason this warning is off by default in the test framework but in this case we are testing for it
        let cfg = { cfg with fsc_flags = cfg.fsc_flags.Replace("--nowarn:20", "") }
        singleVersionedNegTest cfg "4.7" "neg24"

    [<Fact>]
    let ``type check neg24 version preview`` () =
        let cfg = testConfig "typecheck/sigs"
        // For some reason this warning is off by default in the test framework but in this case we are testing for it
        let cfg = { cfg with fsc_flags = cfg.fsc_flags.Replace("--nowarn:20", "") }
        singleVersionedNegTest cfg "preview" "neg24"

    [<Fact>]
    let ``type check neg27`` () = singleNegTest (testConfig "typecheck/sigs") "neg27"

    [<Fact>]
    let ``type check neg31`` () = singleNegTest (testConfig "typecheck/sigs") "neg31"

    [<Fact>]
    let ``type check neg33`` () = singleNegTest (testConfig "typecheck/sigs") "neg33"  

    [<Fact>]
    let ``type check neg43`` () = singleNegTest (testConfig "typecheck/sigs") "neg43"   

#if !DEBUG // requires release version of compiler to avoid very deep stacks
    [<Fact>]
    let ``type check neg45`` () = singleNegTest (testConfig "typecheck/sigs") "neg45"
#endif

    [<Fact>]
    let ``type check neg49`` () = singleNegTest (testConfig "typecheck/sigs") "neg49"

    [<Fact>]
    let ``type check neg56_a`` () = singleNegTest (testConfig "typecheck/sigs") "neg56_a"   

    [<Fact>]
    let ``type check neg94`` () = singleNegTest (testConfig "typecheck/sigs") "neg94" 

    [<Fact>]
    let ``type check neg100`` () =
        let cfg = testConfig "typecheck/sigs"
        let cfg = { cfg with fsc_flags = cfg.fsc_flags + " --warnon:3218" }
        singleNegTest cfg "neg100"

    [<Fact>]
    let ``type check neg107`` () = singleNegTest (testConfig "typecheck/sigs") "neg107"
 
    [<Fact>]
    let ``type check neg116`` () = singleNegTest (testConfig "typecheck/sigs") "neg116"

    [<Fact>]
    let ``type check neg117`` () = singleNegTest (testConfig "typecheck/sigs") "neg117"        
    
    [<Fact>]
    let ``type check neg134`` () = singleVersionedNegTest (testConfig "typecheck/sigs") "preview" "neg134"

    [<Fact>]
    let ``type check neg135`` () = singleVersionedNegTest (testConfig "typecheck/sigs") "preview" "neg135"  

module FscTests =
    [<Fact>]
    let ``should be raised if AssemblyInformationalVersion has invalid version`` () =
        let cfg = testConfigWithoutSourceDirectory()

        let code  =
            """
namespace CST.RI.Anshun
open System.Reflection
[<assembly: AssemblyVersion("4.5.6.7")>]
[<assembly: AssemblyInformationalVersion("45.2048.main1.2-hotfix (upgrade Second Chance security)")>]
()
            """

        File.WriteAllText(cfg.Directory ++ "test.fs", code)

        fsc cfg "%s --nologo -o:lib.dll --target:library" cfg.fsc_flags ["test.fs"]

        let fv = Diagnostics.FileVersionInfo.GetVersionInfo(Commands.getfullpath cfg.Directory "lib.dll")

        fv.ProductVersion |> Assert.areEqual "45.2048.main1.2-hotfix (upgrade Second Chance security)"

        (fv.ProductMajorPart, fv.ProductMinorPart, fv.ProductBuildPart, fv.ProductPrivatePart)
        |> Assert.areEqual (45, 2048, 0, 2)


    [<Fact>]
    let ``should set file version info on generated file`` () =
        let cfg = testConfigWithoutSourceDirectory()

        let code =
            """
namespace CST.RI.Anshun
open System.Reflection
open System.Runtime.CompilerServices
open System.Runtime.InteropServices
[<assembly: AssemblyTitle("CST.RI.Anshun.TreloarStation")>]
[<assembly: AssemblyDescription("Assembly is a part of Restricted Intelligence of Anshun planet")>]
[<assembly: AssemblyConfiguration("RELEASE")>]
[<assembly: AssemblyCompany("Compressed Space Transport")>]
[<assembly: AssemblyProduct("CST.RI.Anshun")>]
[<assembly: AssemblyCopyright("Copyright \u00A9 Compressed Space Transport 2380")>]
[<assembly: AssemblyTrademark("CST \u2122")>]
[<assembly: AssemblyVersion("12.34.56.78")>]
[<assembly: AssemblyFileVersion("99.88.77.66")>]
[<assembly: AssemblyInformationalVersion("17.56.2912.14")>]
()
            """

        File.WriteAllText(cfg.Directory ++ "test.fs", code)

        do fsc cfg "%s --nologo -o:lib.dll --target:library" cfg.fsc_flags ["test.fs"]

        let fv = System.Diagnostics.FileVersionInfo.GetVersionInfo(Commands.getfullpath cfg.Directory "lib.dll")
        fv.CompanyName |> Assert.areEqual "Compressed Space Transport"
        fv.FileVersion |> Assert.areEqual "99.88.77.66"

        (fv.FileMajorPart, fv.FileMinorPart, fv.FileBuildPart, fv.FilePrivatePart)
        |> Assert.areEqual (99,88,77,66)

        fv.ProductVersion |> Assert.areEqual "17.56.2912.14"
        (fv.ProductMajorPart, fv.ProductMinorPart, fv.ProductBuildPart, fv.ProductPrivatePart)
        |> Assert.areEqual (17,56,2912,14)

        fv.LegalCopyright |> Assert.areEqual "Copyright \u00A9 Compressed Space Transport 2380"
        fv.LegalTrademarks |> Assert.areEqual "CST \u2122"
#endif

#if !NETCOREAPP
module ProductVersionTest =

    let informationalVersionAttrName = typeof<System.Reflection.AssemblyInformationalVersionAttribute>.FullName
    let fileVersionAttrName = typeof<System.Reflection.AssemblyFileVersionAttribute>.FullName

    let fallbackTestData () =
        let defAssemblyVersion = (1us,2us,3us,4us)
        let defAssemblyVersionString = let v1,v2,v3,v4 = defAssemblyVersion in sprintf "%d.%d.%d.%d" v1 v2 v3 v4
        [ defAssemblyVersionString, None, None, defAssemblyVersionString
          defAssemblyVersionString, (Some "5.6.7.8"), None, "5.6.7.8"
          defAssemblyVersionString, (Some "5.6.7.8" ), (Some "22.44.66.88"), "22.44.66.88"
          defAssemblyVersionString, None, (Some "22.44.66.88" ), "22.44.66.88" ]
        |> List.map (fun (a,f,i,e) -> (a, f, i, e))

    [<Fact>]
    let ``should use correct fallback``() =

       for (assemblyVersion, fileVersion, infoVersion, expected) in fallbackTestData () do
        let cfg = testConfigWithoutSourceDirectory()
        let dir = cfg.Directory

        printfn "Directory: %s" dir

        let code =
            let globalAssembly (attr: Type) attrValue =
                sprintf """[<assembly: %s("%s")>]""" attr.FullName attrValue

            let attrs =
                [ assemblyVersion |> (globalAssembly typeof<AssemblyVersionAttribute> >> Some)
                  fileVersion |> Option.map (globalAssembly typeof<AssemblyFileVersionAttribute>)
                  infoVersion |> Option.map (globalAssembly typeof<AssemblyInformationalVersionAttribute>) ]
                |> List.choose id

            sprintf """
namespace CST.RI.Anshun
%s
()
            """ (attrs |> String.concat Environment.NewLine)

        File.WriteAllText(cfg.Directory ++ "test.fs", code)

        fsc cfg "%s --nologo -o:lib.dll --target:library" cfg.fsc_flags ["test.fs"]

        let fileVersionInfo = Diagnostics.FileVersionInfo.GetVersionInfo(Commands.getfullpath cfg.Directory "lib.dll")

        fileVersionInfo.ProductVersion |> Assert.areEqual expected

#endif<|MERGE_RESOLUTION|>--- conflicted
+++ resolved
@@ -804,12 +804,8 @@
 
 #endif
 
-<<<<<<< HEAD
 #if !NETCOREAPP
 module CoreTests3 =
-=======
-#if !NETCOREAPP    
->>>>>>> bd154753
     [<Fact>]
     let quotes () =
         let cfg = testConfig "core/quotes"
