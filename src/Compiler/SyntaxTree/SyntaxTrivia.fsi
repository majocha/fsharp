--- conflicted
+++ resolved
@@ -394,8 +394,6 @@
         ParenRange: range
     }
 
-<<<<<<< HEAD
-=======
 /// Represents additional information for SynMemberDefn.AutoProperty
 [<NoEquality; NoComparison>]
 type SynMemberDefnAutoPropertyTrivia =
@@ -423,7 +421,6 @@
 
     static member Zero: SynFieldTrivia
 
->>>>>>> 823f7d5c
 /// Represents additional information for SynType.Or
 [<NoEquality; NoComparison>]
 type SynTypeOrTrivia =
