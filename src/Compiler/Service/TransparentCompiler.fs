namespace FSharp.Compiler.CodeAnalysis.TransparentCompiler

open System
open System.Collections.Generic
open System.Runtime.CompilerServices
open System.Diagnostics
open System.IO

open Internal.Utilities.Collections
open Internal.Utilities.Library

open FSharp.Compiler
open FSharp.Compiler.AbstractIL.IL
open FSharp.Compiler.AbstractIL.ILBinaryReader
open FSharp.Compiler.BuildGraph
open FSharp.Compiler.CodeAnalysis
open FSharp.Compiler.CompilerConfig
open FSharp.Compiler.CompilerImports
open FSharp.Compiler.CompilerOptions
open FSharp.Compiler.CheckBasics
open FSharp.Compiler.DependencyManager
open FSharp.Compiler.Diagnostics
open FSharp.Compiler.DiagnosticsLogger
open FSharp.Compiler.IO
open FSharp.Compiler.ScriptClosure
open FSharp.Compiler.Symbols
open FSharp.Compiler.TcGlobals
open FSharp.Compiler.Text
open FSharp.Compiler.Text.Range
open FSharp.Compiler.Xml
open System.Threading.Tasks
open FSharp.Compiler.ParseAndCheckInputs
open FSharp.Compiler.GraphChecking
open FSharp.Compiler.Syntax
open FSharp.Compiler.CompilerDiagnostics
open FSharp.Compiler.NameResolution
open Internal.Utilities.Library.Extras
open FSharp.Compiler.TypedTree
open FSharp.Compiler.CheckDeclarations
open FSharp.Compiler.EditorServices
open FSharp.Compiler.CodeAnalysis
open FSharp.Compiler.CreateILModule
open FSharp.Compiler.TypedTreeOps
open System.Threading
open Internal.Utilities.Hashing

open FSharp.Compiler.CodeAnalysis.ProjectSnapshot

/// Accumulated results of type checking. The minimum amount of state in order to continue type-checking following files.
[<NoEquality; NoComparison>]
type internal TcInfo =
    {
        tcState: TcState
        tcEnvAtEndOfFile: TcEnv

        /// Disambiguation table for module names
        moduleNamesDict: ModuleNamesDict

        topAttribs: TopAttribs option

        latestCcuSigForFile: ModuleOrNamespaceType option

        /// Accumulated diagnostics, last file first
        tcDiagnosticsRev: (PhasedDiagnostic * FSharpDiagnosticSeverity)[] list

        tcDependencyFiles: string list

        sigNameOpt: (string * QualifiedNameOfFile) option

        graphNode: NodeToTypeCheck option

        stateContainsNodes: Set<NodeToTypeCheck>

        sink: TcResultsSinkImpl list
    }

    member x.TcDiagnostics = Array.concat (List.rev x.tcDiagnosticsRev)

[<NoEquality; NoComparison>]
type internal TcIntermediate =
    {
        finisher: Finisher<NodeToTypeCheck, TcState, PartialResult>
        //tcEnvAtEndOfFile: TcEnv

        /// Disambiguation table for module names
        moduleNamesDict: ModuleNamesDict

        /// Accumulated diagnostics, last file first
        tcDiagnosticsRev: (PhasedDiagnostic * FSharpDiagnosticSeverity)[] list

        tcDependencyFiles: string list

        sink: TcResultsSinkImpl
    }

/// Things we need to start parsing and checking files for a given project snapshot
type internal BootstrapInfo =
    {
        // Each instance gets an Id on creation, unfortunately partial type check results using different instances are not compatible
        // So if this needs to be recreated for whatever reason then we need to re type check all files
        Id: int

        AssemblyName: string
        OutFile: string
        TcConfig: TcConfig
        TcImports: TcImports
        TcGlobals: TcGlobals
        InitialTcInfo: TcInfo

        // TODO: Figure out how these work and if they need to be added to the snapshot...
        LoadedSources: (range * FSharpFileSnapshot) list

        // TODO: Might be a bit more complicated if we want to support adding files to the project via OtherOptions
        // ExtraSourceFilesAfter: FSharpFileSnapshot list

        LoadClosure: LoadClosure option
        LastFileName: string
    }

type internal TcIntermediateResult = TcInfo * TcResultsSinkImpl * CheckedImplFile option * string

[<RequireQualifiedAccess>]
type internal DependencyGraphType =
    /// A dependency graph for a single file - it will be missing files which this file does not depend on
    | File
    /// A dependency graph for a project - it will contain all files in the project
    | Project

[<Extension>]
type internal Extensions =
    [<Extension>]
    static member Key<'T when 'T :> IFileSnapshot>(fileSnapshots: 'T list, ?extraKeyFlag) =

        { new ICacheKey<_, _> with
            member _.GetLabel() =
                let lastFile =
                    fileSnapshots
                    |> List.tryLast
                    |> Option.map (fun f -> f.FileName |> shortPath)
                    |> Option.defaultValue "[no file]"

                $"%d{fileSnapshots.Length} files ending with {lastFile}"

            member _.GetKey() =
                Md5Hasher.empty
                |> Md5Hasher.addStrings (fileSnapshots |> Seq.map (fun f -> f.FileName))
                |> pair extraKeyFlag

            member _.GetVersion() =
                Md5Hasher.empty
                |> Md5Hasher.addBytes' (fileSnapshots |> Seq.map (fun f -> f.Version))
                |> Md5Hasher.toString
        }

[<AutoOpen>]
module private TypeCheckingGraphProcessing =
    open FSharp.Compiler.GraphChecking.GraphProcessing

    // TODO Do we need to suppress some error logging if we
    // TODO apply the same partial results multiple times?
    // TODO Maybe we can enable logging only for the final fold
    /// <summary>
    /// Combine type-checking results of dependencies needed to type-check a 'higher' node in the graph
    /// </summary>
    /// <param name="emptyState">Initial state</param>
    /// <param name="deps">Direct dependencies of a node</param>
    /// <param name="transitiveDeps">Transitive dependencies of a node</param>
    /// <param name="folder">A way to fold a single result into existing state</param>
    let private combineResults
        (emptyState: TcInfo)
        (deps: ProcessedNode<NodeToTypeCheck, TcInfo * Finisher<NodeToTypeCheck, TcInfo, PartialResult>> array)
        (transitiveDeps: ProcessedNode<NodeToTypeCheck, TcInfo * Finisher<NodeToTypeCheck, TcInfo, PartialResult>> array)
        (folder: TcInfo -> Finisher<NodeToTypeCheck, TcInfo, PartialResult> -> TcInfo)
        : TcInfo =
        match deps with
        | [||] -> emptyState
        | _ ->
            // Instead of starting with empty state,
            // reuse state produced by the dependency with the biggest number of transitive dependencies.
            // This is to reduce the number of folds required to achieve the final state.
            let biggestDependency =
                let sizeMetric (node: ProcessedNode<_, _>) = node.Info.TransitiveDeps.Length
                deps |> Array.maxBy sizeMetric

            let firstState = biggestDependency.Result |> fst

            // Find items not already included in the state.
            let itemsPresent =
                set
                    [|
                        yield! biggestDependency.Info.TransitiveDeps
                        yield biggestDependency.Info.Item
                    |]

            let resultsToAdd =
                transitiveDeps
                |> Array.filter (fun dep -> itemsPresent.Contains dep.Info.Item = false)
                |> Array.distinctBy (fun dep -> dep.Info.Item)
                |> Array.sortWith (fun a b ->
                    // We preserve the order in which items are folded to the state.
                    match a.Info.Item, b.Info.Item with
                    | NodeToTypeCheck.PhysicalFile aIdx, NodeToTypeCheck.PhysicalFile bIdx
                    | NodeToTypeCheck.ArtificialImplFile aIdx, NodeToTypeCheck.ArtificialImplFile bIdx -> aIdx.CompareTo bIdx
                    | NodeToTypeCheck.PhysicalFile _, NodeToTypeCheck.ArtificialImplFile _ -> -1
                    | NodeToTypeCheck.ArtificialImplFile _, NodeToTypeCheck.PhysicalFile _ -> 1)
                |> Array.map (fun dep -> dep.Result |> snd)

            // Fold results not already included and produce the final state
            let state = Array.fold folder firstState resultsToAdd
            state

    /// <summary>
    /// Process a graph of items.
    /// A version of 'GraphProcessing.processGraph' with a signature specific to type-checking.
    /// </summary>
    let processTypeCheckingGraph
        (graph: Graph<NodeToTypeCheck>)
        (work: NodeToTypeCheck -> TcInfo -> Async<Finisher<NodeToTypeCheck, TcInfo, PartialResult>>)
        (emptyState: TcInfo)
        : Async<(int * PartialResult) list * TcInfo> =
        async {

            let workWrapper
                (getProcessedNode:
                    NodeToTypeCheck -> ProcessedNode<NodeToTypeCheck, TcInfo * Finisher<NodeToTypeCheck, TcInfo, PartialResult>>)
                (node: NodeInfo<NodeToTypeCheck>)
                : Async<TcInfo * Finisher<NodeToTypeCheck, TcInfo, PartialResult>> =
                async {
                    let folder (state: TcInfo) (Finisher(finisher = finisher)) : TcInfo = finisher state |> snd
                    let deps = node.Deps |> Array.except [| node.Item |] |> Array.map getProcessedNode

                    let transitiveDeps =
                        node.TransitiveDeps
                        |> Array.except [| node.Item |]
                        |> Array.map getProcessedNode

                    let inputState = combineResults emptyState deps transitiveDeps folder

                    let! singleRes = work node.Item inputState
                    let state = folder inputState singleRes
                    return state, singleRes
                }

            let! results = processGraphAsync graph workWrapper

            let finalFileResults, state =
                (([], emptyState),
                 results
                 |> Array.choose (fun (item, res) ->
                     match item with
                     | NodeToTypeCheck.ArtificialImplFile _ -> None
                     | NodeToTypeCheck.PhysicalFile file -> Some(file, res)))
                ||> Array.fold (fun (fileResults, state) (item, (_, Finisher(finisher = finisher))) ->
                    let fileResult, state = finisher state
                    (item, fileResult) :: fileResults, state)

            return finalFileResults, state
        }

type internal CompilerCaches(sizeFactor: int) =

    let sf = sizeFactor

    member _.SizeFactor = sf

    member val ParseFile = AsyncMemoize(keepStrongly = 50 * sf, keepWeakly = 20 * sf, name = "ParseFile")

    member val ParseAndCheckFileInProject = AsyncMemoize(sf, 2 * sf, name = "ParseAndCheckFileInProject")

    member val ParseAndCheckAllFilesInProject = AsyncMemoizeDisabled(sf, 2 * sf, name = "ParseAndCheckFullProject")

    member val ParseAndCheckProject = AsyncMemoize(sf, 2 * sf, name = "ParseAndCheckProject")

    member val FrameworkImports = AsyncMemoize(sf, 2 * sf, name = "FrameworkImports")

    member val BootstrapInfoStatic = AsyncMemoize(sf, 2 * sf, name = "BootstrapInfoStatic")

    member val BootstrapInfo = AsyncMemoize(sf, 2 * sf, name = "BootstrapInfo")

    member val TcLastFile = AsyncMemoizeDisabled(sf, 2 * sf, name = "TcLastFile")

    member val TcIntermediate = AsyncMemoize(20 * sf, 20 * sf, name = "TcIntermediate")

    member val DependencyGraph = AsyncMemoize(sf, 2 * sf, name = "DependencyGraph")

    member val ProjectExtras = AsyncMemoizeDisabled(sf, 2 * sf, name = "ProjectExtras")

    member val AssemblyData = AsyncMemoize(sf, 2 * sf, name = "AssemblyData")

    member val SemanticClassification = AsyncMemoize(sf, 2 * sf, name = "SemanticClassification")

    member val ItemKeyStore = AsyncMemoize(sf, 2 * sf, name = "ItemKeyStore")

    member val ScriptClosure = AsyncMemoize(sf, 2 * sf, name = "ScriptClosure")

    member this.Clear(projects: Set<ProjectIdentifier>) =
        let shouldClear project = projects |> Set.contains project

        this.ParseFile.Clear(fst >> shouldClear)
        this.ParseAndCheckFileInProject.Clear(snd >> shouldClear)
        this.ParseAndCheckProject.Clear(shouldClear)
        this.BootstrapInfoStatic.Clear(shouldClear)
        this.BootstrapInfo.Clear(shouldClear)
        this.TcIntermediate.Clear(snd >> shouldClear)
        this.AssemblyData.Clear(shouldClear)
        this.SemanticClassification.Clear(snd >> shouldClear)
        this.ItemKeyStore.Clear(snd >> shouldClear)
        this.ScriptClosure.Clear(snd >> shouldClear) // Todo check if correct predicate

type internal TransparentCompiler
    (
        legacyReferenceResolver,
        projectCacheSize,
        keepAssemblyContents,
        keepAllBackgroundResolutions,
        tryGetMetadataSnapshot,
        suggestNamesForErrors,
        keepAllBackgroundSymbolUses,
        enableBackgroundItemKeyStoreAndSemanticClassification,
        enablePartialTypeChecking,
        parallelReferenceResolution,
        captureIdentifiersWhenParsing,
        getSource: (string -> Async<ISourceText option>) option,
        useChangeNotifications,
        useSyntaxTreeCache
    ) as self =

    // Is having just one of these ok?
    let lexResourceManager = Lexhelp.LexResourceManager()

    // Mutable so we can easily clear them by creating a new instance
    let mutable caches = CompilerCaches(100)

    // TODO: do we need this?
    //let maxTypeCheckingParallelism = max 1 (Environment.ProcessorCount / 2)
    //let maxParallelismSemaphore = new SemaphoreSlim(maxTypeCheckingParallelism)

    // We currently share one global dependency provider for all scripts for the FSharpChecker.
    // For projects, one is used per project.
    //
    // Sharing one for all scripts is necessary for good performance from GetProjectOptionsFromScript,
    // which requires a dependency provider to process through the project options prior to working out
    // if the cached incremental builder can be used for the project.
    let dependencyProviderForScripts = new DependencyProvider()

    // Legacy events, they're used in tests... eventually they should go away
    let beforeFileChecked = Event<string * FSharpProjectOptions>()
    let fileParsed = Event<string * FSharpProjectOptions>()
    let fileChecked = Event<string * FSharpProjectOptions>()
    let projectChecked = Event<FSharpProjectOptions>()

    // use this to process not-yet-implemented tasks
    let backgroundCompiler =
        BackgroundCompiler(
            legacyReferenceResolver,
            projectCacheSize,
            keepAssemblyContents,
            keepAllBackgroundResolutions,
            tryGetMetadataSnapshot,
            suggestNamesForErrors,
            keepAllBackgroundSymbolUses,
            enableBackgroundItemKeyStoreAndSemanticClassification,
            enablePartialTypeChecking,
            parallelReferenceResolution,
            captureIdentifiersWhenParsing,
            getSource,
            useChangeNotifications,
            useSyntaxTreeCache
        )
        :> IBackgroundCompiler

    let ComputeScriptClosure
        (fileName: string)
        (source: ISourceText)
        (defaultFSharpBinariesDir: string)
        (useSimpleResolution: bool)
        (useFsiAuxLib: bool option)
        (useSdkRefs: bool option)
        (sdkDirOverride: string option)
        (assumeDotNetFramework: bool option)
        (projectSnapshot: ProjectSnapshot)
        =
        caches.ScriptClosure.Get(
            projectSnapshot.FileKey fileName,
            node {
                let useFsiAuxLib = defaultArg useFsiAuxLib true
                let useSdkRefs = defaultArg useSdkRefs true
                let reduceMemoryUsage = ReduceMemoryFlag.Yes
                let assumeDotNetFramework = defaultArg assumeDotNetFramework false

                let applyCompilerOptions tcConfig =
                    let fsiCompilerOptions = GetCoreFsiCompilerOptions tcConfig
                    ParseCompilerOptions(ignore, fsiCompilerOptions, projectSnapshot.OtherOptions)

                let closure =
                    LoadClosure.ComputeClosureOfScriptText(
                        legacyReferenceResolver,
                        defaultFSharpBinariesDir,
                        fileName,
                        source,
                        CodeContext.Editing,
                        useSimpleResolution,
                        useFsiAuxLib,
                        useSdkRefs,
                        sdkDirOverride,
                        Lexhelp.LexResourceManager(),
                        applyCompilerOptions,
                        assumeDotNetFramework,
                        tryGetMetadataSnapshot,
                        reduceMemoryUsage,
                        dependencyProviderForScripts
                    )

                return closure
            }
        )

    let ComputeFrameworkImports (tcConfig: TcConfig) frameworkDLLs nonFrameworkResolutions =
        let frameworkDLLsKey =
            frameworkDLLs
            |> List.map (fun ar -> ar.resolvedPath) // The cache key. Just the minimal data.
            |> List.sort // Sort to promote cache hits.

        // The data elements in this key are very important. There should be nothing else in the TcConfig that logically affects
        // the import of a set of framework DLLs into F# CCUs. That is, the F# CCUs that result from a set of DLLs (including
        // FSharp.Core.dll and mscorlib.dll) must be logically invariant of all the other compiler configuration parameters.
        let key =
            FrameworkImportsCacheKey(
                frameworkDLLsKey,
                tcConfig.primaryAssembly.Name,
                tcConfig.GetTargetFrameworkDirectories(),
                tcConfig.fsharpBinariesDir,
                tcConfig.langVersion.SpecifiedVersion
            )

        caches.FrameworkImports.Get(
            key,
            async {
                use _ = Activity.start "ComputeFrameworkImports" []
                let tcConfigP = TcConfigProvider.Constant tcConfig

                return! TcImports.BuildFrameworkTcImports(tcConfigP, frameworkDLLs, nonFrameworkResolutions)
            }
        )

    // Link all the assemblies together and produce the input typecheck accumulator
    let CombineImportedAssembliesTask
        (
            assemblyName,
            tcConfig: TcConfig,
            tcConfigP,
            tcGlobals,
            frameworkTcImports,
            nonFrameworkResolutions,
            unresolvedReferences,
            dependencyProvider,
            loadClosureOpt: LoadClosure option,
            basicDependencies,
            importsInvalidatedByTypeProvider: Event<unit>
        ) =

        async {
            let diagnosticsLogger =
                CompilationDiagnosticLogger("CombineImportedAssembliesTask", tcConfig.diagnosticsOptions)

            use _ = new CompilationGlobalsScope(diagnosticsLogger, BuildPhase.Parameter)

            let! tcImports =
                async {
                    try
                        let! tcImports =
                            TcImports.BuildNonFrameworkTcImports(
                                tcConfigP,
                                frameworkTcImports,
                                nonFrameworkResolutions,
                                unresolvedReferences,
                                dependencyProvider
                            )
#if !NO_TYPEPROVIDERS
                        // TODO: review and handle the event
                        tcImports.GetCcusExcludingBase()
                        |> Seq.iter (fun ccu ->
                            // When a CCU reports an invalidation, merge them together and just report a
                            // general "imports invalidated". This triggers a rebuild.
                            //
                            // We are explicit about what the handler closure captures to help reason about the
                            // lifetime of captured objects, especially in case the type provider instance gets leaked
                            // or keeps itself alive mistakenly, e.g. via some global state in the type provider instance.
                            //
                            // The handler only captures
                            //    1. a weak reference to the importsInvalidated event.
                            //
                            // The IncrementalBuilder holds the strong reference the importsInvalidated event.
                            //
                            // In the invalidation handler we use a weak reference to allow the IncrementalBuilder to
                            // be collected if, for some reason, a TP instance is not disposed or not GC'd.
                            let capturedImportsInvalidated = WeakReference<_>(importsInvalidatedByTypeProvider)

                            ccu.Deref.InvalidateEvent.Add(fun _ ->
                                match capturedImportsInvalidated.TryGetTarget() with
                                | true, tg -> tg.Trigger()
                                | _ -> ()))
#endif
#if NO_TYPEPROVIDERS
                        ignore importsInvalidatedByTypeProvider
#endif
                        return tcImports
                    with
                    | :? OperationCanceledException ->
                        // if it's been canceled then it shouldn't be needed anymore
                        return frameworkTcImports
                    | exn ->
                        Debug.Assert(false, sprintf "Could not BuildAllReferencedDllTcImports %A" exn)
                        diagnosticsLogger.Warning exn
                        return frameworkTcImports
                }

            let tcInitial, openDecls0 =
                GetInitialTcEnv(assemblyName, rangeStartup, tcConfig, tcImports, tcGlobals)

            let tcState =
                GetInitialTcState(rangeStartup, assemblyName, tcConfig, tcGlobals, tcImports, tcInitial, openDecls0)

            let loadClosureErrors =
                [
                    match loadClosureOpt with
                    | None -> ()
                    | Some loadClosure ->
                        for inp in loadClosure.Inputs do
                            yield! inp.MetaCommandDiagnostics
                ]

            let initialErrors =
                Array.append (Array.ofList loadClosureErrors) (diagnosticsLogger.GetDiagnostics())

            let tcInfo =
                {
                    tcState = tcState
                    tcEnvAtEndOfFile = tcInitial
                    topAttribs = None
                    latestCcuSigForFile = None
                    tcDiagnosticsRev = [ initialErrors ]
                    moduleNamesDict = Map.empty
                    tcDependencyFiles = basicDependencies
                    sigNameOpt = None
                    graphNode = None
                    stateContainsNodes = Set.empty
                    sink = []
                }

            return tcImports, tcInfo
        }

    let getProjectReferences (project: ProjectSnapshotBase<_>) userOpName =
        [
            for r in project.ReferencedProjects do

                match r with
                | FSharpReferencedProjectSnapshot.FSharpReference(nm, projectSnapshot) ->
                    // Don't use cross-project references for FSharp.Core, since various bits of code
                    // require a concrete FSharp.Core to exist on-disk. The only solutions that have
                    // these cross-project references to FSharp.Core are VisualFSharp.sln and FSharp.sln. The ramification
                    // of this is that you need to build FSharp.Core to get intellisense in those projects.

                    if
                        (try
                            Path.GetFileNameWithoutExtension(nm)
                         with _ ->
                             "")
                        <> GetFSharpCoreLibraryName()
                    then
                        { new IProjectReference with
                            member x.EvaluateRawContents() =
                                async {
                                    Trace.TraceInformation("FCS: {0}.{1} ({2})", userOpName, "GetAssemblyData", nm)

                                    return!
                                        self.GetAssemblyData(
                                            projectSnapshot.ProjectSnapshot,
                                            nm,
                                            userOpName + ".CheckReferencedProject(" + nm + ")"
                                        )
                                }

                            member x.TryGetLogicalTimeStamp(cache) =
                                // TODO:
                                None

                            member x.FileName = nm
                        }
                | FSharpReferencedProjectSnapshot.PEReference(getStamp, delayedReader) ->
                    { new IProjectReference with
                        member x.EvaluateRawContents() =
                            async {
                                let! ilReaderOpt = delayedReader.TryGetILModuleReader() |> Async.FromCancellableWithScope

                                match ilReaderOpt with
                                | Some ilReader ->
                                    let ilModuleDef, ilAsmRefs = ilReader.ILModuleDef, ilReader.ILAssemblyRefs
                                    let data = RawFSharpAssemblyData(ilModuleDef, ilAsmRefs) :> IRawFSharpAssemblyData
                                    return ProjectAssemblyDataResult.Available data
                                | _ ->
                                    // Note 'false' - if a PEReference doesn't find an ILModuleReader then we don't
                                    // continue to try to use an on-disk DLL
                                    return ProjectAssemblyDataResult.Unavailable false
                            }

                        member x.TryGetLogicalTimeStamp _ = getStamp () |> Some
                        member x.FileName = delayedReader.OutputFile
                    }

                | FSharpReferencedProjectSnapshot.ILModuleReference(nm, getStamp, getReader) ->
                    { new IProjectReference with
                        member x.EvaluateRawContents() =
                            cancellable {
                                let ilReader = getReader ()
                                let ilModuleDef, ilAsmRefs = ilReader.ILModuleDef, ilReader.ILAssemblyRefs
                                let data = RawFSharpAssemblyData(ilModuleDef, ilAsmRefs) :> IRawFSharpAssemblyData
                                return ProjectAssemblyDataResult.Available data
                            }
                            |> Async.FromCancellableWithScope

                        member x.TryGetLogicalTimeStamp _ = getStamp () |> Some
                        member x.FileName = nm
                    }
        ]

    let ComputeTcConfigBuilder (projectSnapshot: ProjectSnapshot) =
        node {
            let useSimpleResolutionSwitch = "--simpleresolution"
            let commandLineArgs = projectSnapshot.CommandLineOptions
            let defaultFSharpBinariesDir = FSharpCheckerResultsSettings.defaultFSharpBinariesDir
            let useScriptResolutionRules = projectSnapshot.UseScriptResolutionRules

            let projectReferences =
                getProjectReferences projectSnapshot "ComputeTcConfigBuilder"

            let getSwitchValue (switchString: string) =
                match commandLineArgs |> List.tryFindIndex (fun s -> s.StartsWithOrdinal switchString) with
                | Some idx -> Some(commandLineArgs[idx].Substring(switchString.Length))
                | _ -> None

            let useSimpleResolution =
                (getSwitchValue useSimpleResolutionSwitch) |> Option.isSome

            let! (loadClosureOpt: LoadClosure option) =
                match projectSnapshot.SourceFiles, projectSnapshot.UseScriptResolutionRules with
                | [ fsxFile ], true -> // assuming UseScriptResolutionRules and a single source file means we are doing this for a script
                    node {
                        let! source = fsxFile.GetSource() |> NodeCode.AwaitTask

                        let! closure =
                            ComputeScriptClosure
                                fsxFile.FileName
                                source
                                defaultFSharpBinariesDir
                                useSimpleResolution
                                None
                                None
                                None
                                None
                                projectSnapshot

                        return (Some closure)
                    }
                | _ -> node { return None }

            let sdkDirOverride =
                match loadClosureOpt with
                | None -> None
                | Some loadClosure -> loadClosure.SdkDirOverride

            // see also fsc.fs: runFromCommandLineToImportingAssemblies(), as there are many similarities to where the PS creates a tcConfigB
            let tcConfigB =
                TcConfigBuilder.CreateNew(
                    legacyReferenceResolver,
                    defaultFSharpBinariesDir,
                    implicitIncludeDir = projectSnapshot.ProjectDirectory,
                    reduceMemoryUsage = ReduceMemoryFlag.Yes,
                    isInteractive = useScriptResolutionRules,
                    isInvalidationSupported = true,
                    defaultCopyFSharpCore = CopyFSharpCoreFlag.No,
                    tryGetMetadataSnapshot = tryGetMetadataSnapshot,
                    sdkDirOverride = sdkDirOverride,
                    rangeForErrors = range0
                )

            tcConfigB.primaryAssembly <-
                match loadClosureOpt with
                | None -> PrimaryAssembly.Mscorlib
                | Some loadClosure ->
                    if loadClosure.UseDesktopFramework then
                        PrimaryAssembly.Mscorlib
                    else
                        PrimaryAssembly.System_Runtime

            tcConfigB.resolutionEnvironment <- (LegacyResolutionEnvironment.EditingOrCompilation true)

            tcConfigB.conditionalDefines <-
                let define =
                    if useScriptResolutionRules then
                        "INTERACTIVE"
                    else
                        "COMPILED"

                define :: tcConfigB.conditionalDefines

            tcConfigB.projectReferences <- projectReferences

            tcConfigB.useSimpleResolution <- useSimpleResolution

            // Apply command-line arguments and collect more source files if they are in the arguments
            let sourceFilesNew =
                ApplyCommandLineArgs(tcConfigB, projectSnapshot.SourceFileNames, commandLineArgs)

            // Never open PDB files for the language service, even if --standalone is specified
            tcConfigB.openDebugInformationForLaterStaticLinking <- false

            tcConfigB.xmlDocInfoLoader <-
                { new IXmlDocumentationInfoLoader with
                    /// Try to load xml documentation associated with an assembly by the same file path with the extension ".xml".
                    member _.TryLoad(assemblyFileName) =
                        let xmlFileName = Path.ChangeExtension(assemblyFileName, ".xml")

                        // REVIEW: File IO - Will eventually need to change this to use a file system interface of some sort.
                        XmlDocumentationInfo.TryCreateFromFile(xmlFileName)
                }
                |> Some

            tcConfigB.parallelReferenceResolution <- parallelReferenceResolution
            tcConfigB.captureIdentifiersWhenParsing <- captureIdentifiersWhenParsing

            return tcConfigB, sourceFilesNew, loadClosureOpt
        }

    let mutable BootstrapInfoIdCounter = 0

    /// Bootstrap info that does not depend source files
    let ComputeBootstrapInfoStatic (projectSnapshot: ProjectCore, tcConfig: TcConfig, assemblyName: string, loadClosureOpt) =

        caches.BootstrapInfoStatic.Get(
            projectSnapshot.CacheKeyWith("BootstrapInfoStatic", assemblyName),
            async {
                use _ =
                    Activity.start
                        "ComputeBootstrapInfoStatic"
                        [|
                            Activity.Tags.project, projectSnapshot.ProjectFileName |> Path.GetFileName
                            "references", projectSnapshot.ReferencedProjects.Length.ToString()
                        |]

                // Resolve assemblies and create the framework TcImports. This caches a level of "system" references. No type providers are
                // included in these references.

                let frameworkDLLs, nonFrameworkResolutions, unresolvedReferences =
                    TcAssemblyResolutions.SplitNonFoundationalResolutions(tcConfig)

                // Prepare the frameworkTcImportsCache
                let! tcGlobals, frameworkTcImports = ComputeFrameworkImports tcConfig frameworkDLLs nonFrameworkResolutions

                // Note we are not calling diagnosticsLogger.GetDiagnostics() anywhere for this task.
                // This is ok because not much can actually go wrong here.
                let diagnosticsLogger =
                    CompilationDiagnosticLogger("nonFrameworkAssemblyInputs", tcConfig.diagnosticsOptions)

                use _ = new CompilationGlobalsScope(diagnosticsLogger, BuildPhase.Parameter)

                let tcConfigP = TcConfigProvider.Constant tcConfig

                let importsInvalidatedByTypeProvider = Event<unit>()

                let basicDependencies =
                    [
                        for UnresolvedAssemblyReference(referenceText, _) in unresolvedReferences do
                            // Exclude things that are definitely not a file name
                            if not (FileSystem.IsInvalidPathShim referenceText) then
                                let file =
                                    if FileSystem.IsPathRootedShim referenceText then
                                        referenceText
                                    else
                                        Path.Combine(projectSnapshot.ProjectDirectory, referenceText)

                                yield file

                        for r in nonFrameworkResolutions do
                            yield r.resolvedPath
                    ]

                // For scripts, the dependency provider is already available.
                // For projects create a fresh one for the project.
                let dependencyProvider =
                    if projectSnapshot.UseScriptResolutionRules then
                        dependencyProviderForScripts
                    else
                        new DependencyProvider()

                let! tcImports, initialTcInfo =
                    CombineImportedAssembliesTask(
                        assemblyName,
                        tcConfig,
                        tcConfigP,
                        tcGlobals,
                        frameworkTcImports,
                        nonFrameworkResolutions,
                        unresolvedReferences,
                        dependencyProvider,
                        loadClosureOpt,
                        basicDependencies,
                        importsInvalidatedByTypeProvider
                    )

                let bootstrapId = Interlocked.Increment &BootstrapInfoIdCounter

                return bootstrapId, tcImports, tcGlobals, initialTcInfo, importsInvalidatedByTypeProvider
            }
        )

    let computeBootstrapInfoInner (projectSnapshot: ProjectSnapshot) =
        async {

            let! tcConfigB, sourceFiles, loadClosureOpt = ComputeTcConfigBuilder projectSnapshot

            // If this is a builder for a script, re-apply the settings inferred from the
            // script and its load closure to the configuration.
            //
            // NOTE: it would probably be cleaner and more accurate to re-run the load closure at this point.
            let setupConfigFromLoadClosure () =
                match loadClosureOpt with
                | Some loadClosure ->
                    let dllReferences =
                        [
                            for reference in tcConfigB.referencedDLLs do
                                // If there's (one or more) resolutions of closure references then yield them all
                                match
                                    loadClosure.References
                                    |> List.tryFind (fun (resolved, _) -> resolved = reference.Text)
                                with
                                | Some(resolved, closureReferences) ->
                                    for closureReference in closureReferences do
                                        yield AssemblyReference(closureReference.originalReference.Range, resolved, None)
                                | None -> yield reference
                        ]

                    tcConfigB.referencedDLLs <- []

                    tcConfigB.primaryAssembly <-
                        (if loadClosure.UseDesktopFramework then
                             PrimaryAssembly.Mscorlib
                         else
                             PrimaryAssembly.System_Runtime)
                    // Add one by one to remove duplicates
                    dllReferences
                    |> List.iter (fun dllReference -> tcConfigB.AddReferencedAssemblyByPath(dllReference.Range, dllReference.Text))

                    tcConfigB.knownUnresolvedReferences <- loadClosure.UnresolvedReferences
                | None -> ()

            setupConfigFromLoadClosure ()

            let tcConfig = TcConfig.Create(tcConfigB, validate = true)
            let outFile, _, assemblyName = tcConfigB.DecideNames sourceFiles

            let! bootstrapId, tcImports, tcGlobals, initialTcInfo, _importsInvalidatedByTypeProvider =
                ComputeBootstrapInfoStatic(projectSnapshot.ProjectCore, tcConfig, assemblyName, loadClosureOpt)

            // Check for the existence of loaded sources and prepend them to the sources list if present.
            let loadedSources =
                tcConfig.GetAvailableLoadedSources()
                |> List.map (fun (m, fileName) -> m, FSharpFileSnapshot.CreateFromFileSystem(fileName))

            return
                match sourceFiles with
                | [] -> None
                | _ ->
                    Some
                        {
                            Id = bootstrapId
                            AssemblyName = assemblyName
                            OutFile = outFile
                            TcConfig = tcConfig
                            TcImports = tcImports
                            TcGlobals = tcGlobals
                            InitialTcInfo = initialTcInfo
                            LoadedSources = loadedSources
                            LoadClosure = loadClosureOpt
                            LastFileName = sourceFiles |> List.tryLast |> Option.defaultValue ""
                        //ImportsInvalidatedByTypeProvider = importsInvalidatedByTypeProvider
                        }
        }

    let ComputeBootstrapInfo (projectSnapshot: ProjectSnapshot) =

        caches.BootstrapInfo.Get(
            projectSnapshot.NoFileVersionsKey,
            async {
                use _ =
                    Activity.start "ComputeBootstrapInfo" [| Activity.Tags.project, projectSnapshot.ProjectFileName |> Path.GetFileName |]

                // Trap and report diagnostics from creation.
                let delayedLogger = CapturingDiagnosticsLogger("IncrementalBuilderCreation")
                use _ = new CompilationGlobalsScope(delayedLogger, BuildPhase.Parameter)

                let! bootstrapInfoOpt =
                    async {
                        try
                            return! computeBootstrapInfoInner projectSnapshot
                        with exn ->
                            errorRecoveryNoRange exn
                            return None
                    }

                let diagnostics =
                    match bootstrapInfoOpt with
                    | Some bootstrapInfo ->
                        let diagnosticsOptions = bootstrapInfo.TcConfig.diagnosticsOptions

                        let diagnosticsLogger =
                            CompilationDiagnosticLogger("IncrementalBuilderCreation", diagnosticsOptions)

                        delayedLogger.CommitDelayedDiagnostics diagnosticsLogger
                        diagnosticsLogger.GetDiagnostics()
                    | _ -> Array.ofList delayedLogger.Diagnostics
                    |> Array.map (fun (diagnostic, severity) ->
                        let flatErrors =
                            bootstrapInfoOpt
                            |> Option.map (fun bootstrapInfo -> bootstrapInfo.TcConfig.flatErrors)
                            |> Option.defaultValue false // TODO: do we need to figure this out?

                        FSharpDiagnostic.CreateFromException(diagnostic, severity, range.Zero, suggestNamesForErrors, flatErrors, None))

                return bootstrapInfoOpt, diagnostics
            }
        )

    // TODO: Not sure if we should cache this. For VS probably not. Maybe it can be configurable by FCS user.
    let LoadSource (file: FSharpFileSnapshot) isExe isLastCompiland =
        async {
            let! source = file.GetSource() |> Async.AwaitTask

            return
                FSharpFileSnapshotWithSource(
                    FileName = file.FileName,
                    Source = source,
                    SourceHash = source.GetChecksum(),
                    IsLastCompiland = isLastCompiland,
                    IsExe = isExe
                )
        }

    let LoadSources (bootstrapInfo: BootstrapInfo) (projectSnapshot: ProjectSnapshot) =
        async {
            let isExe = bootstrapInfo.TcConfig.target.IsExe

            let! sources =
                projectSnapshot.SourceFiles
                |> Seq.map (fun f -> LoadSource f isExe (f.FileName = bootstrapInfo.LastFileName))
                |> Async.Parallel

            return ProjectSnapshotWithSources(projectSnapshot.ProjectCore, sources |> Array.toList)

        }

    let ComputeParseFile (projectSnapshot: ProjectSnapshotBase<_>) (tcConfig: TcConfig) (file: FSharpFileSnapshotWithSource) =

        let key =
            { new ICacheKey<_, _> with
                member _.GetLabel() = file.FileName |> shortPath

                member _.GetKey() =
                    projectSnapshot.ProjectCore.Identifier, file.FileName

                member _.GetVersion() =
                    projectSnapshot.ParsingVersion,
                    file.StringVersion,
                    // TODO: is there a situation where this is not enough and we need to have them separate?
                    file.IsLastCompiland && file.IsExe
            }

        caches.ParseFile.Get(
            key,
            async {
                use _ =
                    Activity.start
                        "ComputeParseFile"
                        [|
                            Activity.Tags.fileName, file.FileName |> shortPath
                            Activity.Tags.version, file.StringVersion
                        |]

                let diagnosticsLogger =
                    CompilationDiagnosticLogger("Parse", tcConfig.diagnosticsOptions)
                // Return the disposable object that cleans up
                use _holder = new CompilationGlobalsScope(diagnosticsLogger, BuildPhase.Parse)

                let flags = file.IsLastCompiland, file.IsExe
                let fileName = file.FileName
                let sourceText = file.Source

                let input =
                    ParseOneInputSourceText(tcConfig, lexResourceManager, fileName, flags, diagnosticsLogger, sourceText)

                // TODO: Hashing of syntax tree
                let inputHash = file.Version

                fileParsed.Trigger(fileName, Unchecked.defaultof<_>)

                return FSharpParsedFile(fileName, inputHash, sourceText, input, diagnosticsLogger.GetDiagnostics())
            }
        )

    // In case we don't want to use any parallel processing
    let mkLinearGraph count : Graph<FileIndex> =
        seq {
            0, [||]

            yield!
                [ 0 .. count - 1 ]
                |> Seq.rev
                |> Seq.pairwise
                |> Seq.map (fun (a, b) -> a, [| b |])
        }
        |> Graph.make

    let computeDependencyGraph (tcConfig: TcConfig) parsedInputs (processGraph: Graph<FileIndex> -> Graph<FileIndex>) =
        async {
            let sourceFiles: FileInProject array =
                parsedInputs
                |> Seq.toArray
                |> Array.mapi (fun idx (input: ParsedInput) ->
                    {
                        Idx = idx
                        FileName = input.FileName
                        ParsedInput = input
                    })

            use _ =
                Activity.start "ComputeDependencyGraph" [| Activity.Tags.fileName, (sourceFiles |> Array.last).FileName |]

            let filePairs = FilePairMap(sourceFiles)

            // TODO: we will probably want to cache and re-use larger graphs if available

            let graph =
                if tcConfig.compilingFSharpCore then
                    mkLinearGraph sourceFiles.Length
                else
                    DependencyResolution.mkGraph filePairs sourceFiles |> fst |> processGraph

            let nodeGraph = TransformDependencyGraph(graph, filePairs)

            let fileNames =
                parsedInputs
                |> Seq.mapi (fun idx input -> idx, Path.GetFileName input.FileName)
                |> Map.ofSeq

            let debugGraph =
                nodeGraph
                |> Graph.map (function
                    | NodeToTypeCheck.PhysicalFile i -> i, $"[{i}] {fileNames[i]}"
                    | NodeToTypeCheck.ArtificialImplFile i -> -(i + 1), $"AIF [{i}] : {fileNames[i]}")
                |> Graph.serialiseToMermaid

            //Trace.TraceInformation("\n" + debugGraph)

            if Activity.Current <> null then
                Activity.Current.AddTag("graph", debugGraph) |> ignore

            return nodeGraph, graph
        }

    let removeImplFilesThatHaveSignatures (projectSnapshot: ProjectSnapshot) (graph: Graph<FileIndex>) =

        let removeIndexes =
            projectSnapshot.SourceFileNames
            |> Seq.mapi pair
            |> Seq.groupBy (
                snd
                >> (fun fileName ->
                    if fileName.EndsWith(".fsi") then
                        fileName.Substring(0, fileName.Length - 1)
                    else
                        fileName)
            )
            |> Seq.map (snd >> (Seq.toList))
            |> Seq.choose (function
                | [ idx1, _; idx2, _ ] -> max idx1 idx2 |> Some
                | _ -> None)
            |> Set

        graph
        |> Seq.filter (fun x -> not (removeIndexes.Contains x.Key))
        |> Seq.map (fun x -> x.Key, x.Value |> Array.filter (fun node -> not (removeIndexes.Contains node)))
        |> Graph.make

    let removeImplFilesThatHaveSignaturesExceptLastOne (projectSnapshot: ProjectSnapshotBase<_>) (graph: Graph<FileIndex>) =

        let removeIndexes =
            projectSnapshot.SourceFileNames
            |> Seq.mapi pair
            |> Seq.groupBy (
                snd
                >> (fun fileName ->
                    if fileName.EndsWith(".fsi") then
                        fileName.Substring(0, fileName.Length - 1)
                    else
                        fileName)
            )
            |> Seq.map (snd >> (Seq.toList))
            |> Seq.choose (function
                | [ idx1, _; idx2, _ ] -> max idx1 idx2 |> Some
                | _ -> None)
            |> Set
            // Don't remove the last file
            |> Set.remove (projectSnapshot.SourceFiles.Length - 1)

        graph
        |> Seq.filter (fun x -> not (removeIndexes.Contains x.Key))
        |> Seq.map (fun x -> x.Key, x.Value |> Array.filter (fun node -> not (removeIndexes.Contains node)))
        |> Graph.make

    let ComputeDependencyGraphForFile (tcConfig: TcConfig) (priorSnapshot: ProjectSnapshotBase<FSharpParsedFile>) =
        let key = priorSnapshot.SourceFiles.Key(DependencyGraphType.File)
        //let lastFileIndex = (parsedInputs |> Array.length) - 1
        //caches.DependencyGraph.Get(key, computeDependencyGraph parsedInputs (Graph.subGraphFor lastFileIndex))
        caches.DependencyGraph.Get(
            key,
            computeDependencyGraph
                tcConfig
                (priorSnapshot.SourceFiles |> Seq.map (fun f -> f.ParsedInput))
                (removeImplFilesThatHaveSignaturesExceptLastOne priorSnapshot)
        )

    let ComputeDependencyGraphForProject (tcConfig: TcConfig) (projectSnapshot: ProjectSnapshotBase<FSharpParsedFile>) =

        let key = projectSnapshot.SourceFiles.Key(DependencyGraphType.Project)
        //caches.DependencyGraph.Get(key, computeDependencyGraph parsedInputs (removeImplFilesThatHaveSignatures projectSnapshot))
        caches.DependencyGraph.Get(
            key,
            computeDependencyGraph tcConfig (projectSnapshot.SourceFiles |> Seq.map (fun f -> f.ParsedInput)) id
        )

    let ComputeTcIntermediate
        (projectSnapshot: ProjectSnapshotBase<FSharpParsedFile>)
        (dependencyGraph: Graph<FileIndex>)
        (index: FileIndex)
        (nodeToCheck: NodeToTypeCheck)
        bootstrapInfo
        (prevTcInfo: TcInfo)
        =

        ignore dependencyGraph

        let key = projectSnapshot.FileKey(index).WithExtraVersion(bootstrapInfo.Id)

        let _label, _k, _version = key.GetLabel(), key.GetKey(), key.GetVersion()

        caches.TcIntermediate.Get(
            key,
            async {

                let file = projectSnapshot.SourceFiles[index]

                let input = file.ParsedInput
                let fileName = file.FileName

                use _ =
                    Activity.start
                        "ComputeTcIntermediate"
                        [|
                            Activity.Tags.fileName, fileName |> Path.GetFileName
                            "key", key.GetLabel()
                            "version", "-" // key.GetVersion()
                        |]

                beforeFileChecked.Trigger(fileName, Unchecked.defaultof<_>)

                let tcConfig = bootstrapInfo.TcConfig
                let tcGlobals = bootstrapInfo.TcGlobals
                let tcImports = bootstrapInfo.TcImports

                let mainInputFileName = file.FileName
                let sourceText = file.SourceText
                let parsedMainInput = file.ParsedInput

                // Initialize the error handler
                let errHandler =
                    ParseAndCheckFile.DiagnosticsHandler(
                        true,
                        mainInputFileName,
                        tcConfig.diagnosticsOptions,
                        sourceText,
                        suggestNamesForErrors,
                        tcConfig.flatErrors
                    )

                use _ =
                    new CompilationGlobalsScope(errHandler.DiagnosticsLogger, BuildPhase.TypeCheck)

                // Apply nowarns to tcConfig (may generate errors, so ensure diagnosticsLogger is installed)
                let tcConfig =
                    ApplyNoWarnsToTcConfig(tcConfig, parsedMainInput, Path.GetDirectoryName mainInputFileName)

                // update the error handler with the modified tcConfig
                errHandler.DiagnosticOptions <- tcConfig.diagnosticsOptions

                let diagnosticsLogger = errHandler.DiagnosticsLogger

                //let capturingDiagnosticsLogger = CapturingDiagnosticsLogger("TypeCheck")

                //let diagnosticsLogger =
                //    GetDiagnosticsLoggerFilteringByScopedPragmas(
                //        false,
                //        input.ScopedPragmas,
                //        tcConfig.diagnosticsOptions,
                //        capturingDiagnosticsLogger
                //    )

                //use _ = new CompilationGlobalsScope(diagnosticsLogger, BuildPhase.TypeCheck)

                //beforeFileChecked.Trigger fileName

                ApplyMetaCommandsFromInputToTcConfig(tcConfig, input, Path.GetDirectoryName fileName, tcImports.DependencyProvider)
                |> ignore

                let sink = TcResultsSinkImpl(tcGlobals, file.SourceText)

                let hadParseErrors = not (Array.isEmpty file.ParseErrors)

                let input, moduleNamesDict =
                    DeduplicateParsedInputModuleName prevTcInfo.moduleNamesDict input

                //let! ct = NodeCode.CancellationToken

                try
                    //do! maxParallelismSemaphore.WaitAsync(ct) |> NodeCode.AwaitTask

                    let! finisher =
                        CheckOneInputWithCallback
                            nodeToCheck
                            ((fun () -> hadParseErrors || diagnosticsLogger.ErrorCount > 0),
                             tcConfig,
                             tcImports,
                             tcGlobals,
                             None,
                             TcResultsSink.WithSink sink,
                             prevTcInfo.tcState,
                             input,
                             true)
                        |> Async.FromCancellableWithScope

                    //fileChecked.Trigger fileName

                    fileChecked.Trigger(fileName, Unchecked.defaultof<_>)

                    return
                        {
                            finisher = finisher
                            moduleNamesDict = moduleNamesDict
                            tcDiagnosticsRev = [ errHandler.CollectedPhasedDiagnostics ]
                            tcDependencyFiles = [ fileName ]
                            sink = sink
                        }
                finally
                    ()
            //maxParallelismSemaphore.Release() |> ignore
            }
        )

    let processGraphNode projectSnapshot bootstrapInfo dependencyFiles collectSinks (fileNode: NodeToTypeCheck) tcInfo =
        // TODO: should this be node?
        async {
            match fileNode with
            | NodeToTypeCheck.PhysicalFile index ->

                let! tcIntermediate = ComputeTcIntermediate projectSnapshot dependencyFiles index fileNode bootstrapInfo tcInfo

                let (Finisher(node = node; finisher = finisher)) = tcIntermediate.finisher

                return
                    Finisher(
                        node,
                        (fun tcInfo ->

                            if tcInfo.stateContainsNodes |> Set.contains fileNode then
                                failwith $"Oops!"

                            //if
                            //    tcInfo.stateContainsNodes
                            // Signature files don't have to be right above the impl file... if we need this check then
                            // we need to do it differently
                            //    |> Set.contains (NodeToTypeCheck.ArtificialImplFile(index - 1))
                            //then
                            //  failwith $"Oops???"

                            let partialResult, tcState = finisher tcInfo.tcState

                            let tcEnv, topAttribs, _checkImplFileOpt, ccuSigForFile = partialResult

                            let tcEnvAtEndOfFile =
                                if keepAllBackgroundResolutions then
                                    tcEnv
                                else
                                    tcState.TcEnvFromImpls

                            partialResult,
                            { tcInfo with
                                tcState = tcState
                                tcEnvAtEndOfFile = tcEnvAtEndOfFile
                                moduleNamesDict = tcIntermediate.moduleNamesDict
                                topAttribs = Some topAttribs
                                tcDiagnosticsRev = tcIntermediate.tcDiagnosticsRev @ tcInfo.tcDiagnosticsRev
                                tcDependencyFiles = tcIntermediate.tcDependencyFiles @ tcInfo.tcDependencyFiles
                                latestCcuSigForFile = Some ccuSigForFile
                                graphNode = Some node
                                stateContainsNodes = tcInfo.stateContainsNodes |> Set.add node
                                sink =
                                    if collectSinks then
                                        tcIntermediate.sink :: tcInfo.sink
                                    else
                                        [ tcIntermediate.sink ]
                            })
                    )

            | NodeToTypeCheck.ArtificialImplFile index ->
                return
                    Finisher(
                        fileNode,
                        (fun tcInfo ->

                            if tcInfo.stateContainsNodes |> Set.contains fileNode then
                                failwith $"Oops!"

                            if
                                tcInfo.stateContainsNodes
                                |> Set.contains (NodeToTypeCheck.PhysicalFile(index + 1))
                            then
                                failwith $"Oops!!!"

                            let parsedInput = projectSnapshot.SourceFiles[index].ParsedInput
                            let prefixPathOpt = None
                            // Retrieve the type-checked signature information and add it to the TcEnvFromImpls.
                            let partialResult, tcState =
                                AddSignatureResultToTcImplEnv
                                    (bootstrapInfo.TcImports,
                                     bootstrapInfo.TcGlobals,
                                     prefixPathOpt,
                                     TcResultsSink.NoSink,
                                     tcInfo.tcState,
                                     parsedInput)
                                    tcInfo.tcState

                            let tcEnv, topAttribs, _checkImplFileOpt, ccuSigForFile = partialResult

                            let tcEnvAtEndOfFile =
                                if keepAllBackgroundResolutions then
                                    tcEnv
                                else
                                    tcState.TcEnvFromImpls

                            partialResult,
                            { tcInfo with
                                tcState = tcState
                                tcEnvAtEndOfFile = tcEnvAtEndOfFile
                                topAttribs = Some topAttribs
                                latestCcuSigForFile = Some ccuSigForFile
                                graphNode = Some fileNode
                                stateContainsNodes = tcInfo.stateContainsNodes |> Set.add fileNode
                            })
                    )

        }

    let parseSourceFiles (projectSnapshot: ProjectSnapshotWithSources) tcConfig =
        async {
            let! parsedInputs =
                projectSnapshot.SourceFiles
                |> Seq.map (ComputeParseFile projectSnapshot tcConfig)
                |> Async.Parallel

            return ProjectSnapshotBase<_>(projectSnapshot.ProjectCore, parsedInputs |> Array.toList)
        }

    // Type check file and all its dependencies
    let ComputeTcLastFile (bootstrapInfo: BootstrapInfo) (projectSnapshot: ProjectSnapshotWithSources) =
        let fileName = projectSnapshot.SourceFiles |> List.last |> (fun f -> f.FileName)

        caches.TcLastFile.Get(
            projectSnapshot.FileKey fileName,
            async {
                let file = projectSnapshot.SourceFiles |> List.last

                use _ =
                    Activity.start "ComputeTcLastFile" [| Activity.Tags.fileName, file.FileName |> Path.GetFileName |]

                let! projectSnapshot = parseSourceFiles projectSnapshot bootstrapInfo.TcConfig

                let! graph, dependencyFiles = ComputeDependencyGraphForFile bootstrapInfo.TcConfig projectSnapshot

                let! results, tcInfo =
                    processTypeCheckingGraph
                        graph
                        (processGraphNode projectSnapshot bootstrapInfo dependencyFiles false)
                        bootstrapInfo.InitialTcInfo

                let lastResult = results |> List.head |> snd

                return lastResult, tcInfo
            }
        )

    let getParseResult (projectSnapshot: ProjectSnapshot) creationDiags file (tcConfig: TcConfig) =
        async {
            let! parsedFile = ComputeParseFile projectSnapshot tcConfig file

            let parseDiagnostics =
                DiagnosticHelpers.CreateDiagnostics(
                    tcConfig.diagnosticsOptions,
                    false,
                    file.FileName,
                    parsedFile.ParseErrors,
                    suggestNamesForErrors,
                    tcConfig.flatErrors,
                    None
                )

            let diagnostics = [| yield! creationDiags; yield! parseDiagnostics |]

            return
                FSharpParseFileResults(
                    diagnostics = diagnostics,
                    input = parsedFile.ParsedInput,
                    parseHadErrors = (parseDiagnostics.Length > 0),
                    // TODO: check if we really need this in parse results
                    dependencyFiles = [||]
                )
        }

    let emptyParseResult fileName diagnostics =
        let parseTree = EmptyParsedInput(fileName, (false, false))
        FSharpParseFileResults(diagnostics, parseTree, true, [||])

    let ComputeParseAndCheckFileInProject (fileName: string) (projectSnapshot: ProjectSnapshot) =
        caches.ParseAndCheckFileInProject.Get(
            projectSnapshot.FileKey fileName,
            async {

                use _ =
                    Activity.start "ComputeParseAndCheckFileInProject" [| Activity.Tags.fileName, fileName |> Path.GetFileName |]

                match! ComputeBootstrapInfo projectSnapshot with
                | None, creationDiags -> return emptyParseResult fileName creationDiags, FSharpCheckFileAnswer.Aborted

                | Some bootstrapInfo, creationDiags ->

                    let priorSnapshot = projectSnapshot.UpTo fileName
                    let! snapshotWithSources = LoadSources bootstrapInfo priorSnapshot
                    let file = snapshotWithSources.SourceFiles |> List.last

                    let! parseResults = getParseResult projectSnapshot Seq.empty file bootstrapInfo.TcConfig

                    let! result, tcInfo = ComputeTcLastFile bootstrapInfo snapshotWithSources

                    let (tcEnv, _topAttribs, checkedImplFileOpt, ccuSigForFile) = result

                    let tcState = tcInfo.tcState

                    let sink = tcInfo.sink.Head // TODO: don't use head

                    let tcResolutions = sink.GetResolutions()
                    let tcSymbolUses = sink.GetSymbolUses()
                    let tcOpenDeclarations = sink.GetOpenDeclarations()

                    let tcDependencyFiles = [] // TODO add as a set to TcIntermediate

                    // TODO: Apparently creating diagnostics can produce further diagnostics. So let's capture those too. Hopefully there is a more elegant solution...
                    // Probably diagnostics need to be evaluated during typecheck anyway for proper formatting, which might take care of this too.
                    let extraLogger = CapturingDiagnosticsLogger("DiagnosticsWhileCreatingDiagnostics")
                    use _ = new CompilationGlobalsScope(extraLogger, BuildPhase.TypeCheck)

                    // Apply nowarns to tcConfig (may generate errors, so ensure diagnosticsLogger is installed)
                    let tcConfig =
                        ApplyNoWarnsToTcConfig(bootstrapInfo.TcConfig, parseResults.ParseTree, Path.GetDirectoryName fileName)

                    let diagnosticsOptions = tcConfig.diagnosticsOptions

                    let symbolEnv =
                        SymbolEnv(bootstrapInfo.TcGlobals, tcState.Ccu, Some tcState.CcuSig, bootstrapInfo.TcImports)

                    let tcDiagnostics =
                        DiagnosticHelpers.CreateDiagnostics(
                            diagnosticsOptions,
                            false,
                            fileName,
                            tcInfo.TcDiagnostics,
                            suggestNamesForErrors,
                            bootstrapInfo.TcConfig.flatErrors,
                            Some symbolEnv
                        )

                    let extraDiagnostics =
                        DiagnosticHelpers.CreateDiagnostics(
                            diagnosticsOptions,
                            false,
                            fileName,
                            extraLogger.Diagnostics,
                            suggestNamesForErrors,
                            bootstrapInfo.TcConfig.flatErrors,
                            Some symbolEnv
                        )

                    let tcDiagnostics = [| yield! extraDiagnostics; yield! tcDiagnostics |]

                    let! loadClosure =
                        ComputeScriptClosure
                            fileName
                            file.Source
                            tcConfig.fsharpBinariesDir
                            tcConfig.useSimpleResolution
                            (Some tcConfig.useFsiAuxLib)
                            (Some tcConfig.useSdkRefs)
                            tcConfig.sdkDirOverride
                            (Some tcConfig.assumeDotNetFramework)
                            projectSnapshot

                    let typedResults =
                        FSharpCheckFileResults.Make(
                            fileName,
                            projectSnapshot.ProjectFileName,
                            bootstrapInfo.TcConfig,
                            bootstrapInfo.TcGlobals,
                            projectSnapshot.IsIncompleteTypeCheckEnvironment,
                            None,
                            projectSnapshot.ToOptions(),
                            Array.ofList tcDependencyFiles,
                            creationDiags,
                            parseResults.Diagnostics,
                            tcDiagnostics,
                            keepAssemblyContents,
                            ccuSigForFile,
                            tcState.Ccu,
                            bootstrapInfo.TcImports,
                            tcEnv.AccessRights,
                            tcResolutions,
                            tcSymbolUses,
                            tcEnv.NameEnv,
                            Some loadClosure,
                            checkedImplFileOpt,
                            tcOpenDeclarations
                        )

                    return (parseResults, FSharpCheckFileAnswer.Succeeded typedResults)
            }
        )

    let ComputeParseAndCheckAllFilesInProject (bootstrapInfo: BootstrapInfo) (projectSnapshot: ProjectSnapshotWithSources) =
        caches.ParseAndCheckAllFilesInProject.Get(
            projectSnapshot.FullKey,
            async {
                use _ =
                    Activity.start
                        "ComputeParseAndCheckAllFilesInProject"
                        [| Activity.Tags.project, projectSnapshot.ProjectFileName |> Path.GetFileName |]

                let! projectSnapshot = parseSourceFiles projectSnapshot bootstrapInfo.TcConfig

                let! graph, dependencyFiles = ComputeDependencyGraphForProject bootstrapInfo.TcConfig projectSnapshot

                return!
                    processTypeCheckingGraph
                        graph
                        (processGraphNode projectSnapshot bootstrapInfo dependencyFiles true)
                        bootstrapInfo.InitialTcInfo

            }
        )

    let ComputeProjectExtras (bootstrapInfo: BootstrapInfo) (projectSnapshot: ProjectSnapshotWithSources) =
        caches.ProjectExtras.Get(
            projectSnapshot.SignatureKey,
            async {

                let! results, finalInfo = ComputeParseAndCheckAllFilesInProject bootstrapInfo projectSnapshot

                let assemblyName = bootstrapInfo.AssemblyName
                let tcConfig = bootstrapInfo.TcConfig
                let tcGlobals = bootstrapInfo.TcGlobals

                let results = results |> Seq.sortBy fst |> Seq.map snd |> Seq.toList

                // Finish the checking
                let (_tcEnvAtEndOfLastFile, topAttrs, checkedImplFiles, _), tcState =
                    CheckMultipleInputsFinish(results, finalInfo.tcState)

                let tcState, _, ccuContents = CheckClosedInputSetFinish([], tcState)

                let generatedCcu = tcState.Ccu.CloneWithFinalizedContents(ccuContents)

                // Compute the identity of the generated assembly based on attributes, options etc.
                // Some of this is duplicated from fsc.fs
                let ilAssemRef =
                    let publicKey =
                        try
                            let signingInfo = ValidateKeySigningAttributes(tcConfig, tcGlobals, topAttrs)

                            match GetStrongNameSigner signingInfo with
                            | None -> None
                            | Some s -> Some(PublicKey.KeyAsToken(s.PublicKey))
                        with exn ->
                            errorRecoveryNoRange exn
                            None

                    let locale =
                        TryFindFSharpStringAttribute
                            tcGlobals
                            (tcGlobals.FindSysAttrib "System.Reflection.AssemblyCultureAttribute")
                            topAttrs.assemblyAttrs

                    let assemVerFromAttrib =
                        TryFindFSharpStringAttribute
                            tcGlobals
                            (tcGlobals.FindSysAttrib "System.Reflection.AssemblyVersionAttribute")
                            topAttrs.assemblyAttrs
                        |> Option.bind (fun v ->
                            try
                                Some(parseILVersion v)
                            with _ ->
                                None)

                    let ver =
                        match assemVerFromAttrib with
                        | None -> tcConfig.version.GetVersionInfo(tcConfig.implicitIncludeDir)
                        | Some v -> v

                    ILAssemblyRef.Create(assemblyName, None, publicKey, false, Some ver, locale)

                let assemblyDataResult =
                    try
                        // Assemblies containing type provider components can not successfully be used via cross-assembly references.
                        // We return 'None' for the assembly portion of the cross-assembly reference
                        let hasTypeProviderAssemblyAttrib =
                            topAttrs.assemblyAttrs
                            |> List.exists (fun (Attrib(tcref, _, _, _, _, _, _)) ->
                                let nm = tcref.CompiledRepresentationForNamedType.BasicQualifiedName

                                nm = typeof<Microsoft.FSharp.Core.CompilerServices.TypeProviderAssemblyAttribute>.FullName)

                        if tcState.CreatesGeneratedProvidedTypes || hasTypeProviderAssemblyAttrib then
                            ProjectAssemblyDataResult.Unavailable true
                        else
                            ProjectAssemblyDataResult.Available(
                                RawFSharpAssemblyDataBackedByLanguageService(
                                    bootstrapInfo.TcConfig,
                                    bootstrapInfo.TcGlobals,
                                    generatedCcu,
                                    bootstrapInfo.OutFile,
                                    topAttrs,
                                    bootstrapInfo.AssemblyName,
                                    ilAssemRef
                                )
                                :> IRawFSharpAssemblyData
                            )
                    with exn ->
                        errorRecoveryNoRange exn
                        ProjectAssemblyDataResult.Unavailable true

                return finalInfo, ilAssemRef, assemblyDataResult, checkedImplFiles
            }
        )

    let ComputeAssemblyData (projectSnapshot: ProjectSnapshot) fileName =
        caches.AssemblyData.Get(
            projectSnapshot.SignatureKey,
            async {

                try

                    let availableOnDiskModifiedTime =
                        if FileSystem.FileExistsShim fileName then
                            Some <| FileSystem.GetLastWriteTimeShim fileName
                        else
                            None

                    // TODO: This kinda works, but the problem is that in order to switch a project to "in-memory" mode
                    //  - some file needs to be edited (this tirggers a re-check, but LastModifiedTimeOnDisk won't change)
                    //  - saved (this will not trigger anything)
                    //  - and then another change has to be made (to any file buffer) - so that recheck is triggered and we get here again
                    // Until that sequence happens the project will be used from disk (if available).
                    // To get around it we probably need to detect changes made in the editor and record a timestamp for them.
                    let shouldUseOnDisk =
                        availableOnDiskModifiedTime
                        |> Option.exists (fun t -> t >= projectSnapshot.GetLastModifiedTimeOnDisk())

                    let name = projectSnapshot.ProjectFileName |> Path.GetFileNameWithoutExtension

                    if shouldUseOnDisk then
                        Trace.TraceInformation($"Using assembly on disk: {name}")
                        return ProjectAssemblyDataResult.Unavailable true
                    else
                        match! ComputeBootstrapInfo projectSnapshot with
                        | None, _ ->
                            Trace.TraceInformation($"Using assembly on disk (unintentionally): {name}")
                            return ProjectAssemblyDataResult.Unavailable true
                        | Some bootstrapInfo, _creationDiags ->

                            let! snapshotWithSources = LoadSources bootstrapInfo projectSnapshot

                            let! _, _, assemblyDataResult, _ = ComputeProjectExtras bootstrapInfo snapshotWithSources
                            Trace.TraceInformation($"Using in-memory project reference: {name}")

                            return assemblyDataResult
                with
                | TaskCancelled ex -> return raise ex
                | ex ->
                    errorR (exn ($"Error while computing assembly data for project {projectSnapshot.Label}: {ex}"))
                    return ProjectAssemblyDataResult.Unavailable true
            }
        )

    let ComputeParseAndCheckProject (projectSnapshot: ProjectSnapshot) =
        caches.ParseAndCheckProject.Get(
            projectSnapshot.FullKey,
            async {

                match! ComputeBootstrapInfo projectSnapshot with
                | None, creationDiags ->
                    return FSharpCheckProjectResults(projectSnapshot.ProjectFileName, None, keepAssemblyContents, creationDiags, None)
                | Some bootstrapInfo, creationDiags ->

                    let! snapshotWithSources = LoadSources bootstrapInfo projectSnapshot

                    let! tcInfo, ilAssemRef, assemblyDataResult, checkedImplFiles = ComputeProjectExtras bootstrapInfo snapshotWithSources

                    let diagnosticsOptions = bootstrapInfo.TcConfig.diagnosticsOptions
                    let fileName = DummyFileNameForRangesWithoutASpecificLocation

                    let topAttribs = tcInfo.topAttribs
                    let tcState = tcInfo.tcState
                    let tcEnvAtEnd = tcInfo.tcEnvAtEndOfFile
                    let tcDiagnostics = tcInfo.TcDiagnostics
                    let tcDependencyFiles = tcInfo.tcDependencyFiles

                    let symbolEnv =
                        SymbolEnv(bootstrapInfo.TcGlobals, tcInfo.tcState.Ccu, Some tcInfo.tcState.CcuSig, bootstrapInfo.TcImports)
                        |> Some

                    let tcDiagnostics =
                        DiagnosticHelpers.CreateDiagnostics(
                            diagnosticsOptions,
                            true,
                            fileName,
                            tcDiagnostics,
                            suggestNamesForErrors,
                            bootstrapInfo.TcConfig.flatErrors,
                            symbolEnv
                        )

                    let diagnostics = [| yield! creationDiags; yield! tcDiagnostics |]

                    let getAssemblyData () =
                        match assemblyDataResult with
                        | ProjectAssemblyDataResult.Available data -> Some data
                        | _ -> None

                    let symbolUses =
                        tcInfo.sink |> Seq.rev |> Seq.map (fun sink -> sink.GetSymbolUses())

                    let details =
                        (bootstrapInfo.TcGlobals,
                         bootstrapInfo.TcImports,
                         tcState.Ccu,
                         tcState.CcuSig,
                         Choice2Of2(async.Return symbolUses),
                         topAttribs,
                         getAssemblyData,
                         ilAssemRef,
                         tcEnvAtEnd.AccessRights,
                         Some checkedImplFiles,
                         Array.ofList tcDependencyFiles,
                         projectSnapshot.ToOptions())

                    let results =
                        FSharpCheckProjectResults(
                            projectSnapshot.ProjectFileName,
                            Some bootstrapInfo.TcConfig,
                            keepAssemblyContents,
                            diagnostics,
                            Some details
                        )

                    return results
            }
        )

    let tryGetSink (fileName: string) (projectSnapshot: ProjectSnapshot) =
        async {
            match! ComputeBootstrapInfo projectSnapshot with
            | None, _ -> return None
            | Some bootstrapInfo, _creationDiags ->

                let! snapshotWithSources = projectSnapshot.UpTo fileName |> LoadSources bootstrapInfo

                let! _, tcInfo = ComputeTcLastFile bootstrapInfo snapshotWithSources

                return tcInfo.sink |> List.tryHead |> Option.map (fun sink -> sink, bootstrapInfo)
        }

    let ComputeSemanticClassification (fileName: string, projectSnapshot: ProjectSnapshot) =
        caches.SemanticClassification.Get(
            projectSnapshot.FileKey fileName,
            async {
                use _ =
                    Activity.start "ComputeSemanticClassification" [| Activity.Tags.fileName, fileName |> Path.GetFileName |]

                let! sinkOpt = tryGetSink fileName projectSnapshot

                return
                    sinkOpt
                    |> Option.bind (fun (sink, bootstrapInfo) ->
                        let sResolutions = sink.GetResolutions()

                        let semanticClassification =
                            sResolutions.GetSemanticClassification(
                                bootstrapInfo.TcGlobals,
                                bootstrapInfo.TcImports.GetImportMap(),
                                sink.GetFormatSpecifierLocations(),
                                None
                            )

                        let sckBuilder = SemanticClassificationKeyStoreBuilder()
                        sckBuilder.WriteAll semanticClassification

                        sckBuilder.TryBuildAndReset())
                    |> Option.map (fun sck -> sck.GetView())
            }
        )

    let ComputeItemKeyStore (fileName: string, projectSnapshot: ProjectSnapshot) =
        caches.ItemKeyStore.Get(
            projectSnapshot.FileKey fileName,
            async {
                use _ =
                    Activity.start "ComputeItemKeyStore" [| Activity.Tags.fileName, fileName |> Path.GetFileName |]

                let! sinkOpt = tryGetSink fileName projectSnapshot

                return
                    sinkOpt
                    |> Option.bind (fun (sink, { TcGlobals = g }) ->
                        let sResolutions = sink.GetResolutions()

                        let builder = ItemKeyStoreBuilder(g)

                        let preventDuplicates =
                            HashSet(
                                { new IEqualityComparer<struct (pos * pos)> with
                                    member _.Equals((s1, e1): struct (pos * pos), (s2, e2): struct (pos * pos)) =
                                        Position.posEq s1 s2 && Position.posEq e1 e2

                                    member _.GetHashCode o = o.GetHashCode()
                                }
                            )

                        sResolutions.CapturedNameResolutions
                        |> Seq.iter (fun cnr ->
                            let r = cnr.Range

                            if preventDuplicates.Add struct (r.Start, r.End) then
                                builder.Write(cnr.Range, cnr.Item))

                        builder.TryBuildAndReset())
            }
        )

    member _.ParseFile(fileName, projectSnapshot: ProjectSnapshot, _userOpName) =
        async {
            //use _ =
            //    Activity.start "ParseFile" [| Activity.Tags.fileName, fileName |> Path.GetFileName |]

            // TODO: might need to deal with exceptions here:
<<<<<<< HEAD
            let tcConfigB, sourceFileNames, _ =
                DiagnosticsLogger.suppressErrorReporting (fun () -> ComputeTcConfigBuilder projectSnapshot)
=======
            let! tcConfigB, sourceFileNames, _ = ComputeTcConfigBuilder projectSnapshot
>>>>>>> ef6d5f25

            let tcConfig = TcConfig.Create(tcConfigB, validate = true)

            let _index, fileSnapshot =
                projectSnapshot.SourceFiles
                |> Seq.mapi pair
                |> Seq.tryFind (fun (_, f) -> f.FileName = fileName)
                |> Option.defaultWith (fun () -> failwith $"File not found: {fileName}")

            let isExe = tcConfig.target.IsExe
            let isLastCompiland = fileName = (sourceFileNames |> List.last)

            let! file = LoadSource fileSnapshot isExe isLastCompiland
            let! parseResult = getParseResult projectSnapshot Seq.empty file tcConfig
            return parseResult
        }

    member _.ParseAndCheckFileInProject(fileName: string, projectSnapshot: ProjectSnapshot, userOpName: string) =
        ignore userOpName
        ComputeParseAndCheckFileInProject fileName projectSnapshot

    member _.FindReferencesInFile(fileName: string, projectSnapshot: ProjectSnapshot, symbol: FSharpSymbol, userOpName: string) =
        ignore userOpName

        async {
            match! ComputeItemKeyStore(fileName, projectSnapshot) with
            | None -> return Seq.empty
            | Some itemKeyStore -> return itemKeyStore.FindAll symbol.Item
        }

    member _.GetAssemblyData(projectSnapshot: ProjectSnapshot, fileName, _userOpName) =
        ComputeAssemblyData projectSnapshot fileName

    member _.Caches = caches

    member _.SetCacheSizeFactor(sizeFactor: int) =
        if sizeFactor <> caches.SizeFactor then
            caches <- CompilerCaches(sizeFactor)

    interface IBackgroundCompiler with

        member this.CheckFileInProject
            (
                parseResults: FSharpParseFileResults,
                fileName: string,
                fileVersion: int,
                sourceText: ISourceText,
                options: FSharpProjectOptions,
                userOpName: string
            ) : Async<FSharpCheckFileAnswer> =
            async {
                let! snapshot = FSharpProjectSnapshot.FromOptions(options, fileName, fileVersion, sourceText)

                ignore parseResults

                let! _, result = this.ParseAndCheckFileInProject(fileName, snapshot.ProjectSnapshot, userOpName)

                return result
            }

        member this.CheckFileInProjectAllowingStaleCachedResults
            (
                parseResults: FSharpParseFileResults,
                fileName: string,
                fileVersion: int,
                sourceText: ISourceText,
                options: FSharpProjectOptions,
                userOpName: string
            ) : Async<FSharpCheckFileAnswer option> =
            async {
                let! snapshot = FSharpProjectSnapshot.FromOptions(options, fileName, fileVersion, sourceText)

                ignore parseResults

                let! _, result = this.ParseAndCheckFileInProject(fileName, snapshot.ProjectSnapshot, userOpName)

                return Some result
            }

        member this.ClearCache(projects: FSharpProjectIdentifier seq, userOpName: string) : unit =
            use _ =
                Activity.start "TransparentCompiler.ClearCache" [| Activity.Tags.userOpName, userOpName |]

            this.Caches.Clear(
                projects
                |> Seq.map (function
                    | FSharpProjectIdentifier(x, y) -> (x, y))
                |> Set
            )

        member this.ClearCache(options: seq<FSharpProjectOptions>, userOpName: string) : unit =
            use _ =
                Activity.start "TransparentCompiler.ClearCache" [| Activity.Tags.userOpName, userOpName |]

            backgroundCompiler.ClearCache(options, userOpName)
            this.Caches.Clear(options |> Seq.map (fun o -> o.GetProjectIdentifier()) |> Set)

        member _.ClearCaches() : unit =
            backgroundCompiler.ClearCaches()
            caches <- CompilerCaches(100) // TODO: check

        member _.DownsizeCaches() : unit = backgroundCompiler.DownsizeCaches()

        member _.BeforeBackgroundFileCheck = beforeFileChecked.Publish

        member _.FileParsed = fileParsed.Publish

        member _.FileChecked = fileChecked.Publish

        member _.ProjectChecked = projectChecked.Publish

        member this.FindReferencesInFile
            (
                fileName: string,
                options: FSharpProjectOptions,
                symbol: FSharpSymbol,
                canInvalidateProject: bool,
                userOpName: string
            ) : Async<seq<range>> =
            async {
                ignore canInvalidateProject
                let! snapshot = FSharpProjectSnapshot.FromOptions options

                return! this.FindReferencesInFile(fileName, snapshot.ProjectSnapshot, symbol, userOpName)
            }

        member this.FindReferencesInFile(fileName, projectSnapshot, symbol, userOpName) =
            this.FindReferencesInFile(fileName, projectSnapshot.ProjectSnapshot, symbol, userOpName)

        member _.FrameworkImportsCache: FrameworkImportsCache =
            backgroundCompiler.FrameworkImportsCache

        member this.GetAssemblyData(options: FSharpProjectOptions, fileName, userOpName: string) : Async<ProjectAssemblyDataResult> =
            async {
                let! snapshot = FSharpProjectSnapshot.FromOptions options
                return! this.GetAssemblyData(snapshot.ProjectSnapshot, fileName, userOpName)
            }

        member this.GetAssemblyData
            (
                projectSnapshot: FSharpProjectSnapshot,
                fileName,
                userOpName: string
            ) : Async<ProjectAssemblyDataResult> =
            this.GetAssemblyData(projectSnapshot.ProjectSnapshot, fileName, userOpName)

        member this.GetBackgroundCheckResultsForFileInProject
            (
                fileName: string,
                options: FSharpProjectOptions,
                userOpName: string
            ) : Async<FSharpParseFileResults * FSharpCheckFileResults> =
            async {
                let! snapshot = FSharpProjectSnapshot.FromOptions options

                match! this.ParseAndCheckFileInProject(fileName, snapshot.ProjectSnapshot, userOpName) with
                | parseResult, FSharpCheckFileAnswer.Succeeded checkResult -> return parseResult, checkResult
                | parseResult, FSharpCheckFileAnswer.Aborted -> return parseResult, FSharpCheckFileResults.MakeEmpty(fileName, [||], true)
            }

        member this.GetBackgroundParseResultsForFileInProject
            (
                fileName: string,
                options: FSharpProjectOptions,
                userOpName: string
            ) : Async<FSharpParseFileResults> =
            async {
                let! snapshot = FSharpProjectSnapshot.FromOptions options
                return! this.ParseFile(fileName, snapshot.ProjectSnapshot, userOpName)
            }

        member this.GetCachedCheckFileResult
            (
                builder: IncrementalBuilder,
                fileName: string,
                sourceText: ISourceText,
                options: FSharpProjectOptions
            ) : Async<(FSharpParseFileResults * FSharpCheckFileResults) option> =
            async {
                ignore builder

                let! snapshot = FSharpProjectSnapshot.FromOptions(options, fileName, 1, sourceText)

                match! this.ParseAndCheckFileInProject(fileName, snapshot.ProjectSnapshot, "GetCachedCheckFileResult") with
                | parseResult, FSharpCheckFileAnswer.Succeeded checkResult -> return Some(parseResult, checkResult)
                | _, FSharpCheckFileAnswer.Aborted -> return None
            }

        member this.GetProjectOptionsFromScript
            (
                fileName: string,
                sourceText: ISourceText,
                previewEnabled: bool option,
                loadedTimeStamp: DateTime option,
                otherFlags: string array option,
                useFsiAuxLib: bool option,
                useSdkRefs: bool option,
                sdkDirOverride: string option,
                assumeDotNetFramework: bool option,
                optionsStamp: int64 option,
                userOpName: string
            ) : Async<FSharpProjectOptions * FSharpDiagnostic list> =
            backgroundCompiler.GetProjectOptionsFromScript(
                fileName,
                sourceText,
                previewEnabled,
                loadedTimeStamp,
                otherFlags,
                useFsiAuxLib,
                useSdkRefs,
                sdkDirOverride,
                assumeDotNetFramework,
                optionsStamp,
                userOpName
            )

        member this.GetSemanticClassificationForFile(fileName: string, snapshot: FSharpProjectSnapshot, userOpName: string) =
            async {
                ignore userOpName
                return! ComputeSemanticClassification(fileName, snapshot.ProjectSnapshot)
            }

        member this.GetSemanticClassificationForFile
            (
                fileName: string,
                options: FSharpProjectOptions,
                userOpName: string
            ) : Async<EditorServices.SemanticClassificationView option> =
            async {
                ignore userOpName
                let! snapshot = FSharpProjectSnapshot.FromOptions options
                return! ComputeSemanticClassification(fileName, snapshot.ProjectSnapshot)
            }

        member this.InvalidateConfiguration(options: FSharpProjectOptions, userOpName: string) : unit =
            backgroundCompiler.InvalidateConfiguration(options, userOpName)

        member this.NotifyFileChanged(fileName: string, options: FSharpProjectOptions, userOpName: string) : Async<unit> =
            backgroundCompiler.NotifyFileChanged(fileName, options, userOpName)

        member this.NotifyProjectCleaned(options: FSharpProjectOptions, userOpName: string) : Async<unit> =
            backgroundCompiler.NotifyProjectCleaned(options, userOpName)

        member this.ParseAndCheckFileInProject
            (
                fileName: string,
                fileVersion: int,
                sourceText: ISourceText,
                options: FSharpProjectOptions,
                userOpName: string
            ) : Async<FSharpParseFileResults * FSharpCheckFileAnswer> =
            async {
                let! snapshot = FSharpProjectSnapshot.FromOptions(options, fileName, fileVersion, sourceText)

                return! this.ParseAndCheckFileInProject(fileName, snapshot.ProjectSnapshot, userOpName)
            }

        member this.ParseAndCheckFileInProject(fileName: string, projectSnapshot: FSharpProjectSnapshot, userOpName: string) =
            this.ParseAndCheckFileInProject(fileName, projectSnapshot.ProjectSnapshot, userOpName)

        member this.ParseAndCheckProject(options: FSharpProjectOptions, userOpName: string) : Async<FSharpCheckProjectResults> =
            async {
                ignore userOpName
                let! snapshot = FSharpProjectSnapshot.FromOptions options
                return! ComputeParseAndCheckProject snapshot.ProjectSnapshot
            }

        member this.ParseAndCheckProject(projectSnapshot: FSharpProjectSnapshot, userOpName: string) : Async<FSharpCheckProjectResults> =
            async {
                ignore userOpName
                return! ComputeParseAndCheckProject projectSnapshot.ProjectSnapshot
            }

        member this.ParseFile(fileName, projectSnapshot, userOpName) =
            this.ParseFile(fileName, projectSnapshot.ProjectSnapshot, userOpName)

        member this.ParseFile
            (
                fileName: string,
                sourceText: ISourceText,
                options: FSharpParsingOptions,
                cache: bool,
                flatErrors: bool,
                userOpName: string
            ) =
            backgroundCompiler.ParseFile(fileName, sourceText, options, cache, flatErrors, userOpName)

        member this.TryGetRecentCheckResultsForFile
            (
                fileName: string,
                options: FSharpProjectOptions,
                sourceText: ISourceText option,
                userOpName: string
            ) : (FSharpParseFileResults * FSharpCheckFileResults * SourceTextHash) option =
            backgroundCompiler.TryGetRecentCheckResultsForFile(fileName, options, sourceText, userOpName)<|MERGE_RESOLUTION|>--- conflicted
+++ resolved
@@ -382,7 +382,7 @@
         =
         caches.ScriptClosure.Get(
             projectSnapshot.FileKey fileName,
-            node {
+            async {
                 let useFsiAuxLib = defaultArg useFsiAuxLib true
                 let useSdkRefs = defaultArg useSdkRefs true
                 let reduceMemoryUsage = ReduceMemoryFlag.Yes
@@ -626,7 +626,7 @@
         ]
 
     let ComputeTcConfigBuilder (projectSnapshot: ProjectSnapshot) =
-        node {
+        async {
             let useSimpleResolutionSwitch = "--simpleresolution"
             let commandLineArgs = projectSnapshot.CommandLineOptions
             let defaultFSharpBinariesDir = FSharpCheckerResultsSettings.defaultFSharpBinariesDir
@@ -646,8 +646,8 @@
             let! (loadClosureOpt: LoadClosure option) =
                 match projectSnapshot.SourceFiles, projectSnapshot.UseScriptResolutionRules with
                 | [ fsxFile ], true -> // assuming UseScriptResolutionRules and a single source file means we are doing this for a script
-                    node {
-                        let! source = fsxFile.GetSource() |> NodeCode.AwaitTask
+                    async {
+                        let! source = fsxFile.GetSource() |> Async.AwaitTask
 
                         let! closure =
                             ComputeScriptClosure
@@ -663,7 +663,7 @@
 
                         return (Some closure)
                     }
-                | _ -> node { return None }
+                | _ -> async { return None }
 
             let sdkDirOverride =
                 match loadClosureOpt with
@@ -1876,13 +1876,10 @@
             //use _ =
             //    Activity.start "ParseFile" [| Activity.Tags.fileName, fileName |> Path.GetFileName |]
 
+            // TODO: We don't do anything with the resulting diagnostics. This is here to not fail in case there is no global logger.
+            use _ = new DiagnosticsScope(false)
             // TODO: might need to deal with exceptions here:
-<<<<<<< HEAD
-            let tcConfigB, sourceFileNames, _ =
-                DiagnosticsLogger.suppressErrorReporting (fun () -> ComputeTcConfigBuilder projectSnapshot)
-=======
             let! tcConfigB, sourceFileNames, _ = ComputeTcConfigBuilder projectSnapshot
->>>>>>> ef6d5f25
 
             let tcConfig = TcConfig.Create(tcConfigB, validate = true)
 
