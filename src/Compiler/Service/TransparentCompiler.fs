--- conflicted
+++ resolved
@@ -1932,17 +1932,9 @@
                 sourceText: ISourceText,
                 options: FSharpProjectOptions,
                 userOpName: string
-<<<<<<< HEAD
             ) : Async<FSharpCheckFileAnswer> =
             async {
-                let! snapshot = FSharpProjectSnapshot.FromOptions(options, fileName, fileVersion, sourceText)
-=======
-            ) : NodeCode<FSharpCheckFileAnswer> =
-            node {
-                let! snapshot =
-                    FSharpProjectSnapshot.FromOptions(options, fileName, fileVersion, sourceText, documentSource)
-                    |> NodeCode.AwaitAsync
->>>>>>> b8979083
+                let! snapshot = FSharpProjectSnapshot.FromOptions(options, fileName, fileVersion, sourceText, documentSource)
 
                 ignore parseResults
 
@@ -1959,17 +1951,9 @@
                 sourceText: ISourceText,
                 options: FSharpProjectOptions,
                 userOpName: string
-<<<<<<< HEAD
             ) : Async<FSharpCheckFileAnswer option> =
             async {
-                let! snapshot = FSharpProjectSnapshot.FromOptions(options, fileName, fileVersion, sourceText)
-=======
-            ) : NodeCode<FSharpCheckFileAnswer option> =
-            node {
-                let! snapshot =
-                    FSharpProjectSnapshot.FromOptions(options, fileName, fileVersion, sourceText, documentSource)
-                    |> NodeCode.AwaitAsync
->>>>>>> b8979083
+                let! snapshot = FSharpProjectSnapshot.FromOptions(options, fileName, fileVersion, sourceText, documentSource)
 
                 ignore parseResults
 
@@ -2020,14 +2004,8 @@
             ) : Async<seq<range>> =
             async {
                 ignore canInvalidateProject
-<<<<<<< HEAD
-                let! snapshot = FSharpProjectSnapshot.FromOptions options
-=======
-
-                let! snapshot =
-                    FSharpProjectSnapshot.FromOptions(options, documentSource)
-                    |> NodeCode.AwaitAsync
->>>>>>> b8979083
+
+                let! snapshot = FSharpProjectSnapshot.FromOptions(options, documentSource)
 
                 return! this.FindReferencesInFile(fileName, snapshot.ProjectSnapshot, symbol, userOpName)
             }
@@ -2038,18 +2016,10 @@
         member _.FrameworkImportsCache: FrameworkImportsCache =
             backgroundCompiler.FrameworkImportsCache
 
-<<<<<<< HEAD
         member this.GetAssemblyData(options: FSharpProjectOptions, fileName, userOpName: string) : Async<ProjectAssemblyDataResult> =
             async {
-                let! snapshot = FSharpProjectSnapshot.FromOptions options
-=======
-        member this.GetAssemblyData(options: FSharpProjectOptions, fileName, userOpName: string) : NodeCode<ProjectAssemblyDataResult> =
-            node {
-                let! snapshot =
-                    FSharpProjectSnapshot.FromOptions(options, documentSource)
-                    |> NodeCode.AwaitAsync
-
->>>>>>> b8979083
+                let! snapshot = FSharpProjectSnapshot.FromOptions(options, documentSource)
+
                 return! this.GetAssemblyData(snapshot.ProjectSnapshot, fileName, userOpName)
             }
 
@@ -2066,17 +2036,9 @@
                 fileName: string,
                 options: FSharpProjectOptions,
                 userOpName: string
-<<<<<<< HEAD
             ) : Async<FSharpParseFileResults * FSharpCheckFileResults> =
             async {
-                let! snapshot = FSharpProjectSnapshot.FromOptions options
-=======
-            ) : NodeCode<FSharpParseFileResults * FSharpCheckFileResults> =
-            node {
-                let! snapshot =
-                    FSharpProjectSnapshot.FromOptions(options, documentSource)
-                    |> NodeCode.AwaitAsync
->>>>>>> b8979083
+                let! snapshot = FSharpProjectSnapshot.FromOptions(options, documentSource)
 
                 match! this.ParseAndCheckFileInProject(fileName, snapshot.ProjectSnapshot, userOpName) with
                 | parseResult, FSharpCheckFileAnswer.Succeeded checkResult -> return parseResult, checkResult
@@ -2088,18 +2050,10 @@
                 fileName: string,
                 options: FSharpProjectOptions,
                 userOpName: string
-<<<<<<< HEAD
             ) : Async<FSharpParseFileResults> =
             async {
-                let! snapshot = FSharpProjectSnapshot.FromOptions options
-=======
-            ) : NodeCode<FSharpParseFileResults> =
-            node {
-                let! snapshot =
-                    FSharpProjectSnapshot.FromOptions(options, documentSource)
-                    |> NodeCode.AwaitAsync
-
->>>>>>> b8979083
+                let! snapshot = FSharpProjectSnapshot.FromOptions(options, documentSource)
+
                 return! this.ParseFile(fileName, snapshot.ProjectSnapshot, userOpName)
             }
 
@@ -2113,13 +2067,7 @@
             async {
                 ignore builder
 
-<<<<<<< HEAD
-                let! snapshot = FSharpProjectSnapshot.FromOptions(options, fileName, 1, sourceText)
-=======
-                let! snapshot =
-                    FSharpProjectSnapshot.FromOptions(options, fileName, 1, sourceText, documentSource)
-                    |> NodeCode.AwaitAsync
->>>>>>> b8979083
+                let! snapshot = FSharpProjectSnapshot.FromOptions(options, fileName, 1, sourceText, documentSource)
 
                 match! this.ParseAndCheckFileInProject(fileName, snapshot.ProjectSnapshot, "GetCachedCheckFileResult") with
                 | parseResult, FSharpCheckFileAnswer.Succeeded checkResult -> return Some(parseResult, checkResult)
@@ -2168,15 +2116,9 @@
             ) : Async<EditorServices.SemanticClassificationView option> =
             async {
                 ignore userOpName
-<<<<<<< HEAD
-                let! snapshot = FSharpProjectSnapshot.FromOptions options
-=======
-
-                let! snapshot =
-                    FSharpProjectSnapshot.FromOptions(options, documentSource)
-                    |> NodeCode.AwaitAsync
-
->>>>>>> b8979083
+
+                let! snapshot = FSharpProjectSnapshot.FromOptions(options, documentSource)
+
                 return! ComputeSemanticClassification(fileName, snapshot.ProjectSnapshot)
             }
 
@@ -2196,17 +2138,9 @@
                 sourceText: ISourceText,
                 options: FSharpProjectOptions,
                 userOpName: string
-<<<<<<< HEAD
             ) : Async<FSharpParseFileResults * FSharpCheckFileAnswer> =
             async {
-                let! snapshot = FSharpProjectSnapshot.FromOptions(options, fileName, fileVersion, sourceText)
-=======
-            ) : NodeCode<FSharpParseFileResults * FSharpCheckFileAnswer> =
-            node {
-                let! snapshot =
-                    FSharpProjectSnapshot.FromOptions(options, fileName, fileVersion, sourceText, documentSource)
-                    |> NodeCode.AwaitAsync
->>>>>>> b8979083
+                let! snapshot = FSharpProjectSnapshot.FromOptions(options, fileName, fileVersion, sourceText, documentSource)
 
                 return! this.ParseAndCheckFileInProject(fileName, snapshot.ProjectSnapshot, userOpName)
             }
@@ -2217,15 +2151,9 @@
         member this.ParseAndCheckProject(options: FSharpProjectOptions, userOpName: string) : Async<FSharpCheckProjectResults> =
             async {
                 ignore userOpName
-<<<<<<< HEAD
-                let! snapshot = FSharpProjectSnapshot.FromOptions options
-=======
-
-                let! snapshot =
-                    FSharpProjectSnapshot.FromOptions(options, documentSource)
-                    |> NodeCode.AwaitAsync
-
->>>>>>> b8979083
+
+                let! snapshot = FSharpProjectSnapshot.FromOptions(options, documentSource)
+
                 return! ComputeParseAndCheckProject snapshot.ProjectSnapshot
             }
 
