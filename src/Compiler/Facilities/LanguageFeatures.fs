// Copyright (c) Microsoft Corporation. All Rights Reserved. See License.txt in the project root for license information.

/// Coordinating compiler operations - configuration, loading initial context, reporting errors etc.
module internal FSharp.Compiler.Features

//------------------------------------------------------------------------------------------------------------------
// Language version command line switch
//------------------------------------------------------------------------------------------------------------------
// Add your features to this List - in code use languageVersion.SupportsFeature(LanguageFeatures.yourFeature)
// a return value of false means your feature is not supported by the user's language selection
// All new language features added from now on must be protected by this.
// Note:
//   *  The fslang design process will require a decision about feature name and whether it is required.
//   *  When a feature is assigned a release language, we will scrub the code of feature references and apply
//      the Release Language version.

[<RequireQualifiedAccess>]
type LanguageFeature =
    | SingleUnderscorePattern
    | WildCardInForLoop
    | RelaxWhitespace
    | RelaxWhitespace2
    | NameOf
    | ImplicitYield
    | OpenTypeDeclaration
    | DotlessFloat32Literal
    | PackageManagement
    | FromEndSlicing
    | FixedIndexSlice3d4d
    | AndBang
    | ResumableStateMachines
    | NullableOptionalInterop
    | DefaultInterfaceMemberConsumption
    | WitnessPassing
    | AdditionalTypeDirectedConversions
    | InterfacesWithMultipleGenericInstantiation
    | StringInterpolation
    | OverloadsForCustomOperations
    | ExpandedMeasurables
    | StructActivePattern
    | PrintfBinaryFormat
    | IndexerNotationWithoutDot
    | RefCellNotationInformationals
    | UseBindingValueDiscard
    | NonVariablePatternsToRightOfAsPatterns
    | AttributesToRightOfModuleKeyword
    | MLCompatRevisions
    | BetterExceptionPrinting
    | DelegateTypeNameResolutionFix
    | ReallyLongLists
    | ErrorOnDeprecatedRequireQualifiedAccess
    | RequiredPropertiesSupport
    | InitPropertiesSupport
    | LowercaseDUWhenRequireQualifiedAccess
    | InterfacesWithAbstractStaticMembers
    | SelfTypeConstraints
    | MatchNotAllowedForUnionCaseWithNoData
    | CSharpExtensionAttributeNotRequired
    | ErrorForNonVirtualMembersOverrides
    | WarningWhenInliningMethodImplNoInlineMarkedFunction
    | EscapeDotnetFormattableStrings
    | ArithmeticInLiterals
    | ErrorReportingOnStaticClasses
<<<<<<< HEAD
    | TryWithInSeqExpression
=======
    | WarningWhenCopyAndUpdateRecordChangesAllFields
>>>>>>> 376466ce
 
/// LanguageVersion management
type LanguageVersion(versionText) =

    // When we increment language versions here preview is higher than current RTM version
    static let languageVersion46 = 4.6m
    static let languageVersion47 = 4.7m
    static let languageVersion50 = 5.0m
    static let languageVersion60 = 6.0m
    static let languageVersion70 = 7.0m
    static let previewVersion = 9999m // Language version when preview specified
    static let defaultVersion = languageVersion70 // Language version when default specified
    static let latestVersion = defaultVersion // Language version when latest specified
    static let latestMajorVersion = languageVersion70 // Language version when latestmajor specified

    static let validOptions = [| "preview"; "default"; "latest"; "latestmajor" |]

    static let languageVersions =
        set [| languageVersion46; languageVersion47; languageVersion50; languageVersion60; languageVersion70 |]

    static let features =
        dict
            [
                // F# 4.7
                LanguageFeature.SingleUnderscorePattern, languageVersion47
                LanguageFeature.WildCardInForLoop, languageVersion47
                LanguageFeature.RelaxWhitespace, languageVersion47
                LanguageFeature.ImplicitYield, languageVersion47

                // F# 5.0
                LanguageFeature.FixedIndexSlice3d4d, languageVersion50
                LanguageFeature.DotlessFloat32Literal, languageVersion50
                LanguageFeature.AndBang, languageVersion50
                LanguageFeature.NullableOptionalInterop, languageVersion50
                LanguageFeature.DefaultInterfaceMemberConsumption, languageVersion50
                LanguageFeature.OpenTypeDeclaration, languageVersion50
                LanguageFeature.PackageManagement, languageVersion50
                LanguageFeature.WitnessPassing, languageVersion50
                LanguageFeature.InterfacesWithMultipleGenericInstantiation, languageVersion50
                LanguageFeature.NameOf, languageVersion50
                LanguageFeature.StringInterpolation, languageVersion50

                // F# 6.0
                LanguageFeature.AdditionalTypeDirectedConversions, languageVersion60
                LanguageFeature.RelaxWhitespace2, languageVersion60
                LanguageFeature.OverloadsForCustomOperations, languageVersion60
                LanguageFeature.ExpandedMeasurables, languageVersion60
                LanguageFeature.ResumableStateMachines, languageVersion60
                LanguageFeature.StructActivePattern, languageVersion60
                LanguageFeature.PrintfBinaryFormat, languageVersion60
                LanguageFeature.IndexerNotationWithoutDot, languageVersion60
                LanguageFeature.RefCellNotationInformationals, languageVersion60
                LanguageFeature.UseBindingValueDiscard, languageVersion60
                LanguageFeature.NonVariablePatternsToRightOfAsPatterns, languageVersion60
                LanguageFeature.AttributesToRightOfModuleKeyword, languageVersion60
                LanguageFeature.DelegateTypeNameResolutionFix, languageVersion60

                // F# 7.0
                LanguageFeature.MLCompatRevisions, languageVersion70
                LanguageFeature.BetterExceptionPrinting, languageVersion70
                LanguageFeature.ReallyLongLists, languageVersion70
                LanguageFeature.ErrorOnDeprecatedRequireQualifiedAccess, languageVersion70
                LanguageFeature.RequiredPropertiesSupport, languageVersion70
                LanguageFeature.InitPropertiesSupport, languageVersion70
                LanguageFeature.LowercaseDUWhenRequireQualifiedAccess, languageVersion70
                LanguageFeature.InterfacesWithAbstractStaticMembers, languageVersion70
                LanguageFeature.SelfTypeConstraints, languageVersion70

                // F# preview
                LanguageFeature.FromEndSlicing, previewVersion
                LanguageFeature.MatchNotAllowedForUnionCaseWithNoData, previewVersion
                LanguageFeature.CSharpExtensionAttributeNotRequired, previewVersion
                LanguageFeature.ErrorForNonVirtualMembersOverrides, previewVersion
                LanguageFeature.WarningWhenInliningMethodImplNoInlineMarkedFunction, previewVersion
                LanguageFeature.EscapeDotnetFormattableStrings, previewVersion
                LanguageFeature.ArithmeticInLiterals, previewVersion
                LanguageFeature.ErrorReportingOnStaticClasses, previewVersion
<<<<<<< HEAD
                LanguageFeature.TryWithInSeqExpression, previewVersion
=======
                LanguageFeature.WarningWhenCopyAndUpdateRecordChangesAllFields, previewVersion
>>>>>>> 376466ce

            ]

    static let defaultLanguageVersion = LanguageVersion("default")

    static let getVersionFromString (version: string) =
        match version.ToUpperInvariant() with
        | "?" -> 0m
        | "PREVIEW" -> previewVersion
        | "DEFAULT" -> defaultVersion
        | "LATEST" -> latestVersion
        | "LATESTMAJOR" -> latestMajorVersion
        | "4.6" -> languageVersion46
        | "4.7" -> languageVersion47
        | "5.0"
        | "5" -> languageVersion50
        | "6.0"
        | "6" -> languageVersion60
        | "7.0"
        | "7" -> languageVersion70
        | _ -> 0m

    let specified = getVersionFromString versionText

    static let versionToString v =
        if v = previewVersion then "'PREVIEW'" else string v

    let specifiedString = versionToString specified

    /// Check if this feature is supported by the selected langversion
    member _.SupportsFeature featureId =
        match features.TryGetValue featureId with
        | true, v -> v <= specified
        | false, _ -> false

    /// Has preview been explicitly specified
    member _.IsExplicitlySpecifiedAs50OrBefore() =
        let v = getVersionFromString versionText
        v <> 0.0m && v <= 5.0m

    /// Has preview been explicitly specified
    member _.IsPreviewEnabled = specified = previewVersion

    /// Does the languageVersion support this version string
    static member ContainsVersion version =
        let langVersion = getVersionFromString version
        langVersion <> 0m && languageVersions.Contains langVersion

    /// Get a list of valid strings for help text
    static member ValidOptions = validOptions

    /// Get a list of valid versions for help text
    static member ValidVersions =
        [|
            for v in languageVersions |> Seq.sort -> sprintf "%M%s" v (if v = defaultVersion then " (Default)" else "")
        |]

    /// Get the text used to specify the version
    member _.VersionText = versionText

    /// Get the specified LanguageVersion
    member _.SpecifiedVersion = specified

    /// Get the specified LanguageVersion as a string
    member _.SpecifiedVersionString = specifiedString

    /// Get a string name for the given feature.
    static member GetFeatureString feature =
        match feature with
        | LanguageFeature.SingleUnderscorePattern -> FSComp.SR.featureSingleUnderscorePattern ()
        | LanguageFeature.WildCardInForLoop -> FSComp.SR.featureWildCardInForLoop ()
        | LanguageFeature.RelaxWhitespace -> FSComp.SR.featureRelaxWhitespace ()
        | LanguageFeature.RelaxWhitespace2 -> FSComp.SR.featureRelaxWhitespace2 ()
        | LanguageFeature.NameOf -> FSComp.SR.featureNameOf ()
        | LanguageFeature.ImplicitYield -> FSComp.SR.featureImplicitYield ()
        | LanguageFeature.OpenTypeDeclaration -> FSComp.SR.featureOpenTypeDeclaration ()
        | LanguageFeature.DotlessFloat32Literal -> FSComp.SR.featureDotlessFloat32Literal ()
        | LanguageFeature.PackageManagement -> FSComp.SR.featurePackageManagement ()
        | LanguageFeature.FromEndSlicing -> FSComp.SR.featureFromEndSlicing ()
        | LanguageFeature.FixedIndexSlice3d4d -> FSComp.SR.featureFixedIndexSlice3d4d ()
        | LanguageFeature.AndBang -> FSComp.SR.featureAndBang ()
        | LanguageFeature.ResumableStateMachines -> FSComp.SR.featureResumableStateMachines ()
        | LanguageFeature.NullableOptionalInterop -> FSComp.SR.featureNullableOptionalInterop ()
        | LanguageFeature.DefaultInterfaceMemberConsumption -> FSComp.SR.featureDefaultInterfaceMemberConsumption ()
        | LanguageFeature.WitnessPassing -> FSComp.SR.featureWitnessPassing ()
        | LanguageFeature.AdditionalTypeDirectedConversions -> FSComp.SR.featureAdditionalImplicitConversions ()
        | LanguageFeature.InterfacesWithMultipleGenericInstantiation -> FSComp.SR.featureInterfacesWithMultipleGenericInstantiation ()
        | LanguageFeature.StringInterpolation -> FSComp.SR.featureStringInterpolation ()
        | LanguageFeature.OverloadsForCustomOperations -> FSComp.SR.featureOverloadsForCustomOperations ()
        | LanguageFeature.ExpandedMeasurables -> FSComp.SR.featureExpandedMeasurables ()
        | LanguageFeature.StructActivePattern -> FSComp.SR.featureStructActivePattern ()
        | LanguageFeature.PrintfBinaryFormat -> FSComp.SR.featurePrintfBinaryFormat ()
        | LanguageFeature.IndexerNotationWithoutDot -> FSComp.SR.featureIndexerNotationWithoutDot ()
        | LanguageFeature.RefCellNotationInformationals -> FSComp.SR.featureRefCellNotationInformationals ()
        | LanguageFeature.UseBindingValueDiscard -> FSComp.SR.featureDiscardUseValue ()
        | LanguageFeature.NonVariablePatternsToRightOfAsPatterns -> FSComp.SR.featureNonVariablePatternsToRightOfAsPatterns ()
        | LanguageFeature.AttributesToRightOfModuleKeyword -> FSComp.SR.featureAttributesToRightOfModuleKeyword ()
        | LanguageFeature.MLCompatRevisions -> FSComp.SR.featureMLCompatRevisions ()
        | LanguageFeature.BetterExceptionPrinting -> FSComp.SR.featureBetterExceptionPrinting ()
        | LanguageFeature.DelegateTypeNameResolutionFix -> FSComp.SR.featureDelegateTypeNameResolutionFix ()
        | LanguageFeature.ReallyLongLists -> FSComp.SR.featureReallyLongList ()
        | LanguageFeature.ErrorOnDeprecatedRequireQualifiedAccess -> FSComp.SR.featureErrorOnDeprecatedRequireQualifiedAccess ()
        | LanguageFeature.RequiredPropertiesSupport -> FSComp.SR.featureRequiredProperties ()
        | LanguageFeature.InitPropertiesSupport -> FSComp.SR.featureInitProperties ()
        | LanguageFeature.LowercaseDUWhenRequireQualifiedAccess -> FSComp.SR.featureLowercaseDUWhenRequireQualifiedAccess ()
        | LanguageFeature.InterfacesWithAbstractStaticMembers -> FSComp.SR.featureInterfacesWithAbstractStaticMembers ()
        | LanguageFeature.SelfTypeConstraints -> FSComp.SR.featureSelfTypeConstraints ()
        | LanguageFeature.MatchNotAllowedForUnionCaseWithNoData -> FSComp.SR.featureMatchNotAllowedForUnionCaseWithNoData ()
        | LanguageFeature.CSharpExtensionAttributeNotRequired -> FSComp.SR.featureCSharpExtensionAttributeNotRequired  ()
        | LanguageFeature.ErrorForNonVirtualMembersOverrides -> FSComp.SR.featureErrorForNonVirtualMembersOverrides  ()
        | LanguageFeature.WarningWhenInliningMethodImplNoInlineMarkedFunction -> FSComp.SR.featureWarningWhenInliningMethodImplNoInlineMarkedFunction ()
        | LanguageFeature.EscapeDotnetFormattableStrings -> FSComp.SR.featureEscapeBracesInFormattableString ()
        | LanguageFeature.ArithmeticInLiterals -> FSComp.SR.featureArithmeticInLiterals ()
        | LanguageFeature.ErrorReportingOnStaticClasses -> FSComp.SR.featureErrorReportingOnStaticClasses ()
<<<<<<< HEAD
        | LanguageFeature.TryWithInSeqExpression -> FSComp.SR.featureTryWithInSeqExpressions ()
=======
        | LanguageFeature.WarningWhenCopyAndUpdateRecordChangesAllFields -> FSComp.SR.featureWarningWhenCopyAndUpdateRecordChangesAllFields ()
>>>>>>> 376466ce

    /// Get a version string associated with the given feature.
    static member GetFeatureVersionString feature =
        match features.TryGetValue feature with
        | true, v -> versionToString v
        | _ -> invalidArg "feature" "Internal error: Unable to find feature."

    override x.Equals(yobj: obj) =
        match yobj with
        | :? LanguageVersion as y -> x.SpecifiedVersion = y.SpecifiedVersion
        | _ -> false

    override x.GetHashCode() = hash x.SpecifiedVersion

    static member Default = defaultLanguageVersion<|MERGE_RESOLUTION|>--- conflicted
+++ resolved
@@ -61,11 +61,8 @@
     | EscapeDotnetFormattableStrings
     | ArithmeticInLiterals
     | ErrorReportingOnStaticClasses
-<<<<<<< HEAD
     | TryWithInSeqExpression
-=======
     | WarningWhenCopyAndUpdateRecordChangesAllFields
->>>>>>> 376466ce
  
 /// LanguageVersion management
 type LanguageVersion(versionText) =
@@ -143,11 +140,8 @@
                 LanguageFeature.EscapeDotnetFormattableStrings, previewVersion
                 LanguageFeature.ArithmeticInLiterals, previewVersion
                 LanguageFeature.ErrorReportingOnStaticClasses, previewVersion
-<<<<<<< HEAD
                 LanguageFeature.TryWithInSeqExpression, previewVersion
-=======
                 LanguageFeature.WarningWhenCopyAndUpdateRecordChangesAllFields, previewVersion
->>>>>>> 376466ce
 
             ]
 
@@ -262,11 +256,8 @@
         | LanguageFeature.EscapeDotnetFormattableStrings -> FSComp.SR.featureEscapeBracesInFormattableString ()
         | LanguageFeature.ArithmeticInLiterals -> FSComp.SR.featureArithmeticInLiterals ()
         | LanguageFeature.ErrorReportingOnStaticClasses -> FSComp.SR.featureErrorReportingOnStaticClasses ()
-<<<<<<< HEAD
         | LanguageFeature.TryWithInSeqExpression -> FSComp.SR.featureTryWithInSeqExpressions ()
-=======
         | LanguageFeature.WarningWhenCopyAndUpdateRecordChangesAllFields -> FSComp.SR.featureWarningWhenCopyAndUpdateRecordChangesAllFields ()
->>>>>>> 376466ce
 
     /// Get a version string associated with the given feature.
     static member GetFeatureVersionString feature =
