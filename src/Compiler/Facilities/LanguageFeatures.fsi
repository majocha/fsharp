// Copyright (c) Microsoft Corporation.  All Rights Reserved.  See License.txt in the project root for license information.

/// Coordinating compiler operations - configuration, loading initial context, reporting errors etc.
module internal FSharp.Compiler.Features

/// LanguageFeature enumeration
[<RequireQualifiedAccess>]
type LanguageFeature =
    | SingleUnderscorePattern
    | WildCardInForLoop
    | RelaxWhitespace
    | RelaxWhitespace2
    | NameOf
    | ImplicitYield
    | OpenTypeDeclaration
    | DotlessFloat32Literal
    | PackageManagement
    | FromEndSlicing
    | FixedIndexSlice3d4d
    | AndBang
    | ResumableStateMachines
    | NullableOptionalInterop
    | DefaultInterfaceMemberConsumption
    | WitnessPassing
    | AdditionalTypeDirectedConversions
    | InterfacesWithMultipleGenericInstantiation
    | StringInterpolation
    | OverloadsForCustomOperations
    | ExpandedMeasurables
    | StructActivePattern
    | PrintfBinaryFormat
    | IndexerNotationWithoutDot
    | RefCellNotationInformationals
    | UseBindingValueDiscard
    | NonVariablePatternsToRightOfAsPatterns
    | AttributesToRightOfModuleKeyword
    | MLCompatRevisions
    | BetterExceptionPrinting
    | DelegateTypeNameResolutionFix
    | ReallyLongLists
    | ErrorOnDeprecatedRequireQualifiedAccess
    | RequiredPropertiesSupport
    | InitPropertiesSupport
    | LowercaseDUWhenRequireQualifiedAccess
    | InterfacesWithAbstractStaticMembers
    | SelfTypeConstraints
    | MatchNotAllowedForUnionCaseWithNoData
    | CSharpExtensionAttributeNotRequired
    | ErrorForNonVirtualMembersOverrides
    | WarningWhenInliningMethodImplNoInlineMarkedFunction
    | EscapeDotnetFormattableStrings
    | ArithmeticInLiterals
    | ErrorReportingOnStaticClasses
<<<<<<< HEAD
    | TryWithInSeqExpression
=======
    | WarningWhenCopyAndUpdateRecordChangesAllFields
>>>>>>> 376466ce

/// LanguageVersion management
type LanguageVersion =

    /// Create a LanguageVersion management object
    new: string -> LanguageVersion

    /// Get the list of valid versions
    static member ContainsVersion: string -> bool

    /// Has preview been explicitly specified
    member IsPreviewEnabled: bool

    /// Has been explicitly specified as 4.6, 4.7 or 5.0
    member IsExplicitlySpecifiedAs50OrBefore: unit -> bool

    /// Does the selected LanguageVersion support the specified feature
    member SupportsFeature: LanguageFeature -> bool

    /// Get the list of valid versions
    static member ValidVersions: string[]

    /// Get the list of valid options
    static member ValidOptions: string[]

    /// Get the specified LanguageVersion
    member SpecifiedVersion: decimal

    /// Get the text used to specify the version, several of which may map to the same version
    member VersionText: string

    /// Get the specified LanguageVersion as a string
    member SpecifiedVersionString: string

    /// Get a string name for the given feature.
    static member GetFeatureString: feature: LanguageFeature -> string

    /// Get a version string associated with the given feature.
    static member GetFeatureVersionString: feature: LanguageFeature -> string

    static member Default: LanguageVersion<|MERGE_RESOLUTION|>--- conflicted
+++ resolved
@@ -51,11 +51,8 @@
     | EscapeDotnetFormattableStrings
     | ArithmeticInLiterals
     | ErrorReportingOnStaticClasses
-<<<<<<< HEAD
     | TryWithInSeqExpression
-=======
     | WarningWhenCopyAndUpdateRecordChangesAllFields
->>>>>>> 376466ce
 
 /// LanguageVersion management
 type LanguageVersion =
