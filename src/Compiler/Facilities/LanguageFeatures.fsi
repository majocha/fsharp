// Copyright (c) Microsoft Corporation.  All Rights Reserved.  See License.txt in the project root for license information.

/// Coordinating compiler operations - configuration, loading initial context, reporting errors etc.
module internal FSharp.Compiler.Features

/// LanguageFeature enumeration
[<RequireQualifiedAccess>]
type LanguageFeature =
    | SingleUnderscorePattern
    | WildCardInForLoop
    | RelaxWhitespace
    | RelaxWhitespace2
    | StrictIndentation
    | NameOf
    | ImplicitYield
    | OpenTypeDeclaration
    | DotlessFloat32Literal
    | PackageManagement
    | FromEndSlicing
    | FixedIndexSlice3d4d
    | AndBang
    | ResumableStateMachines
    | NullableOptionalInterop
    | DefaultInterfaceMemberConsumption
    | WitnessPassing
    | AdditionalTypeDirectedConversions
    | InterfacesWithMultipleGenericInstantiation
    | StringInterpolation
    | OverloadsForCustomOperations
    | ExpandedMeasurables
    | NullnessChecking
    | StructActivePattern
    | PrintfBinaryFormat
    | IndexerNotationWithoutDot
    | RefCellNotationInformationals
    | UseBindingValueDiscard
    | UnionIsPropertiesVisible
    | NonVariablePatternsToRightOfAsPatterns
    | AttributesToRightOfModuleKeyword
    | MLCompatRevisions
    | BetterExceptionPrinting
    | DelegateTypeNameResolutionFix
    | ReallyLongLists
    | ErrorOnDeprecatedRequireQualifiedAccess
    | RequiredPropertiesSupport
    | InitPropertiesSupport
    | LowercaseDUWhenRequireQualifiedAccess
    | InterfacesWithAbstractStaticMembers
    | SelfTypeConstraints
    | AccessorFunctionShorthand
    | MatchNotAllowedForUnionCaseWithNoData
    | CSharpExtensionAttributeNotRequired
    | ErrorForNonVirtualMembersOverrides
    | WarningWhenInliningMethodImplNoInlineMarkedFunction
    | EscapeDotnetFormattableStrings
    | ArithmeticInLiterals
    | ErrorReportingOnStaticClasses
    | TryWithInSeqExpression
    | WarningWhenCopyAndUpdateRecordChangesAllFields
    | StaticMembersInInterfaces
    | NonInlineLiteralsAsPrintfFormat
    | NestedCopyAndUpdate
    | ExtendedStringInterpolation
    | WarningWhenMultipleRecdTypeChoice
    | ImprovedImpliedArgumentNames
    | DiagnosticForObjInference
    | ConstraintIntersectionOnFlexibleTypes
    | StaticLetInRecordsDusEmptyTypes
    | WarningWhenTailRecAttributeButNonTailRecUsage
    | UnmanagedConstraintCsharpInterop
    | WhileBang
    | ReuseSameFieldsInStructUnions
    | ExtendedFixedBindings
    | PreferStringGetPinnableReference
    /// RFC-1137
    | PreferExtensionMethodOverPlainProperty
    | WarningIndexedPropertiesGetSetSameType
    | WarningWhenTailCallAttrOnNonRec
    | BooleanReturningAndReturnTypeDirectedPartialActivePattern
    | EnforceAttributeTargets
    | LowerInterpolatedStringToConcat
    | LowerIntegralRangesToFastLoops
    | AllowAccessModifiersToAutoPropertiesGettersAndSetters
    | LowerSimpleMappingsInComprehensionsToFastLoops
    | ParsedHashDirectiveArgumentNonQuotes
    | EmptyBodiedComputationExpressions
<<<<<<< HEAD
=======
    | AllowObjectExpressionWithoutOverrides
>>>>>>> 7736e04c

/// LanguageVersion management
type LanguageVersion =

    /// Create a LanguageVersion management object
    new: string -> LanguageVersion

    /// Get the list of valid versions
    static member ContainsVersion: string -> bool

    /// Has preview been explicitly specified
    member IsPreviewEnabled: bool

    /// Has been explicitly specified as 4.6, 4.7 or 5.0
    member IsExplicitlySpecifiedAs50OrBefore: unit -> bool

    /// Does the selected LanguageVersion support the specified feature
    member SupportsFeature: LanguageFeature -> bool

    /// Get the list of valid versions
    static member ValidVersions: string[]

    /// Get the list of valid options
    static member ValidOptions: string[]

    /// Get the specified LanguageVersion
    member SpecifiedVersion: decimal

    /// Get the text used to specify the version, several of which may map to the same version
    member VersionText: string

    /// Get the specified LanguageVersion as a string
    member SpecifiedVersionString: string

    /// Get a string name for the given feature.
    static member GetFeatureString: feature: LanguageFeature -> string

    /// Get a version string associated with the given feature.
    static member GetFeatureVersionString: feature: LanguageFeature -> string

    static member Default: LanguageVersion<|MERGE_RESOLUTION|>--- conflicted
+++ resolved
@@ -84,10 +84,7 @@
     | LowerSimpleMappingsInComprehensionsToFastLoops
     | ParsedHashDirectiveArgumentNonQuotes
     | EmptyBodiedComputationExpressions
-<<<<<<< HEAD
-=======
     | AllowObjectExpressionWithoutOverrides
->>>>>>> 7736e04c
 
 /// LanguageVersion management
 type LanguageVersion =
