// Copyright (c) Microsoft Corporation.  All Rights Reserved.  Licensed under the Apache License, Version 2.0.  See License.txt in the project root for license information.

/// The "unlinked" view of .NET metadata and code.  Central to 
///  to Abstract IL library
module internal Microsoft.FSharp.Compiler.AbstractIL.IL 

open Internal.Utilities
open System.Collections.Generic

/// The type used to store relatively small lists in the Abstract IL data structures, i.e. for ILTypes, ILGenericArgs, ILParameters and ILLocals.
/// See comments in il.fs for why we've isolated this representation and the possible future choices we might use here.
#if ABSIL_USES_ARRAY_FOR_ILLIST
type ILList<'T> = 'T []
#endif

#if ABSIL_USES_THREELIST_FOR_ILLIST
type ILList<'T> = ThreeList<'T>
#endif

//#if ABSIL_USES_LIST_FOR_ILLIST
type ILList<'T> = 'T list
//#endif

type PrimaryAssembly = 
    | Mscorlib
    | DotNetCore

    member Name: string

// ====================================================================
// .NET binaries can be converted to the data structures below by using 
// the functions in the "Ilread" module. 
//
// Constituent types are listed in ascending order of complexity, 
// all the way up to the type ILModuleDef, representing the read of an IL 
// assembly (.dll or .exe), or part of a multi-module assembly.  Types are 
// often specified via a concrete representation for the type (e.g. a record), 
// though some types are abstract. 
//
// The second part of the file (after the definition of all the types) 
// specifies a large set of utilities for building objects belonging to 
// the types.  You will only need to become familiar with these if you 
// are transforming code or writing a code-generating compiler.
// 
// Several other utilities are also defined in this file:
//   1. A code builder for turning linear sequences of instructions 
//      augmented with exception tables into the more structured 
//      format used for code.  
//
//   2. The "typ_XYZ", "tspec_XYZ" and "mspec_XYZ" values which 
//      can be used to reference types in the "primary assembly (either System.Runtime or mscorlib)" assembly.
//
//   3. The "rescopeXYZ" functions which can be used to lift a piece of
//      metadata from one assembly and transform it to a piece of metadata
//      suitable for use from another assembly.  The transformation adjusts
//      references in the metadata to take into account the assembly
//      where the metadata will now be located.
//
//   4. The "instantiateXYZ" utilities to replace type variables
//      by types.  These are associated with generics.
//
//   5. The "intern_XYZ" tables for reducing the memory used by 
//      generated constructs.
//
//   6. The "refs_of_XYZ" utilities for finding all the assemblies 
//      referenced by a module.
//
//   7. A somewhat obscure facility to allow new instructions and types
//      to be added to the   This is only used by ILX.
// ==================================================================== 

// Guids (Note: consider adjusting these to the System.Guid type)
type Guid = byte[]

[<StructuralEquality; StructuralComparison>]
type ILPlatform = 
    | X86
    | AMD64
    | IA64

/// Debug info.  Values of type "source" can be attached at sequence 
/// points and some other locations. 
[<Sealed>]
type ILSourceDocument =
    static member Create : language: Guid option * vendor: Guid option * documentType: Guid option * file: string -> ILSourceDocument
    member Language: Guid option
    member Vendor: Guid option
    member DocumentType: Guid option
    member File: string


[<Sealed>]
type ILSourceMarker =
    static member Create : document: ILSourceDocument * line: int * column: int * endLine:int * endColumn: int-> ILSourceMarker
    member Document: ILSourceDocument
    member Line: int
    member Column: int
    member EndLine: int
    member EndColumn: int

/// Extensibility: ignore these unless you are generating ILX
/// structures directly.
[<Sealed>]
type IlxExtensionType  =
    interface System.IComparable

/// Represents an extension to the algebra of type kinds
type IlxExtensionTypeKind 

/// Represents an extension to the algebra of instructions
type IlxExtensionInstr 

[<StructuralEquality; StructuralComparison>]
type PublicKey = 
    | PublicKey of byte[]
    | PublicKeyToken of byte[]
    member IsKey: bool
    member IsKeyToken: bool
    member Key: byte[]
    member KeyToken: byte[]
    static member KeyAsToken: byte[] -> PublicKey 

type ILVersionInfo = uint16 * uint16 * uint16 * uint16

[<Sealed>]
type ILAssemblyRef =
    static member Create : name: string * hash: byte[] option * publicKey: PublicKey option * retargetable: bool * version: ILVersionInfo option * locale: string option -> ILAssemblyRef
    static member FromAssemblyName : System.Reflection.AssemblyName -> ILAssemblyRef
    member Name: string;
    /// The fully qualified name of the assembly reference, e.g. mscorlib, Version=1.0.3705 etc.
    member QualifiedName: string; 
    member Hash: byte[] option;
    member PublicKey: PublicKey option;
    /// CLI says this indicates if the assembly can be retargeted (at runtime) to be from a different publisher. 
    member Retargetable: bool;
    member Version: ILVersionInfo option;
    member Locale: string option
    interface System.IComparable

[<Sealed>]
type ILModuleRef =
    static member Create : name: string * hasMetadata: bool * hash: byte[] option -> ILModuleRef
    member Name: string
    member HasMetadata: bool
    member Hash: byte[] option
    interface System.IComparable

// Scope references
//
// Scope references are the bits of metadata attached to type names
// that indicate where a type can be found. CIL has three 
// kinds: local, module and assembly references:
//   o Local: the type must reside in the same module as the scope reference
//   o Module: the type must reside in the indicated module in the same
//     assembly as the scope reference
//   o Assembly: The type must reside in the indicated assembly.
//     These have no implicit context. Assembly references can end up 
//     binding to the assembly containing the reference, i.e. 
//     may be self or mutually referential.
//
//     Assembly reference may also resolve to type in an 
//     auxiliary module of an assembly when the assembly 
//     has an "exported types" (here called "classes elsewhere") table.
//
// We represent these references by values embedded within type
// references.  These values are usually "shared" across the data
// structures for a module, i.e. one such value is created for each
// assembly or module reference, and this value is reused within each
// type object.
//
// Note that as with method references the term structure is not 
// _linked_, i.e. a "ILScopeRef" is still a _reference_ to a scope, 
// not the scope itself.  Because the structure is not linked, 
// the Abstract IL toolset does not require 
// strongly connected inputs: you can manipulate an assembly
// without loading all its dependent assemblies.  This is the primary
// difference between Abstract IL and Reflection, and it can be both
// a blessing and a curse depending on the kind of manipulation you
// wish to perform.
//
// Similarly, you can manipulate individual modules within
// an assembly without having the whole assembly loaded.  (But note that
// most assemblies are single-module in any case).
//
// [ILScopeRef]'s _cannot_ be compared for equality in the way that
// might be expected, in these sense that two ILScopeRef's may 
// resolve to the same assembly/module even though they are not equal.  
//
//   Aside: People have suggested normalizing all scope references
//          so that this would be possible, and early versions of this
//          toolkit did this.  However, this meant that in order to load
//          each module you had to tell the toolkit which assembly it belonged to.
//          Furthermore, you had to know the exact resolved details of 
//          each assembly the module refers to.  This is
//          effectively like having a "fully-linked" view of the graph
//          of assemblies, like that provided in the Ilbind module.  This is really problematic for compile-time tools,
//          as, for example, the policy for linking at the runtime-machine
//          may actually alter the results of linking.  If such compile-time
//          assumptions are to be made then the tool built on top
//          of the toolkit rather than the toolkit itself should
//          make them.
//
// Scope references, type references, field references and method references
// can be "bound" to particular assemblies using the functions in "Ilbind".  
// This simulates the resolution/binding process performed by a Common Language
// Runtime during execution.  Various tests and derived operations
// can then be performed on the results of binding.  
[<StructuralEquality; StructuralComparison>]
[<RequireQualifiedAccess>]
type ILScopeRef = 
    /// A reference to the type in the current module
    | Local 
    /// A reference to a type in a module in the same assembly
    | Module of ILModuleRef   
    /// A reference to a type in another assembly
    | Assembly of ILAssemblyRef  
    member IsLocalRef: bool
    member IsModuleRef: bool
    member IsAssemblyRef: bool
    member ModuleRef: ILModuleRef
    member AssemblyRef: ILAssemblyRef
    member QualifiedName: string

// Calling conventions.  
//
// For nearly all purposes you simply want to use ILArgConvention.Default combined
// with ILThisConvention.Instance or ILThisConvention.Static, i.e.
//   ILCallingConv.Instance == Callconv(ILThisConvention.Instance, ILArgConvention.Default): for an instance method
//   ILCallingConv.Static   == Callconv(ILThisConvention.Static, ILArgConvention.Default): for a static method
//
// ILThisConvention.InstanceExplicit is only used by Managed C++, and indicates 
// that the 'this' pointer is actually explicit in the signature. 
[<StructuralEquality; StructuralComparison; RequireQualifiedAccess>]
type ILArgConvention = 
    | Default
    | CDecl 
    | StdCall 
    | ThisCall 
    | FastCall 
    | VarArg
      
[<StructuralEquality; StructuralComparison; RequireQualifiedAccess>]
type ILThisConvention =
    /// accepts an implicit 'this' pointer 
    | Instance           
    /// accepts an explicit 'this' pointer 
    | InstanceExplicit  
    /// no 'this' pointer is passed
    | Static             

[<StructuralEquality; StructuralComparison>]
type ILCallingConv =
    | Callconv of ILThisConvention * ILArgConvention
    member IsInstance : bool
    member IsInstanceExplicit : bool
    member IsStatic : bool
    member ThisConv : ILThisConvention
    member BasicConv : ILArgConvention
    static member Instance : ILCallingConv
    static member Static   : ILCallingConv

/// Array shapes. For most purposes, including verification, the
/// rank is the only thing that matters.
 
type ILArrayBound = int32 option 
type ILArrayBounds = ILArrayBound * ILArrayBound

[<StructuralEquality; StructuralComparison>]
type ILArrayShape =
    | ILArrayShape of ILArrayBounds list // lobound/size pairs 
    member Rank : int
    /// Bounds for a single dimensional, zero based array 
    static member SingleDimensional: ILArrayShape
    static member FromRank : int -> ILArrayShape

[<StructuralEquality; StructuralComparison>]
type ILBoxity = 
    | AsObject
    | AsValue

type ILGenericVariance = 
    | NonVariant            
    | CoVariant             
    | ContraVariant         

/// Type refs, i.e. references to types in some .NET assembly
[<Sealed>]
type ILTypeRef =
    /// Create a ILTypeRef.
    static member Create : scope: ILScopeRef * enclosing: string list * name: string -> ILTypeRef

    /// Where is the type, i.e. is it in this module, in another module in this assembly or in another assembly? 
    member Scope: ILScopeRef
    /// The list of enclosing type names for a nested type. If non-nil then the first of these also contains the namespace.
    member Enclosing: string list
    /// The name of the type. This also contains the namespace if Enclosing is empty.
    member Name: string
    /// The name of the type in the assembly using the '.' notation for nested types.
    member FullName: string
    /// The name of the type in the assembly using the '+' notation for nested types.
    member BasicQualifiedName : string
    member QualifiedName: string
#if EXTENSIONTYPING
    member QualifiedNameWithNoShortPrimaryAssembly: string
#endif
    interface System.IComparable
    
/// Type specs and types.  
///
/// These are the types that appear syntactically in .NET binaries.  
///
/// Generic type definitions must be combined with
/// an instantiation to form a type.  Throughout this file, 
/// a "ref" refers to something that is uninstantiated, and
/// a "spec" to a ref that is combined with the relevant instantiations.
 
[<Sealed>]
type ILTypeSpec =
    static member Create : typeRef:ILTypeRef * instantiation:ILGenericArgs -> ILTypeSpec

    /// Which type is being referred to?
    member TypeRef: ILTypeRef
    /// The type instantiation if the type is generic, otherwise empty
    member GenericArgs: ILGenericArgs
    member Scope: ILScopeRef
    member Enclosing: string list
    member Name: string
    member FullName: string
    interface System.IComparable

and 
    [<RequireQualifiedAccess; StructuralEquality; StructuralComparison>]
    ILType =
    /// Used only in return and pointer types.
    | Void                   
    /// Array types 
    | Array of ILArrayShape * ILType 
    /// Unboxed types, including builtin types.
    | Value of ILTypeSpec     
    /// Reference types.  Also may be used for parents of members even if for members in value types. 
    | Boxed of ILTypeSpec     
    /// Unmanaged pointers.  Nb. the type is used by tools and for binding only, not by the verifier.
    | Ptr of ILType             
    /// Managed pointers.
    | Byref of ILType           
    /// ILCode pointers. 
    | FunctionPointer of ILCallingSignature        
    /// Reference a generic arg. 
    | TypeVar of uint16           
    /// Custom modifiers. 
    | Modified of            
          /// True if modifier is "required". 
          bool *                  
          /// The class of the custom modifier. 
          ILTypeRef *                   
          /// The type being modified. 
          ILType                     
    member TypeSpec : ILTypeSpec
    member Boxity : ILBoxity
    member TypeRef : ILTypeRef
    member IsNominal : bool
    member GenericArgs : ILGenericArgs
    member IsTyvar : bool
    member BasicQualifiedName : string
    member QualifiedNameWithNoShortPrimaryAssembly : string

and [<StructuralEquality; StructuralComparison>]
    ILCallingSignature =  
    { CallingConv: ILCallingConv;
      ArgTypes: ILTypes;
      ReturnType: ILType }

/// Actual generic parameters are  always types.  


and ILGenericArgs = ILList<ILType>
and ILTypes = ILList<ILType>


[<CompilationRepresentation(CompilationRepresentationFlags.ModuleSuffix)>]
module ILList = 
    val inline map : ('T -> 'U) -> ILList<'T> -> ILList<'U>
    val inline mapi : (int -> 'T -> 'U) -> ILList<'T> -> ILList<'U>
    val inline isEmpty : ILList<'T> -> bool
    val inline toList : ILList<'T> -> 'T list
    val inline ofList : 'T list -> ILList<'T> 
    val inline lengthsEqAndForall2 : ('T -> 'U -> bool) -> ILList<'T> -> ILList<'U> -> bool
    val inline init : int -> (int -> 'T) -> ILList<'T>
    val inline empty<'T> : ILList<'T>
    val inline toArray : ILList<'T> -> 'T[]
    val inline ofArray : 'T[] -> ILList<'T>
    val inline nth : ILList<'T> -> int -> 'T
    val inline iter : ('T -> unit) -> ILList<'T> -> unit
    val inline iteri : (int -> 'T -> unit) -> ILList<'T> -> unit
    val inline foldBack : ('T -> 'State -> 'State) -> ILList<'T> -> 'State -> 'State
    val inline exists : ('T -> bool) -> ILList<'T> -> bool


/// Formal identities of methods.  Method refs refer to methods on 
/// named types.  In general you should work with ILMethodSpec objects
/// rather than MethodRef objects, because ILMethodSpec objects carry
/// information about how generic methods are instantiated.  MethodRef
/// objects are only used at a few places in the Abstract IL syntax
/// and if analyzing or generating IL you will be unlikely to come across
/// these.

[<Sealed>]
type ILMethodRef =
     static member Create : enclosingTypeRef: ILTypeRef * callingConv: ILCallingConv * name: string * genericArity: int * argTypes: ILTypes * returnType: ILType -> ILMethodRef
     member EnclosingTypeRef: ILTypeRef
     member CallingConv: ILCallingConv
     member Name: string
     member GenericArity: int
     member ArgCount: int
     member ArgTypes: ILTypes
     member ReturnType: ILType
     member CallingSignature: ILCallingSignature
     interface System.IComparable
     
/// Formal identities of fields.
 
[<StructuralEquality; StructuralComparison>]
type ILFieldRef = 
    { EnclosingTypeRef: ILTypeRef;
      Name: string;
      Type: ILType }

/// The information at the callsite of a method
//
// A ILMethodSpec is everything given at the callsite (apart from whether the call is a tailcall and whether it is passing
// varargs - see the instruction set below).  It is made up of: 
//   1) a (possibly generic) ILMethodRef
//   2) a "usage type" that indicates the how the type containing the declaration is being used (as
//      a value class, a boxed value class, an instantiated generic class or whatever - see below)
//   3) an instantiation in the case where the method is generic.
//
// In this unbound form of the metadata, the enclosing type may be ILType.Boxed even when the member is a member of a value type or
// enumeration.  This is because the binary format of the metadata does not carry enough information in a MemberRefParent to determine
// from the binary alone whether the enclosing type is a value type or not.

[<Sealed>]
type ILMethodSpec =
     static member Create : ILType * ILMethodRef * ILGenericArgs -> ILMethodSpec
     member MethodRef: ILMethodRef
     member EnclosingType: ILType 
     member GenericArgs: ILGenericArgs
     member CallingConv: ILCallingConv
     member GenericArity: int
     member Name: string
     member FormalArgTypes: ILTypes
     member FormalReturnType: ILType
     interface System.IComparable
      

/// Field specs.  The data given for a ldfld, stfld etc. instruction.
[<StructuralEquality; StructuralComparison>]    
type ILFieldSpec =
    { FieldRef: ILFieldRef;
      EnclosingType: ILType }    
    member EnclosingTypeRef: ILTypeRef
    member Name: string
    member FormalType: ILType
    member ActualType : ILType

/// ILCode labels.  In structured code each code label
/// refers to a basic block somewhere in the code of the method.

type ILCodeLabel = int

[<StructuralEquality; StructuralComparison>]
type ILBasicType =
    | DT_R
    | DT_I1
    | DT_U1
    | DT_I2
    | DT_U2
    | DT_I4
    | DT_U4
    | DT_I8
    | DT_U8
    | DT_R4
    | DT_R8
    | DT_I
    | DT_U
    | DT_REF

[<StructuralEquality; StructuralComparison; RequireQualifiedAccess>]
type ILToken = 
    | ILType of ILType 
    | ILMethod of ILMethodSpec 
    | ILField of ILFieldSpec

[<StructuralEquality; StructuralComparison; RequireQualifiedAccess>]
type ILConst = 
    | I4 of int32
    | I8 of int64
    | R4 of single
    | R8 of double

type ILTailcall = 
    | Tailcall
    | Normalcall

type ILAlignment = 
    | Aligned
    | Unaligned1
    | Unaligned2
    | Unaligned4

type ILVolatility = 
    | Volatile
    | Nonvolatile

type ILReadonly = 
    | ReadonlyAddress
    | NormalAddress

type ILVarArgs = ILTypes option

[<StructuralEquality; StructuralComparison>]
type ILComparisonInstr = 
    | BI_beq        
    | BI_bge        
    | BI_bge_un     
    | BI_bgt        
    | BI_bgt_un        
    | BI_ble        
    | BI_ble_un        
    | BI_blt        
    | BI_blt_un 
    | BI_bne_un 
    | BI_brfalse 
    | BI_brtrue 

/// The instruction set.                                                     
///
/// In general we don't categorize instructions, as different 
/// instruction groups are relevant for different types of operations. 
/// However we do collect the branch and compare instructions together 
/// because they all take an address, and the ILArithInstr ones because 
/// none of them take any direct arguments. 
[<StructuralEquality; NoComparison>]
type ILInstr = 
    // Basic 
    | AI_add    
    | AI_add_ovf
    | AI_add_ovf_un
    | AI_and    
    | AI_div   
    | AI_div_un
    | AI_ceq      
    | AI_cgt      
    | AI_cgt_un   
    | AI_clt     
    | AI_clt_un  
    | AI_conv      of ILBasicType
    | AI_conv_ovf  of ILBasicType
    | AI_conv_ovf_un  of ILBasicType
    | AI_mul       
    | AI_mul_ovf   
    | AI_mul_ovf_un
    | AI_rem       
    | AI_rem_un       
    | AI_shl       
    | AI_shr       
    | AI_shr_un
    | AI_sub       
    | AI_sub_ovf   
    | AI_sub_ovf_un   
    | AI_xor       
    | AI_or        
    | AI_neg       
    | AI_not       
    | AI_ldnull    
    | AI_dup       
    | AI_pop
    | AI_ckfinite 
    | AI_nop
    | AI_ldc       of ILBasicType * ILConst
    | I_ldarg     of uint16
    | I_ldarga    of uint16
    | I_ldind     of ILAlignment * ILVolatility * ILBasicType
    | I_ldloc     of uint16
    | I_ldloca    of uint16
    | I_starg     of uint16
    | I_stind     of  ILAlignment * ILVolatility * ILBasicType
    | I_stloc     of uint16

    // Control transfer 
    | I_br    of  ILCodeLabel
    | I_jmp   of ILMethodSpec
    | I_brcmp of ILComparisonInstr * ILCodeLabel * ILCodeLabel // second label is fall-through 
    | I_switch    of (ILCodeLabel list * ILCodeLabel) // last label is fallthrough 
    | I_ret 

     // Method call 
    | I_call     of ILTailcall * ILMethodSpec * ILVarArgs
    | I_callvirt of ILTailcall * ILMethodSpec * ILVarArgs
    | I_callconstraint of ILTailcall * ILType * ILMethodSpec * ILVarArgs
    | I_calli    of ILTailcall * ILCallingSignature * ILVarArgs
    | I_ldftn    of ILMethodSpec
    | I_newobj   of ILMethodSpec  * ILVarArgs
    
    // Exceptions 
    | I_throw
    | I_endfinally
    | I_endfilter
    | I_leave     of  ILCodeLabel
    | I_rethrow

    // Object instructions 
    | I_ldsfld      of ILVolatility * ILFieldSpec
    | I_ldfld       of ILAlignment * ILVolatility * ILFieldSpec
    | I_ldsflda     of ILFieldSpec
    | I_ldflda      of ILFieldSpec 
    | I_stsfld      of ILVolatility  *  ILFieldSpec
    | I_stfld       of ILAlignment * ILVolatility * ILFieldSpec
    | I_ldstr       of string
    | I_isinst      of ILType
    | I_castclass   of ILType
    | I_ldtoken     of ILToken
    | I_ldvirtftn   of ILMethodSpec

    // Value type instructions 
    | I_cpobj       of ILType
    | I_initobj     of ILType
    | I_ldobj       of ILAlignment * ILVolatility * ILType
    | I_stobj       of ILAlignment * ILVolatility * ILType
    | I_box         of ILType
    | I_unbox       of ILType
    | I_unbox_any   of ILType
    | I_sizeof      of ILType

    // Generalized array instructions. In AbsIL these instructions include 
    // both the single-dimensional variants (with ILArrayShape == ILArrayShape.SingleDimensional) 
    // and calls to the "special" multi-dimensional "methods" such as: 
    //   newobj void string[,]::.ctor(int32, int32) 
    //   call string string[,]::Get(int32, int32) 
    //   call string& string[,]::Address(int32, int32) 
    //   call void string[,]::Set(int32, int32,string) 
    //
    // The IL reader transforms calls of this form to the corresponding 
    // generalized instruction with the corresponding ILArrayShape 
    // argument. This is done to simplify the IL and make it more uniform. 
    // The IL writer then reverses this when emitting the binary. 
    | I_ldelem      of ILBasicType
    | I_stelem      of ILBasicType
    | I_ldelema     of ILReadonly * bool * ILArrayShape * ILType (* ILArrayShape = ILArrayShape.SingleDimensional for single dimensional arrays *)
    | I_ldelem_any  of ILArrayShape * ILType (* ILArrayShape = ILArrayShape.SingleDimensional for single dimensional arrays *)
    | I_stelem_any  of ILArrayShape * ILType (* ILArrayShape = ILArrayShape.SingleDimensional for single dimensional arrays *)
    | I_newarr      of ILArrayShape * ILType (* ILArrayShape = ILArrayShape.SingleDimensional for single dimensional arrays *)
    | I_ldlen

    // "System.TypedReference" related instructions: almost 
    // no languages produce these, though they do occur in mscorlib.dll 
    // System.TypedReference represents a pair of a type and a byref-pointer
    // to a value of that type. 
    | I_mkrefany    of ILType
    | I_refanytype  
    | I_refanyval   of ILType
    
    // Debug-specific 
    // I_seqpoint is a fake instruction to represent a sequence point: 
    // the next instruction starts the execution of the 
    // statement covered by the given range - this is a 
    // dummy instruction and is not emitted 
    | I_break 
    | I_seqpoint of ILSourceMarker 

    // Varargs - C++ only 
    | I_arglist  

    // Local aggregates, i.e. stack allocated data (alloca) : C++ only 
    | I_localloc
    | I_cpblk of ILAlignment * ILVolatility
    | I_initblk of ILAlignment  * ILVolatility

    // EXTENSIONS, e.g. MS-ILX 
    | EI_ilzero of ILType
    | EI_ldlen_multi      of int32 * int32
    | I_other    of IlxExtensionInstr

// REVIEW: remove this open-ended way of extending the IL and just combine with ILX
type ILInstrSetExtension<'Extension> = 
    { instrExtDests: ('Extension -> ILCodeLabel list);
      instrExtFallthrough: ('Extension -> ILCodeLabel option);
      instrExtIsTailcall: ('Extension -> bool);
      instrExtRelabel: (ILCodeLabel -> ILCodeLabel) -> 'Extension -> 'Extension; }

val RegisterInstructionSetExtension: ILInstrSetExtension<'Extension> -> ('Extension -> IlxExtensionInstr) * (IlxExtensionInstr -> bool) * (IlxExtensionInstr -> 'Extension)

/// A list of instructions ending in an unconditionally
/// branching instruction. A basic block has a label which must be unique
/// within the method it is located in.  Only the first instruction of
/// a basic block can be the target of a branch.
//
//   Details: The last instruction is always a control flow instruction,
//   i.e. branch, tailcall, throw etc.
// 
//   For example
//       B1:  ldarg 1
//            pop
//            ret
//
//   will be one basic block:
//       ILBasicBlock("B1", [| I_ldarg(1); I_arith(AI_pop); I_ret |])

type ILBasicBlock = 
    { Label: ILCodeLabel;
      Instructions: ILInstr[] }
    member Fallthrough: ILCodeLabel option


/// Indicates that a particular local variable has a particular source 
/// language name within a GroupBlock. This does not effect local 
/// variable numbering, which is global over the whole method. 
type ILDebugMapping =
    { LocalIndex: int;
      LocalName: string; }

/// ILCode
/// 
/// The code for a method is made up of a "code" object.  Each "code"
/// object gives the contents of the method in a "semi-structured" form, i.e.
///   1. The structure implicit in the IL exception handling tables
///      has been made explicit
///   2. No relative offsets are used in the code: all branches and
///      switch targets are made explicit as labels.
///   3. All "fallthroughs" from one basic block to the next have
///      been made explicit, by adding extra "branch" instructions to
///      the end of basic blocks which simply fallthrough to another basic
///      block.
///
/// You can convert a straight-line sequence of instructions to structured
/// code by using buildILCode and 
/// Most of the interesting code is contained in BasicBlocks. If you're
/// just interested in getting started with the format then begin
/// by simply considering methods which do not contain any branch 
/// instructions, or methods which do not contain any exception handling
/// constructs.
///
/// The above format has the great advantage that you can insert and 
/// delete new code blocks without needing to fixup relative offsets
/// or exception tables.  
///
/// ILBasicBlock(bblock)
///   See above
///
/// GroupBlock(localDebugInfo, blocks)
///   A set of blocks, with interior branching between the blocks.  For example
///       B1:  ldarg 1
///            br B2
///
///       B2:  pop
///            ret
///
///   will be two basic blocks
///       let b1 = ILBasicBlock("B1", [| I_ldarg(1); I_br("B2") |])
///       let b2 = ILBasicBlock("B2", [| I_arith(AI_pop); I_ret |])
///       GroupBlock([], [b1; b2])
///
///   A GroupBlock can include a list of debug info records for locally 
///   scoped local variables.  These indicate that within the given blocks
///   the given local variables are used for the given Debug info 
///   will only be recorded for local variables
///   declared in these nodes, and the local variable will only appear live 
///   in the debugger for the instructions covered by this node. So if you 
///   omit or erase these nodes then no debug info will be emitted for local 
///   variables.  If necessary you can have one outer ScopeBlock which specifies 
///   the information for all the local variables 
///  
///   Not all the destination labels used within a group of blocks need
///   be satisfied by that group alone.  For example, the interior "try" code
///   of "try"-"catch" construct may be:
///       B1:  ldarg 1
///            br B2
///
///       B2:  pop
///            leave B3
///
///   Again there will be two basic blocks grouped together:
///       let b1 = ILBasicBlock("B1", [| I_ldarg(1); I_br("B2") |])
///       let b2 = ILBasicBlock("B2", [| I_arith(AI_pop); I_leave("B3") |])
///       GroupBlock([], [b1; b2])
///   Here the code must be embedded in a method where "B3" is a label 
///   somewhere in the method.
///
/// RestrictBlock(labels,code) 
///   This block hides labels, i.e. the given set of labels represent
///   wiring which is purely internal to the given code block, and may not
///   be used as the target of a branch by any blocks which this block
///   is placed alongside.
///
///   For example, if a method is made up of:
///       B1:  ldarg 1
///            br B2
///
///       B2:  ret
///
///   then the label "B2" is internal.  The overall code will
///   be two basic blocks grouped together, surrounded by a RestrictBlock.
///   The label "B1" is then the only remaining visible entry to the method
///   and execution will begin at that label.
///
///       let b1 = ILBasicBlock("B1", [| I_ldarg(1); I_br("B2") |])
///       let b2 = ILBasicBlock("B2", [| I_arith(AI_pop); I_leave("B3") |])
///       let gb1 = GroupBlock([], [b1; b2])
///       RestrictBlock(["B2"], gb1)
///
///   RestrictBlock is necessary to build well-formed code.  
///
/// TryBlock(trycode,seh)
///
///   A try-catch, try-finally or try-fault block.  
///   If an exception is raised while executing
///   an instruction in 'trycode' then the exception handler given by
///   'seh' is executed.
///
/// Well-formedness conditions for code:
///
///   Well-formed code includes nodes which explicitly "hide" interior labels.
///   For example, the code object for a method may have only one entry
///   label which is not hidden, and this label will be the label where 
///   execution begins.  
///
///   Both filter and catch blocks must have one 
///   and only one entry.  These entry labels are not visible 
///   outside the filter and catch blocks. Filter has no 
///   exits (it always uses endfilter), catch may have exits. 
///   The "try" block can have multiple entries, i.e. you can branch 
///   into a try from outside.  They can have multiple exits, each of 
///   which will be a "leave".
///
type ILCode = 
    | ILBasicBlock of ILBasicBlock
    | GroupBlock of ILDebugMapping list * ILCode list
    | RestrictBlock of ILCodeLabel list * ILCode
    | TryBlock of ILCode * ILExceptionBlock

///   The 'seh' specification can have several forms:
///
///     FilterCatchBlock
///       A multi-try-filter-catch block.  Execute the
///       filters in order to determine which 'catch' block to catch the
///       exception with. There are two kinds of filters - one for 
///       filtering exceptions by type and one by an instruction sequence. 
///       Note that filter blocks can't contain any exception blocks. 
///
and ILExceptionBlock = 
    | FaultBlock of ILCode 
    | FinallyBlock of ILCode
    | FilterCatchBlock of (ILFilterBlock * ILCode) list

and ILFilterBlock = 
    | TypeFilter of ILType
    | CodeFilter of ILCode

val labelsOfCode: ILCode -> ILCodeLabel list
val uniqueEntryOfCode: ILCode -> ILCodeLabel

/// Field Init

[<RequireQualifiedAccess; StructuralEquality; StructuralComparison>]
type ILFieldInit = 
    | String of string
    | Bool of bool
    | Char of uint16
    | Int8 of sbyte
    | Int16 of int16
    | Int32 of int32
    | Int64 of int64
    | UInt8 of byte
    | UInt16 of uint16
    | UInt32 of uint32
    | UInt64 of uint64
    | Single of single
    | Double of double
    | Null

[<RequireQualifiedAccess>]
type ILNativeVariant = 
    | Empty
    | Null
    | Variant
    | Currency
    | Decimal               
    | Date               
    | BSTR               
    | LPSTR               
    | LPWSTR               
    | IUnknown               
    | IDispatch               
    | SafeArray               
    | Error               
    | HRESULT               
    | CArray               
    | UserDefined               
    | Record               
    | FileTime
    | Blob               
    | Stream               
    | Storage               
    | StreamedObject               
    | StoredObject               
    | BlobObject               
    | CF                
    | CLSID
    | Void 
    | Bool
    | Int8
    | Int16                
    | Int32                
    | Int64                
    | Single                
    | Double                
    | UInt8                
    | UInt16                
    | UInt32                
    | UInt64                
    | PTR                
    | Array of ILNativeVariant                
    | Vector of ILNativeVariant                
    | Byref of ILNativeVariant                
    | Int                
    | UInt                

/// Native Types, for marshalling to the native C interface.
/// These are taken directly from the ILASM syntax, see ECMA Spec (Partition II, 7.4).  

[<RequireQualifiedAccess; StructuralEquality; StructuralComparison>]
type ILNativeType = 
    | Empty
    | Custom of Guid * string * string * byte[] (* guid,nativeTypeName,custMarshallerName,cookieString *)
    | FixedSysString of int32
    | FixedArray of int32
    | Currency
    | LPSTR
    | LPWSTR
    | LPTSTR
    | ByValStr
    | TBSTR
    | LPSTRUCT
    | Struct
    | Void
    | Bool
    | Int8
    | Int16
    | Int32
    | Int64
    | Single
    | Double
    | Byte
    | UInt16
    | UInt32
    | UInt64
    | Array of ILNativeType option * (int32 * int32 option) option (* optional idx of parameter giving size plus optional additive i.e. num elems *)
    | Int
    | UInt
    | Method
    | AsAny
    | BSTR
    | IUnknown
    | IDispatch
    | Interface
    | Error               
    | SafeArray of ILNativeVariant * string option 
    | ANSIBSTR
    | VariantBool


/// Local variables
[<NoComparison; NoEquality>]
type ILLocal = 
    { Type: ILType;
      IsPinned: bool;
      DebugInfo: (string * int * int) option }
     

type ILLocals = ILList<ILLocal>

/// IL method bodies
[<NoComparison; NoEquality>]
type ILMethodBody = 
    { IsZeroInit: bool;
      /// strictly speakin should be a uint16 
      MaxStack: int32; 
      NoInlining: bool;
      Locals: ILLocals;
      Code: ILCode;
      SourceMarker: ILSourceMarker option }

/// Member Access
[<RequireQualifiedAccess>]
type ILMemberAccess = 
    | Assembly
    | CompilerControlled
    | FamilyAndAssembly
    | FamilyOrAssembly
    | Family
    | Private 
    | Public 

[<RequireQualifiedAccess>]
type ILAttribElem = 
    /// Represents a custom attribute parameter of type 'string'. These may be null, in which case they are encoded in a special
    /// way as indicated by Ecma-335 Partition II.
    | String of string  option 
    | Bool of bool
    | Char of char
    | SByte of sbyte
    | Int16 of int16
    | Int32 of int32
    | Int64 of int64
    | Byte of byte
    | UInt16 of uint16
    | UInt32 of uint32
    | UInt64 of uint64
    | Single of single
    | Double of double
    | Null 
    | Type of ILType option
    | TypeRef of ILTypeRef option
    | Array of ILType * ILAttribElem list

/// Named args: values and flags indicating if they are fields or properties.
type ILAttributeNamedArg = string * ILType * bool * ILAttribElem

/// Custom attributes.  See 'decodeILAttribData' for a helper to parse the byte[] 
/// to ILAttribElem's as best as possible.  
type ILAttribute =
    { Method: ILMethodSpec;
      Data: byte[] }

[<NoEquality; NoComparison; Sealed>]
type ILAttributes =
    member AsList : ILAttribute list

/// Method parameters and return values.

type ILParameter = 
    { Name: string option;
      Type: ILType;
      Default: ILFieldInit option;  
      /// Marshalling map for parameters. COM Interop only. 
      Marshal: ILNativeType option; 
      IsIn: bool;
      IsOut: bool;
      IsOptional: bool;
      CustomAttrs: ILAttributes }

type ILParameters = ILList<ILParameter>

val typesOfILParamsRaw : ILParameters -> ILTypes
val typesOfILParamsList : ILParameter list -> ILType list

/// Method return values.
type ILReturn = 
    { Marshal: ILNativeType option;
      Type: ILType; 
      CustomAttrs: ILAttributes }

/// Security ILPermissions
/// Attached to various structures...
[<RequireQualifiedAccess>]
type ILSecurityAction = 
    | Request 
    | Demand
    | Assert
    | Deny
    | PermitOnly
    | LinkCheck 
    | InheritCheck
    | ReqMin
    | ReqOpt
    | ReqRefuse
    | PreJitGrant
    | PreJitDeny
    | NonCasDemand
    | NonCasLinkDemand
    | NonCasInheritance
    | LinkDemandChoice
    | InheritanceDemandChoice
    | DemandChoice

type ILPermission =
    | PermissionSet of ILSecurityAction * byte[]

/// Abstract type equivalent to ILPermission list - use helpers 
/// below to construct/destruct these.
[<NoComparison; NoEquality; Sealed>]
type ILPermissions =
    member AsList : ILPermission list

/// PInvoke attributes.
[<RequireQualifiedAccess>]
type PInvokeCallingConvention =
    | None
    | Cdecl
    | Stdcall
    | Thiscall
    | Fastcall
    | WinApi

[<RequireQualifiedAccess>]
type PInvokeCharEncoding =
    | None
    | Ansi
    | Unicode
    | Auto

[<RequireQualifiedAccess>]
type PInvokeCharBestFit =
    | UseAssembly
    | Enabled
    | Disabled

[<RequireQualifiedAccess>]
type PInvokeThrowOnUnmappableChar =
    | UseAssembly
    | Enabled
    | Disabled

[<NoComparison; NoEquality>]
type PInvokeMethod =
    { Where: ILModuleRef;
      Name: string;
      CallingConv: PInvokeCallingConvention;
      CharEncoding: PInvokeCharEncoding;
      NoMangle: bool;
      LastError: bool;
      ThrowOnUnmappableChar: PInvokeThrowOnUnmappableChar;
      CharBestFit: PInvokeCharBestFit }


/// [OverridesSpec] - refer to a method declaration in a superclass 
/// or superinterface. Used for overriding/method impls.  Includes
/// a type for the parent for the same reason that a method specs
/// includes the type of the enclosing type, i.e. the type
/// gives the "ILGenericArgs" at which the parent type is being used.

type ILOverridesSpec =
    | OverridesSpec of ILMethodRef * ILType
    member MethodRef: ILMethodRef
    member EnclosingType: ILType 

// REVIEW: fold this into ILMethodDef.
type ILMethodVirtualInfo =
    { IsFinal: bool; 
      IsNewSlot: bool; 
      IsCheckAccessOnOverride: bool;
      IsAbstract: bool; }

[<RequireQualifiedAccess>]
type MethodKind =
    | Static 
    | Cctor 
    | Ctor 
    | NonVirtual 
    | Virtual of ILMethodVirtualInfo

// REVIEW: fold this into ILMethodDef.
[<RequireQualifiedAccess>]
type MethodBody =
    | IL of ILMethodBody
    | PInvoke of PInvokeMethod       (* platform invoke to native  *)
    | Abstract
    | Native

// REVIEW: fold this into ILMethodDef.
[<RequireQualifiedAccess>]
type MethodCodeKind =
    | IL
    | Native
    | Runtime

/// Generic parameters.  Formal generic parameter declarations
/// may include the bounds, if any, on the generic parameter.
type ILGenericParameterDef =
    { Name: string;
    /// At most one is the parent type, the others are interface types.
      Constraints: ILTypes; 
      /// Variance of type parameters, only applicable to generic parameters for generic interfaces and delegates.
      Variance: ILGenericVariance; 
      /// Indicates the type argument must be a reference type.
      HasReferenceTypeConstraint: bool;     
      CustomAttrs : ILAttributes;
      /// Indicates the type argument must be a value type, but not Nullable.
      HasNotNullableValueTypeConstraint: bool;  
      /// Indicates the type argument must have a public nullary constructor.
      HasDefaultConstructorConstraint: bool; }


type ILGenericParameterDefs = ILGenericParameterDef list

<<<<<<< HEAD
// REVIEW: fold this into ILMethodDef.
=======
>>>>>>> af1b740f
[<NoComparison; NoEquality; Sealed>]
type ILLazyMethodBody = 
    member Contents : MethodBody 

/// Method definitions.
///
/// There are several different flavours of methods (constructors,
/// abstract, virtual, static, instance, class constructors).  There
/// is no perfect factorization of these as the combinations are not
/// independent.  

[<NoComparison; NoEquality>]
type ILMethodDef = 
    { Name: string;
      mdKind: MethodKind;
      CallingConv: ILCallingConv;
      Parameters: ILParameters;
      Return: ILReturn;
      Access: ILMemberAccess;
      mdBody: ILLazyMethodBody;   
      mdCodeKind: MethodCodeKind;   
      IsInternalCall: bool;
      IsManaged: bool;
      IsForwardRef: bool;
      SecurityDecls: ILPermissions;
      /// Some methods are marked "HasSecurity" even if there are no permissions attached, e.g. if they use SuppressUnmanagedCodeSecurityAttribute 
      HasSecurity: bool; 
      IsEntryPoint:bool;
      IsReqSecObj: bool;
      IsHideBySig: bool;
      IsSpecialName: bool;
      /// The method is exported to unmanaged code using COM interop.
      IsUnmanagedExport: bool; 
      IsSynchronized: bool;
      IsPreserveSig: bool;
      /// .NET 2.0 feature: SafeHandle finalizer must be run.
      IsMustRun: bool; 
      IsNoInline: bool;
     
      GenericParams: ILGenericParameterDefs;
      CustomAttrs: ILAttributes; }
      
    member ParameterTypes: ILTypes;
    member IsIL : bool
    member Code : ILCode option
    member Locals : ILLocals
    member MaxStack : int32
    member IsZeroInit : bool
    
    /// .cctor methods.  The predicates (IsClassInitializer,IsConstructor,IsStatic,IsNonVirtualInstance,IsVirtual) 
    /// form a complete, non-overlapping classification of this type.
    member IsClassInitializer: bool
    /// .ctor methods.  The predicates (IsClassInitializer,IsConstructor,IsStatic,IsNonVirtualInstance,IsVirtual) 
    /// form a complete, non-overlapping classification of this type.
    member IsConstructor: bool
    /// static methods.  The predicates (IsClassInitializer,IsConstructor,IsStatic,IsNonVirtualInstance,IsVirtual) 
    /// form a complete, non-overlapping classification of this type.
    member IsStatic: bool
    /// instance methods that are not virtual.  The predicates (IsClassInitializer,IsConstructor,IsStatic,IsNonVirtualInstance,IsVirtual) 
    /// form a complete, non-overlapping classification of this type.
    member IsNonVirtualInstance: bool
    /// instance methods that are virtual or abstract or implement an interface slot.  
    /// The predicates (IsClassInitializer,IsConstructor,IsStatic,IsNonVirtualInstance,IsVirtual) 
    /// form a complete, non-overlapping classification of this type.
    member IsVirtual: bool
    
    member IsFinal: bool
    member IsNewSlot: bool
    member IsCheckAccessOnOverride : bool
    member IsAbstract: bool
    member MethodBody : ILMethodBody
    member CallingSignature: ILCallingSignature

/// Tables of methods.  Logically equivalent to a list of methods but
/// the table is kept in a form optimized for looking up methods by 
/// name and arity.

/// abstract type equivalent to [ILMethodDef list] 
[<NoEquality; NoComparison; Sealed>]
type ILMethodDefs =
    interface IEnumerable<ILMethodDef>
    member AsArray : ILMethodDef[]
    member AsList : ILMethodDef list
    member FindByName : string -> ILMethodDef list

/// Field definitions.
[<NoComparison; NoEquality>]
type ILFieldDef = 
    { Name: string;
      Type: ILType;
      IsStatic: bool;
      Access: ILMemberAccess;
      Data:  byte[] option;
      LiteralValue: ILFieldInit option;  
      /// The explicit offset in bytes when explicit layout is used.
      Offset:  int32 option; 
      IsSpecialName: bool;
      Marshal: ILNativeType option; 
      NotSerialized: bool;
      IsLiteral: bool ;
      IsInitOnly: bool;
      CustomAttrs: ILAttributes; }

/// Tables of fields.  Logically equivalent to a list of fields but
/// the table is kept in a form optimized for looking up fields by 
/// name.
[<NoEquality; NoComparison; Sealed>]
type ILFieldDefs =
    member AsList : ILFieldDef list
    member LookupByName : string -> ILFieldDef list

/// Event definitions.
[<NoComparison; NoEquality>]
type ILEventDef =
    { Type: ILType option; 
      Name: string;
      IsRTSpecialName: bool;
      IsSpecialName: bool;
      AddMethod: ILMethodRef; 
      RemoveMethod: ILMethodRef;
      FireMethod: ILMethodRef option;
      OtherMethods: ILMethodRef list;
      CustomAttrs: ILAttributes; }

/// Table of those events in a type definition.
[<NoEquality; NoComparison; Sealed>]
type ILEventDefs =
    member AsList : ILEventDef list
    member LookupByName : string -> ILEventDef list

/// Property definitions.
[<NoComparison; NoEquality>]
type ILPropertyDef =
    { Name: string;
      IsRTSpecialName: bool;
      IsSpecialName: bool;
      SetMethod: ILMethodRef option;
      GetMethod: ILMethodRef option;
      CallingConv: ILThisConvention;
      Type: ILType;          
      Init: ILFieldInit option;
      Args: ILTypes;
      CustomAttrs: ILAttributes; }

/// Table of those properties in a type definition.
[<NoEquality; NoComparison>]
[<Sealed>]
type ILPropertyDefs =
    member AsList : ILPropertyDef list
    member LookupByName : string -> ILPropertyDef list

/// Method Impls
///
/// If there is an entry (pms --&gt; ms) in this table, then method [ms] 
/// is used to implement method [pms] for the purposes of this class 
/// and its subclasses. 
type ILMethodImplDef =
    { Overrides: ILOverridesSpec;
      OverrideBy: ILMethodSpec }

[<NoEquality; NoComparison; Sealed>]
type ILMethodImplDefs =
    member AsList : ILMethodImplDef list

/// Type Layout information.
[<RequireQualifiedAccess>]
type ILTypeDefLayout =
    | Auto
    | Sequential of ILTypeDefLayoutInfo
    | Explicit of ILTypeDefLayoutInfo 

and ILTypeDefLayoutInfo =
    { Size: int32 option;
      Pack: uint16 option } 

/// Indicate the initialization semantics of a type.
[<RequireQualifiedAccess>]
type ILTypeInit =
    | BeforeField
    | OnAny

/// Default Unicode encoding for P/Invoke  within a type.
[<RequireQualifiedAccess>]
type ILDefaultPInvokeEncoding =
    | Ansi
    | Auto
    | Unicode

/// Type Access.
[<RequireQualifiedAccess>]
type ILTypeDefAccess =
    | Public 
    | Private
    | Nested of ILMemberAccess 

/// A categorization of type definitions into "kinds"

//-------------------------------------------------------------------
// A note for the nit-picky.... In theory, the "kind" of a type 
// definition can only be  partially determined prior to binding.  
// For example, you cannot really, absolutely tell if a type is 
// really, absolutely a value type until you bind the 
// super class and test it for type equality against System.ValueType.  
// However, this is unbearably annoying, as it means you 
// have to load "primary runtime assembly (System.Runtime or mscorlib)" and perform bind operations 
// in order to be able to determine some quite simple 
// things.  So we approximate by simply looking at the name
// of the superclass when loading.
// ------------------------------------------------------------------ 

[<RequireQualifiedAccess>]
type ILTypeDefKind =
    | Class
    | ValueType
    | Interface
    | Enum 
    | Delegate 
    (* FOR EXTENSIONS, e.g. MS-ILX *)  
    | Other of IlxExtensionTypeKind

/// Tables of named type definitions.  The types and table may contain on-demand
/// (lazy) computations, e.g. the actual reading of some aspects
/// of a type definition may be delayed if the reader being used supports
/// this.
///
/// This is an abstract type equivalent to "ILTypeDef list".
[<NoEquality; NoComparison>]
[<Sealed>]
type ILTypeDefs =
    interface IEnumerable<ILTypeDef>
    member AsArray : ILTypeDef[]
    member AsList : ILTypeDef list

    /// Get some information about the type defs, but do not force the read of the type defs themselves.
    member AsArrayOfLazyTypeDefs : (string list * string * ILAttributes * Lazy<ILTypeDef>) array

    /// Calls to <c>FindByName</c> will result in any laziness in the overall 
    /// set of ILTypeDefs being read in in addition 
    /// to the details for the type found, but the remaining individual 
    /// type definitions will not be read. 
    member FindByName : string -> ILTypeDef

/// Type Definitions 
///
/// As for methods there are several important constraints not encoded 
/// in the type definition below, for example that the super class of
/// an interface type is always None, or that enumerations always
/// have a very specific form.
and [<NoComparison; NoEquality>]
    ILTypeDef =  
    { tdKind: ILTypeDefKind;
      Name: string;  
      GenericParams: ILGenericParameterDefs;  
      Access: ILTypeDefAccess;  
      IsAbstract: bool;
      IsSealed: bool; 
      IsSerializable: bool; 
      /// Class or interface generated for COM interop. 
      IsComInterop: bool; 
      Layout: ILTypeDefLayout;
      IsSpecialName: bool;
      Encoding: ILDefaultPInvokeEncoding;
      NestedTypes: ILTypeDefs;
      Implements: ILTypes;  
      Extends: ILType option; 
      Methods: ILMethodDefs;
      SecurityDecls: ILPermissions;
      /// Some classes are marked "HasSecurity" even if there are no permissions attached, 
      /// e.g. if they use SuppressUnmanagedCodeSecurityAttribute 
      HasSecurity: bool; 
      Fields: ILFieldDefs;
      MethodImpls: ILMethodImplDefs;
      InitSemantics: ILTypeInit;
      Events: ILEventDefs;
      Properties: ILPropertyDefs;
      CustomAttrs: ILAttributes; }
    member IsClass: bool;
    member IsInterface: bool;
    member IsEnum: bool;
    member IsDelegate: bool;
    member IsStructOrEnum : bool

[<NoEquality; NoComparison>]
[<Sealed>]
type ILNestedExportedTypes =
    member AsList : ILNestedExportedType  list

/// "Classes Elsewhere" - classes in auxiliary modules.
///
/// Manifests include declarations for all the classes in an 
/// assembly, regardless of which module they are in.
///
/// The ".class extern" construct describes so-called exported types -- 
/// these are public classes defined in the auxiliary modules of this assembly,
/// i.e. modules other than the manifest-carrying module. 
/// 
/// For example, if you have a two-module 
/// assembly (A.DLL and B.DLL), and the manifest resides in the A.DLL, 
/// then in the manifest all the public classes declared in B.DLL should
/// be defined as exported types, i.e., as ".class extern". The public classes 
/// defined in A.DLL should not be defined as ".class extern" -- they are 
/// already available in the manifest-carrying module. The union of all 
/// public classes defined in the manifest-carrying module and all 
/// exported types defined there is the set of all classes exposed by 
/// this assembly. Thus, by analysing the metadata of the manifest-carrying 
/// module of an assembly, you can identify all the classes exposed by 
/// this assembly, and where to find them.
///
/// Nested classes found in external modules should also be located in 
/// this table, suitably nested inside another "ILExportedTypeOrForwarder"
/// definition.

/// these are only found in the "Nested" field of ILExportedTypeOrForwarder objects 
// REVIEW: fold this into ILExportedTypeOrForwarder. There's not much value in keeping these distinct
and ILNestedExportedType =
    { Name: string;
      Access: ILMemberAccess;
      Nested: ILNestedExportedTypes;
      CustomAttrs: ILAttributes } 

/// these are only found in the ILExportedTypesAndForwarders table in the manifest 
[<NoComparison; NoEquality>]
type ILExportedTypeOrForwarder =
    { ScopeRef: ILScopeRef;
      /// [Namespace.]Name
      Name: string;
      IsForwarder: bool;
      Access: ILTypeDefAccess;
      Nested: ILNestedExportedTypes;
      CustomAttrs: ILAttributes } 

[<NoEquality; NoComparison>]
[<Sealed>]
type ILExportedTypesAndForwarders =
    member AsList : ILExportedTypeOrForwarder  list

[<RequireQualifiedAccess>]
type ILResourceAccess = 
    | Public 
    | Private 

[<RequireQualifiedAccess>]
type ILResourceLocation = 
    | Local of (unit -> byte[])  (* resources may be re-read each time this function is called *)
    | File of ILModuleRef * int32
    | Assembly of ILAssemblyRef

/// "Manifest ILResources" are chunks of resource data, being one of:
///   - the data section of the current module (byte[] of resource given directly).
///   - in an external file in this assembly (offset given in the ILResourceLocation field). 
///   - as a resources in another assembly of the same name.  
type ILResource =
    { Name: string;
      Location: ILResourceLocation;
      Access: ILResourceAccess;
      CustomAttrs: ILAttributes }

/// Table of resources in a module.
[<NoEquality; NoComparison>]
[<Sealed>]
type ILResources =
    member AsList : ILResource  list


[<RequireQualifiedAccess>]
type ILAssemblyLongevity =
    | Unspecified
    | Library
    | PlatformAppDomain
    | PlatformProcess
    | PlatformSystem

/// The main module of an assembly is a module plus some manifest information.
type ILAssemblyManifest = 
    { Name: string;
      /// This is the ID of the algorithm used for the hashes of auxiliary 
      /// files in the assembly.   These hashes are stored in the 
      /// <c>ILModuleRef.Hash</c> fields of this assembly. These are not 
      /// cryptographic hashes: they are simple file hashes. The algorithm 
      /// is normally <c>0x00008004</c> indicating the SHA1 hash algorithm.  
      AuxModuleHashAlgorithm: int32; 
      SecurityDecls: ILPermissions;
      /// This is the public key used to sign this 
      /// assembly (the signature itself is stored elsewhere: see the 
      /// binary format, and may not have been written if delay signing 
      /// is used).  (member Name, member PublicKey) forms the full 
      /// public name of the assembly.  
      PublicKey: byte[] option;  
      Version: ILVersionInfo option;
      Locale: string option;
      CustomAttrs: ILAttributes;
      AssemblyLongevity: ILAssemblyLongevity; 
      DisableJitOptimizations: bool;
      JitTracking: bool;
      Retargetable: bool;
      /// Records the types impemented by this asssembly in auxiliary 
      /// modules. 
      ExportedTypes: ILExportedTypesAndForwarders;
      /// Records whether the entrypoint resides in another module. 
      EntrypointElsewhere: ILModuleRef option;
    } 
    
/// One module in the "current" assembly, either a main-module or
/// an auxiliary module.  The main module will have a manifest.
///
/// An assembly is built by joining together a "main" module plus 
/// several auxiliary modules. 
type ILModuleDef = 
    { Manifest: ILAssemblyManifest option;
      CustomAttrs: ILAttributes;
      Name: string;
      TypeDefs: ILTypeDefs;
      SubsystemVersion : int * int
      UseHighEntropyVA : bool
      SubSystemFlags: int32;
      IsDLL: bool;
      IsILOnly: bool;
      Platform: ILPlatform option;
      StackReserveSize: int32 option;
      Is32Bit: bool;
      Is32BitPreferred: bool;
      Is64Bit: bool;
      VirtualAlignment: int32;
      PhysicalAlignment: int32;
      ImageBase: int32;
      MetadataVersion: string;
      Resources: ILResources; 
      /// e.g. win86 resources, as the exact contents of a .res or .obj file. 
      NativeResources: Lazy<byte[]> list;  }
    member ManifestOfAssembly: ILAssemblyManifest 
    member HasManifest : bool

/// Find the method definition corresponding to the given property or 
/// event operation. These are always in the same class as the property 
/// or event. This is useful especially if your code is not using the Ilbind 
/// API to bind references. 
val resolveILMethodRef: ILTypeDef -> ILMethodRef -> ILMethodDef
val resolveILMethodRefWithRescope: (ILType -> ILType) -> ILTypeDef -> ILMethodRef -> ILMethodDef

// ------------------------------------------------------------------ 
// Type Names
//
// The name of a type stored in the Name field is as follows:
//   - For outer types it is, for example, System.String, i.e.
//     the namespace followed by the type name.
//   - For nested types, it is simply the type name.  The namespace
//     must be gleaned from the context in which the nested type
//     lies.
// ------------------------------------------------------------------ 

val splitNamespace: string -> string list

val splitNamespaceToArray: string -> string[]

/// The <c>splitILTypeName</c> utility helps you split a string representing
/// a type name into the leading namespace elements (if any), the
/// names of any nested types and the type name itself.  This function
/// memoizes and interns the splitting of the namespace portion of
/// the type name. 
val splitILTypeName: string -> string list * string

val splitILTypeNameWithPossibleStaticArguments: string -> string[] * string

/// <c>splitTypeNameRight</c> is like <c>splitILTypeName</c> except the 
/// namespace is kept as a whole string, rather than split at dots.
val splitTypeNameRight: string -> string option * string


val typeNameForGlobalFunctions: string
val isTypeNameForGlobalFunctions: string -> bool

val ungenericizeTypeName: string -> string (* e.g. List`1 --> List *)

/// Represents the capabilities of target framework profile.
/// Different profiles may omit some types or contain them in different assemblies.
type IPrimaryAssemblyTraits = 
    
    abstract TypedReferenceTypeScopeRef : ILScopeRef option
    abstract RuntimeArgumentHandleTypeScopeRef : ILScopeRef option
    abstract SerializationInfoTypeScopeRef : ILScopeRef option
    abstract SecurityPermissionAttributeTypeScopeRef : ILScopeRef option    
    abstract IDispatchConstantAttributeScopeRef : ILScopeRef option
    abstract IUnknownConstantAttributeScopeRef : ILScopeRef option
    abstract ArgIteratorTypeScopeRef : ILScopeRef option
    abstract MarshalByRefObjectScopeRef : ILScopeRef option
    abstract ThreadStaticAttributeScopeRef : ILScopeRef option
    abstract SpecialNameAttributeScopeRef : ILScopeRef option
    abstract ContextStaticAttributeScopeRef : ILScopeRef option
    abstract NonSerializedAttributeScopeRef : ILScopeRef option

    abstract SystemRuntimeInteropServicesScopeRef   : Lazy<ILScopeRef option>
    abstract SystemLinqExpressionsScopeRef          : Lazy<ILScopeRef>
    abstract SystemCollectionsScopeRef              : Lazy<ILScopeRef>
    abstract SystemReflectionScopeRef               : Lazy<ILScopeRef>
    abstract SystemDiagnosticsDebugScopeRef         : Lazy<ILScopeRef>
    abstract ScopeRef : ILScopeRef

// ====================================================================
// PART 2
// 
// Making metadata.  Where no explicit constructor
// is given, you should create the concrete datatype directly, 
// e.g. by filling in all appropriate record fields.
// ==================================================================== *)

/// A table of common references to items in primary assebly (System.Runtime or mscorlib).
/// If a particular version of System.Runtime.dll has been loaded then you should 
/// reference items from it via an ILGlobals for that specific version built using mkILGlobals. 
[<NoEquality; NoComparison>]
type ILGlobals = 
    { 
      traits : IPrimaryAssemblyTraits
      primaryAssemblyName: string
      noDebugData: bool
      tref_Object: ILTypeRef
      tspec_Object: ILTypeSpec
      typ_Object: ILType
      tref_String: ILTypeRef
      typ_String: ILType
      typ_StringBuilder: ILType
      typ_AsyncCallback: ILType
      typ_IAsyncResult: ILType
      typ_IComparable: ILType
      tref_Type: ILTypeRef
      typ_Type: ILType
      typ_Missing: Lazy<ILType>
      typ_Activator: ILType
      typ_Delegate: ILType
      typ_ValueType: ILType
      typ_Enum: ILType
      tspec_TypedReference: ILTypeSpec option
      typ_TypedReference: ILType option
      typ_MulticastDelegate: ILType
      typ_Array: ILType
      tspec_Int64: ILTypeSpec
      tspec_UInt64: ILTypeSpec
      tspec_Int32: ILTypeSpec
      tspec_UInt32: ILTypeSpec
      tspec_Int16: ILTypeSpec
      tspec_UInt16: ILTypeSpec
      tspec_SByte: ILTypeSpec
      tspec_Byte: ILTypeSpec
      tspec_Single: ILTypeSpec
      tspec_Double: ILTypeSpec
      tspec_IntPtr: ILTypeSpec
      tspec_UIntPtr: ILTypeSpec
      tspec_Char: ILTypeSpec
      tspec_Bool: ILTypeSpec
      typ_int8: ILType
      typ_int16: ILType
      typ_int32: ILType
      typ_int64: ILType
      typ_uint8: ILType
      typ_uint16: ILType
      typ_uint32: ILType
      typ_uint64: ILType
      typ_float32: ILType
      typ_float64: ILType
      typ_bool: ILType
      typ_char: ILType
      typ_IntPtr: ILType
      typ_UIntPtr: ILType
      typ_RuntimeArgumentHandle: ILType option
      typ_RuntimeTypeHandle: ILType
      typ_RuntimeMethodHandle: ILType
      typ_RuntimeFieldHandle: ILType
      typ_Byte: ILType
      typ_Int16: ILType
      typ_Int32: ILType
      typ_Int64: ILType
      typ_SByte: ILType
      typ_UInt16: ILType
      typ_UInt32: ILType
      typ_UInt64: ILType
      typ_Single: ILType
      typ_Double: ILType
      typ_Bool: ILType
      typ_Char: ILType
      typ_SerializationInfo: ILType option
      typ_StreamingContext: ILType
      tref_SecurityPermissionAttribute : ILTypeRef option
      tspec_Exception: ILTypeSpec
      typ_Exception: ILType 
      mutable generatedAttribsCache: ILAttribute list 
      mutable debuggerBrowsableNeverAttributeCache : ILAttribute option 
      mutable debuggerTypeProxyAttributeCache : ILAttribute option }

      with
      member mkDebuggableAttribute: bool (* disable JIT optimizations *) -> ILAttribute
      /// Some commonly used custom attibutes
      member mkDebuggableAttributeV2               : bool (* ignoreSymbolStoreSequencePoints *) * bool (* disable JIT optimizations *) * bool (* enable EnC *) -> ILAttribute
      member mkCompilerGeneratedAttribute          : unit -> ILAttribute
      member mkDebuggerNonUserCodeAttribute        : unit -> ILAttribute
      member mkDebuggerStepThroughAttribute        : unit -> ILAttribute
      member mkDebuggerHiddenAttribute             : unit -> ILAttribute
      member mkDebuggerDisplayAttribute            : string -> ILAttribute
      member mkDebuggerTypeProxyAttribute          : ILType -> ILAttribute
      member mkDebuggerBrowsableNeverAttribute     : unit -> ILAttribute

/// Build the table of commonly used references given an <c>ILScopeRef</c> for system runtime assembly. 
val mkILGlobals : IPrimaryAssemblyTraits -> string option -> bool -> ILGlobals

val mkMscorlibBasedTraits : ILScopeRef -> IPrimaryAssemblyTraits

val EcmaILGlobals : ILGlobals

/// When writing a binary the fake "toplevel" type definition (called <Module>)
/// must come first. This function puts it first, and creates it in the returned 
/// list as an empty typedef if it doesn't already exist.
val destTypeDefsWithGlobalFunctionsFirst: ILGlobals -> ILTypeDefs -> ILTypeDef list

/// Not all custom attribute data can be decoded without binding types.  In particular 
/// enums must be bound in order to discover the size of the underlying integer. 
/// The following assumes enums have size int32. 
val decodeILAttribData: 
    ILGlobals -> 
    ILAttribute -> 
      ILAttribElem list *  (* fixed args *)
      ILAttributeNamedArg list (* named args: values and flags indicating if they are fields or properties *) 

/// Generate simple references to assemblies and modules.
val mkSimpleAssRef: string -> ILAssemblyRef
val mkSimpleModRef: string -> ILModuleRef

val emptyILGenericArgs: ILGenericArgs
val mkILTyvarTy: uint16 -> ILType

/// Make type refs.
val mkILNestedTyRef: ILScopeRef * string list * string -> ILTypeRef
val mkILTyRef: ILScopeRef * string -> ILTypeRef
val mkILTyRefInTyRef: ILTypeRef * string -> ILTypeRef

type ILGenericArgsList = ILType list
val mkILGenericArgs : ILGenericArgsList -> ILGenericArgs
/// Make type specs.
val mkILNonGenericTySpec: ILTypeRef -> ILTypeSpec
val mkILTySpec: ILTypeRef * ILGenericArgsList -> ILTypeSpec
val mkILTySpecRaw: ILTypeRef * ILGenericArgs -> ILTypeSpec

/// Make types.
val mkILTy: ILBoxity -> ILTypeSpec -> ILType
val mkILNamedTy: ILBoxity -> ILTypeRef -> ILGenericArgsList -> ILType
val mkILBoxedTy: ILTypeRef -> ILGenericArgsList -> ILType
val mkILBoxedTyRaw: ILTypeRef -> ILGenericArgs -> ILType
val mkILValueTy: ILTypeRef -> ILGenericArgsList -> ILType
val mkILNonGenericBoxedTy: ILTypeRef -> ILType
val mkILNonGenericValueTy: ILTypeRef -> ILType
val mkILArrTy: ILType * ILArrayShape -> ILType
val mkILArr1DTy: ILType -> ILType
val isILArrTy: ILType -> bool
val destILArrTy: ILType -> ILArrayShape * ILType 
val mkILBoxedType : ILTypeSpec -> ILType

val mkILTypes : ILType list -> ILTypes

/// Make method references and specs.
val mkILMethRefRaw: ILTypeRef * ILCallingConv * string * int * ILTypes * ILType -> ILMethodRef
val mkILMethRef: ILTypeRef * ILCallingConv * string * int * ILType list * ILType -> ILMethodRef
val mkILMethSpec: ILMethodRef * ILBoxity * ILGenericArgsList * ILGenericArgsList -> ILMethodSpec
val mkILMethSpecForMethRefInTyRaw: ILMethodRef * ILType * ILGenericArgs -> ILMethodSpec
val mkILMethSpecForMethRefInTy: ILMethodRef * ILType * ILGenericArgsList -> ILMethodSpec
val mkILMethSpecInTy: ILType * ILCallingConv * string * ILType list * ILType * ILGenericArgsList -> ILMethodSpec
val mkILMethSpecInTyRaw: ILType * ILCallingConv * string * ILTypes * ILType * ILGenericArgs -> ILMethodSpec

/// Construct references to methods on a given type .
val mkILNonGenericMethSpecInTy: ILType * ILCallingConv * string * ILType list * ILType -> ILMethodSpec

/// Construct references to instance methods.
val mkILInstanceMethSpecInTy: ILType * string * ILType list * ILType * ILGenericArgsList -> ILMethodSpec

/// Construct references to instance methods.
val mkILNonGenericInstanceMethSpecInTy: ILType * string * ILType list * ILType -> ILMethodSpec

/// Construct references to static methods.
val mkILStaticMethSpecInTy: ILType * string * ILType list * ILType * ILGenericArgsList -> ILMethodSpec

/// Construct references to static, non-generic methods.
val mkILNonGenericStaticMethSpecInTy: ILType * string * ILType list * ILType -> ILMethodSpec

/// Construct references to constructors.
val mkILCtorMethSpecForTy: ILType * ILType list -> ILMethodSpec

/// Construct references to fields.
val mkILFieldRef: ILTypeRef * string * ILType -> ILFieldRef
val mkILFieldSpec: ILFieldRef * ILType -> ILFieldSpec
val mkILFieldSpecInTy: ILType * string * ILType -> ILFieldSpec

val mkILCallSigRaw: ILCallingConv * ILTypes * ILType -> ILCallingSignature
val mkILCallSig: ILCallingConv * ILType list * ILType -> ILCallingSignature

/// Make generalized verions of possibly-generic types,
/// e.g. Given the ILTypeDef for List, return the type "List<T>".
val mkILFormalBoxedTy: ILTypeRef -> ILGenericParameterDef list -> ILType

val mkILFormalTyparsRaw: ILTypes -> ILGenericParameterDefs
val mkILFormalTypars: ILType list -> ILGenericParameterDefs
val mkILFormalGenericArgsRaw: ILGenericParameterDefs -> ILGenericArgs
val mkILFormalGenericArgs: ILGenericParameterDefs -> ILGenericArgsList
val mkILSimpleTypar : string -> ILGenericParameterDef
/// Make custom attributes.
val mkILCustomAttribMethRef: 
    ILGlobals 
    -> ILMethodSpec 
       * ILAttribElem list (* fixed args: values and implicit types *) 
       * ILAttributeNamedArg list (* named args: values and flags indicating if they are fields or properties *) 
      -> ILAttribute

val mkILCustomAttribute: 
    ILGlobals 
    -> ILTypeRef * ILType list * 
       ILAttribElem list (* fixed args: values and implicit types *) * 
       ILAttributeNamedArg list (* named args: values and flags indicating if they are fields or properties *) 
         -> ILAttribute

val mkPermissionSet : ILGlobals -> ILSecurityAction * (ILTypeRef * (string * ILType * ILAttribElem) list) list -> ILPermission

/// Making code.
val checkILCode:  ILCode -> ILCode
val generateCodeLabel: unit -> ILCodeLabel
val formatCodeLabel : ILCodeLabel -> string

/// Make some code that is a straight line sequence of instructions. 
/// The function will add a "return" if the last instruction is not an exiting instruction.
val nonBranchingInstrsToCode: ILInstr list -> ILCode 

/// Make some code that is a straight line sequence of instructions, then do 
/// some control flow.  The first code label is the entry label of the generated code. 
val mkNonBranchingInstrsThen: ILCodeLabel -> ILInstr list -> ILInstr -> ILCode 
val mkNonBranchingInstrsThenBr: ILCodeLabel -> ILInstr list -> ILCodeLabel -> ILCode

/// Make a basic block. The final instruction must be control flow.
val mkNonBranchingInstrs: ILCodeLabel -> ILInstr list -> ILCode

/// Some more primitive helpers.
val mkBasicBlock: ILBasicBlock -> ILCode
val mkGroupBlock: ILCodeLabel list * ILCode list -> ILCode

/// Helpers for codegen: scopes for allocating new temporary variables.
type ILLocalsAllocator =
    new : preAlloc: int -> ILLocalsAllocator
    member AllocLocal : ILLocal -> uint16
    member Close : unit -> ILLocal list

/// Derived functions for making some common patterns of instructions.
val mkNormalCall: ILMethodSpec -> ILInstr
val mkNormalCallvirt: ILMethodSpec -> ILInstr
val mkNormalCallconstraint: ILType * ILMethodSpec -> ILInstr
val mkNormalNewobj: ILMethodSpec -> ILInstr
val mkCallBaseConstructor : ILType * ILType list -> ILInstr list
val mkNormalStfld: ILFieldSpec -> ILInstr
val mkNormalStsfld: ILFieldSpec -> ILInstr
val mkNormalLdsfld: ILFieldSpec -> ILInstr
val mkNormalLdfld: ILFieldSpec -> ILInstr
val mkNormalLdflda: ILFieldSpec -> ILInstr
val mkNormalLdobj: ILType -> ILInstr
val mkNormalStobj: ILType -> ILInstr 
val mkLdcInt32: int32 -> ILInstr
val mkLdarg0: ILInstr
val mkLdloc: uint16 -> ILInstr
val mkStloc: uint16 -> ILInstr
val mkLdarg: uint16 -> ILInstr

val andTailness: ILTailcall -> bool -> ILTailcall

/// Derived functions for making return, parameter and local variable
/// objects for use in method definitions.
val mkILParam: string option * ILType -> ILParameter
val mkILParamAnon: ILType -> ILParameter
val mkILParamNamed: string * ILType -> ILParameter
val mkILReturn: ILType -> ILReturn
val mkILLocal: ILType -> (string * int * int) option -> ILLocal
val mkILLocals : ILLocal list -> ILLocals
val emptyILLocals : ILLocals

/// Make a formal generic parameters.
val mkILEmptyGenericParams: ILGenericParameterDefs

/// Make method definitions.
val mkILMethodBody: initlocals:bool * ILLocals * int * ILCode * ILSourceMarker option -> ILMethodBody
val mkMethodBody: bool * ILLocals * int * ILCode * ILSourceMarker option -> MethodBody

val mkILCtor: ILMemberAccess * ILParameter list * MethodBody -> ILMethodDef
val mkILClassCtor: MethodBody -> ILMethodDef
val mkILNonGenericEmptyCtor: ILSourceMarker option -> ILType -> ILMethodDef
val mkILStaticMethod: ILGenericParameterDefs * string * ILMemberAccess * ILParameter list * ILReturn * MethodBody -> ILMethodDef
val mkILNonGenericStaticMethod: string * ILMemberAccess * ILParameter list * ILReturn * MethodBody -> ILMethodDef
val mkILGenericVirtualMethod: string * ILMemberAccess * ILGenericParameterDefs * ILParameter list * ILReturn * MethodBody -> ILMethodDef
val mkILGenericNonVirtualMethod: string * ILMemberAccess * ILGenericParameterDefs * ILParameter list * ILReturn * MethodBody -> ILMethodDef
val mkILNonGenericVirtualMethod: string * ILMemberAccess * ILParameter list * ILReturn * MethodBody -> ILMethodDef
val mkILNonGenericInstanceMethod: string * ILMemberAccess * ILParameter list * ILReturn * MethodBody -> ILMethodDef


/// Make field definitions.
val mkILInstanceField: string * ILType * ILFieldInit option * ILMemberAccess -> ILFieldDef
val mkILStaticField: string * ILType * ILFieldInit option * byte[] option * ILMemberAccess -> ILFieldDef
val mkILLiteralField: string * ILType * ILFieldInit * byte[] option * ILMemberAccess -> ILFieldDef

/// Make a type definition.
val mkILGenericClass: string * ILTypeDefAccess * ILGenericParameterDefs * ILType * ILType list * ILMethodDefs * ILFieldDefs * ILTypeDefs * ILPropertyDefs * ILEventDefs * ILAttributes * ILTypeInit -> ILTypeDef
val mkILSimpleClass: ILGlobals -> string * ILTypeDefAccess * ILMethodDefs * ILFieldDefs * ILTypeDefs * ILPropertyDefs * ILEventDefs * ILAttributes * ILTypeInit  -> ILTypeDef
val mkILTypeDefForGlobalFunctions: ILGlobals -> ILMethodDefs * ILFieldDefs -> ILTypeDef

/// Make a type definition for a value type used to point to raw data.
/// These are useful when generating array initialization code 
/// according to the 
///   ldtoken    field valuetype '<PrivateImplementationDetails>'/'$$struct0x6000127-1' '<PrivateImplementationDetails>'::'$$method0x6000127-1'
///   call       void System.Runtime.CompilerServices.RuntimeHelpers::InitializeArray(class System.Array,valuetype System.RuntimeFieldHandle)
/// idiom.
val mkRawDataValueTypeDef:  ILGlobals -> string * size:int32 * pack:uint16 -> ILTypeDef

/// Injecting code into existing code blocks.  A branch will
/// be added from the given instructions to the (unique) entry of
/// the code, and the first instruction will be the new entry
/// of the method.  The instructions should be non-branching.

val prependInstrsToCode: ILInstr list -> ILCode -> ILCode
val prependInstrsToMethod: ILInstr list -> ILMethodDef -> ILMethodDef

/// Injecting initialization code into a class.
/// Add some code to the end of the .cctor for a type.  Create a .cctor
/// if one doesn't exist already.
val prependInstrsToClassCtor: ILInstr list -> ILSourceMarker option -> ILTypeDef -> ILTypeDef

/// Derived functions for making some simple constructors
val mkILStorageCtor: ILSourceMarker option * ILInstr list * ILType * (string * ILType) list * ILMemberAccess -> ILMethodDef
val mkILSimpleStorageCtor: ILSourceMarker option * ILTypeSpec option * ILType * (string * ILType) list * ILMemberAccess -> ILMethodDef
val mkILSimpleStorageCtorWithParamNames: ILSourceMarker option * ILTypeSpec option * ILType * (string * string * ILType) list * ILMemberAccess -> ILMethodDef

val mkILDelegateMethods: ILGlobals -> ILParameter list * ILReturn -> ILMethodDef list

/// Given a delegate type definition which lies in a particular scope, 
/// make a reference to its constructor.
val mkCtorMethSpecForDelegate: ILGlobals -> ILType * bool -> ILMethodSpec 

/// The toplevel "class" for a module or assembly.
val mkILTypeForGlobalFunctions: ILScopeRef -> ILType

/// Making tables of custom attributes, etc.
val mkILCustomAttrs: ILAttribute list -> ILAttributes
val mkILCustomAttrsFromArray: ILAttribute[] -> ILAttributes
val mkILComputedCustomAttrs: (unit -> ILAttribute[]) -> ILAttributes
val emptyILCustomAttrs: ILAttributes

val mkILSecurityDecls: ILPermission list -> ILPermissions
val mkILLazySecurityDecls: Lazy<ILPermission list> -> ILPermissions
val emptyILSecurityDecls: ILPermissions

val mkMethBodyAux : MethodBody -> ILLazyMethodBody
val mkMethBodyLazyAux : Lazy<MethodBody> -> ILLazyMethodBody

val mkILEvents: ILEventDef list -> ILEventDefs
val mkILEventsLazy: Lazy<ILEventDef list> -> ILEventDefs
val emptyILEvents: ILEventDefs

val mkILProperties: ILPropertyDef list -> ILPropertyDefs
val mkILPropertiesLazy: Lazy<ILPropertyDef list> -> ILPropertyDefs
val emptyILProperties: ILPropertyDefs

val mkILMethods: ILMethodDef list -> ILMethodDefs
val mkILMethodsFromArray: ILMethodDef[] -> ILMethodDefs
val mkILMethodsComputed: (unit -> ILMethodDef[]) -> ILMethodDefs
val emptyILMethods: ILMethodDefs

val mkILFields: ILFieldDef list -> ILFieldDefs
val mkILFieldsLazy: Lazy<ILFieldDef list> -> ILFieldDefs
val emptyILFields: ILFieldDefs

val mkILMethodImpls: ILMethodImplDef list -> ILMethodImplDefs
val mkILMethodImplsLazy: Lazy<ILMethodImplDef list> -> ILMethodImplDefs
val emptyILMethodImpls: ILMethodImplDefs

val mkILTypeDefs: ILTypeDef list -> ILTypeDefs
val mkILTypeDefsFromArray: ILTypeDef[] -> ILTypeDefs
val emptyILTypeDefs: ILTypeDefs

/// Create table of types which is loaded/computed on-demand, and whose individual 
/// elements are also loaded/computed on-demand. Any call to tdefs.AsList will 
/// result in the laziness being forced.  Operations can examine the
/// custom attributes and name of each type in order to decide whether
/// to proceed with examining the other details of the type.
/// 
/// Note that individual type definitions may contain further delays 
/// in their method, field and other tables. 
val mkILTypeDefsComputed: (unit -> (string list * string * ILAttributes * Lazy<ILTypeDef>) array) -> ILTypeDefs
val addILTypeDef: ILTypeDef -> ILTypeDefs -> ILTypeDefs

val mkILNestedExportedTypes: ILNestedExportedType list -> ILNestedExportedTypes
val mkILNestedExportedTypesLazy: Lazy<ILNestedExportedType list> -> ILNestedExportedTypes

val mkILExportedTypes: ILExportedTypeOrForwarder list -> ILExportedTypesAndForwarders
val mkILExportedTypesLazy: Lazy<ILExportedTypeOrForwarder list> ->   ILExportedTypesAndForwarders

val mkILResources: ILResource list -> ILResources
val mkILResourcesLazy: Lazy<ILResource list> -> ILResources

/// Making modules.
val mkILSimpleModule: assemblyName:string -> moduleName:string -> dll:bool -> subsystemVersion : (int * int) -> useHighEntropyVA : bool -> ILTypeDefs -> int32 option -> string option -> int -> ILExportedTypesAndForwarders -> string -> ILModuleDef

/// Generate references to existing type definitions, method definitions
/// etc.  Useful for generating references, e.g. to a  class we're processing
/// Also used to reference type definitions that we've generated.  [ILScopeRef] 
/// is normally ILScopeRef.Local, unless we've generated the ILTypeDef in
/// an auxiliary module or are generating multiple assemblies at 
/// once.

val mkRefForNestedILTypeDef : ILScopeRef -> ILTypeDef list * ILTypeDef -> ILTypeRef
val mkRefForILMethod        : ILScopeRef -> ILTypeDef list * ILTypeDef -> ILMethodDef -> ILMethodRef
val mkRefForILField        : ILScopeRef -> ILTypeDef list * ILTypeDef -> ILFieldDef  -> ILFieldRef

val mkRefToILMethod: ILTypeRef * ILMethodDef -> ILMethodRef
val mkRefToILField: ILTypeRef * ILFieldDef -> ILFieldRef

val mkRefToILAssembly: ILAssemblyManifest -> ILAssemblyRef
val mkRefToILModule: ILModuleDef -> ILModuleRef


// -------------------------------------------------------------------- 
// Rescoping.
//
// Given an object O1 referenced from where1 (e.g. O1 binds to some  
// result R when referenced from where1), and given that SR2 resolves to where1 from where2, 
// produce a new O2 for use from where2 (e.g. O2 binds to R from where2)
//
// So, ILScopeRef tells you how to reference the original scope from 
// the new scope. e.g. if ILScopeRef is:
//    [ILScopeRef.Local] then the object is returned unchanged
//    [ILScopeRef.Module m] then an object is returned 
//                        where all ILScopeRef.Local references 
//                        become ILScopeRef.Module m
//    [ILScopeRef.Assembly m] then an object is returned 
//                         where all ILScopeRef.Local and ILScopeRef.Module references 
//                        become ILScopeRef.Assembly m
// -------------------------------------------------------------------- 

/// Rescoping. The first argument tells the function how to reference the original scope from 
/// the new scope. 
val rescopeILScopeRef: ILScopeRef -> ILScopeRef -> ILScopeRef
/// Rescoping. The first argument tells the function how to reference the original scope from 
/// the new scope. 
val rescopeILTypeSpec: ILScopeRef -> ILTypeSpec -> ILTypeSpec
/// Rescoping. The first argument tells the function how to reference the original scope from 
/// the new scope. 
val rescopeILType: ILScopeRef -> ILType -> ILType
/// Rescoping. The first argument tells the function how to reference the original scope from 
/// the new scope. 
val rescopeILMethodRef: ILScopeRef -> ILMethodRef -> ILMethodRef 
/// Rescoping. The first argument tells the function how to reference the original scope from 
/// the new scope. 
val rescopeILFieldRef: ILScopeRef -> ILFieldRef -> ILFieldRef


//-----------------------------------------------------------------------
// The ILCode Builder utility.
//----------------------------------------------------------------------

[<RequireQualifiedAccess>]
type ILExceptionClause = 
    | Finally of (ILCodeLabel * ILCodeLabel)
    | Fault  of (ILCodeLabel * ILCodeLabel)
    | FilterCatch of (ILCodeLabel * ILCodeLabel) * (ILCodeLabel * ILCodeLabel)
    | TypeCatch of ILType * (ILCodeLabel * ILCodeLabel)

type ILExceptionSpec = 
    { exnRange: (ILCodeLabel * ILCodeLabel);
      exnClauses: ILExceptionClause list }

type ILLocalSpec = 
    { locRange: (ILCodeLabel * ILCodeLabel);
      locInfos: ILDebugMapping list }

/// buildILCode: Build code from a sequence of instructions.
/// 
/// e.g. "buildILCode meth resolver instrs exns locals"
/// 
/// This makes the basic block structure of code from more primitive
/// information, i.e. an array of instructions.
///   [meth]: for debugging and should give the name of the method.
///   [resolver]: should return the instruction indexes referred to 
///               by code-label strings in the instruction stream.
///   [instrs]: the instructions themselves, perhaps with attributes giving 
///             debugging information
///   [exns]: the table of exception-handling specifications
///           for the method.  These are again given with respect to labels which will
///           be mapped to pc's by [resolver].  
///   [locals]: the table of specifications of when local variables are live and
///           should appear in the debug info.
/// 
/// If the input code is well-formed, the function will returns the 
/// chop up the instruction sequence into basic blocks as required for
/// the exception handlers and then return the tree-structured code
/// corresponding to the instruction stream.
/// A new set of code labels will be used throughout the resulting code.
/// 
/// The input can be badly formed in many ways: exception handlers might
/// overlap, or scopes of local variables may overlap badly with 
/// exception handlers.
val buildILCode:
    string ->
    (ILCodeLabel -> int) -> 
    ILInstr[] -> 
    ILExceptionSpec list -> 
    ILLocalSpec list -> 
    ILCode

// -------------------------------------------------------------------- 
// The instantiation utilities.
// -------------------------------------------------------------------- 

/// Instantiate type variables that occur within types and other items. 
val instILTypeAux: int -> ILGenericArgs -> ILType -> ILType

/// Instantiate type variables that occur within types and other items. 
val instILType: ILGenericArgs -> ILType -> ILType

// -------------------------------------------------------------------- 
// ECMA globals
// -------------------------------------------------------------------- 

/// This is a 'vendor neutral' way of referencing mscorlib. 
val ecmaPublicKey: PublicKey

/// Some commonly used methods. 
val mkInitializeArrayMethSpec: ILGlobals -> ILMethodSpec 

val mkPrimaryAssemblyExnNewobj: ILGlobals -> string -> ILInstr

val addMethodGeneratedAttrs : ILGlobals -> ILMethodDef -> ILMethodDef
val addPropertyGeneratedAttrs : ILGlobals -> ILPropertyDef -> ILPropertyDef
val addFieldGeneratedAttrs : ILGlobals -> ILFieldDef -> ILFieldDef

val addPropertyNeverAttrs : ILGlobals -> ILPropertyDef -> ILPropertyDef
val addFieldNeverAttrs : ILGlobals -> ILFieldDef -> ILFieldDef

/// Discriminating different important built-in types.
val isILObjectTy: ILType -> bool
val isILStringTy: ILType -> bool
val isILSByteTy: ILType -> bool
val isILByteTy: ILType -> bool
val isILInt16Ty: ILType -> bool
val isILUInt16Ty: ILType -> bool
val isILInt32Ty: ILType -> bool
val isILUInt32Ty: ILType -> bool
val isILInt64Ty: ILType -> bool
val isILUInt64Ty: ILType -> bool
val isILIntPtrTy: ILType -> bool
val isILUIntPtrTy: ILType -> bool
val isILBoolTy: ILType -> bool
val isILCharTy: ILType -> bool
val isILTypedReferenceTy: ILType -> bool
val isILDoubleTy: ILType -> bool
val isILSingleTy: ILType -> bool

/// Get a public key token from a public key.
val sha1HashBytes : byte[] -> byte[] (* SHA1 hash *)

/// Get a version number from a CLR version string, e.g. 1.0.3705.0
val parseILVersion: string -> ILVersionInfo
val formatILVersion: ILVersionInfo -> string
val compareILVersions: ILVersionInfo -> ILVersionInfo -> int

/// Decompose a type definition according to its kind.
type ILEnumInfo =
    { enumValues: (string * ILFieldInit) list;  
      enumType: ILType }

val getTyOfILEnumInfo: ILEnumInfo -> ILType

val computeILEnumInfo: string * ILFieldDefs -> ILEnumInfo


// --------------------------------------------------------------------
// For completeness.  These do not occur in metadata but tools that
// care about the existence of properties and events in the metadata
// can benefit from them.
// --------------------------------------------------------------------

[<Sealed>]
type ILEventRef =
    static member Create : ILTypeRef * string -> ILEventRef
    member EnclosingTypeRef: ILTypeRef
    member Name: string

[<Sealed>]
type ILPropertyRef =
     static member Create : ILTypeRef * string -> ILPropertyRef
     member EnclosingTypeRef: ILTypeRef
     member Name: string
     interface System.IComparable

#if ENABLE_MONO_SUPPORT
val runningOnMono: bool
#endif

type ILReferences = 
    { AssemblyReferences: ILAssemblyRef list; 
      ModuleReferences: ILModuleRef list; }

/// Find the full set of assemblies referenced by a module.
val computeILRefs: ILModuleDef -> ILReferences
val emptyILRefs: ILReferences

// -------------------------------------------------------------------- 
// The following functions are used to define an extension to the  In reality the only extension is ILX

type ILTypeDefKindExtension<'Extension> = TypeDefKindExtension

val RegisterTypeDefKindExtension: ILTypeDefKindExtension<'Extension> -> ('Extension -> IlxExtensionTypeKind) * (IlxExtensionTypeKind -> bool) * (IlxExtensionTypeKind -> 'Extension)<|MERGE_RESOLUTION|>--- conflicted
+++ resolved
@@ -1192,10 +1192,6 @@
 
 type ILGenericParameterDefs = ILGenericParameterDef list
 
-<<<<<<< HEAD
-// REVIEW: fold this into ILMethodDef.
-=======
->>>>>>> af1b740f
 [<NoComparison; NoEquality; Sealed>]
 type ILLazyMethodBody = 
     member Contents : MethodBody 
