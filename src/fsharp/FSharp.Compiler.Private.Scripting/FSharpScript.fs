--- conflicted
+++ resolved
@@ -43,9 +43,8 @@
     [<CLIEvent>]
     member __.AssemblyReferenceAdded = fsi.AssemblyReferenceAdded
 
-<<<<<<< HEAD
     member __.ValueBound = fsi.ValueBound
-=======
+
     [<CLIEvent>]
     member __.IncludePathAdded = fsi.IncludePathAdded
 
@@ -57,7 +56,6 @@
 
     [<CLIEvent>]
     member __.DependencyFailed = fsi.DependencyFailed
->>>>>>> fc06d159
 
     member __.ProvideInput = stdin.ProvideInput
 
