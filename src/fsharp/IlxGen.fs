// Copyright (c) Microsoft Corporation.  All Rights Reserved.  See License.txt in the project root for license information.

//--------------------------------------------------------------------------
// The ILX generator. 
//-------------------------------------------------------------------------- 

module internal Microsoft.FSharp.Compiler.IlxGen

open System.IO
open System.Reflection
open System.Collections.Generic
open Internal.Utilities
open Internal.Utilities.Collections
open Microsoft.FSharp.Compiler.AbstractIL 
open Microsoft.FSharp.Compiler.AbstractIL.IL 
open Microsoft.FSharp.Compiler.AbstractIL.Internal 
open Microsoft.FSharp.Compiler.AbstractIL.Internal.Library
open Microsoft.FSharp.Compiler.AbstractIL.Extensions.ILX
open Microsoft.FSharp.Compiler.AbstractIL.Extensions.ILX.Types
open Microsoft.FSharp.Compiler.AbstractIL.Diagnostics 
open Microsoft.FSharp.Compiler.AbstractIL.Internal.BinaryConstants 

open Microsoft.FSharp.Compiler 
open Microsoft.FSharp.Compiler.Import
open Microsoft.FSharp.Compiler.Tast
open Microsoft.FSharp.Compiler.Tastops
open Microsoft.FSharp.Compiler.Tastops.DebugPrint
open Microsoft.FSharp.Compiler.Range
open Microsoft.FSharp.Compiler.Ast
open Microsoft.FSharp.Compiler.ErrorLogger
open Microsoft.FSharp.Compiler.PrettyNaming
open Microsoft.FSharp.Compiler.TcGlobals
open Microsoft.FSharp.Compiler.Layout
open Microsoft.FSharp.Compiler.Lib
open Microsoft.FSharp.Compiler.TypeRelations
open Microsoft.FSharp.Compiler.TypeChecker
open Microsoft.FSharp.Compiler.Infos
open Microsoft.FSharp.Compiler.AbstractIL.Extensions.ILX.Types 

  
let IsNonErasedTypar (tp:Typar) = not tp.IsErased
let DropErasedTypars (tps:Typar list) = tps |> List.filter IsNonErasedTypar
let DropErasedTyargs tys = tys |> List.filter (fun ty -> match ty with TType_measure _ -> false | _ -> true)

let AddNonUserCompilerGeneratedAttribs (g: TcGlobals) (mdef:ILMethodDef) = g.AddMethodGeneratedAttributes  mdef

let debugDisplayMethodName = "__DebugDisplay"

let useHiddenInitCode = true

//--------------------------------------------------------------------------
// misc
//-------------------------------------------------------------------------- 

let iLdcZero = AI_ldc (DT_I4,ILConst.I4 0)
let iLdcInt64 i = AI_ldc (DT_I8,ILConst.I8 i)
let iLdcDouble i = AI_ldc (DT_R8,ILConst.R8 i)
let iLdcSingle i = AI_ldc (DT_R4,ILConst.R4 i)

/// Make a method that simply loads a field
let mkLdfldMethodDef (ilMethName,reprAccess,isStatic,ilTy,ilFieldName,ilPropType) =
   let ilFieldSpec = mkILFieldSpecInTy(ilTy,ilFieldName,ilPropType)
   let ilReturn = mkILReturn ilPropType
   let ilMethodDef = 
       if isStatic then 
           mkILNonGenericStaticMethod (ilMethName,reprAccess,[],ilReturn,mkMethodBody(true,[],2,nonBranchingInstrsToCode [mkNormalLdsfld ilFieldSpec],None))
       else 
           mkILNonGenericInstanceMethod (ilMethName,reprAccess,[],ilReturn,mkMethodBody (true,[],2,nonBranchingInstrsToCode [ mkLdarg0; mkNormalLdfld ilFieldSpec],None))
   ilMethodDef.WithSpecialName

let ChooseParamNames fieldNamesAndTypes = 
    let takenFieldNames = fieldNamesAndTypes |> List.map p23 |> Set.ofList

    fieldNamesAndTypes
    |> List.map (fun (ilPropName,ilFieldName,ilPropType) -> 
        let lowerPropName = String.uncapitalize ilPropName 
        let ilParamName = if takenFieldNames.Contains(lowerPropName) then ilPropName else lowerPropName 
        ilParamName,ilFieldName,ilPropType)

let markup s = Seq.indexed s

// Approximation for purposes of optimization and giving a warning when compiling definition-only files as EXEs 
let rec CheckCodeDoesSomething (code: ILCode) = 
    code.Instrs |> Array.exists (function AI_ldnull | AI_nop | AI_pop | I_ret |  I_seqpoint _ -> false | _ -> true) 

let ChooseFreeVarNames takenNames ts =
    let tns = List.map (fun t -> (t,None)) ts
    let rec chooseName names (t,nOpt) = 
        let tn = match nOpt with None -> t | Some n -> t + string n
        if Zset.contains tn names then
          chooseName names (t,Some(match nOpt with None ->  0 | Some n -> (n+1)))
        else
          let names = Zset.add tn names
          tn,names

    let names    = Zset.empty String.order |> Zset.addList takenNames
    let ts,_names = List.mapFold chooseName names tns
    ts

let ilxgenGlobalNng = NiceNameGenerator ()

// We can't tailcall to methods taking byrefs. This helper helps search for them
let IsILTypeByref  = function ILType.Byref _ -> true | _ -> false

let mainMethName = CompilerGeneratedName "main"

type AttributeDecoder(namedArgs) = 
    let nameMap = namedArgs |> List.map (fun (AttribNamedArg(s,_,_,c)) -> s,c) |> NameMap.ofList
    let findConst x = match NameMap.tryFind x nameMap with | Some(AttribExpr(_,Expr.Const(c,_,_))) -> Some c | _ -> None
    let findAppTr x = match NameMap.tryFind x nameMap with | Some(AttribExpr(_,Expr.App(_,_,[TType_app(tr,_)],_,_))) -> Some tr | _ -> None

    member self.FindInt16  x dflt = match findConst x with | Some(Const.Int16 x) -> x | _ -> dflt
    member self.FindInt32  x dflt = match findConst x with | Some(Const.Int32 x) -> x | _ -> dflt
    member self.FindBool   x dflt = match findConst x with | Some(Const.Bool x) -> x | _ -> dflt
    member self.FindString x dflt = match findConst x with | Some(Const.String x) -> x | _ -> dflt
    member self.FindTypeName   x dflt = match findAppTr x with | Some(tr) -> tr.DisplayName | _ -> dflt             
    
//--------------------------------------------------------------------------
// Statistics
//-------------------------------------------------------------------------- 

let mutable reports = (fun _ -> ()) 
let AddReport f = let old = reports in reports <- (fun oc -> old oc; f oc) 
let ReportStatistics (oc:TextWriter) = reports oc

let NewCounter nm = 
    let count = ref 0
    AddReport (fun oc -> if !count <> 0 then oc.WriteLine (string !count + " " + nm))
    (fun () -> incr count)

let CountClosure = NewCounter "closures"
let CountMethodDef = NewCounter "IL method defintitions corresponding to values"
let CountStaticFieldDef = NewCounter "IL field defintitions corresponding to values"
let CountCallFuncInstructions = NewCounter "callfunc instructions (indirect calls)"

/// Non-local information related to internals of code generation within an assembly
type IlxGenIntraAssemblyInfo = 
    { /// A table recording the generated name of the static backing fields for each mutable top level value where 
      /// we may need to take the address of that value, e.g. static mutable module-bound values which are structs. These are 
      /// only accessible intra-assembly. Across assemblies, taking the address of static mutable module-bound values is not permitted.
      /// The key to the table is the method ref for the property getter for the value, which is a stable name for the Val's
      /// that come from both the signature and the implementation.
      StaticFieldInfo : Dictionary<ILMethodRef, ILFieldSpec> }

//-------------------------------------------------------------------------- 

/// Indicates how the generated IL code is ultimately emitted 
type IlxGenBackend =
|   IlWriteBackend
|   IlReflectBackend

[<NoEquality; NoComparison>]
type IlxGenOptions = 
    { fragName: string
      generateFilterBlocks: bool
      workAroundReflectionEmitBugs: bool
      emitConstantArraysUsingStaticDataBlobs: bool
      /// If this is set, then the last module becomes the "main" module and its toplevel bindings are executed at startup 
      mainMethodInfo: Tast.Attribs option
      localOptimizationsAreOn: bool
      generateDebugSymbols: bool
      testFlagEmitFeeFeeAs100001: bool
      ilxBackend: IlxGenBackend

      /// Indicates the code is being generated in FSI.EXE and is executed immediately after code generation
      /// This includes all interactively compiled code, including #load, definitions, and expressions
      isInteractive: bool 

      /// Indicates the code generated is an interactive 'it' expression. We generate a setter to allow clearing of the underlying
      /// storage, even though 'it' is not logically mutable
      isInteractiveItExpr: bool

      /// Whenever possible, use callvirt instead of call
      alwaysCallVirt: bool  }


/// Compilation environment for compiling a fragment of an assembly
[<NoEquality; NoComparison>]
type cenv = 
    { g: TcGlobals
      TcVal : ConstraintSolver.TcValF
      viewCcu: CcuThunk
      opts: IlxGenOptions
      /// Cache the generation of the "unit" type
      mutable ilUnitTy: ILType option
      amap: ImportMap
      intraAssemblyInfo : IlxGenIntraAssemblyInfo
      /// Cache methods with SecurityAttribute applied to them, to prevent unnecessary calls to ExistsInEntireHierarchyOfType
      casApplied : Dictionary<Stamp,bool> 
      /// Used to apply forced inlining optimizations to witnesses generated late during codegen
      mutable optimizeDuringCodeGen : (Expr -> Expr) }



let mkTypeOfExpr cenv m ilty =  
    mkAsmExpr ([  mkNormalCall (mspec_Type_GetTypeFromHandle cenv.g) ], [],
                   [mkAsmExpr ([ I_ldtoken (ILToken.ILType ilty) ], [],[],[cenv.g.system_RuntimeTypeHandle_typ],m)],
                   [cenv.g.system_Type_typ],m)    
                   
let mkGetNameExpr cenv (ilt : ILType) m =
    mkAsmExpr ([I_ldstr ilt.BasicQualifiedName],[],[],[cenv.g.string_ty],m)  

let useCallVirt cenv boxity (mspec : ILMethodSpec) isBaseCall = 
    cenv.opts.alwaysCallVirt && 
    (boxity = AsObject) && 
    not mspec.CallingConv.IsStatic && 
    not isBaseCall    

//--------------------------------------------------------------------------
// CompileLocation
//--------------------------------------------------------------------------
 
/// compilation location = path to a ccu, namespace or class 
/// Referencing other stuff, and descriptions of where items are to be placed
/// within the generated IL namespace/typespace.  This should be cleaned up.
type CompileLocation = 
    { clocScope: IL.ILScopeRef 
      clocTopImplQualifiedName: string
      clocNamespace: string option  
      clocEncl: string list
      clocQualifiedNameOfFile : string }

//--------------------------------------------------------------------------
// Access this and other assemblies
//-------------------------------------------------------------------------- 

let mkTopName ns n = String.concat "." (match ns with Some x -> [x;n] | None -> [n])

let CompLocForFragment fragName (ccu:CcuThunk) = 
   { clocQualifiedNameOfFile =fragName
     clocTopImplQualifiedName= fragName 
     clocScope=ccu.ILScopeRef 
     clocNamespace=None 
     clocEncl=[]} 

let CompLocForCcu (ccu:CcuThunk) =  CompLocForFragment ccu.AssemblyName ccu

let CompLocForSubModuleOrNamespace cloc (submod:ModuleOrNamespace) =
    let n = submod.CompiledName
    match submod.ModuleOrNamespaceType.ModuleOrNamespaceKind with 
    | FSharpModuleWithSuffix | ModuleOrType -> { cloc with clocEncl= cloc.clocEncl @ [n]}
    | Namespace -> {cloc with clocNamespace=Some (mkTopName cloc.clocNamespace n)}

let CompLocForFixedPath fragName qname (CompPath(sref,cpath)) = 
    let ns,t = List.takeUntil (fun (_,mkind) -> mkind <> Namespace) cpath
    let ns = List.map fst ns
    let ns = textOfPath ns
    let encl = t |> List.map (fun (s ,_)-> s)
    let ns = if ns = "" then None else Some ns
    { clocQualifiedNameOfFile =fragName
      clocTopImplQualifiedName=qname
      clocScope=sref
      clocNamespace=ns 
      clocEncl=encl }

let CompLocForFixedModule fragName qname (mspec:ModuleOrNamespace) = 
   let cloc = CompLocForFixedPath fragName qname mspec.CompilationPath
   let cloc = CompLocForSubModuleOrNamespace cloc mspec
   cloc 

let NestedTypeRefForCompLoc cloc n = 
    match cloc.clocEncl with 
    | [] ->
        let tyname = mkTopName cloc.clocNamespace n
        mkILTyRef(cloc.clocScope,tyname)
    | h::t -> mkILNestedTyRef(cloc.clocScope,mkTopName cloc.clocNamespace h :: t,n)
        
let CleanUpGeneratedTypeName (nm:string) = 
    if nm.IndexOfAny IllegalCharactersInTypeAndNamespaceNames = -1 then 
        nm
    else
        (nm,IllegalCharactersInTypeAndNamespaceNames) ||> Array.fold (fun nm c -> nm.Replace(string c, "-"))
  

let TypeNameForInitClass cloc = "<StartupCode$" + (CleanUpGeneratedTypeName cloc.clocQualifiedNameOfFile) + ">.$" + cloc.clocTopImplQualifiedName 
let TypeNameForImplicitMainMethod cloc = TypeNameForInitClass cloc + "$Main"
let TypeNameForPrivateImplementationDetails cloc = "<PrivateImplementationDetails$" + (CleanUpGeneratedTypeName cloc.clocQualifiedNameOfFile) + ">"

let CompLocForInitClass cloc = 
    {cloc with clocEncl=[TypeNameForInitClass cloc]; clocNamespace=None}

let CompLocForImplicitMainMethod cloc = 
    {cloc with clocEncl=[TypeNameForImplicitMainMethod cloc]; clocNamespace=None}

let CompLocForPrivateImplementationDetails cloc = 
    {cloc with 
        clocEncl=[TypeNameForPrivateImplementationDetails cloc]; clocNamespace=None}

let rec TypeRefForCompLoc cloc  =
    match cloc.clocEncl with
    | [] ->  
      mkILTyRef(cloc.clocScope,TypeNameForPrivateImplementationDetails cloc)
    | [h] -> 
      let tyname = mkTopName cloc.clocNamespace h
      mkILTyRef(cloc.clocScope,tyname)
    | _ ->  
      let encl,n = List.frontAndBack cloc.clocEncl
      NestedTypeRefForCompLoc {cloc with clocEncl=encl} n 

let mkILTyForCompLoc cloc = mkILNonGenericBoxedTy (TypeRefForCompLoc cloc)

let ComputeMemberAccess hidden = if hidden then ILMemberAccess.Assembly else ILMemberAccess.Public


// Under --publicasinternal change types from Public to Private (internal for types)
let ComputePublicTypeAccess() = ILTypeDefAccess.Public

let ComputeTypeAccess (tref:ILTypeRef) hidden = 
    match tref.Enclosing with 
    | [] -> if hidden then ILTypeDefAccess.Private else ComputePublicTypeAccess() 
    | _ -> ILTypeDefAccess.Nested (ComputeMemberAccess hidden)
            
//--------------------------------------------------------------------------
// TypeReprEnv
//-------------------------------------------------------------------------- 

/// Indicates how type parameters are mapped to IL type variables 
[<NoEquality; NoComparison>]
type TypeReprEnv(reprs : Map<Stamp, uint16>, count: int) = 

    member tyenv.Item (tp:Typar, m:range) = 
        try reprs.[tp.Stamp] 
        with :? KeyNotFoundException -> 
          errorR(InternalError("Undefined or unsolved type variable: " + showL(typarL tp),m)) 
          // Random value for post-hoc diagnostic analysis on generated tree *
          uint16 666 

    member tyenv.AddOne (tp: Typar) =
        if IsNonErasedTypar tp then 
            TypeReprEnv(reprs.Add (tp.Stamp, uint16 count), count + 1)
        else
            tyenv

    member tyenv.Add tps =
        (tyenv,tps) ||> List.fold (fun tyenv tp -> tyenv.AddOne tp)

    member tyenv.Count = count

    static member Empty = 
        TypeReprEnv(count = 0, reprs = Map.empty)

    static member ForTypars tps = 
        TypeReprEnv.Empty.Add tps
         
    static member ForTycon (tycon:Tycon) = 
        TypeReprEnv.ForTypars (tycon.TyparsNoRange)
        
    static member ForTyconRef (tycon:TyconRef) = 
        TypeReprEnv.ForTycon tycon.Deref
        

//--------------------------------------------------------------------------
// Generate type references
//-------------------------------------------------------------------------- 

let GenTyconRef (tcref:TyconRef) = 
    assert(not tcref.IsTypeAbbrev)
    tcref.CompiledRepresentation

type VoidNotOK = VoidNotOK | VoidOK
#if DEBUG 
let voidCheck m g permits ty = 
   if permits=VoidNotOK && isVoidTy g ty then 
       error(InternalError("System.Void unexpectedly detected in IL code generation. This should not occur.",m))
#endif

// When generating parameter and return types generate precise .NET IL pointer types 
// These can't be generated for generic instantiations, since .NET generics doesn't 
// permit this. But for 'naked' values (locals, parameters, return values etc.) machine 
// integer values and native pointer values are compatible (though the code is unverifiable). 
type PtrsOK = 
    | PtrTypesOK 
    | PtrTypesNotOK

let rec GenTypeArgAux amap m tyenv tyarg =  
    GenTypeAuxAux amap m tyenv VoidNotOK PtrTypesNotOK tyarg

and GenTypeArgsAux amap m tyenv  tyargs = 
    List.map (GenTypeArgAux amap m tyenv) (DropErasedTyargs tyargs)

and GenTyAppAux amap m tyenv repr tinst =
    match repr with  
    | CompiledTypeRepr.ILAsmOpen ty -> 
        let ilTypeInst = GenTypeArgsAux amap m tyenv tinst
        let ty = IL.instILType ilTypeInst ty
        ty
    | CompiledTypeRepr.ILAsmNamed (tref, boxity, ilTypeOpt) -> 
        GenILTyAppAux amap m tyenv (tref, boxity, ilTypeOpt) tinst

and GenILTyAppAux amap m tyenv (tref, boxity, ilTypeOpt) tinst =
    match ilTypeOpt with 
    | None -> 
        let ilTypeInst = GenTypeArgsAux amap m tyenv tinst
        mkILTy boxity (mkILTySpec (tref,ilTypeInst))
    | Some ilType -> 
        ilType // monomorphic types include a cached ilType to avoid reallocation of an ILType node

and GenNamedTyAppAux (amap:ImportMap) m tyenv ptrsOK tcref tinst = 
    let g = amap.g
    let tinst = DropErasedTyargs tinst 
    // See above note on ptrsOK 
    if ptrsOK = PtrTypesOK && tyconRefEq g tcref g.nativeptr_tcr && (freeInTypes CollectTypars tinst).FreeTypars.IsEmpty then 
        GenNamedTyAppAux amap m tyenv ptrsOK g.ilsigptr_tcr tinst
    else
#if !NO_EXTENSIONTYPING
        match tcref.TypeReprInfo with 
        // Generate the base type, because that is always the representation of the erased type, unless the assembly is being injected
        | TProvidedTypeExtensionPoint info when info.IsErased -> 
            GenTypeAuxAux amap m tyenv VoidNotOK ptrsOK (info.BaseTypeForErased (m,g.obj_ty))
        | _ -> 
#endif
            GenTyAppAux amap m tyenv (GenTyconRef tcref) tinst

and GenTypeAuxAux amap m (tyenv: TypeReprEnv) voidOK ptrsOK ty =
    let g = amap.g
#if DEBUG 
    voidCheck m g voidOK ty
#else
    ignore voidOK    
#endif
    match stripTyEqnsAndMeasureEqns g ty with 
    | TType_app (tcref, tinst) -> GenNamedTyAppAux amap m tyenv ptrsOK tcref tinst
    | TType_tuple (tupInfo, args) -> GenTypeAuxAux amap m tyenv VoidNotOK ptrsOK (mkCompiledTupleTy g (evalTupInfoIsStruct tupInfo) args)
    | TType_fun (dty, returnTy) -> EraseClosures.mkILFuncTy g.ilxPubCloEnv  (GenTypeArgAux amap m tyenv dty) (GenTypeArgAux amap m tyenv returnTy)
    | TType_anon (anonInfo, tinst) -> 
        let tref = anonInfo.ILTypeRef
        let boxity = if evalAnonInfoIsStruct anonInfo then ILBoxity.AsValue else ILBoxity.AsObject
        GenILTyAppAux amap m tyenv (tref, boxity, None) tinst 

    | TType_ucase (ucref, args) -> 
        let cuspec,idx = GenUnionCaseSpecAux amap m tyenv ucref args 
        EraseUnions.GetILTypeForAlternative cuspec idx

    | TType_forall (tps, tau) -> 
        let tps = DropErasedTypars tps 
        if tps.IsEmpty then GenTypeAuxAux amap m tyenv VoidNotOK ptrsOK tau
        else EraseClosures.mkILTyFuncTy g.ilxPubCloEnv 
    | TType_var tp -> mkILTyvarTy tyenv.[tp,m]
    | TType_measure _ -> g.ilg.typ_Int32 

//--------------------------------------------------------------------------
// Generate ILX references to closures, classunions etc. given a tyenv
//-------------------------------------------------------------------------- 

and GenUnionCaseRef (amap: ImportMap) m tyenv i (fspecs:RecdField array) = 
    let g = amap.g
    fspecs |> Array.mapi (fun j fspec -> 
        let ilFieldDef = IL.mkILInstanceField(fspec.Name,GenTypeAux amap m tyenv fspec.FormalType, None, ILMemberAccess.Public)
        IlxUnionField
          { ilFieldDef with 
              // These properties on the "field" of an alternative end up going on a property generated by cu_erase.fs
              CustomAttrs = mkILCustomAttrs [(mkCompilationMappingAttrWithVariantNumAndSeqNum g (int SourceConstructFlags.Field) i j )] } )
   

and GenUnionRef (amap: ImportMap) m (tcref: TyconRef) = 
    let g = amap.g
    let tycon = tcref.Deref
    assert(not tycon.IsTypeAbbrev)
    match tycon.UnionTypeInfo with 
    | None -> failwith "GenUnionRef m"
    | Some funion -> 
      cached funion.CompiledRepresentation (fun () -> 
          let tyenvinner = TypeReprEnv.ForTycon tycon
          match tcref.CompiledRepresentation with
          | CompiledTypeRepr.ILAsmOpen _ -> failwith "GenUnionRef m: unexpected ASM tyrep"
          | CompiledTypeRepr.ILAsmNamed (tref,_,_) -> 
              let alternatives = 
                  tycon.UnionCasesArray |> Array.mapi (fun i cspec -> 
                      { altName=cspec.CompiledName
                        altCustomAttrs=emptyILCustomAttrs
                        altFields=GenUnionCaseRef amap m tyenvinner i cspec.RecdFieldsArray })
              let nullPermitted = IsUnionTypeWithNullAsTrueValue g tycon
              let hasHelpers = ComputeUnionHasHelpers g tcref
              let boxity = (if tcref.IsStructOrEnumTycon then ILBoxity.AsValue else ILBoxity.AsObject)
              IlxUnionRef(boxity, tref,alternatives,nullPermitted,hasHelpers))

and ComputeUnionHasHelpers g (tcref : TyconRef) = 
    if tyconRefEq g tcref g.unit_tcr_canon then NoHelpers
    elif tyconRefEq g tcref g.list_tcr_canon then SpecialFSharpListHelpers
    elif tyconRefEq g tcref g.option_tcr_canon then SpecialFSharpOptionHelpers
    else
     match TryFindFSharpAttribute g g.attrib_DefaultAugmentationAttribute tcref.Attribs with
     | Some(Attrib(_,_,[ AttribBoolArg (b) ],_,_,_,_)) -> 
         if b then AllHelpers else NoHelpers
     | Some (Attrib(_,_,_,_,_,_,m))  -> 
         errorR(Error(FSComp.SR.ilDefaultAugmentationAttributeCouldNotBeDecoded(),m))
         AllHelpers
     | _ -> 
         AllHelpers (* not hiddenRepr *)

and GenUnionSpecAux amap m tyenv tcref tyargs = 
    let curef = GenUnionRef amap m tcref
    let tinst = GenTypeArgsAux amap m tyenv tyargs
    IlxUnionSpec(curef,tinst) 

and GenUnionCaseSpecAux amap m tyenv (ucref:UnionCaseRef) tyargs = 
    let cuspec = GenUnionSpecAux amap m tyenv ucref.TyconRef tyargs
    cuspec, ucref.Index

/// IL void types are only generated for return types 
and GenReturnTypeAux amap m tyenv returnTyOpt = 
    match returnTyOpt with 
    | None -> ILType.Void
    | Some returnTy -> GenTypeAuxAux amap m tyenv VoidNotOK(*1*) PtrTypesOK returnTy (*1: generate void from unit, but not accept void *)

and GenTypeAux amap m tyenv ty = GenTypeAuxAux amap m tyenv VoidNotOK PtrTypesNotOK ty
and GenTypesAux amap m tyenv tys = List.map (GenTypeAux amap m tyenv) tys
and GenParamTypeAux amap m tyenv ty = GenTypeAuxAux amap m tyenv VoidNotOK PtrTypesOK ty
and GenParamTypesAux amap m tyenv tys = tys |> List.map (GenParamTypeAux amap m tyenv) 
and GenTypePermitVoidAux amap m tyenv ty = GenTypeAuxAux amap m tyenv VoidOK PtrTypesNotOK ty

// Static fields generally go in a private InitializationCodeAndBackingFields section. This is to ensure all static 
// fields are initialized only in their class constructors (we generate one primary 
// cctor for each file to ensure initialization coherence across the file, regardless 
// of how many modules are in the file). This means F# passes an extra check applied by SQL Server when it
// verifies stored procedures: SQL Server checks that all 'initionly' static fields are only initialized from
// their own class constructor. 
//   
// However, mutable static fields must be accessible across compilation units. This means we place them in their "natural" location
// which may be in a nested module etc. This means mutable static fields can't be used in code to be loaded by SQL Server. 
//   
// Computes the location where the static field for a value lives. 
//     - Literals go in their type/module. 
//     - For interactive code, we always place fields in their type/module with an accurate name
let GenFieldSpecForStaticField (isInteractive, g, ilContainerTy, vspec:Val, nm, m, cloc, ilTy) =
    if isInteractive || HasFSharpAttribute g g.attrib_LiteralAttribute vspec.Attribs then 
        let fieldName = vspec.CompiledName 
        let fieldName = if isInteractive then CompilerGeneratedName fieldName else fieldName
        mkILFieldSpecInTy (ilContainerTy, fieldName, ilTy) 
    else
        let fieldName = ilxgenGlobalNng.FreshCompilerGeneratedName (nm,m)
        let ilFieldContainerTy = mkILTyForCompLoc (CompLocForInitClass cloc)
        mkILFieldSpecInTy (ilFieldContainerTy, fieldName, ilTy) 

let GenRecdFieldRef m cenv tyenv (rfref:RecdFieldRef) tyargs = 
    let tyenvinner = TypeReprEnv.ForTycon rfref.Tycon
    mkILFieldSpecInTy(GenTyAppAux cenv.amap m tyenv rfref.TyconRef.CompiledRepresentation tyargs,
                      ComputeFieldName rfref.Tycon rfref.RecdField,
                      GenTypeAux cenv.amap m tyenvinner rfref.RecdField.FormalType)

//--------------------------------------------------------------------------
// Closure summaries
//-------------------------------------------------------------------------- 

type ArityInfo = int list
      

[<NoEquality; NoComparison>]
type IlxClosureInfo = 
    { cloExpr: Expr
      cloName: string
      cloArityInfo: ArityInfo
      cloILFormalRetTy: ILType
      /// An immutable array of free variable descriptions for the closure
      cloILFreeVars: IlxClosureFreeVar[] 
      cloSpec: IlxClosureSpec
      cloAttribs: Attribs
      cloILGenericParams: IL.ILGenericParameterDefs
      cloFreeVars: Val list (* nb. the freevars we actually close over *)
      ilCloLambdas: IlxClosureLambdas

      (* local type func support *)
      /// The free type parameters occuring in the type of the closure (and not just its body)
      /// This is used for local type functions, whose contract class must use these types
      ///    type Contract<'fv> =
      ///        abstract DirectInvoke : ty['fv]
      ///    type Implementation<'fv,'fv2> : Contract<'fv> =
      ///        override DirectInvoke : ty['fv] = expr['fv,'fv2]
      ///
      ///   At the callsite we generate
      ///      unbox ty['fv]
      ///      callvirt clo.DirectInvoke
      localTypeFuncILGenericArgs: ILType list
      localTypeFuncContractFreeTypars: Typar list
      localTypeFuncDirectILGenericParams: IL.ILGenericParameterDefs 
      localTypeFuncInternalFreeTypars: Typar list}


//--------------------------------------------------------------------------
// Generate debugging marks 
//-------------------------------------------------------------------------- 

let GenILSourceMarker (g: TcGlobals) (m:range) = 
    ILSourceMarker.Create(document=g.memoize_file m.FileIndex,
                          line=m.StartLine,
                          /// NOTE: .NET && VS  measure first column as column 1
                          column= m.StartColumn+1, 
                          endLine= m.EndLine,
                          endColumn=m.EndColumn+1)

let GenPossibleILSourceMarker cenv m = 
    if cenv.opts.generateDebugSymbols then 
        Some (GenILSourceMarker cenv.g m )
    else 
        None

//--------------------------------------------------------------------------
// Helpers for merging property definitions
//--------------------------------------------------------------------------

let HashRangeSorted (ht: IDictionary<_, (int * _)>) = 
    [ for KeyValue(_k,v) in ht -> v ] |> List.sortBy fst |> List.map snd 

let MergeOptions m o1 o2 = 
    match o1,o2 with
    | Some x, None | None, Some x -> Some x
    | None, None -> None
    | Some x, Some _ -> 
#if DEBUG
       // This warning fires on some code that also triggers this warning:
       //          warning(Error("The implementation of a specified generic interface required a method implementation not fully supported by F# Interactive. In the unlikely event that the resulting class fails to load then compile the interface type into a statically-compiled DLL and reference it using '#r'",m))
       // The code is OK so we don't print this.
       errorR(InternalError("MergeOptions: two values given",m)) 
#else
       ignore m
#endif
       Some x 

let MergePropertyPair m (pd: ILPropertyDef) pdef = 
    {pd with GetMethod=MergeOptions m pd.GetMethod pdef.GetMethod
             SetMethod=MergeOptions m pd.SetMethod pdef.SetMethod} 

type PropKey = PropKey of string * ILTypes * ILThisConvention

let AddPropertyDefToHash (m:range) (ht:Dictionary<PropKey,(int * ILPropertyDef)>) (pdef: ILPropertyDef) =
    let nm = PropKey(pdef.Name, pdef.Args, pdef.CallingConv)
    if ht.ContainsKey nm then
        let idx,pd = ht.[nm]
        ht.[nm] <- (idx, MergePropertyPair m pd pdef)
    else 
        ht.[nm] <- (ht.Count, pdef)
    

/// Merge a whole group of properties all at once 
let MergePropertyDefs m ilPropertyDefs = 
    let ht = new Dictionary<_,_>(3,HashIdentity.Structural)
    ilPropertyDefs |> List.iter (AddPropertyDefToHash m ht)  
    HashRangeSorted ht

//--------------------------------------------------------------------------
// Buffers for compiling modules. The entire assembly gets compiled via an AssemblyBuilder
//-------------------------------------------------------------------------- 

/// Information collected imperatively for each type definition 
type TypeDefBuilder(tdef, tdefDiscards) = 
    let gmethods   = new ResizeArray<ILMethodDef>(0)
    let gfields    = new ResizeArray<ILFieldDef>(0)
    let gproperties : Dictionary<PropKey,(int * ILPropertyDef)> = new Dictionary<_,_>(3,HashIdentity.Structural)
    let gevents    = new ResizeArray<ILEventDef>(0)
    let gnested    = new TypeDefsBuilder()
    
    member b.Close() = 
        { tdef with 
            Methods = mkILMethods      (tdef.Methods.AsList @ ResizeArray.toList gmethods)
            Fields  = mkILFields      (tdef.Fields.AsList  @ ResizeArray.toList gfields)
            Properties = mkILProperties (tdef.Properties.AsList @ HashRangeSorted gproperties )
            Events     = mkILEvents     (tdef.Events.AsList     @ ResizeArray.toList gevents)
            NestedTypes     = mkILTypeDefs      (tdef.NestedTypes.AsList @ gnested.Close()) }


    member b.AddEventDef(edef) = gevents.Add edef
    member b.AddFieldDef(ilFieldDef) = gfields.Add ilFieldDef
    member b.AddMethodDef(ilMethodDef) = 
        let discard = 
            match tdefDiscards with 
            | Some (mdefDiscard, _) -> mdefDiscard ilMethodDef
            | None -> false
        if not discard then 
            gmethods.Add ilMethodDef
    member b.NestedTypeDefs = gnested
    member b.GetCurrentFields() = gfields |> Seq.readonly

    /// Merge Get and Set property nodes, which we generate independently for F# code 
    /// when we come across their corresponding methods. 
    member b.AddOrMergePropertyDef(pdef,m) = 
        let discard = 
            match tdefDiscards with 
            | Some (_, pdefDiscard) -> pdefDiscard pdef
            | None -> false
        if not discard then 
            AddPropertyDefToHash m gproperties pdef

    member b.PrependInstructionsToSpecificMethodDef(cond,instrs,tag) = 
        match ResizeArray.tryFindIndex cond gmethods with
        | Some idx -> gmethods.[idx] <-  prependInstrsToMethod instrs gmethods.[idx]
        | None -> gmethods.Add(mkILClassCtor (mkMethodBody (false,[],1,nonBranchingInstrsToCode instrs,tag)))


and TypeDefsBuilder() = 
    let tdefs : Internal.Utilities.Collections.HashMultiMap<string, (int * (TypeDefBuilder * bool))> = HashMultiMap(0, HashIdentity.Structural)
    let mutable countDown = System.Int32.MaxValue 

    member b.Close() = 
        //The order we emit type definitions is not deterministic since it is using the reverse of a range from a hash table. We should use an approximation of source order. 
        // Ideally it shouldn't matter which order we use. 
        // However, for some tests FSI generated code appears sensitive to the order, especially for nested types.
        
        [ for (b, eliminateIfEmpty) in HashRangeSorted tdefs do 
              let tdef = b.Close() 
              // Skip the <PrivateImplementationDetails$> type if it is empty
              if not eliminateIfEmpty 
                 || not tdef.NestedTypes.AsList.IsEmpty 
                 || not tdef.Fields.AsList.IsEmpty 
                 || not tdef.Events.AsList.IsEmpty 
                 || not tdef.Properties.AsList.IsEmpty 
                 || not tdef.Methods.AsList.IsEmpty then 
                  yield tdef  ]

    member b.FindTypeDefBuilder(nm) = 
        try tdefs.[nm]  |> snd |> fst
        with :? KeyNotFoundException -> failwith ("FindTypeDefBuilder: " + nm + " not found")

    member b.FindNestedTypeDefsBuilder(path) = 
        List.fold (fun (acc:TypeDefsBuilder) x -> acc.FindTypeDefBuilder(x).NestedTypeDefs) b path

    member b.FindNestedTypeDefBuilder(tref:ILTypeRef) = 
        b.FindNestedTypeDefsBuilder(tref.Enclosing).FindTypeDefBuilder(tref.Name)

    member b.AddTypeDef(tdef:ILTypeDef, eliminateIfEmpty, addAtEnd, tdefDiscards) = 
        let idx = if addAtEnd then (countDown <- countDown - 1; countDown) else tdefs.Count
        tdefs.Add (tdef.Name, (idx, (new TypeDefBuilder(tdef, tdefDiscards), eliminateIfEmpty)))

type AnonTypeGenerationTable() =
    let dict = Dictionary<Stamp, (ILMethodRef * ILMethodRef[] * ILType)>(HashIdentity.Structural)
    member __.Table = dict

/// Assembly generation buffers 
type AssemblyBuilder(cenv:cenv, anonTypeTable: AnonTypeGenerationTable) as mgbuf = 
    // The Abstract IL table of types 
    let gtdefs= new TypeDefsBuilder() 
    // The definitions of top level values, as quotations. 
    let mutable reflectedDefinitions : Dictionary<Tast.Val,(string * int * Expr)> = Dictionary(HashIdentity.Reference)
    let mutable extraBindingsToGenerate = []

    // A memoization table for generating value types for big constant arrays  
    let rawDataValueTypeGenerator =
         new MemoizationTable<(CompileLocation * int) , ILTypeSpec>
              ((fun (cloc,size) -> 
                 let name   = CompilerGeneratedName ("T" + string(newUnique()) + "_" + string size + "Bytes") // Type names ending ...$T<unique>_37Bytes
                 let vtdef  = mkRawDataValueTypeDef cenv.g.iltyp_ValueType (name,size,0us)
                 let vtref = NestedTypeRefForCompLoc cloc vtdef.Name 
                 let vtspec = mkILTySpec(vtref,[])
                 let vtdef = vtdef.WithAccess(ComputeTypeAccess vtref true)
                 mgbuf.AddTypeDef(vtref, vtdef, false, true, None)
                 vtspec), 
               keyComparer=HashIdentity.Structural)

    let generateAnonType genToStringMethod (isStruct, ilTypeRef, nms) =
        
        let flds = [ for (i,nm) in Array.indexed nms -> (nm, nm + "@", ILType.TypeVar (uint16 i)) ]
        // Note that this alternative below would give the same names as C#, but the generated
        // comparison/equality doesn't know about these names.
        //let flds = [ for (i,nm) in Array.indexed nms -> (nm, "<" + nm + ">" + "i__Field", ILType.TypeVar (uint16 i)) ]

        let ilGenericParams = 
            [ for nm in nms -> 
                { Name = sprintf "<%s>j__TPar" nm  
                  Constraints = []
                  Variance=NonVariant
                  CustomAttrs = emptyILCustomAttrs
                  HasReferenceTypeConstraint=false
                  HasNotNullableValueTypeConstraint=false
                  HasDefaultConstructorConstraint= false } ]

        let ilTy = mkILFormalNamedTy (if isStruct then ILBoxity.AsValue else ILBoxity.AsObject) ilTypeRef ilGenericParams

        // Generate the IL fields 
        let ilFieldDefs = 
            mkILFields 
                [ for (_, fldName, fldTy) in flds ->  
                    let fdef = mkILInstanceField (fldName, fldTy, None, ILMemberAccess.Private) 
                    { fdef with CustomAttrs   = mkILCustomAttrs [ cenv.g.DebuggerBrowsableNeverAttribute ] } ]
         
        // Generate property definitions for the fields compiled as properties 
        let ilProperties = 
            mkILProperties 
                [ for (i,(propName, _fldName, fldTy)) in List.indexed flds ->  
                        { Name            = propName
                          Attributes      = PropertyAttributes.None
                          SetMethod       = None
                          GetMethod       = Some(mkILMethRef(ilTypeRef,ILCallingConv.Instance,"get_" + propName,0,[],fldTy  ))
                          CallingConv     = ILCallingConv.Instance.ThisConv
                          Type            = fldTy      
                          Init            = None
                          Args            = []
                          CustomAttrs     = mkILCustomAttrs [ mkCompilationMappingAttrWithSeqNum cenv.g (int SourceConstructFlags.Field) i ] } ] 
         
        let ilMethods = 
            [ for (propName, fldName, fldTy) in flds ->  
                    mkLdfldMethodDef ("get_" + propName,ILMemberAccess.Public,false,ilTy,fldName,fldTy)
              yield! genToStringMethod ilTy ]

        let ilBaseTy = (if isStruct then cenv.g.iltyp_ValueType else cenv.g.ilg.typ_Object)
               
        let ilCtorDef = mkILSimpleStorageCtorWithParamNames(None, (if isStruct then None else Some ilBaseTy.TypeSpec), ilTy, [], flds, ILMemberAccess.Public)
        let ilCtorRef = mkRefToILMethod(ilTypeRef, ilCtorDef)
        let ilMethodRefs = [| for mdef in ilMethods -> mkRefToILMethod(ilTypeRef, mdef) |]

        if ilTypeRef.Scope.IsLocalRef then

            // Create a tycon that looks exactly like a record definition, to help drive the generation of equality/comparison code
            let m = range0
            let tps = 
                [ for nm in nms -> 
                    let stp = Typar(mkSynId m ("T"+nm),TyparStaticReq.NoStaticReq,true)
                    NewTypar (TyparKind.Type, TyparRigidity.WarnIfNotRigid,stp,false,TyparDynamicReq.Yes,[],true,true) ]

            let tycon = 
                let lmtyp = MaybeLazy.Strict (NewEmptyModuleOrNamespaceType ModuleOrType)
                let cpath = CompPath(ilTypeRef.Scope,[])
                NewTycon(Some cpath, ilTypeRef.Name, m, taccessPublic, taccessPublic, TyparKind.Type, LazyWithContext.NotLazy tps, XmlDoc.Empty, false, false, false, lmtyp)                 

            if isStruct then 
                tycon.SetIsStructRecordOrUnion(true)

            tycon.entity_tycon_repr <- 
                TRecdRepr (MakeRecdFieldsTable 
                    [ for (tp, (propName, _fldName, _fldTy)) in (List.zip tps flds) ->  
                            NewRecdField false None (mkSynId m propName) false (mkTyparTy tp) true false [] [] XmlDoc.Empty taccessPublic false ])

            let tcref = mkLocalTyconRef tycon
            let _,typ = generalizeTyconRef tcref
            let tcaug = tcref.TypeContents
                    
            tcaug.tcaug_interfaces <- 
                [ (cenv.g.mk_IStructuralComparable_ty,true,m) 
                  (cenv.g.mk_IComparable_ty,true,m) 
                  (mkAppTy cenv.g.system_GenericIComparable_tcref [typ],true,m) 
                  (cenv.g.mk_IStructuralEquatable_ty,true,m) 
                  (mkAppTy cenv.g.system_GenericIEquatable_tcref [typ],true,m)  ]

            let vspec1,vspec2 = AugmentWithHashCompare.MakeValsForEqualsAugmentation cenv.g tcref
            let evspec1,evspec2,evspec3 = AugmentWithHashCompare.MakeValsForEqualityWithComparerAugmentation cenv.g tcref
            let cvspec1,cvspec2 = AugmentWithHashCompare.MakeValsForCompareAugmentation cenv.g tcref
            let cvspec3 = AugmentWithHashCompare.MakeValsForCompareWithComparerAugmentation cenv.g tcref

            tcaug.SetCompare (mkLocalValRef cvspec1, mkLocalValRef cvspec2)
            tcaug.SetCompareWith (mkLocalValRef cvspec3)
            tcaug.SetEquals (mkLocalValRef vspec1, mkLocalValRef vspec2)
            tcaug.SetHashAndEqualsWith (mkLocalValRef evspec1, mkLocalValRef evspec2, mkLocalValRef evspec3)

            // Build the ILTypeDef.  We don't rely on the normal record generation process because we want very specific field names

            let ilTypeDefAttribs = mkILCustomAttrs [ cenv.g.CompilerGeneratedAttribute; mkCompilationMappingAttr cenv.g (int SourceConstructFlags.RecordType) ]

            let ilInterfaceTys = [ for (ity,_,_) in tcaug.tcaug_interfaces -> GenTypeAux cenv.amap m (TypeReprEnv.ForTypars tps) ity ]

            let ilTypeDef = 
                mkILGenericClass (ilTypeRef.Name, ILTypeDefAccess.Public, ilGenericParams, ilBaseTy, ilInterfaceTys, 
                                    mkILMethods (ilCtorDef :: ilMethods), ilFieldDefs, emptyILTypeDefs, 
                                    ilProperties, mkILEvents [], ilTypeDefAttribs, 
                                    ILTypeInit.BeforeField)
                 

            let ilTypeDef = ilTypeDef.WithSealed(true).WithSerializable(true)

            let ilTypeDef = { ilTypeDef with MethodImpls=mkILMethodImpls [] }
                 
            mgbuf.AddTypeDef(ilTypeRef, ilTypeDef, false, true, None)
                 
            let extraBindings = 
                [ yield! AugmentWithHashCompare.MakeBindingsForCompareAugmentation cenv.g tycon
                  yield! AugmentWithHashCompare.MakeBindingsForCompareWithComparerAugmentation cenv.g tycon
                  yield! AugmentWithHashCompare.MakeBindingsForEqualityWithComparerAugmentation cenv.g tycon 
                  yield! AugmentWithHashCompare.MakeBindingsForEqualsAugmentation cenv.g tycon ]

            let optimizedExtraBindings = extraBindings |> List.map (fun (TBind(a,b,c)) -> TBind(a,cenv.optimizeDuringCodeGen b,c))

            extraBindingsToGenerate <- optimizedExtraBindings @ extraBindingsToGenerate

        (ilCtorRef,ilMethodRefs,ilTy)

    let mutable explicitEntryPointInfo : ILTypeRef option  = None

    /// static init fields on script modules.
    let mutable scriptInitFspecs : (ILFieldSpec * range) list = []    
    
    member mgbuf.AddScriptInitFieldSpec(fieldSpec,range) =
        scriptInitFspecs <- (fieldSpec,range) :: scriptInitFspecs
        
    /// This initializes the script in #load and fsc command-line order causing their
    /// sideeffects to be executed.
    member mgbuf.AddInitializeScriptsInOrderToEntryPoint() = 
        // Get the entry point and initialized any scripts in order.
        match explicitEntryPointInfo with
        | Some tref ->
            let IntializeCompiledScript(fspec,m) =
                mgbuf.AddExplicitInitToSpecificMethodDef((fun md -> md.IsEntryPoint), tref, fspec, GenPossibleILSourceMarker cenv m, [], [])              
            scriptInitFspecs |> List.iter IntializeCompiledScript
        | None -> ()

    member mgbuf.GenerateRawDataValueType(cloc,size) = 
        // Byte array literals require a ValueType of size the required number of bytes.
        // With fsi.exe, S.R.Emit TypeBuilder CreateType has restrictions when a ValueType VT is nested inside a type T, and T has a field of type VT.
        // To avoid this situation, these ValueTypes are generated under the private implementation rather than in the current cloc. [was bug 1532].
        let cloc = CompLocForPrivateImplementationDetails cloc
        rawDataValueTypeGenerator.Apply((cloc,size))

    member mgbuf.GenerateAnonType(genToStringMethod, anonInfo:AnonRecdTypeInfo) = 
        let isStruct = evalAnonInfoIsStruct anonInfo
        let key = anonInfo.Stamp
        match anonTypeTable.Table.TryGetValue key with 
        | true, res -> res
        | _ -> 
            let info = generateAnonType genToStringMethod (isStruct,anonInfo.ILTypeRef,anonInfo.SortedNames)
            anonTypeTable.Table.[key] <- info
            info

    member mgbuf.LookupAnonType(anonInfo:AnonRecdTypeInfo) = 
        match anonTypeTable.Table.TryGetValue anonInfo.Stamp with 
        | true, res -> res
        | _ -> failwithf "the anonymous record %A has not been generated in the pre-phase of generating this module" anonInfo.ILTypeRef

    member mgbuf.GrabExtraBindingsToGenerate() = 
        let result = extraBindingsToGenerate
        extraBindingsToGenerate <- []
        result

    member mgbuf.AddTypeDef(tref:ILTypeRef, tdef, eliminateIfEmpty, addAtEnd, tdefDiscards) = 
        gtdefs.FindNestedTypeDefsBuilder(tref.Enclosing).AddTypeDef(tdef, eliminateIfEmpty, addAtEnd, tdefDiscards)

    member mgbuf.GetCurrentFields(tref:ILTypeRef) =
        gtdefs.FindNestedTypeDefBuilder(tref).GetCurrentFields()

    member mgbuf.AddReflectedDefinition(vspec : Tast.Val,expr) = 
        // preserve order by storing index of item
        let n = reflectedDefinitions.Count
        reflectedDefinitions.Add(vspec, (vspec.CompiledName, n, expr))
   
    member mgbuf.ReplaceNameOfReflectedDefinition(vspec, newName) = 
        match reflectedDefinitions.TryGetValue vspec with
        | true, (name, n, expr) when name <> newName -> reflectedDefinitions.[vspec] <- (newName, n, expr)
        | _ -> ()

    member mgbuf.AddMethodDef(tref:ILTypeRef,ilMethodDef) = 
        gtdefs.FindNestedTypeDefBuilder(tref).AddMethodDef(ilMethodDef)
        if ilMethodDef.IsEntryPoint then 
            explicitEntryPointInfo <- Some(tref)

    member mgbuf.AddExplicitInitToSpecificMethodDef(cond,tref,fspec,sourceOpt,feefee,seqpt) = 
    // Authoring a .cctor with effects forces the cctor for the 'initialization' module by doing a dummy store & load of a field 
    // Doing both a store and load keeps FxCop happier because it thinks the field is useful 
        let instrs = 
            [ yield! (if condition "NO_ADD_FEEFEE_TO_CCTORS" then [] elif condition "ADD_SEQPT_TO_CCTORS"  then seqpt else feefee) // mark start of hidden code
              yield mkLdcInt32 0 
              yield mkNormalStsfld fspec 
              yield mkNormalLdsfld fspec 
              yield AI_pop]   
        gtdefs.FindNestedTypeDefBuilder(tref).PrependInstructionsToSpecificMethodDef(cond,instrs,sourceOpt) 

    member mgbuf.AddEventDef(tref,edef) = 
        gtdefs.FindNestedTypeDefBuilder(tref).AddEventDef(edef)

    member mgbuf.AddFieldDef(tref,ilFieldDef) = 
        gtdefs.FindNestedTypeDefBuilder(tref).AddFieldDef(ilFieldDef)

    member mgbuf.AddOrMergePropertyDef(tref,pdef,m) = 
        gtdefs.FindNestedTypeDefBuilder(tref).AddOrMergePropertyDef(pdef,m)

    member mgbuf.Close() = 
        // old implementation adds new element to the head of list so result was accumulated in reversed order
        let orderedReflectedDefinitions = 
            [for (KeyValue(vspec, (name, n, expr))) in reflectedDefinitions -> n, ((name,vspec), expr)]
            |> List.sortBy (fst >> (~-)) // invert the result to get 'order-by-descending' behavior (items in list are 0..* so we don't need to worry about int.MinValue)
            |> List.map snd
        gtdefs.Close(), orderedReflectedDefinitions
    member mgbuf.cenv = cenv
    member mgbuf.GetExplicitEntryPointInfo() = explicitEntryPointInfo

/// Type generators which walk the types first to make sure all anonymous types are generated
let GenType cenv m tyenv ty = GenTypeAux cenv.amap m tyenv ty
let GenTypes cenv m tyenv tys = GenTypesAux cenv.amap m tyenv tys
let GenUnionCaseSpec cenv m tyenv c tyargs = GenUnionCaseSpecAux cenv.amap m tyenv c tyargs
let GenUnionSpec cenv m tyenv tcref tyargs = GenUnionSpecAux cenv.amap m tyenv tcref tyargs
let GenTypePermitVoid cenv m tyenv ty = GenTypeAuxAux cenv.amap m tyenv VoidOK PtrTypesNotOK ty
let GenTypesPermitVoid cenv m tyenv tys = List.map (GenTypePermitVoid cenv m tyenv) tys
let GenTyApp cenv m tyenv repr tyargs = GenTyAppAux cenv.amap m tyenv repr tyargs
let GenNamedTyApp cenv m tyenv tcref tinst = GenNamedTyAppAux cenv.amap m tyenv PtrTypesNotOK tcref tinst 
let GenReturnType cenv m tyenv returnTyOpt = GenReturnTypeAux cenv.amap m tyenv returnTyOpt
let GenParamType cenv m tyenv ty = GenParamTypeAux cenv.amap m tyenv ty 
let GenParamTypes cenv m tyenv tys = GenParamTypesAux cenv.amap m tyenv tys 
let GenTypeArgs cenv m tyenv tyargs = GenTypeArgsAux cenv.amap m tyenv tyargs
let GenExnType amap m tyenv (ecref:TyconRef) = GenTyAppAux amap m tyenv ecref.CompiledRepresentation []
     
//--------------------------------------------------------------------------
// Representation of term declarations = Environments for compiling expressions.
//-------------------------------------------------------------------------- 

      
[<NoEquality; NoComparison>]
type ValStorage = 
    /// Indicates the value is always null
    | Null 
    /// Indicates the value is stored in a static field. 
    | StaticField of ILFieldSpec * ValRef * (*hasLiteralAttr:*)bool * ILType * string * ILType * ILMethodRef  * ILMethodRef  * OptionalShadowLocal
    /// Indicates the value is "stored" as a property that recomputes it each time it is referenced. Used for simple constants that do not cause initialization triggers
    | StaticProperty of ILMethodSpec  * OptionalShadowLocal
    /// Indicates the value is "stored" as a IL static method (in a "main" class for a F# 
    /// compilation unit, or as a member) according to its inferred or specified arity.  
    | Method of  ValReprInfo * ValRef * ILMethodSpec * Range.range * ArgReprInfo list * ArgReprInfo
    /// Indicates the value is stored at the given position in the closure environment accessed via "ldarg 0"
    | Env of ILType * int * ILFieldSpec * NamedLocalIlxClosureInfo ref option  
    /// Indicates that the value is an argument of a method being generated
    | Arg of int 
    /// Indicates that the value is stored in local of the method being generated. NamedLocalIlxClosureInfo is normally empty.
    /// It is non-empty for 'local type functions', see comments on definition of NamedLocalIlxClosureInfo.
    | Local of int * NamedLocalIlxClosureInfo ref option 

and OptionalShadowLocal = 
    | NoShadowLocal
    | ShadowLocal of ValStorage

/// The representation of a NamedLocalClosure is based on a cloinfo.  However we can't generate a cloinfo until we've 
/// decided the representations of other items in the recursive set. Hence we use two phases to decide representations in 
/// a recursive set. Yuck. 
and NamedLocalIlxClosureInfo = 
    | NamedLocalIlxClosureInfoGenerator of (IlxGenEnv -> IlxClosureInfo)
    | NamedLocalIlxClosureInfoGenerated of IlxClosureInfo
  
and ModuleStorage = 
    { Vals: Lazy<NameMap<ValStorage>> 
      SubModules: Lazy<NameMap<ModuleStorage>> }

/// BranchCallItems are those where a call to the value can be implemented as 
/// a branch. At the moment these are only used for generating branch calls back to 
/// the entry label of the method currently being generated. 
and BranchCallItem = 
    | BranchCallClosure of ArityInfo
    | BranchCallMethod of 
        // Argument counts for compiled form  of F# method or value
        ArityInfo * 
        // Arg infos for compiled form of F# method or value
        (TType * ArgReprInfo) list list * 
        // Typars for F# method or value
        Tast.Typars * 
        // Typars for F# method or value
        int *
        // num obj args 
        int 
      
and Mark = 
    | Mark of ILCodeLabel (* places we can branch to  *)
    member x.CodeLabel = (let (Mark(lab)) = x in lab)

and IlxGenEnv =
    { tyenv: TypeReprEnv 
      someTypeInThisAssembly: ILType
      isFinalFile: bool
      /// Where to place the stuff we're currently generating
      cloc: CompileLocation 
      /// Hiding information down the signature chain, used to compute what's public to the assembly 
      sigToImplRemapInfo: (Remap * SignatureHidingInfo) list 
      /// All values in scope 
      valsInScope: ValMap<Lazy<ValStorage>> 
      /// For optimizing direct tail recursion to a loop - mark says where to branch to.  Length is 0 or 1. 
      /// REVIEW: generalize to arbitrary nested local loops?? 
      innerVals: (ValRef * (BranchCallItem * Mark)) list 
      /// Full list of enclosing bound values.  First non-compiler-generated element is used to help give nice names for closures and other expressions.  
      letBoundVars: ValRef list 
      /// The set of IL local variable indexes currently in use by lexically scoped variables, to allow reuse on different branches. 
      /// Really an integer set. 
      liveLocals: IntMap<unit> 
      /// Are we under the scope of a try, catch or finally? If so we can't tailcall. SEH = structured exception handling
      withinSEH: bool }

let ReplaceTyenv tyenv (eenv: IlxGenEnv) = {eenv with tyenv = tyenv } 
let EnvForTypars tps eenv =  {eenv with tyenv = TypeReprEnv.ForTypars tps } 
let AddTyparsToEnv typars (eenv: IlxGenEnv) = {eenv with tyenv = eenv.tyenv.Add typars}

let AddSignatureRemapInfo _msg (rpi, mhi) eenv = 
    { eenv with sigToImplRemapInfo = (mkRepackageRemapping rpi,mhi) :: eenv.sigToImplRemapInfo }
     
//--------------------------------------------------------------------------
// Print eenv
//-------------------------------------------------------------------------- 

let OutputStorage (pps: TextWriter) s = 
    match s with 
    | StaticField _ ->  pps.Write "(top)" 
    | StaticProperty _ -> pps.Write "(top)" 
    | Method _ -> pps.Write "(top)" 
    | Local _ -> pps.Write "(local)" 
    | Arg _ -> pps.Write "(arg)" 
    | Env _ -> pps.Write "(env)" 
    | Null -> pps.Write "(null)"

//--------------------------------------------------------------------------
// Augment eenv with values
//-------------------------------------------------------------------------- 

let AddStorageForVal (g: TcGlobals) (v,s) eenv = 
    let eenv = { eenv with valsInScope = eenv.valsInScope.Add v s }
    // If we're compiling fslib then also bind the value as a non-local path to 
    // allow us to resolve the compiler-non-local-references that arise from env.fs
    //
    // Do this by generating a fake "looking from the outside in" non-local value reference for
    // v, dereferencing it to find the corresponding signature Val, and adding an entry for the signature val.
    //
    // A similar code path exists in ilxgen.fs for the tables of "optimization data" for values
    if g.compilingFslib then 
        // Passing an empty remap is sufficient for FSharp.Core.dll because it turns out the remapped type signature can
        // still be resolved.
        match tryRescopeVal g.fslibCcu Remap.Empty  v with 
        | None -> eenv
        | Some vref -> 
            match vref.TryDeref with
            | VNone -> 
                //let msg = sprintf "could not dereference external value reference to something in FSharp.Core.dll during code generation, v.MangledName = '%s', v.Range = %s" v.MangledName (stringOfRange v.Range)
                //System.Diagnostics.Debug.Assert(false, msg)
                eenv
            | VSome gv -> 
                { eenv with valsInScope = eenv.valsInScope.Add gv s }
    else 
        eenv

let AddStorageForLocalVals g vals eenv = List.foldBack (fun (v,s) acc -> AddStorageForVal g (v,notlazy s) acc) vals eenv

//--------------------------------------------------------------------------
// Lookup eenv 
//-------------------------------------------------------------------------- 
  
open Microsoft.FSharp.Compiler.AbstractIL
open Microsoft.FSharp.Compiler.AbstractIL.Internal 
open Microsoft.FSharp.Compiler.AbstractIL.Internal.Library 

let StorageForVal m v eenv = 
    let v = 
        try eenv.valsInScope.[v]
        with :? KeyNotFoundException ->
          assert false
          errorR(Error(FSComp.SR.ilUndefinedValue(showL(vspecAtBindL v)),m)) 
          notlazy (Arg 668(* random value for post-hoc diagnostic analysis on generated tree *) )
    v.Force()

let StorageForValRef m (v: ValRef) eenv = StorageForVal m v.Deref eenv

//--------------------------------------------------------------------------
// Imported modules and the environment
//
// How a top level value is represented depends on its type.  If it's a 
// function or is polymorphic, then it gets represented as a 
// method (possibly and instance method).  Otherwise it gets represented as a 
// static field.
//-------------------------------------------------------------------------- 

let IsValRefIsDllImport g (vref:ValRef) = 
    vref.Attribs |> HasFSharpAttributeOpt g g.attrib_DllImportAttribute 

let GetMethodSpecForMemberVal amap g (memberInfo:ValMemberInfo) (vref:ValRef) = 
    let m = vref.Range
    let tps,curriedArgInfos,returnTy,retInfo = 
         assert(vref.ValReprInfo.IsSome)
         GetTopValTypeInCompiledForm g (Option.get vref.ValReprInfo) vref.Type m
    let tyenvUnderTypars = TypeReprEnv.ForTypars tps
    let flatArgInfos = List.concat curriedArgInfos
    let isCtor = (memberInfo.MemberFlags.MemberKind = MemberKind.Constructor)
    let cctor = (memberInfo.MemberFlags.MemberKind = MemberKind.ClassConstructor)
    let parentTcref = vref.TopValDeclaringEntity
    let parentTypars = parentTcref.TyparsNoRange
    let numParentTypars = parentTypars.Length
    if tps.Length < numParentTypars then error(InternalError("CodeGen check: type checking did not ensure that this method is sufficiently generic", m))
    let ctps,mtps = List.chop numParentTypars tps
    let isCompiledAsInstance = ValRefIsCompiledAsInstanceMember g vref

    let ilActualRetTy = 
        let ilRetTy = GenReturnTypeAux amap m tyenvUnderTypars returnTy
        if isCtor || cctor then ILType.Void else ilRetTy

    let ilTy = GenTypeAux amap m tyenvUnderTypars (mkAppTy parentTcref (List.map mkTyparTy ctps))

    if isCompiledAsInstance || isCtor then 
        // Find the 'this' argument type if any 
        let thisTy,flatArgInfos = 
            if isCtor then (GetFSharpViewOfReturnType g returnTy),flatArgInfos 
            else 
               match flatArgInfos with 
               | [] -> error(InternalError("This instance method '" + vref.LogicalName + "' has no arguments", m))
               | (h,_):: t -> h,t

        let thisTy = if isByrefTy g thisTy then destByrefTy g thisTy else thisTy
        let thisArgTys = argsOfAppTy g thisTy
        if ctps.Length <> thisArgTys.Length then
           warning(InternalError(sprintf "CodeGen check: type checking did not quantify the correct number of type variables for this method, #parentTypars = %d, #ctps = %d, #mtps = %d, #thisArgTys = %d" numParentTypars ctps.Length mtps.Length thisArgTys.Length,m))
        else 
           List.iter2
              (fun gtp ty2 -> 
                if not (typeEquiv g (mkTyparTy gtp) ty2) then 
                  warning(InternalError("CodeGen check: type checking did not quantify the correct type variables for this method: generalization list contained " + gtp.Name + "#" + string gtp.Stamp + " and list from 'this' pointer contained " +  (showL(typeL ty2)), m)))
              ctps 
              thisArgTys
        let methodArgTys,paramInfos = List.unzip flatArgInfos
        let ilMethodArgTys = GenParamTypesAux amap m tyenvUnderTypars methodArgTys
        let ilMethodInst = GenTypeArgsAux amap m tyenvUnderTypars (List.map mkTyparTy mtps)
        let mspec = mkILInstanceMethSpecInTy (ilTy,vref.CompiledName,ilMethodArgTys,ilActualRetTy,ilMethodInst)
        
        mspec,ctps,mtps,paramInfos,retInfo
    else 
        let methodArgTys,paramInfos = List.unzip flatArgInfos
        let ilMethodArgTys = GenParamTypesAux amap m tyenvUnderTypars methodArgTys
        let ilMethodInst = GenTypeArgsAux amap m tyenvUnderTypars (List.map mkTyparTy mtps)
        let mspec = mkILStaticMethSpecInTy (ilTy,vref.CompiledName,ilMethodArgTys,ilActualRetTy,ilMethodInst)
        
        mspec,ctps,mtps,paramInfos,retInfo

// Generate the ILFieldSpec for a top-level value

let ComputeFieldSpecForVal(optIntraAssemblyInfo:IlxGenIntraAssemblyInfo option, isInteractive, g, ilTyForProperty, vspec:Val, nm, m, cloc, ilTy, ilGetterMethRef) = 
    assert vspec.IsCompiledAsTopLevel
    let generate() = GenFieldSpecForStaticField (isInteractive, g, ilTyForProperty, vspec, nm, m, cloc, ilTy)
    match optIntraAssemblyInfo with 
    | None -> generate()
    | Some intraAssemblyInfo -> 
        if vspec.IsMutable && vspec.IsCompiledAsTopLevel && isStructTy g vspec.Type then
            let ok, res = intraAssemblyInfo.StaticFieldInfo.TryGetValue ilGetterMethRef
            if ok then 
                res 
            else 
                let res = generate()
                intraAssemblyInfo.StaticFieldInfo.[ilGetterMethRef] <- res
                res
        else 
            generate()

let IsValCompiledAsMethod g (v:Val) =
    match v.ValReprInfo with 
    | None -> false
    | Some topValInfo -> 
        not (isUnitTy g v.Type && not v.IsMemberOrModuleBinding && not v.IsMutable) &&
        not v.IsCompiledAsStaticPropertyWithoutField  &&
        match GetTopValTypeInFSharpForm g topValInfo v.Type v.Range with 
        | [],[],_,_ when not v.IsMember -> false 
        | _ -> true

// This called via 2 routes.
// (a) ComputeAndAddStorageForLocalTopVal
// (b) ComputeStorageForNonLocalTopVal
//
/// This function decides the storage for the val.
/// The decision is based on arityInfo.
let ComputeStorageForTopVal (amap, g, optIntraAssemblyInfo:IlxGenIntraAssemblyInfo option, isInteractive, optShadowLocal, vref:ValRef, cloc) =

  if isUnitTy g vref.Type  && not vref.IsMemberOrModuleBinding && not vref.IsMutable then  
    Null   
  else
    let topValInfo = 
        match vref.ValReprInfo with 
        | None -> error(InternalError("ComputeStorageForTopVal: no arity found for " + showL(valRefL vref),vref.Range))
        | Some a -> a
        
    let m = vref.Range
    let nm = vref.CompiledName 

    if vref.Deref.IsCompiledAsStaticPropertyWithoutField then 
        let nm = "get_"+nm 
        let tyenvUnderTypars = TypeReprEnv.ForTypars []
        let ilRetTy = GenTypeAux amap m tyenvUnderTypars vref.Type
        let typ = mkILTyForCompLoc cloc
        let mspec = mkILStaticMethSpecInTy (typ, nm, [], ilRetTy, [])
    
        StaticProperty (mspec, optShadowLocal)
    else 

        // Determine when a static field is required.
        //
        // REVIEW: This call to GetTopValTypeInFSharpForm is only needed to determine if this is a (type) function or a value
        // We should just look at the arity
        match GetTopValTypeInFSharpForm g topValInfo vref.Type vref.Range with 
        | [],[], returnTy,_ when not vref.IsMember ->
            // Mutable and literal static fields must have stable names and live in the "public" location 
            // See notes on GenFieldSpecForStaticField above. 
            let vspec = vref.Deref
            let ilTy = GenTypeAux amap m TypeReprEnv.Empty returnTy (* TypeReprEnv.Empty ok: not a field in a generic class *)
            let ilTyForProperty = mkILTyForCompLoc cloc
            let attribs = vspec.Attribs
            let hasLiteralAttr = HasFSharpAttribute g g.attrib_LiteralAttribute attribs

            let ilTypeRefForProperty = ilTyForProperty.TypeRef
            let ilGetterMethRef = mkILMethRef (ilTypeRefForProperty, ILCallingConv.Static, "get_"+nm, 0, [], ilTy)
            let ilSetterMethRef = mkILMethRef (ilTypeRefForProperty, ILCallingConv.Static, "set_"+nm, 0, [ilTy], ILType.Void)

            let fspec = ComputeFieldSpecForVal(optIntraAssemblyInfo, isInteractive, g, ilTyForProperty, vspec, nm, m, cloc, ilTy, ilGetterMethRef) 

            StaticField (fspec, vref, hasLiteralAttr, ilTyForProperty, nm, ilTy, ilGetterMethRef, ilSetterMethRef, optShadowLocal)
              
        | _ -> 
            match vref.MemberInfo with 
            | Some memberInfo when not vref.IsExtensionMember -> 
                let mspec,_,_,paramInfos,retInfo = GetMethodSpecForMemberVal amap g memberInfo vref
                Method (topValInfo, vref, mspec, m, paramInfos, retInfo) 
            | _ -> 
                let (tps, curriedArgInfos, returnTy, retInfo) = GetTopValTypeInCompiledForm g topValInfo vref.Type m 
                let tyenvUnderTypars = TypeReprEnv.ForTypars tps
                let (methodArgTys,paramInfos) = curriedArgInfos |> List.concat |> List.unzip 
                let ilMethodArgTys = GenParamTypesAux amap m tyenvUnderTypars methodArgTys
                let ilRetTy = GenReturnTypeAux amap m tyenvUnderTypars returnTy
                let ilLocTy = mkILTyForCompLoc cloc
                let ilMethodInst = GenTypeArgsAux amap m tyenvUnderTypars (List.map mkTyparTy tps)
                let mspec = mkILStaticMethSpecInTy (ilLocTy, nm, ilMethodArgTys, ilRetTy, ilMethodInst)
                Method (topValInfo, vref, mspec, m, paramInfos, retInfo)

let ComputeAndAddStorageForLocalTopVal (amap, g, intraAssemblyFieldTable, isInteractive, optShadowLocal)  cloc (v:Val) eenv =
    let storage = ComputeStorageForTopVal (amap, g, Some intraAssemblyFieldTable, isInteractive, optShadowLocal, mkLocalValRef v, cloc)
    AddStorageForVal g (v,notlazy storage) eenv

let ComputeStorageForNonLocalTopVal amap g cloc modref (v:Val) =
    match v.ValReprInfo with 
    | None -> error(InternalError("ComputeStorageForNonLocalTopVal, expected an arity for " + v.LogicalName,v.Range))
    | Some _ -> ComputeStorageForTopVal (amap, g, None, false, NoShadowLocal, mkNestedValRef modref v, cloc)

let rec ComputeStorageForNonLocalModuleOrNamespaceRef amap g cloc acc (modref:ModuleOrNamespaceRef) (modul:ModuleOrNamespace)  = 
    let acc = 
        (acc, modul.ModuleOrNamespaceType.ModuleAndNamespaceDefinitions) ||> List.fold (fun acc smodul -> 
            ComputeStorageForNonLocalModuleOrNamespaceRef amap g (CompLocForSubModuleOrNamespace cloc smodul) acc (modref.NestedTyconRef smodul) smodul) 

    let acc = 
        (acc, modul.ModuleOrNamespaceType.AllValsAndMembers) ||> Seq.fold (fun acc v -> 
            AddStorageForVal g (v, lazy (ComputeStorageForNonLocalTopVal amap g cloc modref v)) acc) 
    acc

let ComputeStorageForExternalCcu amap g  eenv (ccu:CcuThunk) = 
    if not ccu.IsFSharp then eenv else
    let cloc = CompLocForCcu ccu
    let eenv = 
       List.foldBack
           (fun smodul acc -> 
               let cloc = CompLocForSubModuleOrNamespace cloc smodul
               let modref =  mkNonLocalCcuRootEntityRef ccu smodul
               ComputeStorageForNonLocalModuleOrNamespaceRef amap g cloc acc modref smodul)
           ccu.RootModulesAndNamespaces
           eenv
    let eenv = 
        let eref = ERefNonLocalPreResolved ccu.Contents (mkNonLocalEntityRef ccu [| |])
        (eenv, ccu.Contents.ModuleOrNamespaceType.AllValsAndMembers) ||> Seq.fold (fun acc v -> 
            AddStorageForVal g (v, lazy (ComputeStorageForNonLocalTopVal amap g cloc eref v)) acc) 
    eenv
    
let rec AddBindingsForLocalModuleType allocVal cloc eenv (mty:ModuleOrNamespaceType) = 
    let eenv = List.fold (fun eenv submodul -> AddBindingsForLocalModuleType allocVal (CompLocForSubModuleOrNamespace cloc submodul) eenv submodul.ModuleOrNamespaceType) eenv mty.ModuleAndNamespaceDefinitions 
    let eenv = Seq.fold (fun eenv v -> allocVal cloc v eenv) eenv mty.AllValsAndMembers 
    eenv 

let AddExternalCcusToIlxGenEnv amap g eenv ccus = List.fold (ComputeStorageForExternalCcu amap g) eenv ccus

let AddBindingsForTycon allocVal (cloc:CompileLocation) (tycon:Tycon) eenv  =
    let unrealizedSlots = 
        if tycon.IsFSharpObjectModelTycon
        then tycon.FSharpObjectModelTypeInfo.fsobjmodel_vslots 
        else []
    (eenv,unrealizedSlots) ||> List.fold (fun eenv vref -> allocVal cloc vref.Deref eenv) 

let rec AddBindingsForModuleDefs allocVal (cloc:CompileLocation) eenv  mdefs = 
    List.fold (AddBindingsForModuleDef allocVal cloc) eenv mdefs

and AddBindingsForModuleDef allocVal cloc eenv x = 
    match x with 
    | TMDefRec(_isRec,tycons,mbinds,_) -> 
        (* Virtual don't have 'let' bindings and must be added to the environment *)
        let eenv = List.foldBack (AddBindingsForTycon allocVal cloc) tycons eenv
        let eenv = List.foldBack (AddBindingsForModule allocVal cloc) mbinds eenv
        eenv
    | TMDefLet(bind,_) -> 
        allocVal cloc bind.Var eenv
    | TMDefDo _ -> 
        eenv
    | TMAbstract(ModuleOrNamespaceExprWithSig(mtyp,_,_)) -> 
        AddBindingsForLocalModuleType allocVal cloc eenv  mtyp
    | TMDefs(mdefs) -> 
        AddBindingsForModuleDefs allocVal cloc eenv  mdefs 

and AddBindingsForModule allocVal cloc x eenv = 
    match x with 
    | ModuleOrNamespaceBinding.Binding bind -> 
        allocVal cloc bind.Var eenv
    | ModuleOrNamespaceBinding.Module (mspec, mdef) -> 
        let cloc = 
            if mspec.IsNamespace then cloc 
            else CompLocForFixedModule cloc.clocQualifiedNameOfFile cloc.clocTopImplQualifiedName mspec
        
        AddBindingsForModuleDef allocVal cloc eenv mdef

and AddBindingsForModuleTopVals _g allocVal _cloc eenv vs = 
    List.foldBack allocVal vs eenv


// Put the partial results for a generated fragment (i.e. a part of a CCU generated by FSI) 
// into the stored results for the whole CCU.  
// isIncrementalFragment = true -->  "typed input" 
// isIncrementalFragment = false -->  "#load" 
let AddIncrementalLocalAssemblyFragmentToIlxGenEnv (amap:ImportMap, isIncrementalFragment, g, ccu, fragName, intraAssemblyInfo, eenv, typedImplFiles) = 
    let cloc = CompLocForFragment fragName ccu
    let allocVal = ComputeAndAddStorageForLocalTopVal (amap, g, intraAssemblyInfo, true, NoShadowLocal)
    (eenv, typedImplFiles) ||> List.fold (fun eenv (TImplFile(qname, _, mexpr, _, _, _)) -> 
        let cloc = { cloc with clocTopImplQualifiedName = qname.Text }
        if isIncrementalFragment then 
            match mexpr with
            | ModuleOrNamespaceExprWithSig(_,mdef,_) -> AddBindingsForModuleDef allocVal cloc eenv mdef
            (* | ModuleOrNamespaceExprWithSig(mtyp,_,m) -> error(Error("don't expect inner defs to have a constraint",m)) *)
        else
            AddBindingsForLocalModuleType allocVal cloc eenv mexpr.Type) 


/// Record the types of the things on the evaluation stack. 
/// Used for the few times we have to flush the IL evaluation stack and to compute maxStack. 
type Pushes = ILType list
type Pops = int
let pop (i:int) : Pops = i
let Push tys : Pushes = tys
let Push0 = Push []

let FeeFee (cenv:cenv) = (if cenv.opts.testFlagEmitFeeFeeAs100001 then 100001 else 0x00feefee)
let FeeFeeInstr (cenv:cenv) doc = 
      I_seqpoint (ILSourceMarker.Create(document = doc,
                                        line = FeeFee cenv,
                                        column = 0,
                                        endLine = FeeFee cenv,
                                        endColumn = 0))

/// Buffers for IL code generation
type CodeGenBuffer(m:range, mgbuf: AssemblyBuilder, methodName, alreadyUsedArgs:int, alreadyUsedLocals:int) = 

    let locals = new ResizeArray<((string * (Mark * Mark)) list * ILType * bool)>(10)
    let codebuf = new ResizeArray<ILInstr>(200)
    let exnSpecs = new ResizeArray<ILExceptionSpec>(10)

    // Keep track of the current stack so we can spill stuff when we hit a "try" when some stuff
    // is on the stack.        
    let mutable stack: ILType list = []
    let mutable nstack = 0
    let mutable maxStack = 0
    let mutable hasSequencePoints = false
    let mutable anyDocument = None // we collect an arbitrary document in order to emit the header FeeFee if needed
    
    let codeLabelToPC : Dictionary<ILCodeLabel,int> = new Dictionary<_,_>(10)
    let codeLabelToCodeLabel : Dictionary<ILCodeLabel,ILCodeLabel> = new Dictionary<_,_>(10)
    
    let rec lab2pc n lbl = 
        if n = System.Int32.MaxValue then error(InternalError("recursive label graph",m))
        if codeLabelToCodeLabel.ContainsKey lbl then 
            lab2pc (n+1) codeLabelToCodeLabel.[lbl]
        else
           codeLabelToPC.[lbl] 
    
    let mutable lastSeqPoint = None

    // Add a nop to make way for the first sequence point. 
    do if mgbuf.cenv.opts.generateDebugSymbols  then 
          let doc = mgbuf.cenv.g.memoize_file m.FileIndex
          let i = FeeFeeInstr mgbuf.cenv doc
          codebuf.Add(i) // for the FeeFee or a better sequence point

    member cgbuf.DoPushes (pushes: Pushes) = 
        for ty in pushes do 
           stack <- ty :: stack 
           nstack <- nstack + 1
           maxStack <- Operators.max maxStack nstack

    member cgbuf.DoPops (n:Pops) = 
        for i = 0 to n - 1 do
           match stack with
           | [] -> 
               let msg = sprintf "pop on empty stack during code generation, methodName = %s, m = %s" methodName (stringOfRange m)
               System.Diagnostics.Debug.Assert(false, msg)
               warning(InternalError(msg,m))
           | _ :: t -> 
               stack <- t 
               nstack <- nstack - 1

    member cgbuf.GetCurrentStack() = stack
    member cgbuf.AssertEmptyStack() = 
        if not (isNil stack) then 
            let msg = sprintf "stack flush didn't work, or extraneous expressions left on stack before stack restore, methodName = %s, stack = %+A, m = %s" methodName stack (stringOfRange m)
            System.Diagnostics.Debug.Assert(false, msg)
            warning(InternalError(msg,m))
        ()

    member cgbuf.EmitInstr(pops,pushes,i) = 
        cgbuf.DoPops pops
        cgbuf.DoPushes pushes
        codebuf.Add i

    member cgbuf.EmitInstrs (pops,pushes,is) = 
        cgbuf.DoPops pops
        cgbuf.DoPushes pushes
        is |> List.iter codebuf.Add 

    member cgbuf.GetLastSequencePoint() = 
        lastSeqPoint
       
    member private cgbuf.EnsureNopBetweenDebugPoints() = 
        // Always add a nop between sequence points to help .NET get the stepping right
        // Don't do this after a FeeFee marker for hidden code
        if (codebuf.Count > 0 && 
             (match codebuf.[codebuf.Count-1] with 
              | I_seqpoint sm when sm.Line <> FeeFee mgbuf.cenv -> true 
              | _ -> false)) then 
        
            codebuf.Add(AI_nop)

    member cgbuf.EmitSeqPoint(src) = 
        if mgbuf.cenv.opts.generateDebugSymbols then 
            let attr = GenILSourceMarker mgbuf.cenv.g src
            let i = I_seqpoint attr
            hasSequencePoints <- true

            // Replace the FeeFee seqpoint at the entry with a better sequence point
            if codebuf.Count = 1 then 
                assert (match codebuf.[0] with I_seqpoint _ -> true | _ -> false)
                codebuf.[0] <- i

            else
                cgbuf.EnsureNopBetweenDebugPoints()
                codebuf.Add(i)

            // Save the last sequence point away so we can make a decision graph look consistent (i.e. reassert the sequence point at each target)
            lastSeqPoint <- Some src
            anyDocument <- Some attr.Document
            
    // Emit FeeFee breakpoints for hidden code, see https://blogs.msdn.microsoft.com/jmstall/2005/06/19/line-hidden-and-0xfeefee-sequence-points/
    member cgbuf.EmitStartOfHiddenCode() = 
        if mgbuf.cenv.opts.generateDebugSymbols then 
            let doc = mgbuf.cenv.g.memoize_file m.FileIndex
            let i = FeeFeeInstr mgbuf.cenv doc
            hasSequencePoints <- true

            // don't emit just after another FeeFee
            match codebuf.[codebuf.Count-1] with
            | I_seqpoint sm when sm.Line = FeeFee mgbuf.cenv -> ()
            | _ -> 
                cgbuf.EnsureNopBetweenDebugPoints()
                codebuf.Add(i)

    member cgbuf.EmitExceptionClause(clause) = 
         exnSpecs.Add clause

    member cgbuf.GenerateDelayMark(_nm) = 
         let lab = IL.generateCodeLabel()
         Mark lab

    member cgbuf.SetCodeLabelToCodeLabel(lab1,lab2) = 
#if DEBUG
        if codeLabelToCodeLabel.ContainsKey(lab1) then 
            let msg = sprintf "two values given for label %s, methodName = %s, m = %s" (formatCodeLabel lab1) methodName (stringOfRange m)
            System.Diagnostics.Debug.Assert(false, msg)
            warning(InternalError(msg,m))
#endif
        codeLabelToCodeLabel.[lab1] <- lab2

    member cgbuf.SetCodeLabelToPC(lab,pc) = 
#if DEBUG
        if codeLabelToPC.ContainsKey(lab) then 
            let msg = sprintf "two values given for label %s, methodName = %s, m = %s" (formatCodeLabel lab) methodName (stringOfRange m)
            System.Diagnostics.Debug.Assert(false, msg)
            warning(InternalError(msg,m))
#endif
        codeLabelToPC.[lab] <- pc 

    member cgbuf.SetMark (mark1: Mark, mark2: Mark) = 
        cgbuf.SetCodeLabelToCodeLabel(mark1.CodeLabel, mark2.CodeLabel)
        
    member cgbuf.SetMarkToHere (Mark lab) =  
        cgbuf.SetCodeLabelToPC(lab,codebuf.Count)

    member cgbuf.SetStack(s) = 
        stack <- s 
        nstack <- s.Length

    member cgbuf.Mark(s) = 
        let res = cgbuf.GenerateDelayMark(s)
        cgbuf.SetMarkToHere(res)
        res 

    member cgbuf.mgbuf = mgbuf
    member cgbuf.MethodName = methodName
    member cgbuf.PreallocatedArgCount = alreadyUsedArgs

    member cgbuf.AllocLocal(ranges,ty,isFixed) = 
        let j = locals.Count
        locals.Add((ranges,ty,isFixed))
        j 

    member cgbuf.ReallocLocal(cond,ranges,ty,isFixed) = 
        let j = 
            match ResizeArray.tryFindIndexi cond locals with 
            | Some j -> 
                let (prevRanges,_,isFixed) = locals.[j]
                locals.[j] <- ((ranges@prevRanges),ty,isFixed)
                j             
            | None -> 
                cgbuf.AllocLocal(ranges,ty,isFixed)
        let j = j + alreadyUsedLocals
        j

    member cgbuf.Close() = 

        let instrs = codebuf.ToArray() 

        // Fixup the first instruction to be a FeeFee sequence point if needed
        let instrs = 
            instrs |> Array.mapi (fun idx i2 -> 
                if idx = 0 && (match i2 with AI_nop -> true | _ -> false) && anyDocument.IsSome then 
                    // This special dummy sequence point says skip the start of the method
                    hasSequencePoints <- true
                    FeeFeeInstr mgbuf.cenv anyDocument.Value
                else 
                    i2)

        let codeLabels =
            let dict = Dictionary.newWithSize (codeLabelToPC.Count + codeLabelToCodeLabel.Count)
            for kvp in codeLabelToPC        do dict.Add(kvp.Key, lab2pc 0 kvp.Key)
            for kvp in codeLabelToCodeLabel do dict.Add(kvp.Key, lab2pc 0 kvp.Key)
            dict

        (ResizeArray.toList locals, maxStack, codeLabels, instrs, ResizeArray.toList exnSpecs, hasSequencePoints)

module CG = 
    let EmitInstr (cgbuf:CodeGenBuffer) pops pushes i = cgbuf.EmitInstr(pops,pushes,i)
    let EmitInstrs (cgbuf:CodeGenBuffer) pops pushes is = cgbuf.EmitInstrs(pops,pushes,is)
    let EmitSeqPoint (cgbuf:CodeGenBuffer) src = cgbuf.EmitSeqPoint(src)
    let GenerateDelayMark (cgbuf:CodeGenBuffer) nm = cgbuf.GenerateDelayMark(nm)
    let SetMark (cgbuf:CodeGenBuffer) m1 m2 = cgbuf.SetMark(m1,m2)
    let SetMarkToHere (cgbuf:CodeGenBuffer) m1 =  cgbuf.SetMarkToHere(m1)
    let SetStack (cgbuf:CodeGenBuffer) s = cgbuf.SetStack(s)
    let GenerateMark (cgbuf:CodeGenBuffer) s = cgbuf.Mark(s)

open CG


//--------------------------------------------------------------------------
// Compile constants 
//-------------------------------------------------------------------------- 

let GenString cenv cgbuf s = 
    CG.EmitInstrs cgbuf (pop 0) (Push [cenv.g.ilg.typ_String]) [ I_ldstr s ]

let GenConstArray cenv (cgbuf:CodeGenBuffer) eenv ilElementType (data:'a[]) (write : ByteBuffer -> 'a -> unit) = 
    let buf = ByteBuffer.Create data.Length
    data |> Array.iter (write buf)
    let bytes = buf.Close()
    let ilArrayType = mkILArr1DTy ilElementType
    if data.Length = 0 then 
        CG.EmitInstrs cgbuf (pop 0) (Push [ilArrayType]) [ mkLdcInt32 (0);  I_newarr (ILArrayShape.SingleDimensional,ilElementType); ]
    else        
        let vtspec = cgbuf.mgbuf.GenerateRawDataValueType(eenv.cloc,bytes.Length)
        let ilFieldName = CompilerGeneratedName ("field" + string(newUnique()))
        let fty = ILType.Value vtspec
        let ilFieldDef = mkILStaticField (ilFieldName,fty, None, Some bytes, ILMemberAccess.Assembly)
        let ilFieldDef = { ilFieldDef with CustomAttrs = mkILCustomAttrs [ cenv.g.DebuggerBrowsableNeverAttribute ] }
        let fspec = mkILFieldSpecInTy (mkILTyForCompLoc eenv.cloc,ilFieldName, fty)
        CountStaticFieldDef()
        cgbuf.mgbuf.AddFieldDef(fspec.DeclaringTypeRef,ilFieldDef) 
        CG.EmitInstrs cgbuf 
          (pop 0)
          (Push [ ilArrayType; ilArrayType; cenv.g.iltyp_RuntimeFieldHandle ])
          [ mkLdcInt32 data.Length
            I_newarr (ILArrayShape.SingleDimensional,ilElementType) 
            AI_dup 
            I_ldtoken (ILToken.ILField fspec) ]            
        CG.EmitInstrs cgbuf 
          (pop 2)
          Push0
          [ mkNormalCall (mkInitializeArrayMethSpec cenv.g) ]


//--------------------------------------------------------------------------
// We normally generate in the context of a "what to do next" continuation
//-------------------------------------------------------------------------- 

type sequel = 
  | EndFilter 
  /// Exit a 'handler' block
  /// The integer says which local to save result in 
  | LeaveHandler of (bool (* finally? *) * int * Mark)  
  /// Branch to the given mark
  | Br of Mark
  | CmpThenBrOrContinue of Pops * ILInstr list
  /// Continue and leave the value on the IL computation stack
  | Continue
  /// The value then do something else
  | DiscardThen of sequel
  /// Return from the method
  | Return
  /// End a scope of local variables. Used at end of 'let' and 'let rec' blocks to get tail recursive setting 
  /// of end-of-scope marks 
  | EndLocalScope of sequel * Mark 
  /// Return from a method whose return type is void
  | ReturnVoid

let discard = DiscardThen Continue
let discardAndReturnVoid = DiscardThen ReturnVoid


//-------------------------------------------------------------------------
// This is the main code generation routine.  It is used to generate 
// the bodies of methods in a couple of places
//------------------------------------------------------------------------- 
 
let CodeGenThen cenv mgbuf (entryPointInfo,methodName,eenv,alreadyUsedArgs,alreadyUsedLocals,codeGenFunction,m) = 
    let cgbuf = new CodeGenBuffer(m,mgbuf,methodName,alreadyUsedArgs,alreadyUsedLocals)
    let start = CG.GenerateMark cgbuf "mstart"
    let innerVals = entryPointInfo |> List.map (fun (v,kind) -> (v,(kind,start))) 

    (* Call the given code generator *)
    codeGenFunction cgbuf {eenv with withinSEH=false
                                     liveLocals=IntMap.empty()  
                                     innerVals = innerVals}

    let locals,maxStack,lab2pc,code,exnSpecs,hasSequencePoints = cgbuf.Close()
    
    let localDebugSpecs : ILLocalDebugInfo list = 
        locals
        |> List.mapi (fun i (nms,_,_isFixed) -> List.map (fun nm -> (i,nm)) nms)
        |> List.concat
        |> List.map (fun (i,(nm,(start,finish))) -> 
            { Range=(start.CodeLabel, finish.CodeLabel)
              DebugMappings= [{ LocalIndex=i; LocalName=nm }] })

    let ilLocals =
        locals
        |> List.map (fun (infos, ty, isFixed) ->
          let loc = 
            // in interactive environment, attach name and range info to locals to improve debug experience
            if cenv.opts.isInteractive && cenv.opts.generateDebugSymbols then
                match infos with
                | [(nm, (start, finish))] -> mkILLocal ty (Some(nm, start.CodeLabel, finish.CodeLabel))
                // REVIEW: what do these cases represent?
                | _ :: _
                | [] -> mkILLocal ty None 
            // if not interactive, don't bother adding this info
            else
                mkILLocal ty None
          if isFixed then { loc with IsPinned=true } else loc)

    (ilLocals, 
     maxStack,
     lab2pc,
     code,
     exnSpecs,
     localDebugSpecs,
     hasSequencePoints)

let CodeGenMethod cenv mgbuf (entryPointInfo,methodName,eenv,alreadyUsedArgs,alreadyUsedLocals,codeGenFunction,m) = 

    let locals,maxStack,lab2pc,instrs,exns,localDebugSpecs,hasSequencePoints = 
      CodeGenThen cenv mgbuf (entryPointInfo,methodName,eenv,alreadyUsedArgs,alreadyUsedLocals,codeGenFunction,m)

    let code =  IL.buildILCode methodName lab2pc instrs exns localDebugSpecs
    
    // Attach a source range to the method. Only do this is it has some sequence points, because .NET 2.0/3.5 
    // ILDASM has issues if you emit symbols with a source range but without any sequence points
    let sourceRange = if hasSequencePoints then GenPossibleILSourceMarker cenv m else None

    // The old union erasure phase increased maxstack by 2 since the code pushes some items, we do the same here
    let maxStack = maxStack + 2

    // Build an Abstract IL method     
    instrs, mkILMethodBody (true,locals,maxStack,code, sourceRange)

let StartDelayedLocalScope nm cgbuf =
    let startScope = CG.GenerateDelayMark cgbuf ("start_" + nm) 
    let endScope = CG.GenerateDelayMark cgbuf ("end_" + nm)
    startScope,endScope

let StartLocalScope nm cgbuf =
    let startScope = CG.GenerateMark cgbuf ("start_" + nm) 
    let endScope = CG.GenerateDelayMark cgbuf ("end_" + nm)
    startScope,endScope
  
let LocalScope nm cgbuf (f : (Mark * Mark) -> 'a) : 'a =
    let _,endScope as scopeMarks = StartLocalScope nm cgbuf
    let res = f scopeMarks
    CG.SetMarkToHere cgbuf endScope
    res

let compileSequenceExpressions = true // try (System.Environment.GetEnvironmentVariable("COMPILED_SEQ") <> null) with _ -> false

//-------------------------------------------------------------------------
// Sequence Point Logic
//------------------------------------------------------------------------- 

type EmitSequencePointState = 
    /// Indicates that we need a sequence point at first opportunity. Used on entrance to a method
    /// and whenever we drop into an expression within the stepping control structure.
    | SPAlways 
    | SPSuppress

/// Determines if any code at all will be emitted for a binding
let BindingEmitsNoCode g (TBind(vspec,_,_)) = IsValCompiledAsMethod g vspec 

/// Determines what sequence point should be emitted when generating the r.h.s of a binding.
/// For example, if the r.h.s is a lambda then no sequence point is emitted.
///
/// Returns (isSticky, sequencePointForBind, sequencePointGenerationFlagForRhsOfBind)
let ComputeSequencePointInfoForBinding g (TBind(_,e,spBind) as bind) = 
    if BindingEmitsNoCode g bind then 
        false, None, SPSuppress
    else
        match spBind, stripExpr e with 
        | NoSequencePointAtInvisibleBinding, _ -> false, None, SPSuppress
        | NoSequencePointAtStickyBinding, _ -> true, None, SPSuppress
        | NoSequencePointAtDoBinding, _ -> false, None, SPAlways
        | NoSequencePointAtLetBinding, _ -> false, None, SPSuppress
        // Don't emit sequence points for lambdas.
        // SEQUENCE POINT REVIEW: don't emit for lazy either, nor any builder expressions, nor interface-implementing object expressions
        | _, (Expr.Lambda _ | Expr.TyLambda _) -> false, None, SPSuppress
        | SequencePointAtBinding m,_ -> false, Some m, SPSuppress

 
/// Determines if a sequence will be emitted when we generate the code for a binding.
///
/// False for Lambdas, BindingEmitsNoCode, NoSequencePointAtStickyBinding, NoSequencePointAtInvisibleBinding, and NoSequencePointAtLetBinding.
/// True for SequencePointAtBinding, NoSequencePointAtDoBinding.
let BindingEmitsSequencePoint g bind = 
    match ComputeSequencePointInfoForBinding g bind with
    | _, None, SPSuppress -> false 
    | _ -> true

let BindingIsInvisible (TBind(_,_,spBind))  = 
    match spBind with 
    | NoSequencePointAtInvisibleBinding _ -> true 
    | _ -> false
    
/// Determines if the code generated for a binding is to be marked as hidden, e.g. the 'newobj' for a local function definition.
let BindingEmitsHiddenCode (TBind(_,e,spBind))  = 
    match spBind, stripExpr e with 
    | _, (Expr.Lambda _ | Expr.TyLambda _) -> true
    | _ -> false
    
/// Determines if generating the code for a compound expression will emit a sequence point as the first instruction
/// through the processing of the constituent parts. Used to prevent the generation of sequence points for
/// compound expressions.
let rec FirstEmittedCodeWillBeSequencePoint g sp expr = 
    match sp with 
    | SPAlways -> 
        match stripExpr expr with 
        | Expr.Let (bind,body,_,_) -> 
            BindingEmitsSequencePoint g bind || 
            FirstEmittedCodeWillBeSequencePoint g sp bind.Expr || 
            (BindingEmitsNoCode g bind && FirstEmittedCodeWillBeSequencePoint g sp body)
        | Expr.LetRec(binds,body,_,_) -> 
            binds |> List.exists (BindingEmitsSequencePoint g) || 
            (binds |> List.forall (BindingEmitsNoCode g) && FirstEmittedCodeWillBeSequencePoint g sp body)
        | Expr.Sequential (_, _, NormalSeq,spSeq,_) -> 
            match spSeq with 
            | SequencePointsAtSeq -> true
            | SuppressSequencePointOnExprOfSequential -> true
            | SuppressSequencePointOnStmtOfSequential -> false
        | Expr.Match (SequencePointAtBinding _,_,_,_,_,_)   -> true
        | Expr.Op((  TOp.TryCatch (SequencePointAtTry _,_) 
                    | TOp.TryFinally (SequencePointAtTry _,_) 
                    | TOp.For (SequencePointAtForLoop _,_) 
                    | TOp.While (SequencePointAtWhileLoop _,_)),_,_,_) -> true
        | _ -> false

     | SPSuppress -> 
        false                  

/// Suppress sequence points for some compound expressions - though not all - even if "SPAlways" is set.
///
/// Note this is only used when FirstEmittedCodeWillBeSequencePoint is false.
let EmitSequencePointForWholeExpr g sp expr = 
    assert (not (FirstEmittedCodeWillBeSequencePoint g sp expr))
    match sp with 
    | SPAlways -> 
        match stripExpr expr with 
   
        // In some cases, we emit sequence points for the 'whole' of a 'let' expression.
        // Specifically, when 
        //    + SPAlways (i.e. a sequence point is required as soon as meaningful)
        //    + binding is NoSequencePointAtStickyBinding, or NoSequencePointAtLetBinding.
        //    + not FirstEmittedCodeWillBeSequencePoint
        // For example if we start with 
        //    let someCode () = f x 
        // and by inlining 'f' the expression becomes 
        //    let someCode () = (let sticky = x in y)
        // then we place the sequence point for the whole TAST expression 'let sticky = x in y', i.e. textual range 'f x' in the source code, but
        // _before_ the evaluation of 'x'.  This will only happen for sticky 'let' introduced by inlining and other code generation
        // steps.  We do _not_ do this for 'invisible' let which can be skipped.
        | Expr.Let (bind,_,_,_) when BindingIsInvisible bind -> false
        | Expr.LetRec(binds,_,_,_) when binds |> List.forall BindingIsInvisible -> false

        // If the binding is a lambda then we don't emit a sequence point.
        | Expr.Let (bind,_,_,_) when BindingEmitsHiddenCode bind -> false
        | Expr.LetRec(binds,_,_,_) when binds |> List.forall BindingEmitsHiddenCode  -> false

        // If the binding is represented by a top-level generated constant value then we don't emit a sequence point.
        | Expr.Let (bind,_,_,_) when BindingEmitsNoCode g bind -> false
        | Expr.LetRec(binds,_,_,_) when binds |> List.forall (BindingEmitsNoCode g) -> false

        // Suppress sequence points for the whole 'a;b' and do it at 'a' instead. 
        | Expr.Sequential _ -> false

        // Suppress sequence points at labels and gotos, it makes no sense to emit sequence points at these. We emit FeeFee instead
        | Expr.Op(TOp.Label _,_,_,_) -> false
        | Expr.Op(TOp.Goto _,_,_,_) -> false

        // We always suppress at the whole 'match'/'try'/... expression because we do it at the individual parts.
        //
        // These cases need documenting. For example, a typical 'match' gets compiled to 
        //    let tmp = expr   // generates a sequence point, BEFORE tmp is evaluated
        //    match tmp with  // a match marked with NoSequencePointAtInvisibleLetBinding
        // So since the 'let tmp = expr' has a sequence point, then no sequence point is needed for the 'match'. But the processing
        // of the 'let' requests SPAlways for the body.
        | Expr.Match _ -> false
        | Expr.Op(TOp.TryCatch _,_,_,_) -> false
        | Expr.Op(TOp.TryFinally _,_,_,_) -> false
        | Expr.Op(TOp.For _,_,_,_)  -> false
        | Expr.Op(TOp.While _,_,_,_) -> false
        | _ -> true
    | SPSuppress -> 
        false

/// Emit hidden code markers for some compound expressions. Specifically, emit a hidden code marker for 'let f() = a in body'
/// because the binding for 'f' will emit some code which we don't want to be visible.
///     let someCode x =
///         let f () = a
///         body
let EmitHiddenCodeMarkerForWholeExpr g sp expr = 
    assert (not (FirstEmittedCodeWillBeSequencePoint g sp expr))
    assert (not (EmitSequencePointForWholeExpr g sp expr))
    match sp with 
    | SPAlways -> 
        match stripExpr expr with 
        | Expr.Let (bind,_,_,_) when BindingEmitsHiddenCode bind -> true
        | Expr.LetRec(binds,_,_,_) when binds |> List.exists BindingEmitsHiddenCode  -> true
        | _ -> false
    | SPSuppress -> 
        false

/// Some expressions must emit some preparation code, then emit the actual code.  
let rec RangeOfSequencePointForWholeExpr g expr = 
    match stripExpr expr with 
    | Expr.Let (bind,body,_,_) ->
        match ComputeSequencePointInfoForBinding g bind with
        // For sticky bindings, prefer the range of the overall expression.
        | true, _, _ -> expr.Range  
        | _, None, SPSuppress -> RangeOfSequencePointForWholeExpr g body 
        | _, Some m, _ -> m
        | _, None, SPAlways -> RangeOfSequencePointForWholeExpr g bind.Expr
    | Expr.LetRec(_,body,_,_)  -> RangeOfSequencePointForWholeExpr g body 
    | Expr.Sequential (expr1, _, NormalSeq, _, _) -> RangeOfSequencePointForWholeExpr g expr1
    | _ -> expr.Range

/// Used to avoid emitting multiple sequence points in decision tree generation
let DoesGenExprStartWithSequencePoint g  sp expr = 
    FirstEmittedCodeWillBeSequencePoint g sp expr || 
    EmitSequencePointForWholeExpr g sp expr

//-------------------------------------------------------------------------
// Generate expressions
//------------------------------------------------------------------------- 

let rec GenExpr (cenv:cenv) (cgbuf:CodeGenBuffer) eenv sp expr sequel =

  let expr =  stripExpr expr

  if not (FirstEmittedCodeWillBeSequencePoint cenv.g sp expr) then 
      if EmitSequencePointForWholeExpr cenv.g sp expr then 
          CG.EmitSeqPoint cgbuf (RangeOfSequencePointForWholeExpr cenv.g expr)
      elif EmitHiddenCodeMarkerForWholeExpr cenv.g sp expr then
          cgbuf.EmitStartOfHiddenCode() 

  match (if compileSequenceExpressions then LowerCallsAndSeqs.LowerSeqExpr cenv.g cenv.amap expr else None) with
  | Some info ->
      GenSequenceExpr cenv cgbuf eenv info sequel
  | None ->

  match expr with 
  | Expr.Const(c,m,ty) -> 
      GenConstant cenv cgbuf eenv (c,m,ty) sequel
  | Expr.Match (spBind,exprm,tree,targets,m,ty) -> 
      GenMatch cenv cgbuf eenv (spBind,exprm,tree,targets,m,ty) sequel
  | Expr.Sequential(e1,e2,dir,spSeq,m) ->  
      GenSequential cenv cgbuf eenv sp (e1,e2,dir,spSeq,m) sequel
  | Expr.LetRec (binds,body,m,_)  -> 
      GenLetRec cenv cgbuf eenv (binds,body,m) sequel
  | Expr.Let (bind,body,_,_)  -> 
     // This case implemented here to get a guaranteed tailcall 
     // Make sure we generate the sequence point outside the scope of the variable
     let startScope,endScope as scopeMarks = StartDelayedLocalScope "let" cgbuf
     let eenv = AllocStorageForBind cenv cgbuf scopeMarks eenv bind
     let spBind = GenSequencePointForBind cenv cgbuf bind
     GenBindingAfterSequencePoint cenv cgbuf eenv spBind bind (Some startScope)

     // Work out if we need a sequence point for the body. For any "user" binding then the body gets SPAlways.
     // For invisible compiler-generated bindings we just use "sp", unless its body is another invisible binding
     // For sticky bindings arising from inlining we suppress any immediate sequence point in the body
     let spBody = 
        match bind.SequencePointInfo with 
        | SequencePointAtBinding _ 
        | NoSequencePointAtLetBinding 
        | NoSequencePointAtDoBinding -> SPAlways
        | NoSequencePointAtInvisibleBinding -> sp
        | NoSequencePointAtStickyBinding -> SPSuppress
        
     // Generate the body
     GenExpr cenv cgbuf eenv spBody body (EndLocalScope(sequel,endScope)) 

  | Expr.Lambda _  | Expr.TyLambda _  -> 
      GenLambda cenv cgbuf eenv false None expr sequel
  | Expr.App(Expr.Val(vref, _, m) as v, _, tyargs, [], _) when 
        List.forall (isMeasureTy cenv.g) tyargs &&
        (
            // inline only values that are stored in local variables
            match StorageForValRef m vref eenv with 
            | ValStorage.Local _ -> true 
            | _ -> false
        )   ->
      // application of local type functions with type parameters = measure types and body = local value - inine the body
      GenExpr cenv cgbuf eenv sp v sequel
  | Expr.App(f,fty,tyargs,args,m) -> 
      GenApp cenv cgbuf eenv (f,fty,tyargs,args,m) sequel
  | Expr.Val(v,_,m) -> 
      GenGetVal cenv cgbuf eenv (v,m) sequel
  | Expr.Op(op,tyargs,args,m) -> 
      match op,args,tyargs with 
      | TOp.ExnConstr(c),_,_      -> 
          GenAllocExn cenv cgbuf eenv (c,args,m) sequel
      | TOp.UnionCase(c),_,_        -> 
          GenAllocUnionCase cenv cgbuf eenv (c,tyargs,args,m) sequel
      | TOp.Recd(isCtor,tycon),_,_ -> 
          GenAllocRecd cenv cgbuf eenv isCtor (tycon,tyargs,args,m) sequel
      | TOp.AnonRecd(anonInfo),_,_ -> 
          GenAllocAnonRecd cenv cgbuf eenv (anonInfo,tyargs,args,m) sequel
      | TOp.AnonRecdGet (anonInfo,n),[e],_ -> 
          GenGetAnonRecdField cenv cgbuf eenv (anonInfo,e,tyargs,n,m) sequel
      | TOp.TupleFieldGet (tupInfo,n),[e],_ -> 
          GenGetTupleField cenv cgbuf eenv (tupInfo,e,tyargs,n,m) sequel
      | TOp.ExnFieldGet(ecref,n),[e],_ -> 
          GenGetExnField cenv cgbuf eenv (e,ecref,n,m) sequel
      | TOp.UnionCaseFieldGet(ucref,n),[e],_ -> 
          GenGetUnionCaseField cenv cgbuf eenv (e,ucref,tyargs,n,m) sequel
      | TOp.UnionCaseFieldGetAddr(ucref,n),[e],_ -> 
          GenGetUnionCaseFieldAddr cenv cgbuf eenv (e,ucref,tyargs,n,m) sequel
      | TOp.UnionCaseTagGet ucref,[e],_ -> 
          GenGetUnionCaseTag cenv cgbuf eenv (e,ucref,tyargs,m) sequel
      | TOp.UnionCaseProof ucref,[e],_ -> 
          GenUnionCaseProof cenv cgbuf eenv (e,ucref,tyargs,m) sequel
      | TOp.ExnFieldSet(ecref,n),[e;e2],_ -> 
          GenSetExnField cenv cgbuf eenv (e,ecref,n,e2,m) sequel 
      | TOp.UnionCaseFieldSet(ucref,n),[e;e2],_ -> 
          GenSetUnionCaseField cenv cgbuf eenv (e,ucref,tyargs,n,e2,m) sequel
      | TOp.ValFieldGet f,[e],_ -> 
         GenGetRecdField cenv cgbuf eenv (e,f,tyargs,m) sequel
      | TOp.ValFieldGet f,[],_ -> 
         GenGetStaticField cenv cgbuf eenv (f,tyargs,m) sequel
      | TOp.ValFieldGetAddr f,[e],_ -> 
         GenGetRecdFieldAddr cenv cgbuf eenv (e,f,tyargs,m) sequel
      | TOp.ValFieldGetAddr f,[],_ -> 
         GenGetStaticFieldAddr cenv cgbuf eenv (f,tyargs,m) sequel
      | TOp.ValFieldSet f,[e1;e2],_ -> 
         GenSetRecdField cenv cgbuf eenv (e1,f,tyargs,e2,m) sequel
      | TOp.ValFieldSet f,[e2],_ -> 
         GenSetStaticField cenv cgbuf eenv (f,tyargs,e2,m) sequel
      | TOp.Tuple tupInfo,_,_ -> 
         GenAllocTuple cenv cgbuf eenv (tupInfo,args,tyargs,m) sequel
      | TOp.ILAsm(code,returnTys),_,_ ->  
         GenAsmCode cenv cgbuf eenv (code,tyargs,args,returnTys,m) sequel 
      | TOp.While (sp,_),[Expr.Lambda(_,_,_,[_],e1,_,_);Expr.Lambda(_,_,_,[_],e2,_,_)],[]  -> 
         GenWhileLoop cenv cgbuf eenv (sp,e1,e2,m) sequel 
      | TOp.For(spStart,dir),[Expr.Lambda(_,_,_,[_],e1,_,_);Expr.Lambda(_,_,_,[_],e2,_,_);Expr.Lambda(_,_,_,[v],e3,_,_)],[]  -> 
         GenForLoop cenv cgbuf eenv (spStart,v,e1,dir,e2,e3,m) sequel
      | TOp.TryFinally(spTry,spFinally),[Expr.Lambda(_,_,_,[_],e1,_,_); Expr.Lambda(_,_,_,[_],e2,_,_)],[resty] -> 
         GenTryFinally cenv cgbuf eenv (e1,e2,m,resty,spTry,spFinally) sequel
      | TOp.TryCatch(spTry,spWith),[Expr.Lambda(_,_,_,[_],e1,_,_); Expr.Lambda(_,_,_,[vf],ef,_,_);Expr.Lambda(_,_,_,[vh],eh,_,_)],[resty] -> 
         GenTryCatch cenv cgbuf eenv (e1,vf,ef,vh,eh,m,resty,spTry,spWith) sequel
      | TOp.ILCall(virt,_,valu,newobj,valUseFlags,_,isDllImport,ilMethRef,enclArgTys,methArgTys,returnTys),args,[] -> 
         GenILCall cenv cgbuf eenv (virt,valu,newobj,valUseFlags,isDllImport,ilMethRef,enclArgTys,methArgTys,args,returnTys,m) sequel
      | TOp.RefAddrGet,[e],[ty]       -> GenGetAddrOfRefCellField cenv cgbuf eenv (e,ty,m) sequel
      | TOp.Coerce,[e],[tgty;srcty]    -> GenCoerce cenv cgbuf eenv (e,tgty,m,srcty) sequel
      | TOp.Reraise,[],[rtnty]         -> GenReraise cenv cgbuf eenv (rtnty,m) sequel
      | TOp.TraitCall(ss),args,[] -> GenTraitCall cenv cgbuf eenv (ss,args, m) expr sequel
      | TOp.LValueOp(LSet,v),[e],[]      -> GenSetVal cenv cgbuf eenv (v,e,m) sequel
      | TOp.LValueOp(LByrefGet,v),[],[]  -> GenGetByref cenv cgbuf eenv (v,m) sequel
      | TOp.LValueOp(LByrefSet,v),[e],[] -> GenSetByref cenv cgbuf eenv (v,e,m) sequel
      | TOp.LValueOp(LGetAddr,v),[],[]   -> GenGetValAddr cenv cgbuf eenv (v,m) sequel
      | TOp.Array,elems,[elemTy] ->  GenNewArray cenv cgbuf eenv (elems,elemTy,m) sequel
      | TOp.Bytes bytes,[],[] -> 
          if cenv.opts.emitConstantArraysUsingStaticDataBlobs then 
              GenConstArray cenv cgbuf eenv cenv.g.ilg.typ_Byte bytes (fun buf b -> buf.EmitByte b)
              GenSequel cenv eenv.cloc cgbuf sequel
          else
              GenNewArraySimple cenv cgbuf eenv (List.ofArray (Array.map (mkByte cenv.g m) bytes),cenv.g.byte_ty,m) sequel
      | TOp.UInt16s arr,[],[] -> 
          if cenv.opts.emitConstantArraysUsingStaticDataBlobs then 
              GenConstArray cenv cgbuf eenv cenv.g.ilg.typ_UInt16 arr (fun buf b -> buf.EmitUInt16 b)
              GenSequel cenv eenv.cloc cgbuf sequel
          else
              GenNewArraySimple cenv cgbuf eenv (List.ofArray (Array.map (mkUInt16 cenv.g m) arr),cenv.g.uint16_ty,m) sequel
      | TOp.Goto(label),_,_ ->  
          if cgbuf.mgbuf.cenv.opts.generateDebugSymbols then 
             cgbuf.EmitStartOfHiddenCode()
             CG.EmitInstr cgbuf (pop 0) Push0 AI_nop
          CG.EmitInstr cgbuf (pop 0) Push0 (I_br label)
          // NOTE: discard sequel
      | TOp.Return,[e],_ ->  
         GenExpr cenv cgbuf eenv SPSuppress e Return
         // NOTE: discard sequel
      | TOp.Return,[],_ ->  
         GenSequel cenv eenv.cloc cgbuf ReturnVoid
         // NOTE: discard sequel
      | TOp.Label(label),_,_ ->  
         cgbuf.SetMarkToHere (Mark label) 
         GenUnitThenSequel cenv eenv m eenv.cloc cgbuf sequel
      | _ -> error(InternalError("Unexpected operator node expression",expr.Range))
  | Expr.StaticOptimization(constraints,e2,e3,m) -> 
      GenStaticOptimization cenv cgbuf eenv (constraints,e2,e3,m) sequel
  | Expr.Obj(_,typ,_,_,[meth],[],m) when isDelegateTy cenv.g typ -> 
      GenDelegateExpr cenv cgbuf eenv expr (meth,m) sequel
  | Expr.Obj(_,typ,basev,basecall,overrides,interfaceImpls,m) -> 
      GenObjectExpr cenv cgbuf eenv expr (typ,basev,basecall,overrides,interfaceImpls,m)  sequel

  | Expr.Quote(ast,conv,_,m,ty) -> GenQuotation cenv cgbuf eenv (ast,conv,m,ty) sequel
  | Expr.Link _ -> failwith "Unexpected reclink"
  | Expr.TyChoose (_,_,m) -> error(InternalError("Unexpected Expr.TyChoose",m))

and GenExprs cenv cgbuf eenv es = 
    List.iter (fun e -> GenExpr cenv cgbuf eenv SPSuppress e Continue) es

and CodeGenMethodForExpr cenv mgbuf (spReq,entryPointInfo,methodName,eenv,alreadyUsedArgs,alreadyUsedLocals,expr0,sequel0) = 
    let _,code = 
        CodeGenMethod cenv mgbuf (entryPointInfo,methodName,eenv,alreadyUsedArgs,alreadyUsedLocals,
                                   (fun cgbuf eenv -> GenExpr cenv cgbuf eenv spReq expr0 sequel0),
                                   expr0.Range)
    code                                   



//--------------------------------------------------------------------------
// Generate sequels
//-------------------------------------------------------------------------- 

(* does the sequel discard its result, and if so what does it do next? *)
and sequelAfterDiscard sequel = 
  match sequel with 
   | DiscardThen sequel -> Some(sequel)
   | EndLocalScope(sq,mark) -> sequelAfterDiscard sq |> Option.map (fun sq -> EndLocalScope(sq,mark))
   | _ -> None

and sequelIgnoringEndScopesAndDiscard sequel =
    let sequel = sequelIgnoreEndScopes sequel
    match sequelAfterDiscard sequel with 
    | Some sq -> sq
    | None ->  sequel 

and sequelIgnoreEndScopes  sequel = 
    match sequel with 
    | EndLocalScope(sq,_) -> sequelIgnoreEndScopes sq
    | sq -> sq

(* commit any 'EndLocalScope' nodes in the sequel and return the residue *)
and GenSequelEndScopes cgbuf sequel =
    match sequel with 
    | EndLocalScope(sq,m) -> CG.SetMarkToHere cgbuf m; GenSequelEndScopes cgbuf sq
    | _ -> ()

and StringOfSequel sequel =
    match sequel with
    | Continue -> "continue"
    | DiscardThen sequel -> "discard; " + StringOfSequel sequel
    | ReturnVoid -> "ReturnVoid"
    | CmpThenBrOrContinue _ -> "CmpThenBrOrContinue"
    | Return -> "Return"
    | EndLocalScope (sq,Mark k) -> "EndLocalScope(" + StringOfSequel sq + "," + formatCodeLabel k + ")"
    | Br (Mark x) -> sprintf "Br L%s" (formatCodeLabel x)
    | LeaveHandler _ -> "LeaveHandler"
    | EndFilter -> "EndFilter"

and GenSequel cenv cloc cgbuf sequel =
  let sq = sequelIgnoreEndScopes sequel
  (match sq with 
  | Continue -> ()
  | DiscardThen sq -> 
      CG.EmitInstr cgbuf (pop 1) Push0 AI_pop
      GenSequel cenv cloc cgbuf sq 
  | ReturnVoid ->
      CG.EmitInstr cgbuf (pop 0) Push0 I_ret 
  | CmpThenBrOrContinue(pops,bri) ->
      CG.EmitInstrs cgbuf pops Push0 bri
  | Return -> 
      CG.EmitInstr cgbuf (pop 1) Push0 I_ret 
  | EndLocalScope _ -> failwith "EndLocalScope unexpected"
  | Br x -> 
      // Emit a NOP in debug code in case the branch instruction gets eliminated 
      // because it is a "branch to next instruction". This prevents two unrelated sequence points
      // (the one before the branch and the one after) being coalesced together
      if cgbuf.mgbuf.cenv.opts.generateDebugSymbols then 
         cgbuf.EmitStartOfHiddenCode()
         CG.EmitInstr cgbuf (pop 0) Push0 AI_nop
      CG.EmitInstr cgbuf (pop 0) Push0 (I_br x.CodeLabel)  
  | LeaveHandler (isFinally, whereToSaveResult,x) ->
      if isFinally then 
        CG.EmitInstr cgbuf (pop 1) Push0 AI_pop
      else
        EmitSetLocal cgbuf whereToSaveResult
      CG.EmitInstr cgbuf (pop 0) Push0 (if isFinally then I_endfinally else I_leave(x.CodeLabel))
  | EndFilter ->
      CG.EmitInstr cgbuf (pop 1) Push0 I_endfilter
  )
  GenSequelEndScopes cgbuf sequel


//--------------------------------------------------------------------------
// Generate constants
//-------------------------------------------------------------------------- 

and GenConstant cenv cgbuf eenv (c,m,ty) sequel =
  let ilTy = GenType cenv m eenv.tyenv ty
  // Check if we need to generate the value at all
  match sequelAfterDiscard sequel with 
  | None -> 
      match TryEliminateDesugaredConstants cenv.g m c with 
      | Some e -> 
          GenExpr cenv cgbuf eenv SPSuppress e Continue
      | None ->
          match c with 
          | Const.Bool b -> CG.EmitInstr cgbuf (pop 0) (Push [cenv.g.ilg.typ_Bool]) (mkLdcInt32 (if b then 1 else 0))
          | Const.SByte i -> CG.EmitInstr cgbuf (pop 0) (Push [ilTy]) (mkLdcInt32 (int32 i))
          | Const.Int16 i -> CG.EmitInstr cgbuf (pop 0) (Push [ilTy]) (mkLdcInt32 (int32 i))
          | Const.Int32 i -> CG.EmitInstr cgbuf (pop 0) (Push [ilTy]) (mkLdcInt32 i)
          | Const.Int64 i -> 
            // see https://github.com/Microsoft/visualfsharp/pull/3620 
            if i >= int64 System.Int32.MinValue && i <= int64 System.Int32.MaxValue then
                CG.EmitInstrs cgbuf (pop 0) (Push [ilTy]) [ mkLdcInt32 (int32 i); AI_conv DT_I8 ]
            elif i >= int64 System.UInt32.MinValue && i <= int64 System.UInt32.MaxValue then
                CG.EmitInstrs cgbuf (pop 0) (Push [ilTy]) [ mkLdcInt32 (int32 i); AI_conv DT_U8 ]
            else
                CG.EmitInstr cgbuf (pop 0) (Push [ilTy]) (iLdcInt64 i)
          | Const.IntPtr i -> CG.EmitInstrs cgbuf (pop 0) (Push [ilTy]) [iLdcInt64 i; AI_conv DT_I ]
          | Const.Byte i -> CG.EmitInstr cgbuf (pop 0) (Push [ilTy]) (mkLdcInt32 (int32 i))
          | Const.UInt16 i -> CG.EmitInstr cgbuf (pop 0) (Push [ilTy]) (mkLdcInt32 (int32 i))
          | Const.UInt32 i -> CG.EmitInstr cgbuf (pop 0) (Push [ilTy]) (mkLdcInt32 (int32 i))
          | Const.UInt64 i -> CG.EmitInstr cgbuf (pop 0) (Push [ilTy]) (iLdcInt64 (int64 i))
          | Const.UIntPtr i -> CG.EmitInstrs cgbuf (pop 0) (Push [ilTy]) [iLdcInt64 (int64 i); AI_conv DT_U ]
          | Const.Double f -> CG.EmitInstr cgbuf (pop 0) (Push [ilTy]) (AI_ldc (DT_R8,ILConst.R8 f))
          | Const.Single f -> CG.EmitInstr cgbuf (pop 0) (Push [ilTy]) (AI_ldc (DT_R4,ILConst.R4 f))
          | Const.Char(c) -> CG.EmitInstr cgbuf (pop 0) (Push [ilTy]) ( mkLdcInt32 (int c))
          | Const.String(s) -> GenString cenv cgbuf s
          | Const.Unit -> GenUnit cenv eenv m cgbuf
          | Const.Zero -> GenDefaultValue cenv cgbuf eenv (ty,m) 
          | Const.Decimal _ -> failwith "unreachable"
      GenSequel cenv eenv.cloc cgbuf sequel
  | Some sq -> 
      // Even if we didn't need to generate the value then maybe we still have to branch or return 
      GenSequel cenv eenv.cloc cgbuf sq

and GenUnitTy cenv eenv m = 
    match cenv.ilUnitTy with 
    | None -> 
        let res = GenType cenv m eenv.tyenv cenv.g.unit_ty 
        cenv.ilUnitTy <- Some res
        res
    | Some res ->  res

and GenUnit cenv eenv m cgbuf  = 
    CG.EmitInstr cgbuf (pop 0) (Push [GenUnitTy cenv eenv m]) AI_ldnull

and GenUnitThenSequel cenv eenv m cloc cgbuf sequel =
    match sequelAfterDiscard sequel with 
    | Some(sq) -> GenSequel cenv cloc cgbuf sq
    | None -> GenUnit cenv eenv m cgbuf; GenSequel cenv cloc cgbuf sequel


//--------------------------------------------------------------------------
// Generate simple data-related constructs
//-------------------------------------------------------------------------- 

and GenAllocTuple cenv cgbuf eenv (tupInfo, args,argtys,m) sequel =

    let tupInfo = evalTupInfoIsStruct tupInfo
    let tcref, tys, args, newm = mkCompiledTuple cenv.g tupInfo (argtys,args,m)
    let typ = GenNamedTyApp cenv newm eenv.tyenv tcref tys
    let ntyvars = if (tys.Length - 1) < goodTupleFields then (tys.Length - 1) else goodTupleFields
    let formalTyvars = [ for n in 0 .. ntyvars do yield mkILTyvarTy (uint16 n) ]

    GenExprs cenv cgbuf eenv args
    // Generate a reference to the constructor 
    CG.EmitInstr cgbuf (pop args.Length) (Push [typ])
      (mkNormalNewobj 
          (mkILCtorMethSpecForTy (typ,formalTyvars)))
    GenSequel cenv eenv.cloc cgbuf sequel

and GenGetTupleField cenv cgbuf eenv (tupInfo,e,tys,n,m) sequel =
    let tupInfo = evalTupInfoIsStruct tupInfo
    let rec getCompiledTupleItem g (e,tys:TTypes,n,m) =
        let ar = tys.Length
        if ar <= 0 then failwith "getCompiledTupleItem"
        elif ar < maxTuple then
            let tcr' = mkCompiledTupleTyconRef g tupInfo ar
            let typ = GenNamedTyApp cenv m eenv.tyenv tcr' tys
            mkGetTupleItemN g m n typ tupInfo e tys.[n]
        else
            let tysA,tysB = List.splitAfter (goodTupleFields) tys
            let tyB = mkCompiledTupleTy g tupInfo tysB
            let tys' = tysA@[tyB]
            let tcr' = mkCompiledTupleTyconRef g tupInfo (List.length tys')
            let typ' = GenNamedTyApp cenv m eenv.tyenv tcr' tys'
            let n' = (min n goodTupleFields)
            let elast = mkGetTupleItemN g m n' typ' tupInfo e tys'.[n']
            if n < goodTupleFields then
                elast
            else
                getCompiledTupleItem g (elast,tysB,n-goodTupleFields,m)
    GenExpr cenv cgbuf eenv SPSuppress (getCompiledTupleItem cenv.g (e,tys,n,m)) sequel

and GenAllocExn cenv cgbuf eenv (c,args,m) sequel =
    GenExprs cenv cgbuf eenv args
    let typ = GenExnType cenv.amap m eenv.tyenv c
    let flds = recdFieldsOfExnDefRef c
    let argtys = flds |> List.map (fun rfld -> GenType cenv m eenv.tyenv rfld.FormalType) 
    let mspec = mkILCtorMethSpecForTy (typ, argtys)
    CG.EmitInstr cgbuf
      (pop args.Length) (Push [typ])
      (mkNormalNewobj mspec) 
    GenSequel cenv eenv.cloc cgbuf sequel

and GenAllocUnionCase cenv cgbuf eenv  (c,tyargs,args,m) sequel =
    GenExprs cenv cgbuf eenv args
    let cuspec,idx = GenUnionCaseSpec cenv m eenv.tyenv c tyargs
    CG.EmitInstrs cgbuf (pop args.Length) (Push [cuspec.DeclaringType]) (EraseUnions.mkNewData cenv.g.ilg (cuspec, idx))
    GenSequel cenv eenv.cloc cgbuf sequel

and GenAllocRecd cenv cgbuf eenv ctorInfo (tcref,argtys,args,m) sequel =
    let typ = GenNamedTyApp cenv m eenv.tyenv tcref argtys

    // Filter out fields with default initialization 
    let relevantFields = 
        tcref.AllInstanceFieldsAsList
        |> List.filter (fun f -> not f.IsZeroInit)
        |> List.filter (fun f -> not f.IsCompilerGenerated)

    match ctorInfo with 
    | RecdExprIsObjInit  -> 
        (args,relevantFields) ||> List.iter2 (fun e f -> 
                CG.EmitInstr cgbuf (pop 0) (Push (if tcref.IsStructOrEnumTycon then [ILType.Byref typ] else [typ])) mkLdarg0 
                GenExpr cenv cgbuf eenv SPSuppress e Continue
                GenFieldStore false cenv cgbuf eenv (tcref.MakeNestedRecdFieldRef f,argtys,m) discard) 
        // Object construction doesn't generate a true value. 
        // Object constructions will always just get thrown away so this is safe 
        GenSequel cenv eenv.cloc cgbuf sequel
    | RecdExpr -> 
        GenExprs cenv cgbuf eenv args
        // generate a reference to the record constructor 
        let tyenvinner = TypeReprEnv.ForTyconRef tcref
        CG.EmitInstr cgbuf (pop args.Length) (Push [typ])
          (mkNormalNewobj 
             (mkILCtorMethSpecForTy (typ,relevantFields |> List.map (fun f -> GenType cenv m tyenvinner f.FormalType) )))
        GenSequel cenv eenv.cloc cgbuf sequel

and GenAllocAnonRecd cenv cgbuf eenv (anonInfo: AnonRecdTypeInfo, tyargs, args, m) sequel =
    let anonCtor, _anonMethods, anonType = cgbuf.mgbuf.LookupAnonType(anonInfo)
    let boxity = anonType.Boxity
    GenExprs cenv cgbuf eenv args
    let ilTypeArgs = GenTypeArgs cenv m eenv.tyenv tyargs
    let anonTypeWithInst = mkILTy boxity (mkILTySpec(anonType.TypeSpec.TypeRef,ilTypeArgs))
    CG.EmitInstr cgbuf (pop args.Length) (Push [anonTypeWithInst]) (mkNormalNewobj (mkILMethSpec(anonCtor,boxity,ilTypeArgs,[])))
    GenSequel cenv eenv.cloc cgbuf sequel

and GenGetAnonRecdField cenv cgbuf eenv (anonInfo: AnonRecdTypeInfo, e, tyargs, n, m) sequel =
    let _anonCtor, anonMethods, anonType = cgbuf.mgbuf.LookupAnonType(anonInfo)
    let boxity = anonType.Boxity
    let ilTypeArgs = GenTypeArgs cenv m eenv.tyenv tyargs
    let anonMethod = anonMethods.[n]
    let anonFieldType = ilTypeArgs.[n]
    GenExpr cenv cgbuf eenv SPSuppress e Continue          
    CG.EmitInstr cgbuf (pop 1) (Push [anonFieldType]) (mkNormalCall (mkILMethSpec(anonMethod,boxity,ilTypeArgs,[])))
    GenSequel cenv eenv.cloc cgbuf sequel

and GenNewArraySimple cenv cgbuf eenv (elems,elemTy,m) sequel =
    let ilElemTy = GenType cenv m eenv.tyenv elemTy
    let ilArrTy = mkILArr1DTy ilElemTy
    
    CG.EmitInstrs cgbuf (pop 0) (Push [ilArrTy]) [ (AI_ldc (DT_I4,ILConst.I4 (elems.Length))); I_newarr (ILArrayShape.SingleDimensional,ilElemTy) ]
    elems |> List.iteri (fun i e ->             
        CG.EmitInstrs cgbuf (pop 0) (Push [ilArrTy; cenv.g.ilg.typ_Int32]) [ AI_dup; (AI_ldc (DT_I4,ILConst.I4  i)) ]
        GenExpr cenv cgbuf eenv SPSuppress e Continue          
        CG.EmitInstr cgbuf (pop 3) Push0  (I_stelem_any (ILArrayShape.SingleDimensional,ilElemTy))) 
      
    GenSequel cenv eenv.cloc cgbuf sequel

and GenNewArray cenv cgbuf eenv (elems: Expr list,elemTy,m) sequel =
  // REVIEW: The restriction against enum types here has to do with Dev10/Dev11 bug 872799
  // GenConstArray generates a call to RuntimeHelpers.InitializeArray.  On CLR 2.0/x64 and CLR 4.0/x64/x86,
  // InitializeArray is a JIT intrinsic that will result in invalid runtime CodeGen when initializing an array
  // of enum types. Until bug 872799 is fixed, we'll need to generate arrays the "simple" way for enum types
  // Also note - C# never uses InitializeArray for enum types, so this change puts us on equal footing with them.
  if elems.Length <= 5 || not cenv.opts.emitConstantArraysUsingStaticDataBlobs || (isEnumTy cenv.g elemTy) then 
      GenNewArraySimple cenv cgbuf eenv (elems,elemTy,m) sequel 
  else
      // Try to emit a constant byte-blob array 
      let elems' = Array.ofList elems
      let test,write =  
          match elems'.[0] with 
          | Expr.Const(Const.Bool   _,_,_) -> (function Const.Bool   _ -> true | _ -> false), (fun (buf: ByteBuffer) -> function Const.Bool  b -> buf.EmitBoolAsByte b | _ -> failwith "unreachable")
          | Expr.Const(Const.Char   _,_,_) -> (function Const.Char   _ -> true | _ -> false), (fun buf -> function Const.Char  b -> buf.EmitInt32AsUInt16 (int b) | _ -> failwith "unreachable")
          | Expr.Const(Const.Byte   _,_,_) -> (function Const.Byte   _ -> true | _ -> false), (fun buf -> function Const.Byte b -> buf.EmitByte b | _ -> failwith "unreachable")
          | Expr.Const(Const.UInt16 _,_,_) -> (function Const.UInt16 _ -> true | _ -> false), (fun buf -> function Const.UInt16 b -> buf.EmitUInt16 b | _ -> failwith "unreachable")
          | Expr.Const(Const.UInt32 _,_,_) -> (function Const.UInt32 _ -> true | _ -> false), (fun buf -> function Const.UInt32 b -> buf.EmitInt32 (int32 b) | _ -> failwith "unreachable")
          | Expr.Const(Const.UInt64 _,_,_) -> (function Const.UInt64 _ -> true | _ -> false), (fun buf -> function Const.UInt64 b -> buf.EmitInt64 (int64 b) | _ -> failwith "unreachable")
          | Expr.Const(Const.SByte  _,_,_) -> (function Const.SByte  _ -> true | _ -> false), (fun buf -> function Const.SByte b -> buf.EmitByte (byte b) | _ -> failwith "unreachable")
          | Expr.Const(Const.Int16  _,_,_) -> (function Const.Int16  _ -> true | _ -> false), (fun buf -> function Const.Int16 b -> buf.EmitUInt16 (uint16 b) | _ -> failwith "unreachable")
          | Expr.Const(Const.Int32  _,_,_) -> (function Const.Int32  _ -> true | _ -> false), (fun buf -> function Const.Int32 b -> buf.EmitInt32 b | _ -> failwith "unreachable")
          | Expr.Const(Const.Int64  _,_,_) -> (function Const.Int64  _ -> true | _ -> false), (fun buf -> function Const.Int64 b -> buf.EmitInt64 b | _ -> failwith "unreachable")          
          | _ -> (function _ -> false), (fun _ _ -> failwith "unreachable")

      if elems' |> Array.forall (function Expr.Const(c,_,_) -> test c | _ -> false) then
           let ilElemTy = GenType cenv m eenv.tyenv elemTy
           GenConstArray cenv cgbuf eenv ilElemTy elems' (fun buf -> function Expr.Const(c,_,_) -> write buf c | _ -> failwith "unreachable")
           GenSequel cenv eenv.cloc cgbuf sequel

      else
           GenNewArraySimple cenv cgbuf eenv (elems,elemTy,m) sequel 

and GenCoerce cenv cgbuf eenv (e,tgty,m,srcty) sequel = 
  // Is this an upcast? 
  if TypeRelations.TypeDefinitelySubsumesTypeNoCoercion 0 cenv.g cenv.amap m tgty srcty &&
     // Do an extra check - should not be needed 
     TypeRelations.TypeFeasiblySubsumesType 0 cenv.g cenv.amap m tgty TypeRelations.NoCoerce srcty then
     begin 
       if (isInterfaceTy cenv.g tgty) then (
           GenExpr cenv cgbuf eenv SPSuppress e Continue
           let ilToTy = GenType cenv m eenv.tyenv tgty
           // Section "III.1.8.1.3 Merging stack states" of ECMA-335 implies that no unboxing
           // is required, but we still push the coerce'd type on to the code gen buffer.
           CG.EmitInstrs cgbuf (pop 1) (Push [ilToTy]) []
           GenSequel cenv eenv.cloc cgbuf sequel
       ) else (
           GenExpr cenv cgbuf eenv SPSuppress e sequel
       )
     end       
  else  
    GenExpr cenv cgbuf eenv SPSuppress e Continue          
    if not (isObjTy cenv.g srcty) then 
       let ilFromTy = GenType cenv m eenv.tyenv srcty
       CG.EmitInstrs cgbuf (pop 1) (Push [cenv.g.ilg.typ_Object]) [ I_box ilFromTy  ]
    if not (isObjTy cenv.g tgty) then 
        let ilToTy = GenType cenv m eenv.tyenv tgty
        CG.EmitInstrs cgbuf (pop 1) (Push [ilToTy]) [ I_unbox_any ilToTy  ]
    GenSequel cenv eenv.cloc cgbuf sequel

and GenReraise cenv cgbuf eenv (rtnty,m) sequel =     
    let ilReturnTy = GenType cenv m eenv.tyenv rtnty
    CG.EmitInstrs cgbuf (pop 0) Push0 [I_rethrow]
    // [See comment related to I_throw].
    // Rethrow does not return. Required to push dummy value on the stack.
    // This follows prior behaviour by prim-types reraise<_>.
    CG.EmitInstrs cgbuf (pop 0) (Push [ilReturnTy])  [AI_ldnull;  I_unbox_any ilReturnTy ]
    GenSequel cenv eenv.cloc cgbuf sequel

and GenGetExnField cenv cgbuf eenv (e,ecref,fieldNum,m) sequel =
    GenExpr cenv cgbuf eenv SPSuppress e Continue
    let exnc = stripExnEqns ecref
    let typ = GenExnType cenv.amap m eenv.tyenv ecref
    CG.EmitInstrs cgbuf (pop 0) Push0 [ I_castclass typ]

    let fld = List.item fieldNum exnc.TrueInstanceFieldsAsList
    let ftyp = GenType cenv m eenv.tyenv fld.FormalType

    let mspec = mkILNonGenericInstanceMethSpecInTy (typ,"get_" + fld.Name, [], ftyp)
    CG.EmitInstr cgbuf (pop 1) (Push [ftyp]) (mkNormalCall mspec)

    GenSequel cenv eenv.cloc cgbuf sequel

and GenSetExnField cenv cgbuf eenv (e,ecref,fieldNum,e2,m) sequel = 
    GenExpr cenv cgbuf eenv SPSuppress e Continue
    let exnc = stripExnEqns ecref
    let typ = GenExnType cenv.amap m eenv.tyenv ecref
    CG.EmitInstrs cgbuf (pop 0) Push0 [ I_castclass typ ]
    let fld = List.item fieldNum exnc.TrueInstanceFieldsAsList
    let ftyp = GenType cenv m eenv.tyenv fld.FormalType
    let ilFieldName = ComputeFieldName exnc fld
    GenExpr cenv cgbuf eenv SPSuppress e2 Continue
    CG.EmitInstr cgbuf (pop 2) Push0 (mkNormalStfld(mkILFieldSpecInTy (typ,ilFieldName,ftyp)))
    GenUnitThenSequel cenv eenv m eenv.cloc cgbuf sequel

and UnionCodeGen (cgbuf: CodeGenBuffer) = 
    { new EraseUnions.ICodeGen<Mark> with 
        member __.CodeLabel(m) = m.CodeLabel
        member __.GenerateDelayMark() = CG.GenerateDelayMark cgbuf "unionCodeGenMark"
        member __.GenLocal(ilty) = cgbuf.AllocLocal([],ilty,false) |> uint16
        member __.SetMarkToHere(m) = CG.SetMarkToHere cgbuf m
        member __.MkInvalidCastExnNewobj () = mkInvalidCastExnNewobj cgbuf.mgbuf.cenv.g
        member __.EmitInstr x = CG.EmitInstr cgbuf (pop 0) (Push []) x
        member __.EmitInstrs xs = CG.EmitInstrs cgbuf (pop 0) (Push []) xs }

and GenUnionCaseProof cenv cgbuf eenv (e,ucref,tyargs,m) sequel =
    GenExpr cenv cgbuf eenv SPSuppress e Continue
    let cuspec,idx = GenUnionCaseSpec cenv m eenv.tyenv ucref tyargs
    let fty = EraseUnions.GetILTypeForAlternative cuspec idx 
    let avoidHelpers = entityRefInThisAssembly cenv.g.compilingFslib ucref.TyconRef
    EraseUnions.emitCastData cenv.g.ilg (UnionCodeGen cgbuf) (false,avoidHelpers,cuspec,idx)
    CG.EmitInstrs cgbuf (pop 1) (Push [fty]) [ ]  // push/pop to match the line above
    GenSequel cenv eenv.cloc cgbuf sequel

and GenGetUnionCaseField cenv cgbuf eenv (e,ucref,tyargs,n,m) sequel =
    assert (ucref.Tycon.IsStructOrEnumTycon || isProvenUnionCaseTy (tyOfExpr cenv.g e))
    
    GenExpr cenv cgbuf eenv SPSuppress e Continue
    let cuspec,idx = GenUnionCaseSpec cenv m eenv.tyenv ucref tyargs
    let fty = actualTypOfIlxUnionField cuspec idx n
    let avoidHelpers = entityRefInThisAssembly cenv.g.compilingFslib ucref.TyconRef
    CG.EmitInstrs cgbuf (pop 1) (Push [fty]) (EraseUnions.mkLdData (avoidHelpers, cuspec, idx, n))
    GenSequel cenv eenv.cloc cgbuf sequel

and GenGetUnionCaseFieldAddr cenv cgbuf eenv (e,ucref,tyargs,n,m) sequel =
    assert (ucref.Tycon.IsStructOrEnumTycon || isProvenUnionCaseTy (tyOfExpr cenv.g e))
    
    GenExpr cenv cgbuf eenv SPSuppress e Continue
    let cuspec,idx = GenUnionCaseSpec cenv m eenv.tyenv ucref tyargs
    let fty = actualTypOfIlxUnionField cuspec idx n
    let avoidHelpers = entityRefInThisAssembly cenv.g.compilingFslib ucref.TyconRef
    CG.EmitInstrs cgbuf (pop 1) (Push [ILType.Byref fty]) (EraseUnions.mkLdDataAddr (avoidHelpers, cuspec, idx, n))
    GenSequel cenv eenv.cloc cgbuf sequel

and GenGetUnionCaseTag cenv cgbuf eenv (e,tcref,tyargs,m) sequel =
    GenExpr cenv cgbuf eenv SPSuppress e Continue
    let cuspec = GenUnionSpec cenv m eenv.tyenv tcref tyargs
    let avoidHelpers = entityRefInThisAssembly cenv.g.compilingFslib tcref
    EraseUnions.emitLdDataTag cenv.g.ilg (UnionCodeGen cgbuf) (avoidHelpers, cuspec)
    CG.EmitInstrs cgbuf (pop 1) (Push [cenv.g.ilg.typ_Int32]) [  ] // push/pop to match the line above
    GenSequel cenv eenv.cloc cgbuf sequel

and GenSetUnionCaseField cenv cgbuf eenv (e,ucref,tyargs,n,e2,m) sequel = 
    GenExpr cenv cgbuf eenv SPSuppress e Continue
    let cuspec,idx = GenUnionCaseSpec cenv m eenv.tyenv ucref tyargs
    let avoidHelpers = entityRefInThisAssembly cenv.g.compilingFslib ucref.TyconRef
    EraseUnions.emitCastData cenv.g.ilg (UnionCodeGen cgbuf) (false,avoidHelpers,cuspec,idx)
    CG.EmitInstrs cgbuf (pop 1) (Push [cuspec.DeclaringType]) [ ] // push/pop to match the line above
    GenExpr cenv cgbuf eenv SPSuppress e2 Continue
    CG.EmitInstrs cgbuf (pop 2) Push0 (EraseUnions.mkStData (cuspec, idx, n))
    GenUnitThenSequel cenv eenv m eenv.cloc cgbuf sequel

and GenGetRecdFieldAddr cenv cgbuf eenv (e,f,tyargs,m) sequel = 
    GenExpr cenv cgbuf eenv SPSuppress e Continue
    let fref = GenRecdFieldRef m cenv eenv.tyenv f tyargs
    CG.EmitInstrs cgbuf (pop 1) (Push [ILType.Byref fref.ActualType]) [ I_ldflda fref ] 
    GenSequel cenv eenv.cloc cgbuf sequel
         
and GenGetStaticFieldAddr cenv cgbuf eenv (f,tyargs,m) sequel = 
    let fspec = GenRecdFieldRef m cenv eenv.tyenv f tyargs
    CG.EmitInstrs cgbuf (pop 0) (Push [ILType.Byref fspec.ActualType]) [ I_ldsflda fspec ] 
    GenSequel cenv eenv.cloc cgbuf sequel
         
and GenGetRecdField cenv cgbuf eenv (e,f,tyargs,m) sequel =
    GenExpr cenv cgbuf eenv SPSuppress e Continue
    GenFieldGet false cenv cgbuf eenv (f,tyargs,m)
    GenSequel cenv eenv.cloc cgbuf sequel
  
and GenSetRecdField cenv cgbuf eenv (e1,f,tyargs,e2,m) sequel =
    GenExpr cenv cgbuf eenv SPSuppress e1 Continue
    GenExpr cenv cgbuf eenv SPSuppress e2 Continue
    GenFieldStore false cenv cgbuf eenv (f,tyargs,m) sequel
  
and GenGetStaticField cenv cgbuf eenv (f,tyargs,m) sequel =
    GenFieldGet true cenv cgbuf eenv (f,tyargs,m)
    GenSequel cenv eenv.cloc cgbuf sequel
  
and GenSetStaticField cenv cgbuf eenv (f,tyargs,e2,m) sequel =
    GenExpr cenv cgbuf eenv SPSuppress e2 Continue
    GenFieldStore true cenv cgbuf eenv (f,tyargs,m) sequel

and mk_field_pops isStatic n = if isStatic then pop n else pop (n+1)


and GenFieldGet isStatic cenv cgbuf eenv (rfref:RecdFieldRef,tyargs,m) =
    let fspec = GenRecdFieldRef m cenv eenv.tyenv rfref tyargs
    let vol = if rfref.RecdField.IsVolatile then Volatile else Nonvolatile
    if useGenuineField rfref.Tycon rfref.RecdField || entityRefInThisAssembly cenv.g.compilingFslib rfref.TyconRef then 
        let instr = if isStatic then I_ldsfld(vol, fspec) else I_ldfld (ILAlignment.Aligned, vol, fspec)
        CG.EmitInstrs cgbuf (mk_field_pops isStatic 0) (Push [fspec.ActualType]) [ instr ] 
    else
        let cconv = if isStatic then ILCallingConv.Static else ILCallingConv.Instance
        let mspec = mkILMethSpecInTy (fspec.DeclaringType,cconv, "get_" + rfref.RecdField.rfield_id.idText, [], fspec.FormalType, [])
        CG.EmitInstr cgbuf (mk_field_pops isStatic 0) (Push [fspec.ActualType]) (mkNormalCall mspec)

and GenFieldStore isStatic cenv cgbuf eenv (rfref:RecdFieldRef,tyargs,m) sequel =
    let fspec = GenRecdFieldRef m cenv eenv.tyenv rfref tyargs
    let fld = rfref.RecdField
    if fld.IsMutable && not (useGenuineField rfref.Tycon fld) then
        let cconv = if isStatic then ILCallingConv.Static else ILCallingConv.Instance
        let mspec = mkILMethSpecInTy (fspec.DeclaringType, cconv, "set_" + fld.rfield_id.idText, [fspec.FormalType],ILType.Void,[])
        CG.EmitInstr cgbuf (mk_field_pops isStatic 1) Push0 (mkNormalCall mspec)
    else
        let vol = if rfref.RecdField.IsVolatile then Volatile else Nonvolatile
        let instr = if isStatic then I_stsfld (vol, fspec) else I_stfld (ILAlignment.Aligned, vol, fspec)
        CG.EmitInstr cgbuf (mk_field_pops isStatic 1) Push0 instr 
    GenUnitThenSequel cenv eenv m eenv.cloc cgbuf sequel

//--------------------------------------------------------------------------
// Generate arguments to calls
//-------------------------------------------------------------------------- 

/// Generate arguments to a call, unless the argument is the single lone "unit" value
/// to a method or value compiled as a method taking no arguments
and GenUntupledArgsDiscardingLoneUnit cenv cgbuf eenv m numObjArgs curriedArgInfos args  =
    match curriedArgInfos ,args with 
    // Type.M()
    // new C()
    | [[]],[arg] when numObjArgs = 0  -> 
        assert isUnitTy cenv.g (tyOfExpr cenv.g arg)
        GenExpr cenv cgbuf eenv SPSuppress arg discard
    // obj.M()
    | [[_];[]],[arg1;arg2] when numObjArgs = 1 -> 
        assert isUnitTy cenv.g (tyOfExpr cenv.g arg2) 
        GenExpr cenv cgbuf eenv SPSuppress arg1 Continue
        GenExpr cenv cgbuf eenv SPSuppress arg2 discard
    | _ -> 
        (curriedArgInfos,args) ||> List.iter2 (fun argInfos x -> 
            GenUntupledArgExpr cenv cgbuf eenv m argInfos x Continue) 

/// Codegen arguments 
and GenUntupledArgExpr cenv cgbuf eenv m argInfos expr sequel =
    let numRequiredExprs = List.length argInfos
    assert (numRequiredExprs >= 1)
    if numRequiredExprs = 1 then
        GenExpr cenv cgbuf eenv SPSuppress expr sequel
    elif isRefTupleExpr expr then
        let es = tryDestRefTupleExpr expr
        if es.Length <> numRequiredExprs then error(InternalError("GenUntupledArgExpr (2)",m));
        es |> List.iter (fun x -> GenExpr cenv cgbuf eenv SPSuppress x Continue);
        GenSequel cenv eenv.cloc cgbuf sequel
    else
        let ty = tyOfExpr cenv.g expr
        let locv,loce = mkCompGenLocal m "arg" ty
        let bind = mkCompGenBind locv expr
        LocalScope "untuple" cgbuf (fun scopeMarks ->
            let eenvinner = AllocStorageForBind cenv cgbuf scopeMarks eenv bind
            GenBinding cenv cgbuf eenvinner bind;
            let tys = destRefTupleTy cenv.g ty
            assert (tys.Length = numRequiredExprs)
            // TODO - tupInfoRef
            argInfos |> List.iteri (fun i _ -> GenGetTupleField cenv cgbuf eenvinner (tupInfoRef (* TODO *),loce,tys,i,m) Continue);
            GenSequel cenv eenv.cloc cgbuf sequel
        )


//--------------------------------------------------------------------------
// Generate calls (try to detect direct calls)
//-------------------------------------------------------------------------- 
 
and GenApp cenv cgbuf eenv (f,fty,tyargs,args,m) sequel =
  match (f,tyargs,args) with 
   (* Look for tailcall to turn into branch *)
  | (Expr.Val(v,_,_),_,_) when  
       ((ListAssoc.containsKey cenv.g.valRefEq v eenv.innerVals) && 
        not v.IsConstructor &&
        let (kind,_) = ListAssoc.find cenv.g.valRefEq v eenv.innerVals
        (* when branch-calling methods we must have the right type parameters *)
        begin match kind with
          | BranchCallClosure _ -> true
          | BranchCallMethod (_,_,tps,_,_)  ->  
              (List.lengthsEqAndForall2 (fun ty tp -> typeEquiv cenv.g ty (mkTyparTy tp)) tyargs tps)
        end &&
        (* must be exact #args, ignoring tupling - we untuple if needed below *)
        (let arityInfo = 
           match kind with
           | BranchCallClosure arityInfo
           | BranchCallMethod (arityInfo,_,_,_,_)  ->  arityInfo
         arityInfo.Length = args.Length
        ) &&
        (* no tailcall out of exception handler, etc. *)
        (match sequelIgnoringEndScopesAndDiscard sequel with Return | ReturnVoid -> true | _ -> false))
    -> 
        let (kind,mark) = ListAssoc.find cenv.g.valRefEq v eenv.innerVals
        let ntmargs = 
          match kind with
          | BranchCallClosure arityInfo ->
              let ntmargs = List.foldBack (+) arityInfo 0
              GenExprs cenv cgbuf eenv args
              ntmargs
          | BranchCallMethod (arityInfo,curriedArgInfos,_,ntmargs,numObjArgs)  ->
              assert (curriedArgInfos.Length = arityInfo.Length )
              assert (curriedArgInfos.Length = args.Length)
              //assert (curriedArgInfos.Length = ntmargs )
              GenUntupledArgsDiscardingLoneUnit cenv cgbuf eenv m numObjArgs curriedArgInfos args
              if v.IsExtensionMember then
                match curriedArgInfos, args with
                | [[]],[_] when numObjArgs = 0 -> (ntmargs-1) 
                | [[_];[]],[_;_] when numObjArgs = 1 -> (ntmargs-1) 
                | _ -> ntmargs    
              else ntmargs

        for i = ntmargs - 1 downto 0 do 
            CG.EmitInstrs cgbuf (pop 1) Push0 [ I_starg (uint16 (i+cgbuf.PreallocatedArgCount)) ]

        CG.EmitInstrs cgbuf (pop 0) Push0 [ I_br mark.CodeLabel ]

        GenSequelEndScopes cgbuf sequel
        
  // PhysicalEquality becomes cheap reference equality once
  // a nominal type is known. We can't replace it for variable types since
  // a "ceq" instruction can't be applied to variable type values.
  | (Expr.Val(v,_,_),[ty],[arg1;arg2]) when
    (valRefEq cenv.g v cenv.g.reference_equality_inner_vref)  
    && isAppTy cenv.g ty ->
        
      GenExpr cenv cgbuf eenv SPSuppress arg1 Continue
      GenExpr cenv cgbuf eenv SPSuppress arg2 Continue
      CG.EmitInstr cgbuf (pop 2) (Push [cenv.g.ilg.typ_Bool]) AI_ceq
      GenSequel cenv eenv.cloc cgbuf sequel

  // Emit "methodhandleof" calls as ldtoken instructions
  //
  // The token for the "GenericMethodDefinition" is loaded
  | Expr.Val(v,_,m),_,[arg] when valRefEq cenv.g v cenv.g.methodhandleof_vref ->
        let (|OptionalCoerce|) = function Expr.Op(TOp.Coerce _,_,[arg],_) -> arg | x -> x
        let (|OptionalTyapp|) = function Expr.App(f,_,[_],[],_) -> f | x -> x
        match arg with 
        // Generate ldtoken instruction for "methodhandleof(fun (a,b,c) -> f(a,b,c))"
        // where f is an F# function value or F# method
        | Expr.Lambda(_,_,_,_,Expr.App(OptionalCoerce(OptionalTyapp(Expr.Val(vref,_,_))),_,_,_,_),_,_) ->
            
            let storage = StorageForValRef m vref eenv
            match storage with   
            | Method (_,_,mspec,_,_,_) ->
                CG.EmitInstr cgbuf (pop 0) (Push [cenv.g.iltyp_RuntimeMethodHandle]) (I_ldtoken (ILToken.ILMethod mspec))
            | _ -> 
                errorR(Error(FSComp.SR.ilxgenUnexpectedArgumentToMethodHandleOfDuringCodegen(), m)) 
            
        // Generate ldtoken instruction for "methodhandleof(fun (a,b,c) -> obj.M(a,b,c))"
        // where M is an IL method.
        | Expr.Lambda(_,_,_,_,Expr.Op(TOp.ILCall(_,_,valu,_,_,_,_,ilMethRef,actualTypeInst,actualMethInst,_),_,_,_),_,_) ->
            
            let boxity = (if valu then AsValue else AsObject)
            let mkFormalParams gparams = gparams |> DropErasedTyargs |> List.mapi (fun n _gf -> mkILTyvarTy (uint16 n)) 
            let ilGenericMethodSpec = IL.mkILMethSpec (ilMethRef, boxity, mkFormalParams actualTypeInst, mkFormalParams actualMethInst)
            let i = I_ldtoken (ILToken.ILMethod ilGenericMethodSpec)
            CG.EmitInstr cgbuf (pop 0) (Push [cenv.g.iltyp_RuntimeMethodHandle]) i 

        | _ -> 
            System.Diagnostics.Debug.Assert(false,sprintf "Break for invalid methodhandleof argument expression")
            //System.Diagnostics.Debugger.Break()
            errorR(Error(FSComp.SR.ilxgenUnexpectedArgumentToMethodHandleOfDuringCodegen(), m)) 

        GenSequel cenv eenv.cloc cgbuf sequel

  // Optimize calls to top methods when given "enough" arguments. 
  | Expr.Val(vref,valUseFlags,_),_,_ 
                when
                     (let storage = StorageForValRef m vref eenv
                      match storage with   
                      | Method (topValInfo,vref,_,_,_,_) ->
                          (let tps,argtys,_,_ = GetTopValTypeInFSharpForm cenv.g topValInfo vref.Type m
                           tps.Length = tyargs.Length && 
                           argtys.Length <= args.Length)
                      | _ -> false) ->

      let storage = StorageForValRef m vref eenv
      match storage with   
      | Method (topValInfo,vref,mspec,_,_,_) ->
          let nowArgs,laterArgs = 
              let _,curriedArgInfos,_,_ = GetTopValTypeInFSharpForm cenv.g topValInfo vref.Type m
              List.chop curriedArgInfos.Length args

          let actualRetTy = applyTys cenv.g vref.Type (tyargs,nowArgs)
          let _,curriedArgInfos,returnTy,_ = GetTopValTypeInCompiledForm cenv.g topValInfo vref.Type m

          let ilTyArgs = GenTypeArgs cenv m eenv.tyenv tyargs
          

          // For instance method calls chop off some type arguments, which are already 
          // carried by the class.  Also work out if it's a virtual call. 
          let _,virtualCall,newobj,isSuperInit,isSelfInit,_,_,_ = GetMemberCallInfo cenv.g (vref,valUseFlags) in

          // numEnclILTypeArgs will include unit-of-measure args, unfortunately. For now, just cut-and-paste code from GetMemberCallInfo
          // @REVIEW: refactor this 
          let numEnclILTypeArgs = 
              match vref.MemberInfo with 
              | Some _ when not (vref.IsExtensionMember) -> 
                  List.length(vref.MemberApparentEntity.TyparsNoRange |> DropErasedTypars) 
              | _ -> 0

          let (ilEnclArgTys,ilMethArgTys) = 
              if ilTyArgs.Length  < numEnclILTypeArgs then error(InternalError("length mismatch",m))
              List.chop numEnclILTypeArgs ilTyArgs

          let boxity = mspec.DeclaringType.Boxity
          let mspec = mkILMethSpec (mspec.MethodRef, boxity,ilEnclArgTys,ilMethArgTys)
          
          // "Unit" return types on static methods become "void" 
          let mustGenerateUnitAfterCall = Option.isNone returnTy
          
          let ccallInfo = 
              match valUseFlags with
              | PossibleConstrainedCall ty ->  Some ty
              | _ -> None
              
          let isBaseCall = match valUseFlags with VSlotDirectCall -> true | _ -> false

          let isTailCall = 
              if isNil laterArgs && not isSelfInit then 
                  let isDllImport = IsValRefIsDllImport cenv.g vref
                  let hasByrefArg = mspec.FormalArgTypes |> List.exists (function ILType.Byref _ -> true | _ -> false)
                  let makesNoCriticalTailcalls = vref.MakesNoCriticalTailcalls 
                  CanTailcall((boxity=AsValue),ccallInfo,eenv.withinSEH,hasByrefArg,mustGenerateUnitAfterCall,isDllImport,isSelfInit,makesNoCriticalTailcalls,sequel)
              else Normalcall
              
          let useICallVirt = virtualCall || useCallVirt cenv boxity mspec isBaseCall
          
          let callInstr = 
              match valUseFlags with
              | PossibleConstrainedCall ty -> 
                  let ilThisTy = GenType cenv m eenv.tyenv ty
                  I_callconstraint ( isTailCall, ilThisTy,mspec,None)
              | _ -> 
                  if newobj then I_newobj (mspec, None) 
                  elif useICallVirt then I_callvirt (isTailCall, mspec, None) 
                  else I_call (isTailCall, mspec, None)

          // ok, now we're ready to generate 
          if isSuperInit || isSelfInit then 
              CG.EmitInstrs cgbuf (pop 0) (Push [mspec.DeclaringType ]) [ mkLdarg0 ] 

          GenUntupledArgsDiscardingLoneUnit cenv cgbuf eenv m vref.NumObjArgs curriedArgInfos nowArgs

          // Generate laterArgs (for effects) and save
          LocalScope "callstack" cgbuf (fun scopeMarks ->
                let whereSaved,eenv = 
                    (eenv,laterArgs) ||> List.mapFold (fun eenv laterArg -> 
                        // Only save arguments that have effects
                        if Optimizer.ExprHasEffect cenv.g laterArg then 
                            let ilTy = laterArg |> tyOfExpr cenv.g |> GenType cenv m eenv.tyenv
                            let loc,eenv = AllocLocal cenv cgbuf eenv true (ilxgenGlobalNng.FreshCompilerGeneratedName ("arg",m), ilTy, false) scopeMarks
                            GenExpr cenv cgbuf eenv SPSuppress laterArg Continue
                            EmitSetLocal cgbuf loc
                            Choice1Of2 (ilTy,loc),eenv
                        else
                            Choice2Of2 laterArg, eenv) 

                let nargs = mspec.FormalArgTypes.Length
                CG.EmitInstr cgbuf (pop (nargs + (if mspec.CallingConv.IsStatic || newobj then 0 else 1)))
                                     (if mustGenerateUnitAfterCall || isSuperInit || isSelfInit then Push0 else (Push [(GenType cenv m eenv.tyenv actualRetTy)])) callInstr

                // For isSuperInit, load the 'this' pointer as the pretend 'result' of the operation.  It will be popped again in most cases 
                if isSuperInit then CG.EmitInstrs cgbuf (pop 0) (Push [mspec.DeclaringType]) [ mkLdarg0 ] 

                // When generating debug code, generate a 'nop' after a 'call' that returns 'void'
                // This is what C# does, as it allows the call location to be maintained correctly in the stack frame
                if cenv.opts.generateDebugSymbols && mustGenerateUnitAfterCall && (isTailCall = Normalcall) then 
                    CG.EmitInstrs cgbuf (pop 0) Push0  [ AI_nop ]

                if isNil laterArgs then 
                    assert isNil whereSaved 
                    // Generate the "unit" value if necessary 
                    CommitCallSequel cenv eenv m eenv.cloc cgbuf mustGenerateUnitAfterCall sequel 
                else 
                    //printfn "%d EXTRA ARGS IN TOP APP at %s" laterArgs.Length (stringOfRange m)
                    whereSaved |>  List.iter (function 
                        | Choice1Of2 (ilTy,loc) -> EmitGetLocal cgbuf ilTy loc 
                        | Choice2Of2 expr -> GenExpr cenv cgbuf eenv SPSuppress expr Continue)
                    GenIndirectCall cenv cgbuf eenv (actualRetTy,[],laterArgs,m) sequel)
                  
      | _ -> failwith "??"
        
    // This case is for getting/calling a value, when we can't call it directly. 
    // However, we know the type instantiation for the value.  
    // In this case we can often generate a type-specific local expression for the value. 
    // This reduces the number of dynamic type applications. 
  | (Expr.Val(vref,_,_),_,_)  -> 
     GenGetValRefAndSequel cenv cgbuf eenv m vref (Some (tyargs,args,m,sequel))
        
  | _ ->
    (* worst case: generate a first-class function value and call *)
    GenExpr cenv cgbuf eenv SPSuppress f Continue
    GenArgsAndIndirectCall cenv cgbuf eenv (fty,tyargs,args,m) sequel
        
and CanTailcall (hasStructObjArg, ccallInfo, withinSEH, hasByrefArg, mustGenerateUnitAfterCall, isDllImport, isSelfInit, makesNoCriticalTailcalls, sequel) = 
    // Can't tailcall with a struct object arg since it involves a byref
    // Can't tailcall with a .NET 2.0 generic constrained call since it involves a byref
    if not hasStructObjArg && Option.isNone ccallInfo && not withinSEH && not hasByrefArg && not isDllImport && not isSelfInit && not makesNoCriticalTailcalls &&
        // We can tailcall even if we need to generate "unit", as long as we're about to throw the value away anyway as par of the return. 
        // We can tailcall if we don't need to generate "unit", as long as we're about to return. 
        (match sequelIgnoreEndScopes sequel with 
         | ReturnVoid | Return           -> not mustGenerateUnitAfterCall
         | DiscardThen ReturnVoid ->     mustGenerateUnitAfterCall
         | _                -> false) 
    then Tailcall 
    else Normalcall
        
and GenNamedLocalTyFuncCall cenv (cgbuf: CodeGenBuffer) eenv typ cloinfo tyargs m = 
    
    let ilContractClassTyargs = 
        cloinfo.localTypeFuncContractFreeTypars 
            |> List.map mkTyparTy 
            |> GenTypeArgs cenv m eenv.tyenv

    let ilTyArgs = tyargs |> GenTypeArgs cenv m eenv.tyenv

    let _,(ilContractMethTyargs: ILGenericParameterDefs),(ilContractCloTySpec:ILTypeSpec),ilContractFormalRetTy = 
        GenNamedLocalTypeFuncContractInfo cenv cgbuf.mgbuf eenv m cloinfo

    let ilContractTy = mkILBoxedTy ilContractCloTySpec.TypeRef ilContractClassTyargs
    
    if not (ilContractMethTyargs.Length = ilTyArgs.Length) then errorR(Error(FSComp.SR.ilIncorrectNumberOfTypeArguments(),m))

    // Local TyFunc are represented as a $contract type. they currently get stored in a value of type object
    // Recover result (value or reference types) via unbox_any.
    CG.EmitInstrs cgbuf (pop 1) (Push [ilContractTy])  [I_unbox_any ilContractTy]
    let actualRetTy = applyTys cenv.g typ (tyargs,[])

    let ilDirectInvokeMethSpec = mkILInstanceMethSpecInTy(ilContractTy, "DirectInvoke", [], ilContractFormalRetTy, ilTyArgs)
    let ilActualRetTy = GenType cenv m eenv.tyenv actualRetTy
    CountCallFuncInstructions()
    CG.EmitInstr cgbuf (pop 1) (Push [ilActualRetTy]) (mkNormalCallvirt ilDirectInvokeMethSpec)
    actualRetTy

        
/// Generate an indirect call, converting to an ILX callfunc instruction
and GenArgsAndIndirectCall cenv cgbuf eenv (functy,tyargs,args,m) sequel =

    // Generate the arguments to the indirect call
    GenExprs cenv cgbuf eenv args
    GenIndirectCall cenv cgbuf eenv (functy,tyargs,args,m) sequel 

/// Generate an indirect call, converting to an ILX callfunc instruction
and GenIndirectCall cenv cgbuf eenv (functy,tyargs,args,m) sequel =
    
    // Fold in the new types into the environment as we generate the formal types. 
    let ilxClosureApps = 
        // keep only non-erased type arguments when computing indirect call
        let tyargs = DropErasedTyargs tyargs 

        let typars,formalFuncTyp = tryDestForallTy cenv.g functy

        let feenv = eenv.tyenv.Add typars

        // This does two phases: REVIEW: the code is too complex for what it's achieving and should be rewritten
        let formalRetTy,appBuilder = 
            List.fold 
              (fun (formalFuncTyp,sofar) _ -> 
                let dty,rty = destFunTy cenv.g formalFuncTyp
                (rty,(fun acc -> sofar (Apps_app(GenType cenv m feenv dty,acc)))))
              (formalFuncTyp,id)
              args

        let ilxRetApps = Apps_done (GenType cenv m feenv formalRetTy)

        List.foldBack (fun tyarg acc -> Apps_tyapp(GenType cenv m eenv.tyenv tyarg,acc)) tyargs (appBuilder ilxRetApps)

    let actualRetTy = applyTys cenv.g functy (tyargs, args)
    let ilActualRetTy = GenType cenv m eenv.tyenv actualRetTy

    // Check if any byrefs are involved to make sure we don't tailcall
    let hasByrefArg = 
        let rec check x = 
          match x with 
          | Apps_tyapp(_,apps) -> check apps
          | Apps_app(arg,apps) -> IsILTypeByref arg || check apps
          | _ -> false
        check ilxClosureApps
        
    let isTailCall = CanTailcall(false,None,eenv.withinSEH,hasByrefArg,false,false,false,false,sequel)
    CountCallFuncInstructions()

    // Generate the code code an ILX callfunc operation
    let instrs = EraseClosures.mkCallFunc cenv.g.ilxPubCloEnv (fun ty -> cgbuf.AllocLocal([], ty,false) |> uint16) eenv.tyenv.Count isTailCall ilxClosureApps
    CG.EmitInstrs cgbuf (pop (1+args.Length)) (Push [ilActualRetTy]) instrs

    // Done compiling indirect call...
    GenSequel cenv eenv.cloc cgbuf sequel

//--------------------------------------------------------------------------
// Generate try expressions
//-------------------------------------------------------------------------- 

and GenTry cenv cgbuf eenv scopeMarks (e1,m,resty,spTry) =
    let sp = 
        match spTry with 
        | SequencePointAtTry m -> CG.EmitSeqPoint cgbuf m; SPAlways
        | SequencePointInBodyOfTry -> SPAlways
        | NoSequencePointAtTry -> SPSuppress
    
    let stack,eenvinner = EmitSaveStack cenv cgbuf eenv m scopeMarks
    let startTryMark = CG.GenerateMark cgbuf "startTryMark"
    let endTryMark = CG.GenerateDelayMark cgbuf "endTryMark"
    let afterHandler = CG.GenerateDelayMark cgbuf "afterHandler"
    let eenvinner = {eenvinner with withinSEH = true}
    let ilResultTy = GenType cenv m eenvinner.tyenv resty
    let whereToSave,eenvinner = AllocLocal cenv cgbuf eenvinner true (ilxgenGlobalNng.FreshCompilerGeneratedName ("tryres",m),ilResultTy, false) (startTryMark,endTryMark)

    // Generate the body of the try. In the normal case (SequencePointAtTry) we generate a sequence point
    // both on the 'try' keyword and on the start of the expression in the 'try'. For inlined code and
    // compiler generated 'try' blocks (i.e. NoSequencePointAtTry, used for the try/finally implicit 
    // in a 'use' or 'foreach'), we suppress the sequence point
    GenExpr cenv cgbuf eenvinner sp e1 (LeaveHandler (false, whereToSave,afterHandler))
    CG.SetMarkToHere cgbuf endTryMark
    let tryMarks = (startTryMark.CodeLabel, endTryMark.CodeLabel)
    whereToSave,eenvinner,stack,tryMarks,afterHandler,ilResultTy

and GenTryCatch cenv cgbuf eenv (e1,vf:Val,ef,vh:Val,eh,m,resty,spTry,spWith) sequel =
    // Save the stack - gross because IL flushes the stack at the exn. handler 
    // note: eenvinner notes spill vars are live 
    LocalScope "trystack" cgbuf (fun scopeMarks -> 
       let whereToSave,eenvinner,stack,tryMarks,afterHandler,ilResultTy = GenTry cenv cgbuf eenv scopeMarks (e1,m,resty,spTry) 

       // Now the filter and catch blocks 

       let seh = 
           if cenv.opts.generateFilterBlocks then 
               let startOfFilter = CG.GenerateMark cgbuf "startOfFilter" 
               let afterFilter = CG.GenerateDelayMark cgbuf "afterFilter"
               let (sequelOnBranches,afterJoin,stackAfterJoin,sequelAfterJoin) = GenJoinPoint cenv cgbuf "filter" eenv cenv.g.int_ty m EndFilter
               begin
                   // We emit the sequence point for the 'with' keyword span on the start of the filter
                   // block. However the targets of the filter block pattern matching should not get any
                   // sequence points (they will be 'true'/'false' values indicating if the exception has been
                   // caught or not).
                   //
                   // The targets of the handler block DO get sequence points. Thus the expected behaviour 
                   // for a try/with with a complex pattern is that we hit the "with" before the filter is run
                   // and then jump to the handler for the successful catch (or continue with exception handling
                   // if the filter fails)
                   match spWith with 
                   | SequencePointAtWith m -> CG.EmitSeqPoint cgbuf m
                   | NoSequencePointAtWith -> () 


                   CG.SetStack cgbuf [cenv.g.ilg.typ_Object]
                   let _,eenvinner = AllocLocalVal cenv cgbuf vf eenvinner None (startOfFilter,afterFilter)
                   CG.EmitInstr cgbuf (pop 1) (Push [cenv.g.iltyp_Exception]) (I_castclass cenv.g.iltyp_Exception)

                   GenStoreVal cgbuf eenvinner vf.Range vf

                   // Why SPSuppress? Because we do not emit a sequence point at the start of the List.filter - we've already put one on
                   // the 'with' keyword above
                   GenExpr cenv cgbuf eenvinner  SPSuppress ef sequelOnBranches
                   CG.SetMarkToHere cgbuf afterJoin
                   CG.SetStack cgbuf stackAfterJoin
                   GenSequel cenv eenv.cloc cgbuf sequelAfterJoin
               end
               let endOfFilter = CG.GenerateMark cgbuf "endOfFilter"
               let filterMarks = (startOfFilter.CodeLabel, endOfFilter.CodeLabel)
               CG.SetMarkToHere cgbuf afterFilter

               let startOfHandler = CG.GenerateMark cgbuf "startOfHandler" 
               begin
                   CG.SetStack cgbuf [cenv.g.ilg.typ_Object]
                   let _,eenvinner = AllocLocalVal cenv cgbuf vh eenvinner None (startOfHandler,afterHandler)
                   CG.EmitInstr cgbuf (pop 1) (Push [cenv.g.iltyp_Exception]) (I_castclass cenv.g.iltyp_Exception)
                   GenStoreVal cgbuf eenvinner vh.Range vh

                   GenExpr cenv cgbuf eenvinner SPAlways eh (LeaveHandler (false, whereToSave,afterHandler))
               end
               let endOfHandler = CG.GenerateMark cgbuf "endOfHandler"
               let handlerMarks = (startOfHandler.CodeLabel, endOfHandler.CodeLabel)
               ILExceptionClause.FilterCatch(filterMarks, handlerMarks)
           else 
               let startOfHandler = CG.GenerateMark cgbuf "startOfHandler" 
               begin
                   match spWith with 
                   | SequencePointAtWith m -> CG.EmitSeqPoint cgbuf m
                   | NoSequencePointAtWith -> () 

                   CG.SetStack cgbuf [cenv.g.ilg.typ_Object]
                   let _,eenvinner = AllocLocalVal cenv cgbuf vh eenvinner None (startOfHandler,afterHandler)
                   CG.EmitInstr cgbuf (pop 1) (Push [cenv.g.iltyp_Exception]) (I_castclass cenv.g.iltyp_Exception)

                   GenStoreVal cgbuf eenvinner m vh

                   GenExpr cenv cgbuf eenvinner SPAlways eh (LeaveHandler (false, whereToSave,afterHandler))
               end
               let endOfHandler = CG.GenerateMark cgbuf "endOfHandler"
               let handlerMarks = (startOfHandler.CodeLabel, endOfHandler.CodeLabel)
               ILExceptionClause.TypeCatch(cenv.g.ilg.typ_Object, handlerMarks)

       cgbuf.EmitExceptionClause
         { Clause = seh
           Range= tryMarks } 

       CG.SetMarkToHere cgbuf afterHandler
       CG.SetStack cgbuf []

       cgbuf.EmitStartOfHiddenCode()

       (* Restore the stack and load the result *)
       EmitRestoreStack cgbuf stack (* RESTORE *)

       EmitGetLocal cgbuf ilResultTy whereToSave
       GenSequel cenv eenv.cloc cgbuf sequel
   ) 


and GenTryFinally cenv cgbuf eenv (bodyExpr,handlerExpr,m,resty,spTry,spFinally) sequel =
    // Save the stack - needed because IL flushes the stack at the exn. handler 
    // note: eenvinner notes spill vars are live 
    LocalScope "trystack" cgbuf (fun scopeMarks -> 

       let whereToSave,eenvinner,stack,tryMarks,afterHandler,ilResultTy = GenTry cenv cgbuf eenv scopeMarks (bodyExpr,m,resty,spTry) 

       // Now the catch/finally block 
       let startOfHandler = CG.GenerateMark cgbuf "startOfHandler" 
       CG.SetStack cgbuf []
       
       let sp = 
           match spFinally with 
           | SequencePointAtFinally m -> CG.EmitSeqPoint cgbuf m; SPAlways
           | NoSequencePointAtFinally -> SPSuppress

       GenExpr cenv cgbuf eenvinner sp handlerExpr (LeaveHandler (true, whereToSave,afterHandler))
       let endOfHandler = CG.GenerateMark cgbuf "endOfHandler"
       let handlerMarks = (startOfHandler.CodeLabel, endOfHandler.CodeLabel)
       cgbuf.EmitExceptionClause
         { Clause = ILExceptionClause.Finally(handlerMarks)
           Range   = tryMarks } 

       CG.SetMarkToHere cgbuf afterHandler
       CG.SetStack cgbuf []

       // Restore the stack and load the result 
       cgbuf.EmitStartOfHiddenCode()
       EmitRestoreStack cgbuf stack 
       EmitGetLocal cgbuf ilResultTy whereToSave
       GenSequel cenv eenv.cloc cgbuf sequel
   ) 

//--------------------------------------------------------------------------
// Generate for-loop
//-------------------------------------------------------------------------- 
    
and GenForLoop cenv cgbuf eenv (spFor,v,e1,dir,e2,loopBody,m) sequel =
    // The JIT/NGen eliminate array-bounds checks for C# loops of form:
    //   for(int i=0; i < (#ldlen arr#); i++) { ... arr[i] ... }
    // Here
    //     dir = BI_blt indicates an optimized for loop that fits C# form that evaluates its 'end' argument each time around
    //     dir = BI_ble indicates a normal F# for loop that evaluates its argument only once
    //
    // It is also important that we follow C# IL-layout exactly "prefix, jmp test, body, test, finish" for JIT/NGEN.
    let start = CG.GenerateMark cgbuf "for_start" 
    let finish = CG.GenerateDelayMark cgbuf "for_finish"
    let inner = CG.GenerateDelayMark cgbuf "for_inner"
    let test = CG.GenerateDelayMark cgbuf "for_test"
    let stack,eenvinner = EmitSaveStack cenv cgbuf eenv m (start,finish)

    let isUp = (match dir with | FSharpForLoopUp | CSharpForLoopUp -> true | FSharpForLoopDown -> false)
    let isFSharpStyle = (match dir with FSharpForLoopUp | FSharpForLoopDown -> true | CSharpForLoopUp  -> false)
    
    let finishIdx,eenvinner = 
        if isFSharpStyle then 
            let v,eenvinner = AllocLocal cenv cgbuf eenvinner true (ilxgenGlobalNng.FreshCompilerGeneratedName ("endLoop",m), cenv.g.ilg.typ_Int32, false) (start,finish)
            v, eenvinner
        else
            -1,eenvinner

    let _, eenvinner = AllocLocalVal cenv cgbuf v eenvinner None (start,finish) (* note: eenvStack noted stack spill vars are live *)
    match spFor with 
    | SequencePointAtForLoop(spStart) -> CG.EmitSeqPoint cgbuf  spStart
    | NoSequencePointAtForLoop -> ()

    GenExpr cenv cgbuf eenv SPSuppress e1 Continue
    GenStoreVal cgbuf eenvinner m v
    if isFSharpStyle then 
        GenExpr cenv cgbuf eenvinner SPSuppress e2 Continue
        EmitSetLocal cgbuf finishIdx
        EmitGetLocal cgbuf cenv.g.ilg.typ_Int32 finishIdx
        GenGetLocalVal cenv cgbuf eenvinner e2.Range v None        
        CG.EmitInstr cgbuf (pop 2) Push0 (I_brcmp ((if isUp then BI_blt else BI_bgt),finish.CodeLabel))
    
    else
        CG.EmitInstr cgbuf (pop 0) Push0 (I_br test.CodeLabel)

    // .inner 
    CG.SetMarkToHere cgbuf inner
    //    <loop body>
    GenExpr cenv cgbuf eenvinner SPAlways loopBody discard
    //    v++ or v--
    GenGetLocalVal cenv cgbuf eenvinner e2.Range v None

    CG.EmitInstr cgbuf (pop 0) (Push [cenv.g.ilg.typ_Int32]) (mkLdcInt32 1)
    CG.EmitInstr cgbuf (pop 1) Push0 (if isUp then AI_add else AI_sub)
    GenStoreVal cgbuf eenvinner m v

    // .text 
    CG.SetMarkToHere cgbuf test

    // FSharpForLoopUp: if v <> e2 + 1 then goto .inner
    // FSharpForLoopDown: if v <> e2 - 1 then goto .inner
    // CSharpStyle: if v < e2 then goto .inner
    match spFor with 
    | SequencePointAtForLoop(spStart) -> CG.EmitSeqPoint cgbuf  spStart
    | NoSequencePointAtForLoop -> () //CG.EmitSeqPoint cgbuf  e2.Range
    
    GenGetLocalVal cenv cgbuf eenvinner e2.Range v None

    let cmp = match dir with FSharpForLoopUp | FSharpForLoopDown -> BI_bne_un | CSharpForLoopUp -> BI_blt
    let e2Sequel =  (CmpThenBrOrContinue (pop 2, [ I_brcmp(cmp,inner.CodeLabel) ]))

    if isFSharpStyle then 
        EmitGetLocal cgbuf cenv.g.ilg.typ_Int32  finishIdx
        CG.EmitInstr cgbuf (pop 0) (Push [cenv.g.ilg.typ_Int32]) (mkLdcInt32 1)
        CG.EmitInstr cgbuf (pop 1) Push0 (if isUp then AI_add else AI_sub)
        GenSequel cenv eenv.cloc cgbuf e2Sequel
    else
        GenExpr cenv cgbuf eenv SPSuppress e2 e2Sequel

    // .finish - loop-exit here 
    CG.SetMarkToHere cgbuf finish

    // Restore the stack and load the result 
    EmitRestoreStack cgbuf stack
    GenUnitThenSequel cenv eenv m eenv.cloc cgbuf sequel

//--------------------------------------------------------------------------
// Generate while-loop 
//-------------------------------------------------------------------------- 
    
and GenWhileLoop cenv cgbuf eenv (spWhile,e1,e2,m) sequel =
    let finish = CG.GenerateDelayMark cgbuf "while_finish" 
    let startTest = CG.GenerateMark cgbuf "startTest"
    
    match spWhile with 
    | SequencePointAtWhileLoop(spStart) -> CG.EmitSeqPoint cgbuf  spStart
    | NoSequencePointAtWhileLoop -> ()

    // SEQUENCE POINTS: Emit a sequence point to cover all of 'while e do' 
    GenExpr cenv cgbuf eenv SPSuppress e1 (CmpThenBrOrContinue (pop 1, [ I_brcmp(BI_brfalse,finish.CodeLabel) ]))
    
    GenExpr cenv cgbuf eenv SPAlways e2 (DiscardThen (Br startTest))
    CG.SetMarkToHere cgbuf finish 

    // SEQUENCE POINTS: Emit a sequence point to cover 'done' if present 
    GenUnitThenSequel cenv eenv m eenv.cloc cgbuf sequel

//--------------------------------------------------------------------------
// Generate seq
//-------------------------------------------------------------------------- 

and GenSequential cenv cgbuf eenv spIn (e1,e2,specialSeqFlag,spSeq,_m) sequel =
    
    // Compiler generated sequential executions result in suppressions of sequence points on both 
    // left and right of the sequence
    let spAction,spExpr = 
        (match spSeq with 
         | SequencePointsAtSeq -> SPAlways,SPAlways
         | SuppressSequencePointOnExprOfSequential -> SPSuppress,spIn
         | SuppressSequencePointOnStmtOfSequential -> spIn,SPSuppress)
    match specialSeqFlag with 
    | NormalSeq -> 
        GenExpr cenv cgbuf eenv spAction e1 discard 
        GenExpr cenv cgbuf eenv spExpr e2 sequel
    | ThenDoSeq ->
        GenExpr cenv cgbuf eenv spExpr e1 Continue
        GenExpr cenv cgbuf eenv spAction e2 discard
        GenSequel cenv eenv.cloc cgbuf sequel

//--------------------------------------------------------------------------
// Generate IL assembly code.
// Polymorphic IL/ILX instructions may be instantiated when polymorphic code is inlined.
// We must implement this for the few uses of polymorphic instructions 
// in the standard libarary. 
//-------------------------------------------------------------------------- 

and GenAsmCode cenv cgbuf eenv (il,tyargs,args,returnTys,m) sequel =
    let ilTyArgs = GenTypesPermitVoid cenv m eenv.tyenv tyargs
    let ilReturnTys   = GenTypesPermitVoid cenv m eenv.tyenv returnTys
    let ilAfterInst = 
      il |> List.filter (function AI_nop -> false | _ -> true)
         |> List.map (fun i -> 
          let err s  = 
              errorR(InternalError(sprintf "%s: bad instruction: %A" s i,m))

          let modFieldSpec fspec = 
              if isNil ilTyArgs then 
                fspec 
              else
                {fspec with DeclaringType= 
                                   let ty = fspec.DeclaringType
                                   let tspec = ty.TypeSpec
                                   mkILTy ty.Boxity (mkILTySpec(tspec.TypeRef, ilTyArgs)) }          
          match i,ilTyArgs with   
            | I_unbox_any (ILType.TypeVar _)           ,[tyarg] -> I_unbox_any (tyarg)
            | I_box (ILType.TypeVar _)                 ,[tyarg] -> I_box (tyarg)
            | I_isinst (ILType.TypeVar _)              ,[tyarg] -> I_isinst (tyarg)
            | I_castclass (ILType.TypeVar _)           ,[tyarg] -> I_castclass (tyarg)
            | I_newarr (shape,ILType.TypeVar _)        ,[tyarg] -> I_newarr (shape,tyarg)
            | I_ldelem_any (shape,ILType.TypeVar _)    ,[tyarg] -> I_ldelem_any (shape,tyarg)
            | I_ldelema (ro,_,shape,ILType.TypeVar _)    ,[tyarg] -> I_ldelema (ro,false,shape,tyarg)
            | I_stelem_any (shape,ILType.TypeVar _)    ,[tyarg] -> I_stelem_any (shape,tyarg)
            | I_ldobj (a,b,ILType.TypeVar _)           ,[tyarg] -> I_ldobj (a,b,tyarg)
            | I_stobj (a,b,ILType.TypeVar _)           ,[tyarg] -> I_stobj (a,b,tyarg)
            | I_ldtoken (ILToken.ILType (ILType.TypeVar _)),[tyarg] -> I_ldtoken (ILToken.ILType (tyarg))
            | I_sizeof (ILType.TypeVar _)              ,[tyarg] -> I_sizeof (tyarg)
            | I_cpobj (ILType.TypeVar _)               ,[tyarg] -> I_cpobj (tyarg)      // currently unused, added for forward compat, see https://visualfsharp.codeplex.com/SourceControl/network/forks/jackpappas/fsharpcontrib/contribution/7134
            | I_initobj (ILType.TypeVar _)             ,[tyarg] -> I_initobj (tyarg)       // currently unused, added for forward compat, see https://visualfsharp.codeplex.com/SourceControl/network/forks/jackpappas/fsharpcontrib/contribution/7134
            | I_ldfld (al,vol,fspec)                 ,_       -> I_ldfld (al,vol,modFieldSpec fspec)
            | I_ldflda (fspec)                       ,_       -> I_ldflda (modFieldSpec fspec)
            | I_stfld (al,vol,fspec)                 ,_       -> I_stfld (al,vol,modFieldSpec fspec)
            | I_stsfld (vol,fspec)                   ,_       -> I_stsfld (vol,modFieldSpec fspec)
            | I_ldsfld (vol,fspec)                   ,_       -> I_ldsfld (vol,modFieldSpec fspec)
            | I_ldsflda (fspec)                      ,_       -> I_ldsflda (modFieldSpec fspec)
            | EI_ilzero(ILType.TypeVar _)              ,[tyarg] -> EI_ilzero(tyarg)
            | AI_nop,_ -> i  
                // These are embedded in the IL for a an initonly ldfld, i.e. 
                // here's the relevant comment from tc.fs 
                //     "Add an I_nop if this is an initonly field to make sure we never recognize it as an lvalue. See mkExprAddrOfExpr." 

            | _ -> 
                if not (isNil tyargs) then err "Bad polymorphic IL instruction" 
                i)
    match ilAfterInst,args,sequel,ilReturnTys with 

    | [ EI_ilzero _ ], _, _, _ -> 
          match tyargs with 
          | [typ] -> 
              GenDefaultValue cenv cgbuf eenv (typ,m)
              GenSequel cenv eenv.cloc cgbuf sequel
          | _ -> failwith "Bad polymorphic IL instruction" 

    // Strip off any ("ceq" x false) when the sequel is a comparison branch and change the BI_brfalse to a BI_brtrue
    // This is the instruction sequence for "not" 
    // For these we can just generate the argument and change the test (from a brfalse to a brtrue and vice versa) 
    | ([ AI_ceq ],
       [arg1; Expr.Const((Const.Bool false | Const.SByte 0y| Const.Int16 0s | Const.Int32 0 | Const.Int64 0L | Const.Byte 0uy| Const.UInt16 0us | Const.UInt32 0u | Const.UInt64 0UL),_,_) ], 
       CmpThenBrOrContinue(1, [I_brcmp (((BI_brfalse | BI_brtrue) as bi),label1) ]),
       _) ->

            let bi = match bi with BI_brtrue -> BI_brfalse | _ -> BI_brtrue
            GenExpr cenv cgbuf eenv SPSuppress arg1 (CmpThenBrOrContinue(pop 1, [ I_brcmp (bi,label1) ]))

    // Query; when do we get a 'ret' in IL assembly code?
    | [ I_ret ], [arg1],sequel,[_ilRetTy] -> 
          GenExpr cenv cgbuf eenv SPSuppress arg1 Continue
          CG.EmitInstr cgbuf (pop 1) Push0 I_ret
          GenSequelEndScopes cgbuf sequel

    // Query; when do we get a 'ret' in IL assembly code?
    | [ I_ret ], [],sequel,[_ilRetTy] -> 
          CG.EmitInstr cgbuf (pop 1) Push0 I_ret
          GenSequelEndScopes cgbuf sequel

    // 'throw' instructions are a bit of a problem - e.g. let x = (throw ...) in ... expects a value *)
    // to be left on the stack.  But dead-code checking by some versions of the .NET verifier *)
    // mean that we can't just have fake code after the throw to generate the fake value *)
    // (nb. a fake value can always be generated by a "ldnull unbox.any ty" sequence *)
    // So in the worst case we generate a fake (never-taken) branch to a piece of code to generate *)
    // the fake value *)
    | [ I_throw ], [arg1],sequel,[ilRetTy] -> 
        match sequelIgnoreEndScopes sequel with 
        | s when IsSequelImmediate  s -> 
            (* In most cases we can avoid doing this... *)
            GenExpr cenv cgbuf eenv SPSuppress arg1 Continue
            CG.EmitInstr cgbuf (pop 1) Push0 I_throw
            GenSequelEndScopes cgbuf sequel
        | _ ->  
            let after1 = CG.GenerateDelayMark cgbuf ("fake_join")
            let after2 = CG.GenerateDelayMark cgbuf ("fake_join")
            let after3 = CG.GenerateDelayMark cgbuf ("fake_join")
            CG.EmitInstrs cgbuf (pop 0) Push0 [mkLdcInt32 0; I_brcmp (BI_brfalse,after2.CodeLabel) ]

            CG.SetMarkToHere cgbuf after1
            CG.EmitInstrs cgbuf (pop 0) (Push [ilRetTy]) [AI_ldnull;  I_unbox_any ilRetTy; I_br after3.CodeLabel ]
            
            CG.SetMarkToHere cgbuf after2
            GenExpr cenv cgbuf eenv SPSuppress arg1 Continue
            CG.EmitInstr cgbuf (pop 1) Push0 I_throw
            CG.SetMarkToHere cgbuf after3
            GenSequel cenv eenv.cloc cgbuf sequel
    | _ -> 
      // float or float32 or float<_> or float32<_>
      let g = cenv.g in 
      let anyfpType ty = typeEquivAux EraseMeasures g g.float_ty ty ||  typeEquivAux EraseMeasures g g.float32_ty ty 

      // Otherwise generate the arguments, and see if we can use a I_brcmp rather than a comparison followed by an I_brfalse/I_brtrue 
      GenExprs cenv cgbuf eenv args
      match ilAfterInst,sequel with

      // NOTE: THESE ARE NOT VALID ON FLOATING POINT DUE TO NaN.  Hence INLINE ASM ON FP. MUST BE CAREFULLY WRITTEN  

      | [ AI_clt ], CmpThenBrOrContinue(1,[ I_brcmp (BI_brfalse, label1) ]) when not (anyfpType (tyOfExpr g args.Head)) ->
        CG.EmitInstr cgbuf (pop 2) Push0 (I_brcmp(BI_bge,label1))
      | [ AI_cgt ], CmpThenBrOrContinue(1,[ I_brcmp (BI_brfalse, label1) ]) when not (anyfpType (tyOfExpr g args.Head)) ->
        CG.EmitInstr cgbuf (pop 2) Push0 (I_brcmp(BI_ble,label1))
      | [ AI_clt_un ], CmpThenBrOrContinue(1,[ I_brcmp (BI_brfalse, label1) ]) when not (anyfpType (tyOfExpr g args.Head)) ->
        CG.EmitInstr cgbuf (pop 2) Push0 (I_brcmp(BI_bge_un,label1))
      | [ AI_cgt_un ], CmpThenBrOrContinue(1, [I_brcmp (BI_brfalse, label1) ]) when not (anyfpType (tyOfExpr g args.Head)) ->
        CG.EmitInstr cgbuf (pop 2) Push0 (I_brcmp(BI_ble_un,label1))
      | [ AI_ceq ], CmpThenBrOrContinue(1,[ I_brcmp (BI_brfalse, label1) ]) when not (anyfpType (tyOfExpr g args.Head)) ->
        CG.EmitInstr cgbuf (pop 2) Push0 (I_brcmp(BI_bne_un,label1))
        
      // THESE ARE VALID ON FP w.r.t. NaN 
        
      | [ AI_clt ], CmpThenBrOrContinue(1,[ I_brcmp (BI_brtrue, label1) ]) ->
        CG.EmitInstr cgbuf (pop 2) Push0 (I_brcmp(BI_blt,label1))
      | [ AI_cgt ], CmpThenBrOrContinue(1,[ I_brcmp (BI_brtrue, label1) ]) ->
        CG.EmitInstr cgbuf (pop 2) Push0 (I_brcmp(BI_bgt,label1))
      | [ AI_clt_un ], CmpThenBrOrContinue(1,[ I_brcmp (BI_brtrue, label1) ]) ->
        CG.EmitInstr cgbuf (pop 2) Push0 (I_brcmp(BI_blt_un,label1))
      | [ AI_cgt_un ], CmpThenBrOrContinue(1,[ I_brcmp (BI_brtrue, label1) ]) ->
        CG.EmitInstr cgbuf (pop 2) Push0 (I_brcmp(BI_bgt_un,label1))
      | [ AI_ceq ], CmpThenBrOrContinue(1, [ I_brcmp (BI_brtrue, label1) ]) ->
        CG.EmitInstr cgbuf (pop 2) Push0 (I_brcmp(BI_beq,label1))
      | _ -> 
        // Failing that, generate the real IL leaving value(s) on the stack 
        CG.EmitInstrs cgbuf (pop args.Length) (Push ilReturnTys) ilAfterInst

        // If no return values were specified generate a "unit" 
        if isNil returnTys then 
          GenUnitThenSequel cenv eenv m eenv.cloc cgbuf sequel
        else 
          GenSequel cenv eenv.cloc cgbuf sequel

//--------------------------------------------------------------------------
// Generate expression quotations
//-------------------------------------------------------------------------- 

and GenQuotation cenv cgbuf eenv (ast,conv,m,ety) sequel =

    let referencedTypeDefs, spliceTypes, spliceArgExprs, astSpec = 
        match !conv with  
        | Some res -> res
        | None -> 
            try 
                let qscope = QuotationTranslator.QuotationGenerationScope.Create (cenv.g, cenv.amap, cenv.viewCcu, QuotationTranslator.IsReflectedDefinition.No)
                let astSpec = QuotationTranslator.ConvExprPublic qscope QuotationTranslator.QuotationTranslationEnv.Empty ast 
                let referencedTypeDefs, spliceTypes, spliceArgExprs = qscope.Close()
                referencedTypeDefs, List.map fst spliceTypes, List.map fst spliceArgExprs, astSpec
            with 
                QuotationTranslator.InvalidQuotedTerm e -> error(e)

    let astSerializedBytes = QuotationPickler.pickle astSpec

    let someTypeInModuleExpr =  mkTypeOfExpr cenv m eenv.someTypeInThisAssembly
    let rawTy = mkRawQuotedExprTy cenv.g                          
    let spliceTypeExprs = List.map (GenType cenv m eenv.tyenv >> (mkTypeOfExpr cenv m)) spliceTypes 

    let bytesExpr = Expr.Op(TOp.Bytes(astSerializedBytes),[],[],m)

    let deserializeExpr = 
        match QuotationTranslator.QuotationGenerationScope.ComputeQuotationFormat cenv.g with
        | QuotationTranslator.QuotationSerializationFormat.FSharp_40_Plus ->
            let referencedTypeDefExprs =  List.map (mkILNonGenericBoxedTy >> mkTypeOfExpr cenv m) referencedTypeDefs
            let referencedTypeDefsExpr = mkArray (cenv.g.system_Type_typ, referencedTypeDefExprs, m) 
            let spliceTypesExpr = mkArray (cenv.g.system_Type_typ, spliceTypeExprs, m)
            let spliceArgsExpr = mkArray (rawTy, spliceArgExprs, m)
            mkCallDeserializeQuotationFSharp40Plus cenv.g m someTypeInModuleExpr referencedTypeDefsExpr spliceTypesExpr spliceArgsExpr bytesExpr

        | QuotationTranslator.QuotationSerializationFormat.FSharp_20_Plus ->
            let mkList ty els = List.foldBack (mkCons cenv.g ty) els (mkNil cenv.g m ty)
            let spliceTypesExpr = mkList cenv.g.system_Type_typ spliceTypeExprs 
            let spliceArgsExpr = mkList rawTy spliceArgExprs 
            mkCallDeserializeQuotationFSharp20Plus cenv.g m someTypeInModuleExpr spliceTypesExpr spliceArgsExpr bytesExpr

    let afterCastExpr = 
        // Detect a typed quotation and insert the cast if needed. The cast should not fail but does
        // unfortunately involve a "typeOf" computation over a quotation tree.
        if tyconRefEq cenv.g (tcrefOfAppTy cenv.g ety) cenv.g.expr_tcr then 
            mkCallCastQuotation cenv.g m (List.head (argsOfAppTy cenv.g ety)) deserializeExpr
        else
            deserializeExpr
    GenExpr cenv cgbuf eenv SPSuppress afterCastExpr sequel

//--------------------------------------------------------------------------
// Generate calls to IL methods
//-------------------------------------------------------------------------- 

and GenILCall cenv cgbuf eenv (virt,valu,newobj,valUseFlags,isDllImport,ilMethRef:ILMethodRef,enclArgTys,methArgTys,argExprs,returnTys,m) sequel =
    let hasByrefArg  =  ilMethRef.ArgTypes |> List.exists IsILTypeByref
    let isSuperInit = match valUseFlags with CtorValUsedAsSuperInit -> true | _ -> false
    let isBaseCall = match valUseFlags with VSlotDirectCall -> true | _ -> false
    let ccallInfo = match valUseFlags with PossibleConstrainedCall ty -> Some ty | _ -> None
    let boxity = (if valu then AsValue else AsObject)
    let mustGenerateUnitAfterCall = isNil returnTys
    let makesNoCriticalTailcalls = (newobj || not virt) // Don't tailcall for 'newobj', or 'call' to IL code
    let tail = CanTailcall(valu,ccallInfo,eenv.withinSEH,hasByrefArg,mustGenerateUnitAfterCall,isDllImport,false,makesNoCriticalTailcalls,sequel)
    
    let ilEnclArgTys = GenTypeArgs cenv m eenv.tyenv enclArgTys
    let ilMethArgTys = GenTypeArgs cenv m eenv.tyenv methArgTys
    let ilReturnTys = GenTypes cenv m eenv.tyenv returnTys
    let ilMethSpec = mkILMethSpec (ilMethRef,boxity,ilEnclArgTys,ilMethArgTys)
    let useICallVirt = virt || useCallVirt cenv boxity ilMethSpec isBaseCall

    // Load the 'this' pointer to pass to the superclass constructor. This argument is not 
    // in the expression tree since it can't be treated like an ordinary value 
    if isSuperInit then CG.EmitInstrs cgbuf (pop 0) (Push [ilMethSpec.DeclaringType]) [ mkLdarg0 ] 
    GenExprs cenv cgbuf eenv argExprs
    let il = 
        if newobj then [ I_newobj(ilMethSpec,None) ] 
        else 
            match ccallInfo with 
            | Some objArgTy -> 
                let ilObjArgTy = GenType cenv m eenv.tyenv objArgTy
                [ I_callconstraint(tail,ilObjArgTy,ilMethSpec,None) ] 
            | None -> 
                if useICallVirt then [ I_callvirt(tail,ilMethSpec,None) ] 
                else  [ I_call(tail,ilMethSpec,None) ]

    CG.EmitInstrs cgbuf (pop (argExprs.Length + (if isSuperInit then 1 else 0))) (if isSuperInit then Push0 else Push ilReturnTys) il

    // Load the 'this' pointer as the pretend 'result' of the isSuperInit operation.  
    // It will be immediately popped in most cases, but may also be used as the target of some "property set" operations. 
    if isSuperInit then CG.EmitInstrs cgbuf (pop 0) (Push [ilMethSpec.DeclaringType]) [ mkLdarg0 ] 
    CommitCallSequel cenv eenv m eenv.cloc cgbuf mustGenerateUnitAfterCall sequel

and CommitCallSequel cenv eenv m cloc cgbuf mustGenerateUnitAfterCall sequel =
    if mustGenerateUnitAfterCall 
    then GenUnitThenSequel cenv eenv m cloc cgbuf sequel
    else GenSequel cenv cloc cgbuf sequel


and GenTraitCall cenv cgbuf eenv (traitInfo, argExprs, m) expr sequel =
    let minfoOpt = CommitOperationResult (ConstraintSolver.CodegenWitnessThatTypSupportsTraitConstraint cenv.TcVal cenv.g cenv.amap m traitInfo argExprs)
    match minfoOpt with 
    | None -> 
        let replacementExpr = 
            mkThrow m (tyOfExpr cenv.g expr)
               (mkExnExpr(cenv.g.FindSysTyconRef ["System"] "NotSupportedException", 
                             [ mkString cenv.g m (FSComp.SR.ilDynamicInvocationNotSupported(traitInfo.MemberName))],m)) 
        GenExpr cenv cgbuf eenv SPSuppress replacementExpr sequel
    | Some expr -> 
        let expr = cenv.optimizeDuringCodeGen expr
        GenExpr cenv cgbuf eenv SPSuppress expr sequel 

//--------------------------------------------------------------------------
// Generate byref-related operations
//-------------------------------------------------------------------------- 

and GenGetAddrOfRefCellField cenv cgbuf eenv (e,ty,m) sequel =
    GenExpr cenv cgbuf eenv SPSuppress e Continue
    let fref = GenRecdFieldRef m cenv eenv.tyenv (mkRefCellContentsRef cenv.g) [ty]
    CG.EmitInstrs cgbuf (pop 1) (Push [ILType.Byref fref.ActualType]) [ I_ldflda fref ] 
    GenSequel cenv eenv.cloc cgbuf sequel

and GenGetValAddr cenv cgbuf eenv (v: ValRef, m) sequel =
    let vspec = v.Deref
    let ilTy = GenTypeOfVal cenv eenv vspec
    match StorageForValRef m v eenv with 
    | Local (idx,None) ->
        CG.EmitInstrs cgbuf (pop 0) (Push [ILType.Byref ilTy]) [ I_ldloca (uint16 idx) ] 
    | Arg idx ->
        CG.EmitInstrs cgbuf (pop 0) (Push [ILType.Byref ilTy]) [ I_ldarga (uint16 idx) ] 
    | StaticField (fspec, _vref, hasLiteralAttr, _ilTyForProperty, _, ilTy, _, _, _) ->  
        if hasLiteralAttr then errorR(Error(FSComp.SR.ilAddressOfLiteralFieldIsInvalid(),m))
        let ilTy = if ilTy.IsNominal && ilTy.Boxity = ILBoxity.AsValue then ILType.Byref ilTy else ilTy
        EmitGetStaticFieldAddr cgbuf ilTy fspec
    | Env (_,_,ilField,_) -> 
        CG.EmitInstrs cgbuf (pop 0) (Push [ILType.Byref ilTy]) [ mkLdarg0; mkNormalLdflda ilField ] 
    | Local (_,Some _) | StaticProperty _ | Method _ | Env _  | Null ->  
        errorR(Error(FSComp.SR.ilAddressOfValueHereIsInvalid(v.DisplayName),m))
        CG.EmitInstrs cgbuf (pop 1) (Push [ILType.Byref ilTy]) [ I_ldarga (uint16 669 (* random value for post-hoc diagnostic analysis on generated tree *) ) ] ;

    GenSequel cenv eenv.cloc cgbuf sequel

and GenGetByref cenv cgbuf eenv (v:ValRef,m) sequel =
    GenGetLocalVRef cenv cgbuf eenv m v None
    let ilty = GenType cenv m eenv.tyenv (destByrefTy cenv.g v.Type)
    CG.EmitInstrs cgbuf (pop 1) (Push [ilty]) [ mkNormalLdobj ilty ]
    GenSequel cenv eenv.cloc cgbuf sequel

and GenSetByref cenv cgbuf eenv (v:ValRef,e,m) sequel =
    GenGetLocalVRef cenv cgbuf eenv m v None
    GenExpr cenv cgbuf eenv SPSuppress e Continue
    let ilty = GenType cenv m eenv.tyenv (destByrefTy cenv.g v.Type)
    CG.EmitInstrs cgbuf (pop 2) Push0 [ mkNormalStobj ilty ]
    GenUnitThenSequel cenv eenv m eenv.cloc cgbuf sequel

and GenDefaultValue cenv cgbuf eenv (ty,m) =
    let ilTy = GenType cenv m eenv.tyenv ty
    if isRefTy cenv.g ty then 
        CG.EmitInstr cgbuf (pop 0) (Push [ilTy]) AI_ldnull
    else
        match tryDestAppTy cenv.g ty with 
        | Some tcref when (tyconRefEq cenv.g cenv.g.system_SByte_tcref tcref || 
                           tyconRefEq cenv.g cenv.g.system_Int16_tcref tcref || 
                           tyconRefEq cenv.g cenv.g.system_Int32_tcref tcref || 
                           tyconRefEq cenv.g cenv.g.system_Bool_tcref tcref || 
                           tyconRefEq cenv.g cenv.g.system_Byte_tcref tcref || 
                           tyconRefEq cenv.g cenv.g.system_Char_tcref tcref || 
                           tyconRefEq cenv.g cenv.g.system_UInt16_tcref tcref || 
                           tyconRefEq cenv.g cenv.g.system_UInt32_tcref tcref) ->
            CG.EmitInstr cgbuf (pop 0) (Push [ilTy]) iLdcZero
        | Some tcref when (tyconRefEq cenv.g cenv.g.system_Int64_tcref tcref || 
                           tyconRefEq cenv.g cenv.g.system_UInt64_tcref tcref) ->
            CG.EmitInstr cgbuf (pop 0) (Push [ilTy]) (iLdcInt64 0L)
        | Some tcref when (tyconRefEq cenv.g cenv.g.system_Single_tcref tcref) ->
            CG.EmitInstr cgbuf (pop 0) (Push [ilTy]) (iLdcSingle 0.0f)
        | Some tcref when (tyconRefEq cenv.g cenv.g.system_Double_tcref tcref) ->
            CG.EmitInstr cgbuf (pop 0) (Push [ilTy]) (iLdcDouble 0.0)
        | _ -> 
            let ilTy = GenType cenv m eenv.tyenv ty
            LocalScope "ilzero" cgbuf (fun scopeMarks ->
                let locIdx, _ = AllocLocal cenv cgbuf eenv true (ilxgenGlobalNng.FreshCompilerGeneratedName ("default",m), ilTy, false) scopeMarks
                // "initobj" (Generated by EmitInitLocal) doesn't work on byref types 
                // But ilzero(&ty) only gets generated in the built-in get-address function so 
                // we can just rely on zeroinit of all IL locals. 
                match ilTy with 
                |  ILType.Byref _ -> ()
                | _ -> EmitInitLocal cgbuf ilTy locIdx
                EmitGetLocal cgbuf ilTy locIdx
            )

//--------------------------------------------------------------------------
// Generate generic parameters
//-------------------------------------------------------------------------- 

and GenGenericParam cenv mgbuf eenv (tp:Typar) = 
    let subTypeConstraints             = tp.Constraints |> List.choose (function | TyparConstraint.CoercesTo(ty,_) -> Some(ty) | _ -> None) |> List.map (GenTypeAuxAux cenv.amap tp.Range eenv.tyenv VoidNotOK PtrTypesNotOK)
    let refTypeConstraint              = tp.Constraints |> List.exists (function TyparConstraint.IsReferenceType _ -> true | TyparConstraint.SupportsNull _ -> true | _ -> false)
    let notNullableValueTypeConstraint = tp.Constraints |> List.exists (function TyparConstraint.IsNonNullableStruct _ -> true | _ -> false)
    let defaultConstructorConstraint   = tp.Constraints |> List.exists (function TyparConstraint.RequiresDefaultConstructor _ -> true | _ -> false)
    { Name= 

          // use the CompiledName if given
          // Inference variables get given an IL name "TA, TB" etc.
          let nm = 
              match tp.typar_il_name with 
              | None -> tp.Name  
              | Some nm -> nm
          // Some special rules apply when compiling Fsharp.Core.dll to avoid a proliferation of [<CompiledName>] attributes on type parameters
          if cenv.g.compilingFslib then 
              match nm with 
              | "U" -> "TResult"
              | "U1" -> "TResult1"
              | "U2" -> "TResult2"
              | _ -> 
                  if nm.TrimEnd([| '0' .. '9' |]).Length = 1 then nm 
                  elif nm.Length >= 1 && nm.[0] = 'T' && (nm.Length = 1 || not (System.Char.IsLower nm.[1]))  then nm
                  else "T" + (String.capitalize nm)
          else 
               nm 

      Constraints = subTypeConstraints
      Variance=NonVariant
      CustomAttrs = mkILCustomAttrs (GenAttrs cenv mgbuf eenv tp.Attribs)
      HasReferenceTypeConstraint=refTypeConstraint
      HasNotNullableValueTypeConstraint=notNullableValueTypeConstraint
      HasDefaultConstructorConstraint= defaultConstructorConstraint }

//--------------------------------------------------------------------------
// Generate object expressions as ILX "closures"
//-------------------------------------------------------------------------- 

/// Generates the data used for parameters at definitions of abstract method slots such as interface methods or override methods.
and GenSlotParam m cenv mgbuf eenv (TSlotParam(nm,ty,inFlag,outFlag,optionalFlag,attribs)) : ILParameter = 
    let inFlag2,outFlag2,optionalFlag2,defaultParamValue,paramMarshal2,attribs = GenParamAttribs cenv attribs
    
    { Name=nm
      Type= GenParamType cenv m eenv.tyenv ty
      Default=defaultParamValue  
      Marshal=paramMarshal2 
      IsIn=inFlag || inFlag2
      IsOut=outFlag || outFlag2
      IsOptional=optionalFlag || optionalFlag2
      CustomAttrs= mkILCustomAttrs (GenAttrs cenv mgbuf eenv attribs) }
    
and GenFormalSlotsig m cenv mgbuf eenv (TSlotSig(_,typ,ctps,mtps,paraml,returnTy)) = 
    let paraml = List.concat paraml
    let ilTy = GenType cenv m eenv.tyenv typ
    let eenvForSlotSig = EnvForTypars (ctps @ mtps) eenv
    let ilParams = paraml |> List.map (GenSlotParam m cenv mgbuf eenvForSlotSig) 
    let ilRetTy = GenReturnType cenv m eenvForSlotSig.tyenv returnTy
    let ilRet = mkILReturn  ilRetTy
    ilTy, ilParams, ilRet

and instSlotParam inst (TSlotParam(nm,ty,inFlag,fl2,fl3,attrs)) = TSlotParam(nm,instType inst ty,inFlag,fl2,fl3,attrs) 

and GenActualSlotsig m cenv mgbuf eenv (TSlotSig(_,typ,ctps,mtps,ilSlotParams,ilSlotRetTy)) methTyparsOfOverridingMethod (methodParams: Val list) = 
    let ilSlotParams = List.concat ilSlotParams
    let instForSlotSig = mkTyparInst (ctps@mtps) (argsOfAppTy cenv.g typ @ generalizeTypars methTyparsOfOverridingMethod)
    let ilParams = ilSlotParams |> List.map (instSlotParam instForSlotSig >> GenSlotParam m cenv mgbuf eenv) 
    // Use the better names if available
    let ilParams = if ilParams.Length = methodParams.Length then (ilParams, methodParams) ||> List.map2 (fun p pv -> { p with Name = Some (nameOfVal pv) }) else ilParams
    let ilRetTy = GenReturnType cenv m eenv.tyenv (Option.map (instType instForSlotSig) ilSlotRetTy)
    let iLRet = mkILReturn ilRetTy
    ilParams,iLRet

and GenNameOfOverridingMethod cenv (useMethodImpl,(TSlotSig(nameOfOverridenMethod,enclTypOfOverridenMethod,_,_,_,_))) =
    if useMethodImpl then qualifiedMangledNameOfTyconRef (tcrefOfAppTy cenv.g enclTypOfOverridenMethod) nameOfOverridenMethod else nameOfOverridenMethod

and GenMethodImpl cenv mgbuf eenv (useMethodImpl,(TSlotSig(nameOfOverridenMethod,_,_,_,_,_) as slotsig)) m =
    let ilOverrideTy,ilOverrideParams,ilOverrideRet = GenFormalSlotsig m cenv mgbuf eenv slotsig

    let nameOfOverridingMethod = GenNameOfOverridingMethod cenv (useMethodImpl,slotsig)
    nameOfOverridingMethod, 
    (fun (ilTyForOverriding,methTyparsOfOverridingMethod) -> 
        let ilOverrideTyRef = ilOverrideTy.TypeRef
        let ilOverrideMethRef = mkILMethRef(ilOverrideTyRef, ILCallingConv.Instance, nameOfOverridenMethod, List.length (DropErasedTypars methTyparsOfOverridingMethod), (typesOfILParams ilOverrideParams), ilOverrideRet.Type)
        let eenvForOverrideBy = AddTyparsToEnv methTyparsOfOverridingMethod eenv 
        let ilParamsOfOverridingMethod,ilReturnOfOverridingMethod = GenActualSlotsig m cenv mgbuf eenvForOverrideBy slotsig methTyparsOfOverridingMethod []
        let ilOverrideMethGenericParams = GenGenericParams cenv mgbuf eenvForOverrideBy methTyparsOfOverridingMethod 
        let ilOverrideMethGenericArgs = mkILFormalGenericArgs 0 ilOverrideMethGenericParams
        let ilOverrideBy = mkILInstanceMethSpecInTy(ilTyForOverriding, nameOfOverridingMethod, typesOfILParams ilParamsOfOverridingMethod, ilReturnOfOverridingMethod.Type, ilOverrideMethGenericArgs)
        { Overrides = OverridesSpec(ilOverrideMethRef,ilOverrideTy)
          OverrideBy = ilOverrideBy })

and bindBaseOrThisVarOpt cenv eenv baseValOpt = 
    match baseValOpt with 
    | None -> eenv
    | Some basev -> AddStorageForVal cenv.g (basev,notlazy (Arg 0))  eenv  

and fixupVirtualSlotFlags (mdef:ILMethodDef) = 
    mdef.WithHideBySig()

and renameMethodDef nameOfOverridingMethod (mdef : ILMethodDef) = 
    {mdef with Name=nameOfOverridingMethod }

and fixupMethodImplFlags (mdef:ILMethodDef) = 
    mdef.WithAccess(ILMemberAccess.Private).WithHideBySig().WithFinal(true).WithNewSlot

and GenObjectMethod cenv eenvinner (cgbuf:CodeGenBuffer) useMethodImpl tmethod =

    // Check if we're compiling the property as a .NET event
    let (TObjExprMethod(slotsig,attribs,methTyparsOfOverridingMethod,methodParams,methodBodyExpr,m)) = tmethod
    let (TSlotSig(nameOfOverridenMethod,_,_,_,_,_)) = slotsig
    if CompileAsEvent cenv.g attribs  then 
        []
    else
        let eenvUnderTypars = AddTyparsToEnv methTyparsOfOverridingMethod eenvinner
        let methodParams = List.concat methodParams
        let methodParamsNonSelf = match methodParams with [] -> [] | _::t -> t // drop the 'this' arg when computing better argument names for IL parameters
        let ilParamsOfOverridingMethod,ilReturnOfOverridingMethod = GenActualSlotsig m cenv cgbuf.mgbuf eenvUnderTypars slotsig methTyparsOfOverridingMethod methodParamsNonSelf 
        let ilAttribs = GenAttrs cenv cgbuf.mgbuf eenvinner attribs

        // Args are stored starting at #1
        let eenvForMeth = AddStorageForLocalVals cenv.g (methodParams  |> List.mapi (fun i v -> (v,Arg i)))  eenvUnderTypars
        let ilMethodBody = CodeGenMethodForExpr cenv cgbuf.mgbuf (SPAlways,[],nameOfOverridenMethod,eenvForMeth,0,0,methodBodyExpr,(if slotSigHasVoidReturnTy slotsig then discardAndReturnVoid else Return))

        let nameOfOverridingMethod,methodImplGenerator = GenMethodImpl cenv cgbuf.mgbuf eenvinner (useMethodImpl,slotsig) methodBodyExpr.Range

        let mdef = 
            mkILGenericVirtualMethod
              (nameOfOverridingMethod,
               ILMemberAccess.Public,
               GenGenericParams cenv cgbuf.mgbuf eenvUnderTypars methTyparsOfOverridingMethod,
               ilParamsOfOverridingMethod,
               ilReturnOfOverridingMethod,
               MethodBody.IL ilMethodBody)
        // fixup attributes to generate a method impl 
        let mdef = if useMethodImpl then fixupMethodImplFlags mdef else mdef
        let mdef = fixupVirtualSlotFlags mdef
        let mdef = { mdef with CustomAttrs = mkILCustomAttrs ilAttribs }
        [(useMethodImpl,methodImplGenerator,methTyparsOfOverridingMethod),mdef]

and GenObjectExpr cenv cgbuf eenvouter expr (baseType,baseValOpt,basecall,overrides,interfaceImpls,m)  sequel =
    let cloinfo,_,eenvinner  = GetIlxClosureInfo cenv cgbuf.mgbuf m false None eenvouter expr 

    let cloAttribs = cloinfo.cloAttribs
    let cloFreeVars = cloinfo.cloFreeVars
    let ilCloLambdas = cloinfo.ilCloLambdas
    let cloName = cloinfo.cloName
    
    let ilxCloSpec = cloinfo.cloSpec
    let ilCloFreeVars = cloinfo.cloILFreeVars
    let ilCloGenericFormals = cloinfo.cloILGenericParams
    assert (isNil cloinfo.localTypeFuncDirectILGenericParams)
    let ilCloGenericActuals = cloinfo.cloSpec.GenericArgs
    let ilCloRetTy = cloinfo.cloILFormalRetTy
    let ilCloTypeRef = cloinfo.cloSpec.TypeRef
    let ilTyForOverriding = mkILBoxedTy ilCloTypeRef ilCloGenericActuals

    let eenvinner = bindBaseOrThisVarOpt cenv eenvinner baseValOpt
    let ilCtorBody = CodeGenMethodForExpr cenv cgbuf.mgbuf (SPAlways,[],cloName,eenvinner,1,0,basecall,discardAndReturnVoid)

    let genMethodAndOptionalMethodImpl tmethod useMethodImpl = 
        [ for ((useMethodImpl,methodImplGeneratorFunction,methTyparsOfOverridingMethod),mdef) in GenObjectMethod cenv eenvinner cgbuf useMethodImpl tmethod do
              let mimpl = (if useMethodImpl then Some(methodImplGeneratorFunction (ilTyForOverriding,methTyparsOfOverridingMethod)) else None)
              yield (mimpl,mdef) ]  

    let mimpls,mdefs = 
        [ for ov in overrides do 
              yield! genMethodAndOptionalMethodImpl ov (isInterfaceTy cenv.g baseType)
          for (_,tmethods) in interfaceImpls do 
             for tmethod in tmethods do 
                 yield! genMethodAndOptionalMethodImpl tmethod true ]
        |> List.unzip 

    let mimpls = mimpls |> List.choose id // choose the ones that actually have method impls

    let interfaceTys = interfaceImpls |> List.map (fst >> GenType cenv m eenvinner.tyenv) 

    let attrs = GenAttrs cenv cgbuf.mgbuf eenvinner cloAttribs
    let super = (if isInterfaceTy cenv.g baseType then cenv.g.ilg.typ_Object else ilCloRetTy)
    let interfaceTys = interfaceTys @ (if isInterfaceTy cenv.g baseType then [ilCloRetTy] else [])
    let cloTypeDefs = GenClosureTypeDefs cenv (ilCloTypeRef,ilCloGenericFormals,attrs,ilCloFreeVars,ilCloLambdas,ilCtorBody,mdefs,mimpls,super,interfaceTys)

    for cloTypeDef in cloTypeDefs do 
        cgbuf.mgbuf.AddTypeDef(ilCloTypeRef, cloTypeDef, false, false, None)
    CountClosure()
    GenGetLocalVals cenv cgbuf eenvouter m cloFreeVars
    CG.EmitInstr cgbuf (pop ilCloFreeVars.Length) (Push [ EraseClosures.mkTyOfLambdas cenv.g.ilxPubCloEnv ilCloLambdas]) (I_newobj (ilxCloSpec.Constructor,None))
    GenSequel cenv eenvouter.cloc cgbuf sequel

and GenSequenceExpr cenv (cgbuf:CodeGenBuffer) eenvouter (nextEnumeratorValRef:ValRef,pcvref:ValRef,currvref:ValRef,stateVars,generateNextExpr,closeExpr,checkCloseExpr:Expr,seqElemTy, m)  sequel =
    let stateVars = [ pcvref; currvref ] @ stateVars
    let stateVarsSet = stateVars |> List.map (fun vref -> vref.Deref) |> Zset.ofList valOrder 

    // pretend that the state variables are bound
    let eenvouter = 
        eenvouter |> AddStorageForLocalVals cenv.g (stateVars |> List.map (fun v -> v.Deref,Local(0,None)))
    
    // Get the free variables. Make a lambda to pretend that the 'nextEnumeratorValRef' is bound (it is an argument to GenerateNext)
    let (cloAttribs,_,_,cloFreeTyvars,cloFreeVars,ilCloTypeRef:ILTypeRef,ilCloFreeVars,eenvinner) = 
         GetIlxClosureFreeVars cenv cgbuf.mgbuf m None eenvouter [] (mkLambda m nextEnumeratorValRef.Deref (generateNextExpr, cenv.g.int32_ty))

    let ilCloSeqElemTy = GenType cenv m eenvinner.tyenv seqElemTy
    let cloRetTy = mkSeqTy cenv.g seqElemTy
    let ilCloRetTyInner = GenType cenv m eenvinner.tyenv cloRetTy
    let ilCloRetTyOuter = GenType cenv m eenvouter.tyenv cloRetTy
    let ilCloEnumeratorTy = GenType cenv m eenvinner.tyenv (mkIEnumeratorTy cenv.g seqElemTy)
    let ilCloEnumerableTy = GenType cenv m eenvinner.tyenv (mkSeqTy cenv.g seqElemTy)
    let ilCloBaseTy = GenType cenv m eenvinner.tyenv (mkAppTy cenv.g.seq_base_tcr [seqElemTy])  
    let ilCloGenericParams = GenGenericParams cenv cgbuf.mgbuf eenvinner cloFreeTyvars

    // Create a new closure class with a single "MoveNext" method that implements the iterator. 
    let ilCloTyInner = mkILFormalBoxedTy ilCloTypeRef ilCloGenericParams
    let ilCloLambdas = Lambdas_return ilCloRetTyInner 
    let cloref = IlxClosureRef(ilCloTypeRef, ilCloLambdas, ilCloFreeVars)
    let ilxCloSpec = IlxClosureSpec.Create(cloref, GenGenericArgs m eenvouter.tyenv cloFreeTyvars)
    let formalClospec = IlxClosureSpec.Create(cloref, mkILFormalGenericArgs 0 ilCloGenericParams)

    let getFreshMethod = 
        let _,mbody =
            CodeGenMethod cenv cgbuf.mgbuf ([],"GetFreshEnumerator",eenvinner,1,0,
                                            (fun cgbuf eenv -> 
                                                for fv in cloFreeVars do 
                                                   /// State variables always get zero-initialized
                                                   if stateVarsSet.Contains fv then 
                                                       GenDefaultValue cenv cgbuf eenv (fv.Type,m) 
                                                   else
                                                       GenGetLocalVal cenv cgbuf eenv m fv None
                                                CG.EmitInstr cgbuf (pop ilCloFreeVars.Length) (Push [ilCloRetTyInner]) (I_newobj (formalClospec.Constructor,None))
                                                GenSequel cenv eenv.cloc cgbuf Return),
                                            m)
        mkILNonGenericVirtualMethod("GetFreshEnumerator",ILMemberAccess.Public, [], mkILReturn ilCloEnumeratorTy, MethodBody.IL mbody)
        |> AddNonUserCompilerGeneratedAttribs cenv.g

    let closeMethod = 
        // Note: We suppress the first sequence point in the body of this method since it is the initial state machine jump
        let spReq = SPSuppress
        mkILNonGenericVirtualMethod("Close",ILMemberAccess.Public, [], mkILReturn ILType.Void, MethodBody.IL (CodeGenMethodForExpr cenv cgbuf.mgbuf (spReq,[],"Close",eenvinner,1,0,closeExpr,discardAndReturnVoid)))

    let checkCloseMethod = 
        // Note: We suppress the first sequence point in the body of this method since it is the initial state machine jump
        let spReq = SPSuppress
        mkILNonGenericVirtualMethod("get_CheckClose",ILMemberAccess.Public, [], mkILReturn cenv.g.ilg.typ_Bool, MethodBody.IL (CodeGenMethodForExpr cenv cgbuf.mgbuf (spReq,[],"get_CheckClose",eenvinner,1,0,checkCloseExpr,Return)))

    let generateNextMethod = 
        // Note: We suppress the first sequence point in the body of this method since it is the initial state machine jump
        let spReq = SPSuppress
        // the 'next enumerator' byref arg is at arg position 1 
        let eenvinner = eenvinner |> AddStorageForLocalVals cenv.g [ (nextEnumeratorValRef.Deref, Arg 1) ]
        mkILNonGenericVirtualMethod("GenerateNext",ILMemberAccess.Public, [mkILParamNamed("next",ILType.Byref ilCloEnumerableTy)], mkILReturn cenv.g.ilg.typ_Int32, MethodBody.IL (CodeGenMethodForExpr cenv cgbuf.mgbuf (spReq,[],"GenerateNext",eenvinner,2,0,generateNextExpr,Return)))

    let lastGeneratedMethod = 
        mkILNonGenericVirtualMethod("get_LastGenerated",ILMemberAccess.Public, [], mkILReturn ilCloSeqElemTy, MethodBody.IL (CodeGenMethodForExpr cenv cgbuf.mgbuf (SPSuppress,[],"get_LastGenerated",eenvinner,1,0,exprForValRef m currvref,Return)))
        |> AddNonUserCompilerGeneratedAttribs cenv.g

    let ilCtorBody = 
        mkILSimpleStorageCtor(None, Some ilCloBaseTy.TypeSpec, ilCloTyInner, [], [], ILMemberAccess.Assembly).MethodBody

    let attrs = GenAttrs cenv cgbuf.mgbuf eenvinner cloAttribs
    let cloTypeDefs = GenClosureTypeDefs cenv (ilCloTypeRef,ilCloGenericParams,attrs,ilCloFreeVars,ilCloLambdas,ilCtorBody,[generateNextMethod;closeMethod;checkCloseMethod;lastGeneratedMethod;getFreshMethod],[],ilCloBaseTy,[])
    for cloTypeDef in cloTypeDefs do 
        cgbuf.mgbuf.AddTypeDef(ilCloTypeRef, cloTypeDef, false, false, None)
    CountClosure()

    for fv in cloFreeVars do 
       /// State variables always get zero-initialized
       if stateVarsSet.Contains fv then 
           GenDefaultValue cenv cgbuf eenvouter (fv.Type,m) 
       else
           GenGetLocalVal cenv cgbuf eenvouter m fv None
       
    CG.EmitInstr cgbuf (pop ilCloFreeVars.Length) (Push [ilCloRetTyOuter]) (I_newobj (ilxCloSpec.Constructor,None))
    GenSequel cenv eenvouter.cloc cgbuf sequel



/// Generate the class for a closure type definition
and GenClosureTypeDefs cenv (tref:ILTypeRef, ilGenParams, attrs, ilCloFreeVars, ilCloLambdas, ilCtorBody, mdefs, mimpls,ext, ilIntfTys) =

  let cloInfo = 
      { cloFreeVars=ilCloFreeVars
        cloStructure=ilCloLambdas
        cloCode=notlazy ilCtorBody }

  let td = 
    { Name = tref.Name 
      Layout = ILTypeDefLayout.Auto
      Attributes = enum 0
      GenericParams = ilGenParams
      CustomAttrs = mkILCustomAttrs(attrs @ [mkCompilationMappingAttr cenv.g (int SourceConstructFlags.Closure) ])
      Fields = emptyILFields
      Events= emptyILEvents
      Properties = emptyILProperties
      Methods= mkILMethods mdefs 
      MethodImpls= mkILMethodImpls mimpls
      NestedTypes=emptyILTypeDefs
      Implements = ilIntfTys  
      Extends= Some ext
      SecurityDecls= emptyILSecurityDecls }
  let td = td.WithSealed(true).WithSerializable(true).WithSpecialName(true).WithAccess(ComputeTypeAccess tref true).WithLayout(ILTypeDefLayout.Auto).WithEncoding(ILDefaultPInvokeEncoding.Auto).WithInitSemantics(ILTypeInit.BeforeField)

  let tdefs = EraseClosures.convIlxClosureDef cenv.g.ilxPubCloEnv tref.Enclosing td cloInfo
  tdefs
          
and GenGenericParams cenv mgbuf eenv tps =  tps |> DropErasedTypars |> List.map (GenGenericParam cenv mgbuf eenv)
and GenGenericArgs m (tyenv:TypeReprEnv) tps = tps |> DropErasedTypars |> List.map (fun c -> (mkILTyvarTy tyenv.[c,m])) 

/// Generate the closure class for a function 
and GenLambdaClosure cenv (cgbuf:CodeGenBuffer) eenv isLocalTypeFunc selfv expr =
    match expr with 
    | Expr.Lambda (_,_,_,_,_,m,_) 
    | Expr.TyLambda(_,_,_,m,_) -> 
          
        let cloinfo,body,eenvinner  = GetIlxClosureInfo cenv cgbuf.mgbuf m isLocalTypeFunc selfv eenv expr 
          
        let entryPointInfo = 
          match selfv with 
          | Some v -> [(v, BranchCallClosure (cloinfo.cloArityInfo))]
          | _ -> []

        let ilCloBody = CodeGenMethodForExpr cenv cgbuf.mgbuf (SPAlways,entryPointInfo,cloinfo.cloName,eenvinner,1,0,body,Return)
        let ilCloTypeRef = cloinfo.cloSpec.TypeRef
        let cloTypeDefs = 
            if isLocalTypeFunc then 

                // Work out the contract type and generate a class with an abstract method for this type
                let (ilContractGenericParams,ilContractMethTyargs,ilContractTySpec:ILTypeSpec,ilContractFormalRetTy) = GenNamedLocalTypeFuncContractInfo cenv cgbuf.mgbuf eenv m cloinfo
                let ilContractTypeRef = ilContractTySpec.TypeRef
                let ilContractTy = mkILFormalBoxedTy ilContractTypeRef ilContractGenericParams
                let ilContractCtor =  mkILNonGenericEmptyCtor None cenv.g.ilg.typ_Object

                let ilContractMeths = [ilContractCtor; mkILGenericVirtualMethod("DirectInvoke",ILMemberAccess.Assembly,ilContractMethTyargs,[],mkILReturn ilContractFormalRetTy, MethodBody.Abstract) ]
                let ilContractTypeDef = 
                    { Name = ilContractTypeRef.Name 
                      Layout = ILTypeDefLayout.Auto
                      Attributes = enum 0
                      GenericParams = ilContractGenericParams
                      CustomAttrs = mkILCustomAttrs [mkCompilationMappingAttr cenv.g (int SourceConstructFlags.Closure) ]
                      Fields = emptyILFields
                      Events= emptyILEvents
                      Properties = emptyILProperties
                      Methods= mkILMethods ilContractMeths 
                      MethodImpls= emptyILMethodImpls
                      NestedTypes=emptyILTypeDefs
                      Implements = []  
                      Extends= Some cenv.g.ilg.typ_Object
                      SecurityDecls= emptyILSecurityDecls } 
                let ilContractTypeDef = ilContractTypeDef.WithAbstract(true).WithAccess(ComputeTypeAccess ilContractTypeRef true).WithSerializable(true).WithSpecialName(true).WithLayout(ILTypeDefLayout.Auto).WithInitSemantics(ILTypeInit.BeforeField).WithEncoding(ILDefaultPInvokeEncoding.Auto) // the contract type is an abstract type and not sealed
                cgbuf.mgbuf.AddTypeDef(ilContractTypeRef, ilContractTypeDef, false, false, None)
                
                let ilCtorBody =  mkILMethodBody (true,[],8,nonBranchingInstrsToCode (mkCallBaseConstructor(ilContractTy,[])), None )
                let cloMethods = [ mkILGenericVirtualMethod("DirectInvoke",ILMemberAccess.Assembly,cloinfo.localTypeFuncDirectILGenericParams,[],mkILReturn (cloinfo.cloILFormalRetTy), MethodBody.IL ilCloBody) ]
                let cloTypeDefs = GenClosureTypeDefs cenv (ilCloTypeRef,cloinfo.cloILGenericParams,[],cloinfo.cloILFreeVars,cloinfo.ilCloLambdas,ilCtorBody,cloMethods,[],ilContractTy,[])
                cloTypeDefs
                
            else 
                GenClosureTypeDefs cenv (ilCloTypeRef,cloinfo.cloILGenericParams,[],cloinfo.cloILFreeVars,cloinfo.ilCloLambdas,ilCloBody,[],[],cenv.g.ilg.typ_Object,[])
        CountClosure()
        for cloTypeDef in cloTypeDefs do 
            cgbuf.mgbuf.AddTypeDef(ilCloTypeRef, cloTypeDef, false, false, None)
        cloinfo,m
    |     _ -> failwith "GenLambda: not a lambda"
        
and GenLambdaVal cenv (cgbuf:CodeGenBuffer) eenv (cloinfo,m) =
    GenGetLocalVals cenv cgbuf eenv m cloinfo.cloFreeVars
    CG.EmitInstr cgbuf 
        (pop cloinfo.cloILFreeVars.Length) 
        (Push [EraseClosures.mkTyOfLambdas cenv.g.ilxPubCloEnv cloinfo.ilCloLambdas]) 
        (I_newobj (cloinfo.cloSpec.Constructor,None))

and GenLambda cenv cgbuf eenv isLocalTypeFunc selfv expr sequel =
    let cloinfo,m = GenLambdaClosure cenv cgbuf eenv isLocalTypeFunc selfv expr
    GenLambdaVal cenv cgbuf eenv (cloinfo,m)
    GenSequel cenv eenv.cloc cgbuf sequel

and GenTypeOfVal cenv eenv (v:Val) = 
    GenType cenv v.Range eenv.tyenv v.Type

and GenFreevar cenv m eenvouter tyenvinner (fv:Val) = 
    match StorageForVal m fv eenvouter with 
    // Local type functions
    | Local(_,Some _) | Env(_,_,_,Some _) -> cenv.g.ilg.typ_Object
#if DEBUG
    // Check for things that should never make it into the free variable set. Only do this in debug for performance reasons
    | (StaticField _ | StaticProperty _ | Method _ | Null) -> error(InternalError("GenFreevar: compiler error: unexpected unrealized value",fv.Range))
#endif
    | _ -> GenType cenv m tyenvinner fv.Type

and GetIlxClosureFreeVars cenv mgbuf m selfv eenvouter takenNames expr =

    // Choose a base name for the closure
    let basename = 
        let boundv = eenvouter.letBoundVars |> List.tryFind (fun v -> not v.IsCompilerGenerated) 
        match boundv with
        | Some v -> v.CompiledName
        | None -> "clo"

    // Get a unique stamp for the closure. This must be stable for things that can be part of a let rec.
    let uniq = 
        match expr with 
        | Expr.Obj (uniq,_,_,_,_,_,_) 
        | Expr.Lambda (uniq,_,_,_,_,_,_) 
        | Expr.TyLambda(uniq,_,_,_,_) -> uniq
        | _ -> newUnique()

    // Choose a name for the closure
    let ilCloTypeRef = 
        // FSharp 1.0 bug 3404: System.Reflection doesn't like '.' and '`' in type names
        let basenameSafeForUseAsTypename = CleanUpGeneratedTypeName basename
        let suffixmark = expr.Range
        let cloName = globalStableNameGenerator.GetUniqueCompilerGeneratedName(basenameSafeForUseAsTypename,suffixmark,uniq)
        NestedTypeRefForCompLoc eenvouter.cloc cloName

    // Collect the free variables of the closure
    let cloFreeVarResults =  freeInExpr CollectTyparsAndLocals expr

    // Partition the free variables when some can be accessed from places besides the immediate environment 
    // Also filter out the current value being bound, if any, as it is available from the "this" 
    // pointer which gives the current closure itself. This is in the case e.g. let rec f = ... f ... 
    let cloFreeVars = 
        cloFreeVarResults.FreeLocals
        |> Zset.elements 
        |> List.filter (fun fv -> 
            match StorageForVal m fv eenvouter with 
            | (StaticField _ | StaticProperty _ | Method _ | Null) -> false
            | _ -> 
                match selfv with 
                | Some v -> not (valRefEq cenv.g (mkLocalValRef fv) v) 
                | _ -> true)

    // The general shape is:
    //    {LAM <tyfunc-typars>. expr }[free-typars] : overall-type[contract-typars]
    // Then
    //    internal-typars = free-typars - contract-typars
    //
    // In other words, the free type variables get divided into two sets
    //  -- "contract" ones, which are part of the return type. We separate these to enable use to 
    //     bake our own function base contracts for local type functions
    //
    //  -- "internal" ones, which get used internally in the implementation
    let cloContractFreeTyvarSet = (freeInType CollectTypars (tyOfExpr cenv.g expr)).FreeTypars 
    
    let cloInternalFreeTyvars = Zset.diff  cloFreeVarResults.FreeTyvars.FreeTypars cloContractFreeTyvarSet |> Zset.elements
    let cloContractFreeTyvars = cloContractFreeTyvarSet |> Zset.elements
    
    let cloFreeTyvars = cloContractFreeTyvars @ cloInternalFreeTyvars
    
    let cloAttribs = []

    let eenvinner = eenvouter |> EnvForTypars cloFreeTyvars

    let ilCloTyInner = 
        let ilCloGenericParams = GenGenericParams cenv mgbuf eenvinner cloFreeTyvars
        mkILFormalBoxedTy ilCloTypeRef ilCloGenericParams

    // If generating a named closure, add the closure itself as a var, available via "arg0" . 
    // The latter doesn't apply for the delegate implementation of closures. 
    // Build the environment that is active inside the closure itself
    let eenvinner = eenvinner |> AddStorageForLocalVals cenv.g (match selfv with | Some v  -> [(v.Deref, Arg 0)] | _ -> [])

    let ilCloFreeVars = 
        let ilCloFreeVarNames = ChooseFreeVarNames takenNames (List.map nameOfVal cloFreeVars)   
        let ilCloFreeVars = (cloFreeVars,ilCloFreeVarNames) ||> List.map2 (fun fv nm -> mkILFreeVar (nm,fv.IsCompilerGenerated, GenFreevar cenv m eenvouter eenvinner.tyenv fv))  
        ilCloFreeVars

    let ilCloFreeVarStorage = 
        (cloFreeVars,ilCloFreeVars) ||> List.mapi2 (fun i v fv -> 
            let localCloInfo = 
                match StorageForVal m v eenvouter with 
                | Local(_,localCloInfo) 
                | Env(_,_,_,localCloInfo) -> localCloInfo
                | _ -> None
            let ilField = mkILFieldSpecInTy (ilCloTyInner,fv.fvName,fv.fvType)

            (v,Env(ilCloTyInner,i,ilField,localCloInfo)))

    let eenvinner = eenvinner |> AddStorageForLocalVals cenv.g ilCloFreeVarStorage

    
    // Return a various results
    (cloAttribs,cloInternalFreeTyvars,cloContractFreeTyvars,cloFreeTyvars,cloFreeVars,ilCloTypeRef,Array.ofList ilCloFreeVars,eenvinner)


and GetIlxClosureInfo cenv mgbuf m isLocalTypeFunc  selfv eenvouter expr =
    let returnTy = 
      match expr with 
      | Expr.Lambda (_,_,_,_,_,_,returnTy) | Expr.TyLambda(_,_,_,_,returnTy) -> returnTy
      | Expr.Obj(_,typ,_,_,_,_,_) -> typ
      | _ -> failwith "GetIlxClosureInfo: not a lambda expression"

    // Determine the structure of the closure. We do this before analyzing free variables to
    // determine the taken argument names.
    let tvsl, vs, body, returnTy = 
        let rec getCallStructure tvacc vacc (e,ety) = 
            match e with 
            | Expr.TyLambda(_,tvs,body,_m,bty) -> 
                getCallStructure ((DropErasedTypars tvs) :: tvacc) vacc (body,bty)
            | Expr.Lambda (_,_,_,vs,body,_,bty) when not isLocalTypeFunc -> 
                // Transform a lambda taking untupled arguments into one 
                // taking only a single tupled argument if necessary.  REVIEW: do this earlier 
                let tupledv, body =  MultiLambdaToTupledLambda cenv.g vs body 
                getCallStructure tvacc (tupledv :: vacc) (body,bty)
            | _ -> 
                (List.rev tvacc, List.rev vacc, e, ety)
        getCallStructure [] [] (expr,returnTy)

    let takenNames = vs |> List.map (fun v -> v.CompiledName)

    // Get the free variables and the information about the closure, add the free variables to the environment
    let (cloAttribs,cloInternalFreeTyvars,cloContractFreeTyvars,_,cloFreeVars,ilCloTypeRef,ilCloFreeVars,eenvinner) = GetIlxClosureFreeVars cenv mgbuf m selfv eenvouter takenNames expr

    // Put the type and value arguments into the environment
    let rec getClosureArgs eenv ntmargs tvsl (vs:Val list) = 
        match tvsl, vs with 
        | tvs :: rest, _ -> 
            let eenv = AddTyparsToEnv tvs eenv
            let l,eenv = getClosureArgs eenv ntmargs rest vs
            let lambdas = (tvs, l) ||> List.foldBack (fun tv sofar -> Lambdas_forall(GenGenericParam cenv mgbuf eenv tv,sofar)) 
            lambdas,eenv
        | [], v :: rest -> 
            let nm = v.CompiledName
            let l,eenv = 
                let eenv = AddStorageForVal cenv.g (v,notlazy (Arg ntmargs)) eenv
                getClosureArgs eenv (ntmargs+1) [] rest
            let lambdas = Lambdas_lambda (mkILParamNamed(nm,GenTypeOfVal cenv eenv v),l)
            lambdas,eenv
        | _ -> 
            let returnTy' = GenType cenv m eenv.tyenv returnTy
            Lambdas_return returnTy', eenv

    // start at arg number 1 as "this" pointer holds the current closure
    let ilCloLambdas,eenvinner = getClosureArgs eenvinner 1 tvsl vs

    // Arity info: one argument at each position
    let narginfo = vs |> List.map (fun _ -> 1)

    // Generate the ILX view of the lambdas
    let ilReturnTy = GenType cenv m eenvinner.tyenv returnTy

    // The general shape is:
    //    {LAM <tyfunc-typars>. expr }[free-typars] : overall-type[contract-typars]
    // Then
    //    internal-typars = free-typars - contract-typars
    //
    // For a local type function closure, this becomes
    //    class Contract<contract-typars> {
    //        abstract DirectInvoke<tyfunc-typars> : overall-type
    //    }
    //
    //    class ContractImplementation<contract-typars, internal-typars> : Contract<contract-typars>  {
    //        override DirectInvoke<tyfunc-typars> : overall-type { expr }
    //    }
    //
    // For a non-local type function closure, this becomes
    //
    //    class FunctionImplementation<contract-typars, internal-typars> : FSharpTypeFunc  {
    //        override Specialize<tyfunc-typars> : overall-type { expr }
    //    }
    //
    // For a normal function closure, <tyfunc-typars> is empty, and this becomes
    //
    //    class FunctionImplementation<contract-typars, internal-typars> : overall-type<contract-typars>  {
    //        override Invoke(..) { expr }
    //    }
    
    // In other words, the free type variables get divided into two sets
    //  -- "contract" ones, which are part of the return type. We separate these to enable use to 
    //     bake our own function base contracts for local type functions
    //
    //  -- "internal" ones, which get used internally in the implementation
    //
    // There are also "direct" and "indirect" type variables, which are part of the lambdas of the type function.
    // Direct type variables are only used for local type functions, and indirect type variables only used for first class
    // function values.

    /// Compute the contract if it is a local type function
    let ilContractGenericParams  = GenGenericParams cenv mgbuf eenvinner cloContractFreeTyvars
    let ilContractGenericActuals = GenGenericArgs m eenvouter.tyenv cloContractFreeTyvars
    let ilInternalGenericParams  = GenGenericParams cenv mgbuf eenvinner cloInternalFreeTyvars
    let ilInternalGenericActuals = GenGenericArgs m eenvouter.tyenv cloInternalFreeTyvars

    let ilCloGenericFormals = ilContractGenericParams @ ilInternalGenericParams
    let ilCloGenericActuals = ilContractGenericActuals @ ilInternalGenericActuals

    
    let ilDirectGenericParams,ilReturnTy,ilCloLambdas = 
        if isLocalTypeFunc then 
            let rec strip lambdas acc = 
                match lambdas with 
                | Lambdas_forall(gp,r) -> strip r  (gp::acc)
                | Lambdas_return returnTy -> List.rev acc,returnTy,lambdas
                | _ -> failwith "AdjustNamedLocalTypeFuncIlxClosureInfo: local functions can currently only be type functions"
            strip ilCloLambdas []
        else 
            [],ilReturnTy,ilCloLambdas
        

    let ilxCloSpec = IlxClosureSpec.Create(IlxClosureRef(ilCloTypeRef, ilCloLambdas, ilCloFreeVars), ilCloGenericActuals)
    let cloinfo = 
        { cloExpr=expr
          cloName=ilCloTypeRef.Name
          cloArityInfo =narginfo
          ilCloLambdas=ilCloLambdas
          cloILFreeVars = ilCloFreeVars
          cloILFormalRetTy=ilReturnTy
          cloSpec = ilxCloSpec
          cloILGenericParams = ilCloGenericFormals
          cloFreeVars=cloFreeVars
          cloAttribs=cloAttribs
          localTypeFuncContractFreeTypars = cloContractFreeTyvars
          localTypeFuncInternalFreeTypars = cloInternalFreeTyvars 
          localTypeFuncILGenericArgs = ilContractGenericActuals
          localTypeFuncDirectILGenericParams = ilDirectGenericParams }
    cloinfo,body,eenvinner

//--------------------------------------------------------------------------
// Named local type functions
//-------------------------------------------------------------------------- 

and IsNamedLocalTypeFuncVal g (v:Val) expr =
    not v.IsCompiledAsTopLevel &&
    IsGenericValWithGenericContraints g v && 
    (match stripExpr expr with Expr.TyLambda _ -> true | _ -> false)
 
/// Generate the information relevant to the contract portion of a named local type function
and GenNamedLocalTypeFuncContractInfo cenv mgbuf eenv m cloinfo = 
    let ilCloTypeRef = cloinfo.cloSpec.TypeRef
    let ilContractTypeRef = ILTypeRef.Create(scope=ilCloTypeRef.Scope,enclosing=ilCloTypeRef.Enclosing,name=ilCloTypeRef.Name + "$contract")
    let eenvForContract  = EnvForTypars cloinfo.localTypeFuncContractFreeTypars eenv
    let ilContractGenericParams = GenGenericParams cenv mgbuf eenv cloinfo.localTypeFuncContractFreeTypars
    let tvs,contractRetTy  = 
        match cloinfo.cloExpr with 
        | Expr.TyLambda(_,tvs,_,_,bty) -> tvs, bty
        | e -> [], tyOfExpr cenv.g e
    let eenvForContract = AddTyparsToEnv tvs eenvForContract 
    let ilContractMethTyargs = GenGenericParams cenv mgbuf eenvForContract tvs
    let ilContractFormalRetTy = GenType cenv m eenvForContract.tyenv contractRetTy
    ilContractGenericParams,ilContractMethTyargs,mkILTySpec(ilContractTypeRef,cloinfo.localTypeFuncILGenericArgs),ilContractFormalRetTy

/// Generate a new delegate construction including a closure class if necessary. This is a lot like generating function closures
/// and object expression closures, and most of the code is shared.
and GenDelegateExpr cenv cgbuf eenvouter expr (TObjExprMethod((TSlotSig(_,delegateTy, _,_,_, _) as slotsig),_attribs,methTyparsOfOverridingMethod,tmvs,body,_),m) sequel =
    // Get the instantiation of the delegate type 
    let ilCtxtDelTy = GenType cenv m eenvouter.tyenv delegateTy
    let tmvs = List.concat tmvs

    // Yuck. TLBIMP.EXE generated APIs use UIntPtr for the delegate ctor. 
    let useUIntPtrForDelegateCtor = 
        try 
            if isILAppTy cenv.g delegateTy then 
                let tcref = tcrefOfAppTy cenv.g delegateTy
                let tdef = tcref.ILTyconRawMetadata
                match tdef.Methods.FindByName ".ctor" with 
                | [ctorMDef] -> 
                    match ctorMDef.Parameters with 
                    | [ _;p2 ] -> (p2.Type.TypeSpec.Name = "System.UIntPtr")
                    | _ -> false
                | _ -> false
            else 
                false 
         with _ -> 
            false
        
    // Work out the free type variables for the morphing thunk 
    let takenNames = List.map nameOfVal tmvs
    let (cloAttribs,_,_,cloFreeTyvars,cloFreeVars,ilDelegeeTypeRef,ilCloFreeVars,eenvinner) = GetIlxClosureFreeVars cenv cgbuf.mgbuf m None eenvouter takenNames expr
    let ilDelegeeGenericParams = GenGenericParams cenv cgbuf.mgbuf eenvinner cloFreeTyvars
    let ilDelegeeGenericActualsInner = mkILFormalGenericArgs 0 ilDelegeeGenericParams

    // Create a new closure class with a single "delegee" method that implements the delegate. 
    let delegeeMethName = "Invoke"
    let ilDelegeeTyInner = mkILBoxedTy ilDelegeeTypeRef ilDelegeeGenericActualsInner

    let envForDelegeeUnderTypars = AddTyparsToEnv methTyparsOfOverridingMethod eenvinner

    let numthis = 1
    let tmvs, body = BindUnitVars cenv.g (tmvs, List.replicate (List.concat slotsig.FormalParams).Length ValReprInfo.unnamedTopArg1, body)

    // The slot sig contains a formal instantiation.  When creating delegates we're only 
    // interested in the actual instantiation since we don't have to emit a method impl. 
    let ilDelegeeParams,ilDelegeeRet = GenActualSlotsig m cenv cgbuf.mgbuf envForDelegeeUnderTypars slotsig methTyparsOfOverridingMethod tmvs

    let envForDelegeeMeth = AddStorageForLocalVals cenv.g (List.mapi (fun i v -> (v,Arg (i+numthis))) tmvs)  envForDelegeeUnderTypars
    let ilMethodBody = CodeGenMethodForExpr cenv cgbuf.mgbuf (SPAlways,[],delegeeMethName,envForDelegeeMeth,1,0,body,(if slotSigHasVoidReturnTy slotsig then discardAndReturnVoid else Return))
    let delegeeInvokeMeth =
        mkILNonGenericInstanceMethod
            (delegeeMethName,ILMemberAccess.Assembly, 
             ilDelegeeParams, 
             ilDelegeeRet,
             MethodBody.IL ilMethodBody)
    let delegeeCtorMeth = mkILSimpleStorageCtor(None, Some cenv.g.ilg.typ_Object.TypeSpec, ilDelegeeTyInner, [], [], ILMemberAccess.Assembly)
    let ilCtorBody = delegeeCtorMeth.MethodBody

    let ilCloLambdas = Lambdas_return ilCtxtDelTy
    let ilAttribs = GenAttrs cenv cgbuf.mgbuf eenvinner cloAttribs
    let cloTypeDefs = GenClosureTypeDefs cenv (ilDelegeeTypeRef,ilDelegeeGenericParams,ilAttribs,ilCloFreeVars,ilCloLambdas,ilCtorBody,[delegeeInvokeMeth],[],cenv.g.ilg.typ_Object,[])
    for cloTypeDef in cloTypeDefs do 
        cgbuf.mgbuf.AddTypeDef(ilDelegeeTypeRef, cloTypeDef, false, false, None)
    CountClosure()

    let ctxtGenericArgsForDelegee = GenGenericArgs m eenvouter.tyenv cloFreeTyvars
    let ilxCloSpec = IlxClosureSpec.Create(IlxClosureRef(ilDelegeeTypeRef, ilCloLambdas, ilCloFreeVars), ctxtGenericArgsForDelegee)
    GenGetLocalVals cenv cgbuf eenvouter m cloFreeVars
    CG.EmitInstr cgbuf (pop ilCloFreeVars.Length) (Push [EraseClosures.mkTyOfLambdas cenv.g.ilxPubCloEnv ilCloLambdas]) (I_newobj (ilxCloSpec.Constructor,None))

    let ilDelegeeTyOuter = mkILBoxedTy ilDelegeeTypeRef ctxtGenericArgsForDelegee
    let ilDelegeeInvokeMethOuter = mkILNonGenericInstanceMethSpecInTy (ilDelegeeTyOuter,"Invoke",typesOfILParams ilDelegeeParams, ilDelegeeRet.Type)
    let ilDelegeeCtorMethOuter = mkCtorMethSpecForDelegate cenv.g.ilg (ilCtxtDelTy,useUIntPtrForDelegateCtor)
    CG.EmitInstr cgbuf (pop 0) (Push [cenv.g.ilg.typ_IntPtr]) (I_ldftn ilDelegeeInvokeMethOuter)
    CG.EmitInstr cgbuf (pop 2) (Push [ilCtxtDelTy]) (I_newobj(ilDelegeeCtorMethOuter,None))
    GenSequel cenv eenvouter.cloc cgbuf sequel

//-------------------------------------------------------------------------
// Generate statically-resolved conditionals used for type-directed optimizations.
//------------------------------------------------------------------------- 
    
and GenStaticOptimization cenv cgbuf eenv (constraints,e2,e3,_m) sequel = 
    let e = 
      if DecideStaticOptimizations cenv.g constraints = StaticOptimizationAnswer.Yes then e2 
      else e3
    GenExpr cenv cgbuf eenv SPSuppress e sequel


//-------------------------------------------------------------------------
// Generate discrimination trees
//------------------------------------------------------------------------- 

and IsSequelImmediate  sequel = 
    match sequel with 
    (* All of these can be done at the end of each branch - we don't need a real join point *)
    | Return | ReturnVoid | Br _ | LeaveHandler _  -> true
    | DiscardThen sequel -> IsSequelImmediate  sequel
    | _ -> false

/// Generate a point where several branches of control flow can merge back together, e.g. after a conditional
/// or 'match'.
and GenJoinPoint cenv cgbuf pos eenv ty m sequel = 

    // What the join point does depends on the contents of the sequel. For example, if the sequal is "return" then
    // each branch can just return and no true join point is needed.
    match sequel with 
    // All of these can be done at the end of each branch - we don't need a real join point 
    | _ when IsSequelImmediate sequel -> 
        let stackAfterJoin = cgbuf.GetCurrentStack()
        let afterJoin = CG.GenerateDelayMark cgbuf (pos + "_join") 
        sequel,afterJoin,stackAfterJoin,Continue

    // We end scopes at the join point, if any 
    | EndLocalScope(sq,mark) -> 
        let sequelNow,afterJoin,stackAfterJoin,sequelAfterJoin = GenJoinPoint cenv cgbuf pos eenv ty m sq 
        sequelNow,afterJoin,stackAfterJoin,EndLocalScope(sequelAfterJoin,mark)

    // If something non-trivial happens after a discard then generate a join point, but first discard the value (often this means we won't generate it at all) 
    | DiscardThen sequel -> 
        let stackAfterJoin =  cgbuf.GetCurrentStack()
        let afterJoin = CG.GenerateDelayMark cgbuf (pos + "_join") 
        DiscardThen (Br afterJoin),afterJoin,stackAfterJoin,sequel
 
    // The others (e.g. Continue, LeaveFilter and CmpThenBrOrContinue) can't be done at the end of each branch. We must create a join point. 
    | _ -> 
        let pushed = GenType cenv m eenv.tyenv ty
        let stackAfterJoin = (pushed :: (cgbuf.GetCurrentStack()))
        let afterJoin = CG.GenerateDelayMark cgbuf (pos + "_join") 
        // go to the join point 
        Br afterJoin, afterJoin,stackAfterJoin,sequel
        
and GenMatch cenv cgbuf eenv (spBind,_exprm,tree,targets,m,ty) sequel =

    match spBind with 
    | SequencePointAtBinding m -> CG.EmitSeqPoint cgbuf m
    | NoSequencePointAtDoBinding
    | NoSequencePointAtLetBinding
    | NoSequencePointAtInvisibleBinding 
    | NoSequencePointAtStickyBinding -> ()

    // The target of branch needs a sequence point.
    // If we don't give it one it will get entirely the wrong sequence point depending on earlier codegen
    // Note we're not interested in having pattern matching and decision trees reveal their inner working.
    // Hence at each branch target we 'reassert' the overall sequence point that was active as we came into the match.
    //
    // NOTE: sadly this causes multiple sequence points to appear for the "initial" location of an if/then/else or match.
    let activeSP = cgbuf.GetLastSequencePoint()
    let repeatSP() = 
        match activeSP with 
        | None -> () 
        | Some src -> 
            if activeSP <> cgbuf.GetLastSequencePoint() then 
                CG.EmitSeqPoint cgbuf src

    // First try the common cases where we don't need a join point. 
    match tree with 
    | TDSuccess _ -> 
        failwith "internal error: matches that immediately succeed should have been normalized using mkAndSimplifyMatch"

    | _ -> 
        // Create a join point 
        let stackAtTargets = cgbuf.GetCurrentStack() // the stack at the target of each clause 
        let (sequelOnBranches,afterJoin,stackAfterJoin,sequelAfterJoin) = GenJoinPoint cenv cgbuf "match" eenv ty m sequel

        // Stack: "stackAtTargets" is "stack prior to any match-testing" and also "stack at the start of each branch-RHS".
        //        match-testing (dtrees) should not contribute to the stack.
        //        Each branch-RHS (targets) may contribute to the stack, leaving it in the "stackAfterJoin" state, for the join point.
        //        Since code is branching and joining, the cgbuf stack is maintained manually.
        GenDecisionTreeAndTargets cenv cgbuf stackAtTargets eenv tree targets repeatSP sequelOnBranches 
        CG.SetMarkToHere cgbuf afterJoin

        //assert(cgbuf.GetCurrentStack() = stackAfterJoin)  // REVIEW: Since gen_dtree* now sets stack, stack should be stackAfterJoin at this point...
        CG.SetStack cgbuf stackAfterJoin
        // If any values are left on the stack after the join then we're certainly going to do something with them
        // For example, we may be about to execute a 'stloc' for
        //
        //   let y2 = if System.DateTime.Now.Year < 2000 then 1 else 2
        //
        // or a 'stelem' for
        //
        //   arr.[0] <- if System.DateTime.Now.Year > 2000 then 1 else 2
        //
        // In both cases, any instructions that come after this point will be falsely associated with the last branch of the control
        // prior to the join point. This is base, e.g. see FSharp 1.0 bug 5155
        if not (isNil stackAfterJoin) then 
            cgbuf.EmitStartOfHiddenCode()

        GenSequel cenv eenv.cloc cgbuf sequelAfterJoin

// Accumulate the decision graph as we go
and GenDecisionTreeAndTargets cenv cgbuf stackAtTargets eenv tree targets repeatSP sequel = 
    let targetInfos = GenDecisionTreeAndTargetsInner cenv cgbuf None stackAtTargets eenv tree targets repeatSP (IntMap.empty()) sequel
    GenPostponedDecisionTreeTargets cenv cgbuf stackAtTargets targetInfos sequel
    
and TryFindTargetInfo targetInfos n =  
    match IntMap.tryFind n targetInfos  with 
    | Some (targetInfo,_) -> Some targetInfo
    | None -> None

/// When inplabOpt is None, we are assuming a branch or fallthrough to the current code location
///
/// When inplabOpt is "Some inplab", we are assuming an existing branch to "inplab" and can optionally
/// set inplab to point to another location if no codegen is required. 
and GenDecisionTreeAndTargetsInner cenv cgbuf inplabOpt stackAtTargets eenv tree targets repeatSP targetInfos sequel = 
    CG.SetStack cgbuf stackAtTargets              // Set the expected initial stack.
    match tree with 
    | TDBind(bind,rest) -> 
       match inplabOpt with Some inplab -> CG.SetMarkToHere cgbuf inplab | None -> ()
       let startScope,endScope as scopeMarks = StartDelayedLocalScope "dtreeBind" cgbuf
       let eenv = AllocStorageForBind cenv cgbuf scopeMarks eenv bind
       let sp = GenSequencePointForBind cenv cgbuf bind
       GenBindingAfterSequencePoint cenv cgbuf eenv sp bind (Some startScope)
       // We don't get the scope marks quite right for dtree-bound variables.  This is because 
       // we effectively lose an EndLocalScope for all dtrees that go to the same target 
       // So we just pretend that the variable goes out of scope here. 
       CG.SetMarkToHere cgbuf endScope
       GenDecisionTreeAndTargetsInner cenv cgbuf None stackAtTargets eenv rest targets repeatSP targetInfos sequel

    | TDSuccess (es,targetIdx) ->  
       GenDecisionTreeSuccess cenv cgbuf inplabOpt stackAtTargets eenv es targetIdx targets repeatSP targetInfos sequel 

    | TDSwitch(e, cases, dflt,m)  -> 
       GenDecisionTreeSwitch cenv cgbuf inplabOpt stackAtTargets eenv e cases dflt m targets repeatSP targetInfos sequel 

and GetTarget (targets:_[]) n =
    if n >= targets.Length then failwith "GetTarget: target not found in decision tree"
    targets.[n]

and GenDecisionTreeSuccess cenv cgbuf inplabOpt stackAtTargets eenv es targetIdx targets repeatSP targetInfos sequel = 
    let (TTarget(vs,successExpr,spTarget)) = GetTarget targets targetIdx
    match TryFindTargetInfo targetInfos targetIdx with
    | Some (_,targetMarkAfterBinds:Mark,eenvAtTarget,_,_,_,_,_,_,_) ->

        // If not binding anything we can go directly to the targetMarkAfterBinds point 
        // This is useful to avoid lots of branches e.g. in match A | B | C -> e 
        // In this case each case will just go straight to "e" 
        if isNil vs then 
            match inplabOpt with 
            | None -> CG.EmitInstr cgbuf (pop 0) Push0 (I_br targetMarkAfterBinds.CodeLabel) 
            | Some inplab -> CG.SetMark cgbuf inplab targetMarkAfterBinds
        else 
            match inplabOpt with None -> () | Some inplab -> CG.SetMarkToHere cgbuf inplab
            repeatSP()
            // It would be better not to emit any expressions here, and instead push these assignments into the postponed target
            // However not all targets are currently postponed (we only postpone in debug code), pending further testing of the performance
            // impact of postponing.
            (vs,es) ||> List.iter2 (GenBindingRhs cenv cgbuf eenv SPSuppress) 
            vs |> List.rev |> List.iter (fun v -> GenStoreVal cgbuf eenvAtTarget v.Range v) 
            CG.EmitInstr cgbuf (pop 0) Push0 (I_br targetMarkAfterBinds.CodeLabel) 

        targetInfos

    | None -> 

        match inplabOpt with None -> () | Some inplab -> CG.SetMarkToHere cgbuf inplab
        let targetMarkBeforeBinds = CG.GenerateDelayMark cgbuf "targetBeforeBinds"
        let targetMarkAfterBinds = CG.GenerateDelayMark cgbuf "targetAfterBinds"
        let startScope,endScope as scopeMarks = StartDelayedLocalScope "targetBinds" cgbuf
        let binds = mkInvisibleBinds vs es
        let eenvAtTarget = AllocStorageForBinds cenv cgbuf scopeMarks eenv binds
        let targetInfo = (targetMarkBeforeBinds,targetMarkAfterBinds,eenvAtTarget,successExpr,spTarget,repeatSP,vs,binds,startScope,endScope)
        
        // In debug mode push all decision tree targets to after the switching
        let isTargetPostponed = 
            if cenv.opts.localOptimizationsAreOn then 
                GenDecisionTreeTarget cenv cgbuf stackAtTargets targetIdx targetInfo sequel
                false
            else
                CG.EmitInstr cgbuf (pop 0) Push0 (I_br targetMarkBeforeBinds.CodeLabel)
                true 

        let targetInfos = IntMap.add targetIdx (targetInfo,isTargetPostponed) targetInfos
        targetInfos

and GenPostponedDecisionTreeTargets cenv cgbuf stackAtTargets targetInfos sequel = 
    let targetInfos = targetInfos |> Seq.sortBy (fun (KeyValue(targetIdx,_)) -> targetIdx)
    for (KeyValue(targetIdx,(targetInfo,isTargetPostponed))) in targetInfos do        
        if isTargetPostponed then 
            GenDecisionTreeTarget cenv cgbuf stackAtTargets targetIdx targetInfo sequel

and GenDecisionTreeTarget cenv cgbuf stackAtTargets _targetIdx (targetMarkBeforeBinds,targetMarkAfterBinds,eenvAtTarget,successExpr,spTarget,repeatSP,vs,binds,startScope,endScope) sequel = 
    CG.SetMarkToHere cgbuf targetMarkBeforeBinds
    let spExpr = (match spTarget with SequencePointAtTarget -> SPAlways | SuppressSequencePointAtTarget _ -> SPSuppress)

    // Repeat the sequence point to make sure each target branch has some sequence point (instead of inheriting
    // a random sequence point from the previously generated IL code from the previous block. See comment on 
    // repeatSP() above.
    //
    // Only repeat the sequence point if we really have to, i.e. if the target expression doesn't start with a
    // sequence point anyway
    if isNil vs && DoesGenExprStartWithSequencePoint cenv.g spExpr successExpr then 
       () 
    else 
       match spTarget with 
       | SequencePointAtTarget -> repeatSP()
       | SuppressSequencePointAtTarget -> cgbuf.EmitStartOfHiddenCode()

    CG.SetMarkToHere cgbuf startScope
    GenBindings cenv cgbuf eenvAtTarget binds
    CG.SetMarkToHere cgbuf targetMarkAfterBinds
    CG.SetStack cgbuf stackAtTargets
    GenExpr cenv cgbuf eenvAtTarget spExpr successExpr (EndLocalScope(sequel,endScope))


and GenDecisionTreeSwitch cenv cgbuf inplabOpt stackAtTargets eenv e cases defaultTargetOpt switchm targets repeatSP targetInfos sequel = 
    let m = e.Range
    match inplabOpt with None -> () | Some inplab -> CG.SetMarkToHere cgbuf inplab

    repeatSP()
    match cases with 
      // optimize a test against a boolean value, i.e. the all-important if-then-else 
      | TCase(DecisionTreeTest.Const(Const.Bool b), successTree) :: _  ->  
       let failureTree = (match defaultTargetOpt with None -> cases.Tail.Head.CaseTree | Some d -> d)
       GenDecisionTreeTest cenv eenv.cloc cgbuf stackAtTargets e None eenv (if b then successTree else  failureTree) (if b then failureTree else successTree) targets repeatSP targetInfos sequel 

      // // Remove a single test for a union case . Union case tests are always exa
      //| [ TCase(DecisionTreeTest.UnionCase _, successTree) ] when (defaultTargetOpt.IsNone)  ->  
      //  GenDecisionTreeAndTargetsInner cenv cgbuf inplabOpt stackAtTargets eenv successTree targets repeatSP targetInfos sequel
      //   //GenDecisionTree cenv eenv.cloc cgbuf stackAtTargets e (Some (pop 1, Push [cenv.g.ilg.typ_Bool], Choice1Of2 (avoidHelpers, cuspec, idx))) eenv successTree failureTree targets repeatSP targetInfos sequel

      // Optimize a single test for a union case to an "isdata" test - much 
      // more efficient code, and this case occurs in the generated equality testers where perf is important 
      | TCase(DecisionTreeTest.UnionCase(c,tyargs), successTree) :: rest when rest.Length = (match defaultTargetOpt with None -> 1 | Some _ -> 0)  ->  
        let failureTree = 
            match defaultTargetOpt with 
            | None -> rest.Head.CaseTree
            | Some tg -> tg
        let cuspec = GenUnionSpec cenv m eenv.tyenv c.TyconRef tyargs
        let idx = c.Index
        let avoidHelpers = entityRefInThisAssembly cenv.g.compilingFslib c.TyconRef
        GenDecisionTreeTest cenv eenv.cloc cgbuf stackAtTargets e (Some (pop 1, Push [cenv.g.ilg.typ_Bool], Choice1Of2 (avoidHelpers, cuspec, idx))) eenv successTree failureTree targets repeatSP targetInfos sequel

      | _ ->  
        let caseLabels = List.map (fun _ -> CG.GenerateDelayMark cgbuf "switch_case") cases
        let firstDiscrim =  cases.Head.Discriminator
        match firstDiscrim with 
        // Iterated tests, e.g. exception constructors, nulltests, typetests and active patterns.
        // These should always have one positive and one negative branch 
        | DecisionTreeTest.IsInst _  
        | DecisionTreeTest.ArrayLength _
        | DecisionTreeTest.IsNull 
        | DecisionTreeTest.Const(Const.Zero) -> 
            if not (isSingleton cases) || Option.isNone defaultTargetOpt then failwith "internal error: GenDecisionTreeSwitch: DecisionTreeTest.IsInst/isnull/query"
            let bi = 
              match firstDiscrim with 
              | DecisionTreeTest.Const(Const.Zero) ->
                  GenExpr cenv cgbuf eenv SPSuppress e Continue 
                  BI_brfalse
              | DecisionTreeTest.IsNull -> 
                  GenExpr cenv cgbuf eenv SPSuppress e Continue 
                  let srcTy = tyOfExpr cenv.g e
                  if isTyparTy cenv.g srcTy then 
                      let ilFromTy = GenType cenv m eenv.tyenv srcTy
                      CG.EmitInstr cgbuf (pop 1) (Push [cenv.g.ilg.typ_Object]) (I_box ilFromTy)
                  BI_brfalse
              | DecisionTreeTest.IsInst (_srcty,tgty) -> 
                  let e = mkCallTypeTest cenv.g m tgty e
                  GenExpr cenv cgbuf eenv SPSuppress e Continue
                  BI_brtrue
              | _ -> failwith "internal error: GenDecisionTreeSwitch"
            CG.EmitInstr cgbuf (pop 1) Push0 (I_brcmp (bi,(List.head caseLabels).CodeLabel))
            GenDecisionTreeCases cenv cgbuf stackAtTargets eenv targets repeatSP targetInfos defaultTargetOpt caseLabels cases sequel
              
        | DecisionTreeTest.ActivePatternCase _ -> error(InternalError("internal error in codegen: DecisionTreeTest.ActivePatternCase",switchm))
        | DecisionTreeTest.UnionCase (hdc,tyargs) -> 
            GenExpr cenv cgbuf eenv SPSuppress e Continue
            let cuspec = GenUnionSpec cenv m eenv.tyenv hdc.TyconRef tyargs
            let dests = 
              if cases.Length <> caseLabels.Length then failwith "internal error: DecisionTreeTest.UnionCase"
              (cases , caseLabels) ||> List.map2 (fun case label  ->
                  match case with 
                  | TCase(DecisionTreeTest.UnionCase (c,_),_) -> (c.Index, label.CodeLabel) 
                  | _ -> failwith "error: mixed constructor/const test?") 
            
            let avoidHelpers = entityRefInThisAssembly cenv.g.compilingFslib hdc.TyconRef
            EraseUnions.emitDataSwitch cenv.g.ilg (UnionCodeGen cgbuf) (avoidHelpers,cuspec,dests)
            CG.EmitInstrs cgbuf (pop 1) Push0 [ ] // push/pop to match the line above
            GenDecisionTreeCases cenv cgbuf stackAtTargets eenv  targets repeatSP targetInfos defaultTargetOpt caseLabels cases sequel
              
        | DecisionTreeTest.Const c ->
            GenExpr cenv cgbuf eenv SPSuppress e Continue
            match c with 
            | Const.Bool _ -> failwith "should have been done earlier"
            | Const.SByte _            
            | Const.Int16 _           
            | Const.Int32 _           
            | Const.Byte _          
            | Const.UInt16 _          
            | Const.UInt32 _
            | Const.Char _ ->
                if List.length cases <> List.length caseLabels then failwith "internal error: "
                let dests = 
                  (cases,caseLabels) ||> List.map2 (fun case label  ->
                      let i = 
                        match case.Discriminator with 
                          DecisionTreeTest.Const c' ->
                            match c' with 
                            | Const.SByte i -> int32 i
                            | Const.Int16 i -> int32 i
                            | Const.Int32 i -> i
                            | Const.Byte i -> int32 i
                            | Const.UInt16 i -> int32 i
                            | Const.UInt32 i -> int32 i
                            | Const.Char c -> int32 c  
                            | _ -> failwith "internal error: badly formed const test"  

                        | _ -> failwith "internal error: badly formed const test" 
                      (i,label.CodeLabel))
                let mn = List.foldBack (fst >> Operators.min) dests (fst(List.head dests))
                let mx = List.foldBack (fst >> Operators.max) dests (fst(List.head dests))
                // Check if it's worth using a switch 
                // REVIEW: this is using switches even for single integer matches! 
                if mx - mn = (List.length dests - 1) then
                    let destinationLabels = dests |> List.sortBy fst |> List.map snd 
                    if mn <> 0 then 
                      CG.EmitInstrs cgbuf (pop 0) (Push [cenv.g.ilg.typ_Int32]) [ mkLdcInt32 mn]
                      CG.EmitInstrs cgbuf (pop 1) Push0 [ AI_sub ]
                    CG.EmitInstr cgbuf (pop 1) Push0 (I_switch destinationLabels)
                else
                  error(InternalError("non-dense integer matches not implemented in codegen - these should have been removed by the pattern match compiler",switchm))
                GenDecisionTreeCases cenv cgbuf stackAtTargets eenv  targets repeatSP targetInfos defaultTargetOpt caseLabels cases sequel
            | _ -> error(InternalError("these matches should never be needed",switchm))

and GenDecisionTreeCases cenv cgbuf stackAtTargets eenv targets repeatSP targetInfos defaultTargetOpt caseLabels cases sequel =
    assert(cgbuf.GetCurrentStack() = stackAtTargets) // cgbuf stack should be unchanged over tests. [bug://1750].

    let targetInfos = 
        match defaultTargetOpt with 
        | Some defaultTarget -> GenDecisionTreeAndTargetsInner cenv cgbuf None stackAtTargets eenv defaultTarget targets repeatSP targetInfos sequel
        | None -> targetInfos

    let targetInfos = 
        (targetInfos, caseLabels, cases) |||> List.fold2 (fun targetInfos caseLabel (TCase(_,caseTree)) -> 
            GenDecisionTreeAndTargetsInner cenv cgbuf (Some caseLabel) stackAtTargets eenv caseTree targets repeatSP targetInfos sequel)
    targetInfos 

// Used for the peephole optimization below
and (|BoolExpr|_|) = function Expr.Const(Const.Bool b1,_,_) -> Some(b1) | _ -> None

and GenDecisionTreeTest cenv cloc cgbuf stackAtTargets e tester eenv successTree failureTree targets repeatSP targetInfos sequel =

    match successTree,failureTree with 

    // Peephole: if generating a boolean value or its negation then just leave it on the stack 
    // This comes up in the generated equality functions.  REVIEW: do this as a peephole optimization elsewhere 
    | TDSuccess(es1,n1), 
      TDSuccess(es2,n2) when 
         isNil es1 && isNil es2 &&
         (match GetTarget targets n1, GetTarget targets n2 with 
          | TTarget(_,BoolExpr(b1),_),TTarget(_,BoolExpr(b2),_) -> b1 = not b2
          | _ -> false) ->

             match GetTarget targets n1, GetTarget targets n2 with 

             | TTarget(_,BoolExpr(b1),_),_ -> 
                 GenExpr cenv cgbuf eenv SPSuppress e Continue
                 match tester with 
                 | Some (pops,pushes,i) -> 
                    match i with 
                    | Choice1Of2 (avoidHelpers,cuspec,idx) -> CG.EmitInstrs cgbuf pops pushes (EraseUnions.mkIsData cenv.g.ilg (avoidHelpers, cuspec, idx))
                    | Choice2Of2 i -> CG.EmitInstr cgbuf pops pushes i
                 | _ -> ()
                 if not b1 then 
                   CG.EmitInstrs cgbuf (pop 0) (Push [cenv.g.ilg.typ_Bool]) [mkLdcInt32 (0) ]
                   CG.EmitInstrs cgbuf (pop 1) Push0 [AI_ceq]
                 GenSequel cenv cloc cgbuf sequel
                 targetInfos

             | _ -> failwith "internal error: GenDecisionTreeTest during bool elim"

    | _ ->
        let failure = CG.GenerateDelayMark cgbuf "testFailure"
        match tester with 
        | None -> 
            // generate the expression, then test it for "false" 
            GenExpr cenv cgbuf eenv SPSuppress e (CmpThenBrOrContinue(pop 1, [ I_brcmp (BI_brfalse, failure.CodeLabel) ]))

        // Turn 'isdata' tests that branch into EI_brisdata tests 
        | Some (_,_,Choice1Of2 (avoidHelpers,cuspec,idx)) ->
            GenExpr cenv cgbuf eenv SPSuppress e (CmpThenBrOrContinue(pop 1, EraseUnions.mkBrIsData cenv.g.ilg false (avoidHelpers,cuspec, idx, failure.CodeLabel)))

        | Some (pops,pushes,i) ->
            GenExpr cenv cgbuf eenv SPSuppress e Continue
            match i with 
            | Choice1Of2 (avoidHelpers,cuspec,idx) -> CG.EmitInstrs cgbuf pops pushes (EraseUnions.mkIsData cenv.g.ilg (avoidHelpers, cuspec, idx))
            | Choice2Of2 i -> CG.EmitInstr cgbuf pops pushes i
            CG.EmitInstr cgbuf (pop 1) Push0  (I_brcmp (BI_brfalse, failure.CodeLabel))

        let targetInfos = GenDecisionTreeAndTargetsInner cenv cgbuf None stackAtTargets eenv successTree targets repeatSP targetInfos sequel

        GenDecisionTreeAndTargetsInner cenv cgbuf (Some failure) stackAtTargets eenv failureTree targets repeatSP targetInfos sequel 

//-------------------------------------------------------------------------
// Generate letrec bindings
//------------------------------------------------------------------------- 

and GenLetRecFixup cenv cgbuf eenv (ilxCloSpec:IlxClosureSpec,e,ilField:ILFieldSpec,e2,_m) =
    GenExpr cenv cgbuf eenv SPSuppress  e Continue
    CG.EmitInstrs cgbuf (pop 0) Push0 [ I_castclass ilxCloSpec.ILType ]
    GenExpr cenv cgbuf eenv SPSuppress  e2 Continue
    CG.EmitInstrs cgbuf (pop 2) Push0 [ mkNormalStfld (mkILFieldSpec(ilField.FieldRef,ilxCloSpec.ILType)) ]

and GenLetRecBindings cenv (cgbuf:CodeGenBuffer) eenv (allBinds: Bindings,m) =
    // Fix up recursion for non-toplevel recursive bindings
    let bindsPossiblyRequiringFixup = 
        allBinds |> List.filter (fun b -> 
            match (StorageForVal m b.Var eenv) with  
            | StaticProperty _
            | Method _ 
            // Note: Recursive data stored in static fields may require fixups e.g. let x = C(x) 
            // | StaticField _ 
            | Null -> false 
            | _ -> true)

    let computeFixupsForOneRecursiveVar boundv forwardReferenceSet fixups selfv access set e =
        match e with 
        | Expr.Lambda _ | Expr.TyLambda _ | Expr.Obj _ -> 
            let isLocalTypeFunc = Option.isSome selfv && (IsNamedLocalTypeFuncVal cenv.g (Option.get selfv) e)
            let selfv = (match e with Expr.Obj _ -> None | _ when isLocalTypeFunc -> None | _ -> Option.map mkLocalValRef selfv)
            let clo,_,eenvclo =  GetIlxClosureInfo cenv cgbuf.mgbuf m isLocalTypeFunc selfv {eenv with  letBoundVars=(mkLocalValRef boundv)::eenv.letBoundVars}  e 
            clo.cloFreeVars |> List.iter (fun fv -> 
                if Zset.contains fv forwardReferenceSet then 
                    match StorageForVal m fv eenvclo with
                    | Env (_,_,ilField,_) -> fixups := (boundv, fv, (fun () -> GenLetRecFixup cenv cgbuf eenv (clo.cloSpec,access,ilField,exprForVal m fv,m))) :: !fixups
                    | _ -> error (InternalError("GenLetRec: " + fv.LogicalName + " was not in the environment",m)) )
              
        | Expr.Val  (vref,_,_) -> 
            let fv = vref.Deref
            let needsFixup = Zset.contains fv forwardReferenceSet
            if needsFixup then fixups := (boundv, fv,(fun () -> GenExpr cenv cgbuf eenv SPSuppress  (set e) discard)) :: !fixups
        | _ -> failwith "compute real fixup vars"


    let fixups = ref []
    let recursiveVars = Zset.addList (bindsPossiblyRequiringFixup |> List.map (fun v -> v.Var)) (Zset.empty valOrder)
    let _ = 
        (recursiveVars, bindsPossiblyRequiringFixup) ||> List.fold (fun forwardReferenceSet (bind:Binding) ->
            // Compute fixups 
            bind.Expr |> IterateRecursiveFixups cenv.g (Some bind.Var)  
                               (computeFixupsForOneRecursiveVar bind.Var forwardReferenceSet fixups) 
                               (exprForVal m bind.Var, 
                                  (fun _ -> failwith ("internal error: should never need to set non-delayed recursive val: " + bind.Var.LogicalName)))
            // Record the variable as defined
            let forwardReferenceSet = Zset.remove bind.Var forwardReferenceSet
            forwardReferenceSet)

    // Generate the actual bindings
    let _ = 
        (recursiveVars, allBinds) ||> List.fold (fun forwardReferenceSet (bind:Binding) ->
            GenBinding cenv cgbuf eenv bind
            // Record the variable as defined
            let forwardReferenceSet = Zset.remove bind.Var forwardReferenceSet
            // Execute and discard any fixups that can now be committed 
            fixups := !fixups |> List.filter (fun (boundv, fv, action) -> if (Zset.contains boundv forwardReferenceSet || Zset.contains fv forwardReferenceSet) then  true else (action(); false))
            forwardReferenceSet)
    ()


and GenLetRec cenv cgbuf eenv (binds,body,m) sequel =
    let _,endScope as scopeMarks = StartLocalScope "letrec" cgbuf
    let eenv = AllocStorageForBinds cenv cgbuf scopeMarks eenv binds
    GenLetRecBindings cenv cgbuf eenv (binds, m)
    GenExpr cenv cgbuf eenv SPAlways body (EndLocalScope(sequel,endScope))

//-------------------------------------------------------------------------
// Generate simple bindings
//------------------------------------------------------------------------- 

and GenSequencePointForBind cenv cgbuf bind =
    let _, pt, sp = ComputeSequencePointInfoForBinding cenv.g bind
    pt |> Option.iter (CG.EmitSeqPoint cgbuf)
    sp

and GenBinding cenv cgbuf eenv bind =
    let sp = GenSequencePointForBind cenv cgbuf bind
    GenBindingAfterSequencePoint cenv cgbuf eenv sp bind None
    
and ComputeMemberAccessRestrictedBySig eenv vspec =
    let isHidden =  
        IsHiddenVal eenv.sigToImplRemapInfo vspec ||  // anything hidden by a signature gets assembly visibility 
        not vspec.IsMemberOrModuleBinding ||          // anything that's not a module or member binding gets assembly visibility
        vspec.IsIncrClassGeneratedMember              // compiler generated members for class function 'let' bindings get assembly visibility
    ComputeMemberAccess isHidden
and ComputeMethodAccessRestrictedBySig eenv vspec =
    let isHidden =  
        IsHiddenVal eenv.sigToImplRemapInfo vspec ||  // anything hidden by a signature gets assembly visibility 
        not vspec.IsMemberOrModuleBinding ||          // anything that's not a module or member binding gets assembly visibility
        vspec.IsIncrClassGeneratedMember              // compiler generated members for class function 'let' bindings get assembly visibility
    ComputeMemberAccess isHidden


and GenBindingAfterSequencePoint cenv cgbuf eenv sp (TBind(vspec,rhsExpr,_)) startScopeMarkOpt =

    // Record the closed reflection definition if publishing 
    // There is no real reason we're doing this so late in the day
    match vspec.PublicPath, vspec.ReflectedDefinition with 
    | Some _, Some e -> cgbuf.mgbuf.AddReflectedDefinition(vspec,e)
    | _  -> ()

    let eenv = {eenv with letBoundVars= (mkLocalValRef vspec) :: eenv.letBoundVars}

    let access = ComputeMethodAccessRestrictedBySig eenv vspec

    // Workaround for .NET and Visual Studio restriction w.r.t debugger type proxys
    // Mark internal constructors in internal classes as public. 
    let access = 
        if access = ILMemberAccess.Assembly && vspec.IsConstructor && IsHiddenTycon eenv.sigToImplRemapInfo vspec.MemberApparentEntity.Deref then 
            ILMemberAccess.Public
        else
            access
    
    let m = vspec.Range

    match StorageForVal m vspec eenv with 

    | Null -> 
        GenExpr cenv cgbuf eenv SPSuppress rhsExpr discard
        CommitStartScope cgbuf startScopeMarkOpt

    // The initialization code for static 'let' and 'do' bindings gets compiled into the initialization .cctor for the whole file
    | _ when vspec.IsClassConstructor && isNil vspec.TopValDeclaringEntity.TyparsNoRange ->
        let tps,_,_,_,cctorBody,_ = IteratedAdjustArityOfLambda cenv.g cenv.amap vspec.ValReprInfo.Value rhsExpr
        let eenv = EnvForTypars tps eenv
        CommitStartScope cgbuf startScopeMarkOpt
        GenExpr cenv cgbuf eenv SPSuppress cctorBody discard
        
    | Method (topValInfo,_,mspec,_,paramInfos,retInfo)  ->
        let tps,ctorThisValOpt,baseValOpt,vsl,body',bodyty = IteratedAdjustArityOfLambda cenv.g cenv.amap topValInfo rhsExpr
        let methodVars = List.concat vsl
        CommitStartScope cgbuf startScopeMarkOpt
        GenMethodForBinding cenv cgbuf.mgbuf eenv (vspec,mspec,access,paramInfos,retInfo) (topValInfo,ctorThisValOpt,baseValOpt,tps,methodVars, body', bodyty)

    | StaticProperty (ilGetterMethSpec, optShadowLocal) ->  

        let ilAttribs = GenAttrs cenv cgbuf.mgbuf eenv vspec.Attribs
        let ilTy = ilGetterMethSpec.FormalReturnType
        let ilPropDef = 
            { Name = PrettyNaming.ChopPropertyName ilGetterMethSpec.Name
              Attributes = PropertyAttributes.None
              SetMethod = None
              GetMethod = Some ilGetterMethSpec.MethodRef
              CallingConv = ILThisConvention.Static
              Type = ilTy          
              Init = None
              Args = []
              CustomAttrs = mkILCustomAttrs ilAttribs }
        cgbuf.mgbuf.AddOrMergePropertyDef(ilGetterMethSpec.MethodRef.DeclaringTypeRef, ilPropDef,m)

        let ilMethodDef = 
            let ilMethodBody = MethodBody.IL(CodeGenMethodForExpr cenv cgbuf.mgbuf (SPSuppress, [], ilGetterMethSpec.Name, eenv, 0, 0, rhsExpr, Return))
            (mkILStaticMethod ([], ilGetterMethSpec.Name, access, [], mkILReturn ilTy, ilMethodBody)).WithSpecialName
            |> AddNonUserCompilerGeneratedAttribs cenv.g

        CountMethodDef()
        cgbuf.mgbuf.AddMethodDef(ilGetterMethSpec.MethodRef.DeclaringTypeRef, ilMethodDef)

        CommitStartScope cgbuf startScopeMarkOpt
        match optShadowLocal with
        | NoShadowLocal -> ()
        | ShadowLocal storage ->  
            CG.EmitInstr cgbuf (pop 0) (Push [ilTy])  (I_call (Normalcall, ilGetterMethSpec, None))
            GenSetStorage m cgbuf storage

    | StaticField (fspec, vref, hasLiteralAttr, ilTyForProperty, ilPropName, fty, ilGetterMethRef, ilSetterMethRef, optShadowLocal) ->  
        let mut = vspec.IsMutable
        
        let canTarget(targets, goal : System.AttributeTargets) =
            match targets with
            | None -> true
            | Some tgts -> 0 <> int(tgts &&& goal)

        /// Generate a static field definition...
        let ilFieldDefs = 
            let access = ComputeMemberAccess (not hasLiteralAttr || IsHiddenVal eenv.sigToImplRemapInfo vspec)
            let ilFieldDef = mkILStaticField (fspec.Name, fty, None, None, access)
            let ilFieldDef =
                match vref.LiteralValue with 
                | Some konst -> ilFieldDef.WithLiteralDefaultValue( Some (GenFieldInit m konst) )
                | None  -> ilFieldDef 
              
            let ilFieldDef = 
                let isClassInitializer = (cgbuf.MethodName = ".cctor")
                ilFieldDef.WithInitOnly(not (mut || cenv.opts.isInteractiveItExpr || not isClassInitializer || hasLiteralAttr))

            let ilAttribs = 
                if not hasLiteralAttr then
                    vspec.Attribs 
                    |> List.filter (fun (Attrib(_,_,_,_,_,targets,_)) -> canTarget(targets, System.AttributeTargets.Field))
                    |> GenAttrs cenv cgbuf.mgbuf eenv // backing field only gets attributes that target fields
                else
                    GenAttrs cenv cgbuf.mgbuf eenv vspec.Attribs  // literals have no property, so preserve all the attributes on the field itself

            let ilFieldDef = 
                { ilFieldDef with 
                   CustomAttrs = mkILCustomAttrs (ilAttribs @ [ cenv.g.DebuggerBrowsableNeverAttribute ]) }

            [ (fspec.DeclaringTypeRef, ilFieldDef) ]
          
        let ilTypeRefForProperty = ilTyForProperty.TypeRef

        for (tref,ilFieldDef) in ilFieldDefs do
            cgbuf.mgbuf.AddFieldDef(tref,ilFieldDef)
            CountStaticFieldDef()

        // ... and the get/set properties to access it. 
        if not hasLiteralAttr then 
            let ilAttribs = 
                vspec.Attribs 
                |> List.filter (fun (Attrib(_,_,_,_,_,targets,_)) -> canTarget(targets, System.AttributeTargets.Property))
                |> GenAttrs cenv cgbuf.mgbuf eenv // property only gets attributes that target properties
            let ilPropDef = 
                { Name=ilPropName
                  Attributes = PropertyAttributes.None
                  SetMethod=if mut || cenv.opts.isInteractiveItExpr then Some ilSetterMethRef else None
                  GetMethod=Some ilGetterMethRef
                  CallingConv=ILThisConvention.Static
                  Type=fty          
                  Init=None
                  Args = []
                  CustomAttrs=mkILCustomAttrs (ilAttribs @ [mkCompilationMappingAttr cenv.g (int SourceConstructFlags.Value)]) }
            cgbuf.mgbuf.AddOrMergePropertyDef(ilTypeRefForProperty,ilPropDef,m)

            let getterMethod = 
                mkILStaticMethod([],ilGetterMethRef.Name,access,[],mkILReturn fty,
                               mkMethodBody(true,[],2,nonBranchingInstrsToCode [ mkNormalLdsfld fspec ],None)).WithSpecialName
            cgbuf.mgbuf.AddMethodDef(ilTypeRefForProperty,getterMethod) 
            if mut || cenv.opts.isInteractiveItExpr then 
                let setterMethod = 
                    mkILStaticMethod([],ilSetterMethRef.Name,access,[mkILParamNamed("value",fty)],mkILReturn ILType.Void,
                                   mkMethodBody(true,[],2,nonBranchingInstrsToCode [ mkLdarg0;mkNormalStsfld fspec],None)).WithSpecialName
                cgbuf.mgbuf.AddMethodDef(ilTypeRefForProperty,setterMethod)

            GenBindingRhs cenv cgbuf eenv sp vspec rhsExpr
            match optShadowLocal with
            | NoShadowLocal -> 
                CommitStartScope cgbuf startScopeMarkOpt
                EmitSetStaticField cgbuf fspec
            | ShadowLocal storage->  
                CommitStartScope cgbuf startScopeMarkOpt
                CG.EmitInstr cgbuf (pop 0) (Push [fty])  AI_dup
                EmitSetStaticField cgbuf fspec
                GenSetStorage m cgbuf storage

    | _ ->
        GenBindingRhs cenv cgbuf eenv SPSuppress vspec rhsExpr
        CommitStartScope cgbuf startScopeMarkOpt
        GenStoreVal cgbuf eenv vspec.Range vspec

//-------------------------------------------------------------------------
// Generate method bindings
//------------------------------------------------------------------------- 

/// Spectacularly gross table encoding P/Invoke and COM marshalling information 
and GenMarshal cenv attribs = 
    let otherAttribs = 
        // For IlReflect backend, we rely on Reflection.Emit API to emit the pseudo-custom attributes
        // correctly, so we do not filter them out. 
        // For IlWriteBackend, we filter MarshalAs attributes
        match cenv.opts.ilxBackend with
        | IlReflectBackend -> attribs
        | IlWriteBackend ->
            attribs |> List.filter (IsMatchingFSharpAttributeOpt cenv.g cenv.g.attrib_MarshalAsAttribute >> not)

    match TryFindFSharpAttributeOpt cenv.g cenv.g.attrib_MarshalAsAttribute attribs with
    | Some (Attrib(_,_,[ AttribInt32Arg unmanagedType ],namedArgs,_,_,m))  -> 
        let decoder = AttributeDecoder namedArgs
        let rec decodeUnmanagedType unmanagedType = 
           (* enumeration values for System.Runtime.InteropServices.UnmanagedType taken from mscorlib.il *)
            match  unmanagedType with 
            | 0x0 -> ILNativeType.Empty
            | 0x01 -> ILNativeType.Void
            | 0x02 -> ILNativeType.Bool
            | 0x03 -> ILNativeType.Int8
            | 0x04 -> ILNativeType.Byte
            | 0x05 -> ILNativeType.Int16
            | 0x06 -> ILNativeType.UInt16
            | 0x07 -> ILNativeType.Int32
            | 0x08 -> ILNativeType.UInt32
            | 0x09 -> ILNativeType.Int64
            | 0x0A -> ILNativeType.UInt64
            | 0x0B -> ILNativeType.Single
            | 0x0C -> ILNativeType.Double
            | 0x0F -> ILNativeType.Currency
            | 0x13 -> ILNativeType.BSTR
            | 0x14 -> ILNativeType.LPSTR
            | 0x15 -> ILNativeType.LPWSTR
            | 0x16 -> ILNativeType.LPTSTR
            | 0x17 -> ILNativeType.FixedSysString (decoder.FindInt32 "SizeConst" 0x0)
            | 0x19 -> ILNativeType.IUnknown
            | 0x1A -> ILNativeType.IDispatch
            | 0x1B -> ILNativeType.Struct
            | 0x1C -> ILNativeType.Interface
            | 0x1D -> 
                let safeArraySubType = 
                    match decoder.FindInt32 "SafeArraySubType" 0x0 with 
                    (* enumeration values for System.Runtime.InteropServices.VarType taken from mscorlib.il *)
                    | 0x0 -> ILNativeVariant.Empty
                    | 0x1 -> ILNativeVariant.Null                  
                    | 0x02 -> ILNativeVariant.Int16                
                    | 0x03 -> ILNativeVariant.Int32                
                    | 0x0C -> ILNativeVariant.Variant              
                    | 0x04 -> ILNativeVariant.Single              
                    | 0x05 -> ILNativeVariant.Double              
                    | 0x06 -> ILNativeVariant.Currency             
                    | 0x07 -> ILNativeVariant.Date                 
                    | 0x08 -> ILNativeVariant.BSTR                 
                    | 0x09 -> ILNativeVariant.IDispatch            
                    | 0x0a -> ILNativeVariant.Error                
                    | 0x0b -> ILNativeVariant.Bool                 
                    | 0x0d -> ILNativeVariant.IUnknown             
                    | 0x0e -> ILNativeVariant.Decimal              
                    | 0x10 -> ILNativeVariant.Int8                 
                    | 0x11 -> ILNativeVariant.UInt8        
                    | 0x12 -> ILNativeVariant.UInt16       
                    | 0x13 -> ILNativeVariant.UInt32       
                    | 0x15 -> ILNativeVariant.UInt64       
                    | 0x16 -> ILNativeVariant.Int                  
                    | 0x17 -> ILNativeVariant.UInt         
                    | 0x18 -> ILNativeVariant.Void                 
                    | 0x19 -> ILNativeVariant.HRESULT              
                    | 0x1a -> ILNativeVariant.PTR                  
                    | 0x1c -> ILNativeVariant.CArray               
                    | 0x1d -> ILNativeVariant.UserDefined          
                    | 0x1e -> ILNativeVariant.LPSTR                
                    | 0x1B -> ILNativeVariant.SafeArray            
                    | 0x1f -> ILNativeVariant.LPWSTR               
                    | 0x24 -> ILNativeVariant.Record               
                    | 0x40 -> ILNativeVariant.FileTime             
                    | 0x41 -> ILNativeVariant.Blob                 
                    | 0x42 -> ILNativeVariant.Stream               
                    | 0x43 -> ILNativeVariant.Storage              
                    | 0x44 -> ILNativeVariant.StreamedObject      
                    | 0x45 -> ILNativeVariant.StoredObject        
                    | 0x46 -> ILNativeVariant.BlobObject          
                    | 0x47 -> ILNativeVariant.CF                   
                    | 0x48 -> ILNativeVariant.CLSID                
                    | 0x14 -> ILNativeVariant.Int64                
                    | _ -> ILNativeVariant.Empty
                let safeArrayUserDefinedSubType =
                    // the argument is a System.Type obj, but it's written to MD as a UTF8 string
                    match decoder.FindTypeName "SafeArrayUserDefinedSubType" "" with 
                    | "" -> None
                    | res -> if (safeArraySubType = ILNativeVariant.IDispatch) || (safeArraySubType = ILNativeVariant.IUnknown) then Some(res) else None
                ILNativeType.SafeArray(safeArraySubType,safeArrayUserDefinedSubType)
            | 0x1E -> ILNativeType.FixedArray  (decoder.FindInt32 "SizeConst" 0x0)
            | 0x1F -> ILNativeType.Int
            | 0x20 -> ILNativeType.UInt
            | 0x22 -> ILNativeType.ByValStr
            | 0x23 -> ILNativeType.ANSIBSTR
            | 0x24 -> ILNativeType.TBSTR
            | 0x25 -> ILNativeType.VariantBool
            | 0x26 -> ILNativeType.Method
            | 0x28 -> ILNativeType.AsAny
            | 0x2A -> 
               let sizeParamIndex = 
                    match decoder.FindInt16 "SizeParamIndex" -1s with 
                    | -1s -> None
                    | res -> Some ((int)res,None)
               let arraySubType = 
                    match decoder.FindInt32 "ArraySubType" -1 with 
                    | -1 -> None
                    | res -> Some (decodeUnmanagedType res)
               ILNativeType.Array(arraySubType,sizeParamIndex) 
            | 0x2B -> ILNativeType.LPSTRUCT
            | 0x2C -> 
               error(Error(FSComp.SR.ilCustomMarshallersCannotBeUsedInFSharp(),m))
               (* ILNativeType.Custom of bytes * string * string * bytes (* GUID,nativeTypeName,custMarshallerName,cookieString *) *)
               //ILNativeType.Error  
            | 0x2D -> ILNativeType.Error
            | 0x30 -> ILNativeType.LPUTF8STR
            | _ -> ILNativeType.Empty
        Some(decodeUnmanagedType unmanagedType), otherAttribs
    | Some (Attrib(_,_,_,_,_,_,m))  -> 
        errorR(Error(FSComp.SR.ilMarshalAsAttributeCannotBeDecoded(),m))
        None, attribs 
    | _ -> 
        // No MarshalAs detected
        None, attribs 

and GenParamAttribs cenv attribs =
    let inFlag = HasFSharpAttributeOpt cenv.g cenv.g.attrib_InAttribute attribs
    let outFlag = HasFSharpAttribute cenv.g cenv.g.attrib_OutAttribute attribs
    let optionalFlag = HasFSharpAttributeOpt cenv.g cenv.g.attrib_OptionalAttribute attribs
    
    let defaultValue = TryFindFSharpAttributeOpt cenv.g cenv.g.attrib_DefaultParameterValueAttribute attribs 
                       |> Option.bind OptionalArgInfo.FieldInitForDefaultParameterValueAttrib
    // Return the filtered attributes. Do not generate In, Out, Optional or DefaultParameterValue attributes 
    // as custom attributes in the code - they are implicit from the IL bits for these
    let attribs = 
        attribs 
        |> List.filter (IsMatchingFSharpAttributeOpt cenv.g cenv.g.attrib_InAttribute >> not)
        |> List.filter (IsMatchingFSharpAttribute cenv.g cenv.g.attrib_OutAttribute >> not)
        |> List.filter (IsMatchingFSharpAttributeOpt cenv.g cenv.g.attrib_OptionalAttribute >> not)
        |> List.filter (IsMatchingFSharpAttributeOpt cenv.g cenv.g.attrib_DefaultParameterValueAttribute >> not)

    let Marshal,attribs =  GenMarshal cenv attribs
    inFlag,outFlag,optionalFlag,defaultValue,Marshal,attribs

and GenParams cenv mgbuf eenv (mspec:ILMethodSpec) (attribs:ArgReprInfo list) (implValsOpt: Val list option) =
    let ilArgTys = mspec.FormalArgTypes
    let argInfosAndTypes = 
        if List.length attribs = List.length ilArgTys then List.zip ilArgTys attribs
        else ilArgTys |> List.map (fun ilArgTy -> ilArgTy,ValReprInfo.unnamedTopArg1) 

    let argInfosAndTypes = 
        match implValsOpt with 
        | Some(implVals) when (implVals.Length = ilArgTys.Length) ->
            List.map2 (fun x y -> x,Some y) argInfosAndTypes implVals
        | _ -> 
            List.map (fun x -> x,None) argInfosAndTypes

    (Set.empty,argInfosAndTypes)
    ||> List.mapFold (fun takenNames ((ilArgTy,topArgInfo),implValOpt) -> 
        let inFlag,outFlag,optionalFlag,defaultParamValue,Marshal,attribs = GenParamAttribs cenv topArgInfo.Attribs
        
        let idOpt = (match topArgInfo.Name with 
                     | Some v -> Some v 
                     | None -> match implValOpt with 
                               | Some v -> Some v.Id
                               | None -> None)

        let nmOpt,takenNames = 
            match idOpt with 
            | Some id -> 
                let nm = if takenNames.Contains(id.idText) then globalNng.FreshCompilerGeneratedName (id.idText, id.idRange) else id.idText
                Some nm, takenNames.Add(nm)
            | None -> 
                None, takenNames
            
        let param : ILParameter = 
            { Name=nmOpt
              Type= ilArgTy  
              Default=defaultParamValue
              Marshal=Marshal 
              IsIn=inFlag    
              IsOut=outFlag  
              IsOptional=optionalFlag 
              CustomAttrs= mkILCustomAttrs (GenAttrs cenv mgbuf eenv attribs) }

        param, takenNames)
    |> fst
    
and GenReturnInfo cenv mgbuf eenv ilRetTy (retInfo : ArgReprInfo) : ILReturn =
    let marshal,attrs = GenMarshal cenv retInfo.Attribs
    { Type=ilRetTy
      Marshal=marshal
      CustomAttrs= mkILCustomAttrs (GenAttrs cenv mgbuf eenv attrs) }
       
and GenPropertyForMethodDef compileAsInstance tref mdef (v:Val) (memberInfo:ValMemberInfo) ilArgTys ilPropTy ilAttrs compiledName =
    let name = match compiledName with | Some n -> n | _ -> v.PropertyName in  (* chop "get_" *)
    
    { Name = name 
      Attributes = PropertyAttributes.None
      SetMethod = (if memberInfo.MemberFlags.MemberKind= MemberKind.PropertySet then Some(mkRefToILMethod(tref,mdef)) else None)
      GetMethod = (if memberInfo.MemberFlags.MemberKind= MemberKind.PropertyGet then Some(mkRefToILMethod(tref,mdef)) else None)
      CallingConv = (if compileAsInstance then ILThisConvention.Instance else ILThisConvention.Static)
      Type = ilPropTy          
      Init = None
      Args = ilArgTys
      CustomAttrs = ilAttrs }  

and GenEventForProperty cenv eenvForMeth (mspec:ILMethodSpec) (v:Val) ilAttrsThatGoOnPrimaryItem m returnTy =
    let evname = v.PropertyName
    let delegateTy = Infos.FindDelegateTypeOfPropertyEvent cenv.g cenv.amap evname m returnTy
    let ilDelegateTy = GenType cenv m eenvForMeth.tyenv delegateTy
    let ilThisTy = mspec.DeclaringType
    let addMethRef    = mkILMethRef (ilThisTy.TypeRef,mspec.CallingConv,"add_"    + evname,0,[ilDelegateTy],ILType.Void)
    let removeMethRef = mkILMethRef (ilThisTy.TypeRef,mspec.CallingConv,"remove_" + evname,0,[ilDelegateTy],ILType.Void)
    { Type = Some(ilDelegateTy) 
      Name= evname
      Attributes = EventAttributes.None
      AddMethod = addMethRef 
      RemoveMethod = removeMethRef
      FireMethod= None
      OtherMethods= []
      CustomAttrs = mkILCustomAttrs ilAttrsThatGoOnPrimaryItem }


and ComputeFlagFixupsForMemberBinding cenv (v:Val,memberInfo:ValMemberInfo) =
     if isNil memberInfo.ImplementedSlotSigs then 
         [fixupVirtualSlotFlags]
     else 
         memberInfo.ImplementedSlotSigs |> List.map (fun slotsig -> 
             let oty = slotsig.ImplementedType
             let otcref,_ = destAppTy cenv.g oty
             let tcref = v.MemberApparentEntity
             
             let useMethodImpl = 
                 // REVIEW: it would be good to get rid of this special casing of Compare and GetHashCode during code generation
                 let isCompare = 
                     (Option.isSome tcref.GeneratedCompareToValues && typeEquiv cenv.g oty cenv.g.mk_IComparable_ty) ||
                     (Option.isSome tcref.GeneratedCompareToValues && tyconRefEq cenv.g cenv.g.system_GenericIComparable_tcref otcref)
                     
                 let isGenericEquals =
                     (Option.isSome tcref.GeneratedHashAndEqualsWithComparerValues &&  tyconRefEq cenv.g cenv.g.system_GenericIEquatable_tcref otcref)
                     
                 let isStructural =
                     (Option.isSome tcref.GeneratedCompareToWithComparerValues && typeEquiv cenv.g oty cenv.g.mk_IStructuralComparable_ty) ||
                     (Option.isSome tcref.GeneratedHashAndEqualsWithComparerValues && typeEquiv cenv.g oty cenv.g.mk_IStructuralEquatable_ty)
                 isInterfaceTy cenv.g oty && not isCompare && not isStructural && not isGenericEquals


             let nameOfOverridingMethod = GenNameOfOverridingMethod cenv (useMethodImpl,slotsig)

             (if useMethodImpl then fixupMethodImplFlags >> renameMethodDef nameOfOverridingMethod
              else fixupVirtualSlotFlags >> renameMethodDef nameOfOverridingMethod))
              
and ComputeMethodImplAttribs cenv (_v:Val) attrs =
    let implflags = 
        match TryFindFSharpAttribute cenv.g cenv.g.attrib_MethodImplAttribute attrs with
        | Some (Attrib(_,_,[ AttribInt32Arg flags ],_,_,_,_))  -> flags
        | _ -> 0x0

    let hasPreserveSigAttr = 
        match TryFindFSharpAttributeOpt cenv.g cenv.g.attrib_PreserveSigAttribute attrs with
        | Some _ -> true
        | _ -> false
    
    // strip the MethodImpl pseudo-custom attribute    
    // The following method implementation flags are used here
    // 0x80 - hasPreserveSigImplFlag
    // 0x20 - synchronize
    // (See ECMA 335, Partition II, section 23.1.11 - Flags for methods [MethodImplAttributes]) 
    let attrs = 
        attrs 
        |> List.filter (IsMatchingFSharpAttribute cenv.g cenv.g.attrib_MethodImplAttribute >> not) 
        |> List.filter (IsMatchingFSharpAttributeOpt cenv.g cenv.g.attrib_PreserveSigAttribute >> not)

    let hasPreserveSigImplFlag = ((implflags &&& 0x80) <> 0x0) || hasPreserveSigAttr
    let hasSynchronizedImplFlag = (implflags &&& 0x20) <> 0x0
    let hasNoInliningImplFlag = (implflags &&& 0x08) <> 0x0
    let hasAggressiveInliningImplFlag = (implflags &&& 0x0100) <> 0x0
    hasPreserveSigImplFlag, hasSynchronizedImplFlag, hasNoInliningImplFlag, hasAggressiveInliningImplFlag, attrs
    
and GenMethodForBinding 
        cenv mgbuf eenv 
        (v:Val,mspec,access,paramInfos,retInfo) 
        (topValInfo,ctorThisValOpt,baseValOpt,tps,methodVars, body, returnTy) =
  
    let m = v.Range
    let selfMethodVars,nonSelfMethodVars,compileAsInstance =
        match v.MemberInfo with 
        | Some _ when ValSpecIsCompiledAsInstance cenv.g v -> 
            match methodVars with 
            | [] -> error(InternalError("Internal error: empty argument list for instance method",v.Range))
            | h::t -> [h],t,true
        |  _ -> [],methodVars,false

    let nonUnitNonSelfMethodVars,body = BindUnitVars cenv.g (nonSelfMethodVars,paramInfos,body)
    let nonUnitMethodVars = selfMethodVars@nonUnitNonSelfMethodVars
    let cmtps,curriedArgInfos,_,_ = GetTopValTypeInCompiledForm cenv.g topValInfo v.Type v.Range
    let eenv = bindBaseOrThisVarOpt cenv eenv ctorThisValOpt
    let eenv = bindBaseOrThisVarOpt cenv eenv baseValOpt

    // The type parameters of the method's type are different to the type parameters 
    // for the big lambda ("tlambda") of the implementation of the method. 
    let eenvUnderMethLambdaTypars = EnvForTypars tps eenv
    let eenvUnderMethTypeTypars = EnvForTypars cmtps eenv

    // Add the arguments to the environment.  We add an implicit 'this' argument to constructors 
    let isCtor = v.IsConstructor 
    let eenvForMeth = 
        let eenvForMeth = eenvUnderMethLambdaTypars
        let numImplicitArgs = if isCtor then 1 else 0
        let eenvForMeth = AddStorageForLocalVals cenv.g (List.mapi (fun i v -> (v,Arg (numImplicitArgs+i))) nonUnitMethodVars) eenvForMeth
        eenvForMeth

    let tailCallInfo = [(mkLocalValRef v,BranchCallMethod (topValInfo.AritiesOfArgs,curriedArgInfos,tps,nonUnitMethodVars.Length,v.NumObjArgs))]

    // Discard the result on a 'void' return type. For a constructor just return 'void'  
    let sequel = 
        if isUnitTy cenv.g returnTy then discardAndReturnVoid 
        elif isCtor then ReturnVoid 
        else Return

    // Now generate the code.

    let hasPreserveSigNamedArg,ilMethodBody,hasDllImport = 
        match TryFindFSharpAttributeOpt cenv.g cenv.g.attrib_DllImportAttribute v.Attribs with
        | Some (Attrib(_,_,[ AttribStringArg(dll) ],namedArgs,_,_,m))  -> 
            if not (isNil tps) then error(Error(FSComp.SR.ilSignatureForExternalFunctionContainsTypeParameters(),m)) 
            let hasPreserveSigNamedArg, mbody = GenPInvokeMethod (v.CompiledName,dll,namedArgs)
            hasPreserveSigNamedArg, mbody, true

        | Some (Attrib(_,_,_,_,_,_,m))  -> 
            error(Error(FSComp.SR.ilDllImportAttributeCouldNotBeDecoded(),m))
        | _ -> 
            // Replace the body of ValInline.PseudoVal "must inline" methods with a 'throw'
            // However still generate the code for reflection etc.
            let bodyExpr =
                if HasFSharpAttribute cenv.g cenv.g.attrib_NoDynamicInvocationAttribute v.Attribs then
                    mkThrow m returnTy
                         (mkExnExpr(cenv.g.FindSysTyconRef ["System"] "NotSupportedException", 
                                       [ mkString cenv.g m (FSComp.SR.ilDynamicInvocationNotSupported(v.CompiledName))],m)) 
                else 
                    body 

            // This is the main code generation for most methods 
            false,
            MethodBody.IL(CodeGenMethodForExpr cenv mgbuf (SPAlways,tailCallInfo, mspec.Name, eenvForMeth, 0, 0, bodyExpr, sequel)),
            false

    // Do not generate DllImport attributes into the code - they are implicit from the P/Invoke
    let attrs = 
        v.Attribs 
            |> List.filter (IsMatchingFSharpAttributeOpt cenv.g cenv.g.attrib_DllImportAttribute >> not)
            |> List.filter (IsMatchingFSharpAttribute cenv.g cenv.g.attrib_CompiledNameAttribute >> not)
            
    let attrsAppliedToGetterOrSetter, attrs = 
        List.partition (fun (Attrib(_,_,_,_,isAppliedToGetterOrSetter,_,_)) -> isAppliedToGetterOrSetter) attrs
            
    let sourceNameAttribs,compiledName = 
        match v.Attribs |> List.tryFind (IsMatchingFSharpAttribute cenv.g cenv.g.attrib_CompiledNameAttribute) with 
        | Some (Attrib(_,_,[ AttribStringArg(b) ],_,_,_,_))  -> [ mkCompilationSourceNameAttr cenv.g v.LogicalName ], Some b
        | _ -> [],None
    
    // check if the hasPreserveSigNamedArg and hasSynchronizedImplFlag implementation flags have been specified
    let hasPreserveSigImplFlag, hasSynchronizedImplFlag, hasNoInliningFlag, hasAggressiveInliningImplFlag, attrs = ComputeMethodImplAttribs cenv v attrs
        
    let securityAttributes,attrs = attrs |> List.partition (fun a -> IsSecurityAttribute cenv.g cenv.amap cenv.casApplied a m)
    
    let permissionSets = CreatePermissionSets cenv mgbuf eenv securityAttributes
    
    let secDecls = if List.isEmpty securityAttributes then emptyILSecurityDecls else mkILSecurityDecls permissionSets
    
    // Do not push the attributes to the method for events and properties    
    let ilAttrsCompilerGenerated = if v.IsCompilerGenerated then [  cenv.g.CompilerGeneratedAttribute ] else []

    let ilAttrsThatGoOnPrimaryItem = 
        [ yield! GenAttrs cenv mgbuf eenv attrs
          yield! GenCompilationArgumentCountsAttr cenv v ]

    let ilTypars = GenGenericParams cenv mgbuf eenvUnderMethLambdaTypars tps
    let ilParams = GenParams cenv mgbuf eenv mspec paramInfos (Some(nonUnitNonSelfMethodVars))
    let ilReturn = GenReturnInfo cenv mgbuf eenv mspec.FormalReturnType retInfo
    let methName = mspec.Name
    let tref = mspec.MethodRef.DeclaringTypeRef

    let EmitTheMethodDef (mdef:ILMethodDef) = 
        // Does the function have an explicit [<EntryPoint>] attribute? 
        let isExplicitEntryPoint = HasFSharpAttribute cenv.g cenv.g.attrib_EntryPointAttribute attrs

        let mdef = mdef.WithSecurity(not (List.isEmpty securityAttributes)).WithPInvoke(hasDllImport)
        let mdef = mdef.WithPreserveSig(hasPreserveSigImplFlag || hasPreserveSigNamedArg).WithSynchronized(hasSynchronizedImplFlag).WithNoInlining(hasNoInliningFlag).WithAggressiveInlining(hasAggressiveInliningImplFlag)
        let mdef =
            { mdef with 
                IsEntryPoint = isExplicitEntryPoint
                SecurityDecls = secDecls }

        let mdef = 
            if // operator names
               mdef.Name.StartsWith("op_",System.StringComparison.Ordinal) || 
               // active pattern names
               mdef.Name.StartsWith("|",System.StringComparison.Ordinal) ||
               // event add/remove method
               v.val_flags.IsGeneratedEventVal then
                mdef.WithSpecialName
            else 
                mdef
        CountMethodDef()
        mgbuf.AddMethodDef(tref,mdef)
                

    match v.MemberInfo with 
    // don't generate unimplemented abstracts 
    | Some(memberInfo) when memberInfo.MemberFlags.IsDispatchSlot && not memberInfo.IsImplemented -> 
         // skipping unimplemented abstract method
         ()    
    | Some(memberInfo) when not v.IsExtensionMember -> 

       let ilMethTypars = ilTypars |> List.drop mspec.DeclaringType.GenericArgs.Length
       if memberInfo.MemberFlags.MemberKind = MemberKind.Constructor then 
           assert (isNil ilMethTypars)
           let mdef = mkILCtor (access,ilParams,ilMethodBody) 
           let mdef = { mdef with CustomAttrs= mkILCustomAttrs (ilAttrsThatGoOnPrimaryItem @ sourceNameAttribs @ ilAttrsCompilerGenerated) } 
           EmitTheMethodDef mdef

       elif memberInfo.MemberFlags.MemberKind = MemberKind.ClassConstructor then 
           assert (isNil ilMethTypars)
           let mdef = mkILClassCtor ilMethodBody 
           let mdef = { mdef with CustomAttrs= mkILCustomAttrs (ilAttrsThatGoOnPrimaryItem @ sourceNameAttribs @ ilAttrsCompilerGenerated) } 
           EmitTheMethodDef mdef

       // Generate virtual/override methods + method-impl information if needed
       else
           let mdef = 
               if not compileAsInstance then 
                   mkILStaticMethod (ilMethTypars,v.CompiledName,access,ilParams,ilReturn,ilMethodBody) 

               elif (memberInfo.MemberFlags.IsDispatchSlot && memberInfo.IsImplemented) || 
                    memberInfo.MemberFlags.IsOverrideOrExplicitImpl then 

                   let flagFixups = ComputeFlagFixupsForMemberBinding cenv (v,memberInfo)
                   let mdef = mkILGenericVirtualMethod (v.CompiledName,ILMemberAccess.Public,ilMethTypars,ilParams,ilReturn,ilMethodBody)
                   let mdef = List.fold (fun mdef f -> f mdef) mdef flagFixups

                   // fixup can potentially change name of reflected definition that was already recorded - patch it if necessary
                   mgbuf.ReplaceNameOfReflectedDefinition(v, mdef.Name)
                   mdef
               else 
                   mkILGenericNonVirtualMethod (v.CompiledName,access,ilMethTypars,ilParams,ilReturn,ilMethodBody) 

           let isAbstract = 
               memberInfo.MemberFlags.IsDispatchSlot && 
               let tcref =  v.MemberApparentEntity
               not tcref.Deref.IsFSharpDelegateTycon

           let mdef = 
               if mdef.IsVirtual then 
                    mdef.WithFinal(memberInfo.MemberFlags.IsFinal).WithAbstract(isAbstract)
               else mdef

           match memberInfo.MemberFlags.MemberKind with 
               
           | (MemberKind.PropertySet | MemberKind.PropertyGet)  ->
               if not (isNil ilMethTypars) then 
                   error(InternalError("A property may not be more generic than the enclosing type - constrain the polymorphism in the expression",v.Range))
                   
               // Check if we're compiling the property as a .NET event
               if CompileAsEvent cenv.g v.Attribs  then 

                   // Emit the pseudo-property as an event, but not if its a private method impl
                   if mdef.Access <> ILMemberAccess.Private then 
                       let edef = GenEventForProperty cenv eenvForMeth mspec v ilAttrsThatGoOnPrimaryItem m returnTy 
                       mgbuf.AddEventDef(tref,edef)
                   // The method def is dropped on the floor here
                   
               else
                   // Emit the property, but not if its a private method impl
                   if mdef.Access <> ILMemberAccess.Private then 
                       let vtyp = ReturnTypeOfPropertyVal cenv.g v
                       let ilPropTy = GenType cenv m eenvUnderMethTypeTypars.tyenv vtyp
                       let ilArgTys = v |> ArgInfosOfPropertyVal cenv.g |> List.map fst |> GenTypes cenv m eenvUnderMethTypeTypars.tyenv 
                       let ilPropDef = GenPropertyForMethodDef compileAsInstance tref mdef v memberInfo ilArgTys ilPropTy (mkILCustomAttrs ilAttrsThatGoOnPrimaryItem) compiledName
                       mgbuf.AddOrMergePropertyDef(tref,ilPropDef,m)

                   // Add the special name flag for all properties                   
                   let mdef = { mdef.WithSpecialName with CustomAttrs= mkILCustomAttrs ((GenAttrs cenv mgbuf eenv attrsAppliedToGetterOrSetter) @ sourceNameAttribs @ ilAttrsCompilerGenerated) } 
                   EmitTheMethodDef mdef
           | _ -> 
               let mdef = { mdef with CustomAttrs= mkILCustomAttrs (ilAttrsThatGoOnPrimaryItem @ sourceNameAttribs @ ilAttrsCompilerGenerated) } 
               EmitTheMethodDef mdef

    | _ -> 
        let mdef = mkILStaticMethod (ilTypars, methName, access,ilParams,ilReturn,ilMethodBody)

        // For extension properties, also emit attrsAppliedToGetterOrSetter on the getter or setter method
        let ilAttrs = 
            match v.MemberInfo with 
            | Some memberInfo when v.IsExtensionMember -> 
                 match memberInfo.MemberFlags.MemberKind with 
                 | (MemberKind.PropertySet | MemberKind.PropertyGet)  -> ilAttrsThatGoOnPrimaryItem @ GenAttrs cenv mgbuf eenv attrsAppliedToGetterOrSetter
                 | _ -> ilAttrsThatGoOnPrimaryItem 
            | _ -> ilAttrsThatGoOnPrimaryItem 

        let ilCustomAttrs = mkILCustomAttrs (ilAttrs @ sourceNameAttribs @ ilAttrsCompilerGenerated)
        let mdef = { mdef with CustomAttrs= ilCustomAttrs } 
        EmitTheMethodDef mdef
        


and GenPInvokeMethod (nm,dll,namedArgs) =
    let decoder = AttributeDecoder namedArgs
    
    let hasPreserveSigNamedArg = decoder.FindBool "PreserveSig" true
    hasPreserveSigNamedArg,
    MethodBody.PInvoke 
      { Where=mkSimpleModRef dll
        Name=decoder.FindString "EntryPoint" nm
        CallingConv=
            match decoder.FindInt32 "CallingConvention" 0 with 
            | 1 -> PInvokeCallingConvention.WinApi
            | 2 -> PInvokeCallingConvention.Cdecl
            | 3 -> PInvokeCallingConvention.Stdcall
            | 4 -> PInvokeCallingConvention.Thiscall
            | 5 -> PInvokeCallingConvention.Fastcall
            | _ -> PInvokeCallingConvention.WinApi
        CharEncoding=
            match decoder.FindInt32 "CharSet" 0 with 
            | 1 -> PInvokeCharEncoding.None
            | 2 -> PInvokeCharEncoding.Ansi
            | 3 -> PInvokeCharEncoding.Unicode
            | 4 -> PInvokeCharEncoding.Auto
            | _  -> PInvokeCharEncoding.None
        NoMangle= decoder.FindBool "ExactSpelling" false
        LastError= decoder.FindBool "SetLastError" false
        ThrowOnUnmappableChar= if (decoder.FindBool "ThrowOnUnmappableChar" false) then PInvokeThrowOnUnmappableChar.Enabled else PInvokeThrowOnUnmappableChar.UseAssembly
        CharBestFit=if (decoder.FindBool "BestFitMapping" false) then PInvokeCharBestFit.Enabled else PInvokeCharBestFit.UseAssembly }
      

and GenBindings cenv cgbuf eenv binds = List.iter (GenBinding cenv cgbuf eenv) binds

//-------------------------------------------------------------------------
// Generate locals and other storage of values
//------------------------------------------------------------------------- 

and GenSetVal cenv cgbuf eenv (vref,e,m) sequel =
    let storage = StorageForValRef m vref eenv
    match storage with
    | Env (ilCloTy,_,_,_) -> 
        CG.EmitInstr cgbuf (pop 0) (Push [ilCloTy]) mkLdarg0 
    | _ -> 
        ()
    GenExpr cenv cgbuf eenv SPSuppress e Continue
    GenSetStorage vref.Range cgbuf storage
    GenUnitThenSequel cenv eenv m eenv.cloc cgbuf sequel
      
and GenGetValRefAndSequel cenv cgbuf eenv m (v:ValRef) fetchSequel =
    let ty = v.Type
    GenGetStorageAndSequel cenv cgbuf eenv m (ty, GenType cenv m eenv.tyenv ty) (StorageForValRef m v eenv)  fetchSequel

and GenGetVal cenv cgbuf eenv (v:ValRef,m) sequel =
    GenGetValRefAndSequel cenv cgbuf eenv m v None
    GenSequel cenv eenv.cloc cgbuf sequel
      
and GenBindingRhs cenv cgbuf eenv sp (vspec:Val) e =   
    match e with 
    | Expr.TyLambda _ | Expr.Lambda _ -> 
        let isLocalTypeFunc = IsNamedLocalTypeFuncVal cenv.g vspec e
         
        match e with
        | Expr.TyLambda(_, tyargs, body, _, ttype) when 
            (
                tyargs |> List.forall (fun tp -> tp.IsErased) &&
                (match StorageForVal vspec.Range vspec eenv with Local _ -> true | _ -> false) && 
                (isLocalTypeFunc || 
                    (match ttype with 
                     TType_var(typar) -> match typar.Solution with Some(TType_app(t,_))-> t.IsStructOrEnumTycon | _ -> false
                     | _ -> false))
            ) ->
            // type lambda with erased type arguments that is stored as local variable (not method or property)- inline body
            GenExpr cenv cgbuf eenv sp body Continue
        | _ ->
            let selfv = if isLocalTypeFunc then None else Some (mkLocalValRef vspec)
            GenLambda cenv cgbuf eenv isLocalTypeFunc selfv e Continue 
    | _ -> 
        GenExpr cenv cgbuf eenv sp e Continue

and CommitStartScope cgbuf startScopeMarkOpt =   
    match startScopeMarkOpt with 
    | None -> ()
    | Some ss -> cgbuf.SetMarkToHere(ss)
        
and EmitInitLocal cgbuf typ idx = CG.EmitInstrs cgbuf (pop 0) Push0  [I_ldloca (uint16 idx);  (I_initobj typ) ]
and EmitSetLocal cgbuf idx = CG.EmitInstr cgbuf (pop 1) Push0 (mkStloc (uint16 idx))
and EmitGetLocal cgbuf typ idx = CG.EmitInstr cgbuf (pop 0) (Push [typ]) (mkLdloc (uint16 idx))
and EmitSetStaticField cgbuf fspec = CG.EmitInstr cgbuf (pop 1) Push0 (mkNormalStsfld fspec)
and EmitGetStaticFieldAddr cgbuf typ fspec = CG.EmitInstr cgbuf (pop 0) (Push [typ]) (I_ldsflda fspec)
and EmitGetStaticField cgbuf typ fspec = CG.EmitInstr cgbuf (pop 0) (Push [typ]) (mkNormalLdsfld fspec)

and GenSetStorage m cgbuf storage = 
    match storage with  
    | Local (idx,_)  ->   EmitSetLocal cgbuf idx
    | StaticField (_, _, hasLiteralAttr, ilContainerTy, _, _, _, ilSetterMethRef, _) ->  
        if hasLiteralAttr then errorR(Error(FSComp.SR.ilLiteralFieldsCannotBeSet(),m))
        CG.EmitInstr cgbuf (pop 1) Push0  (I_call(Normalcall,mkILMethSpecForMethRefInTy(ilSetterMethRef,ilContainerTy,[]),None))
    | StaticProperty (ilGetterMethSpec,_) -> 
        error(Error(FSComp.SR.ilStaticMethodIsNotLambda(ilGetterMethSpec.Name),m))
    | Method (_,_,mspec,m,_,_) -> 
        error(Error(FSComp.SR.ilStaticMethodIsNotLambda(mspec.Name),m))
    | Null ->  CG.EmitInstr cgbuf (pop 1) Push0 AI_pop
    | Arg _ -> error(Error(FSComp.SR.ilMutableVariablesCannotEscapeMethod(),m))

    | Env (_,_,ilField,_) -> 
        // Note: ldarg0 has already been emitted in GenSetVal
        CG.EmitInstr cgbuf (pop 2) Push0  (mkNormalStfld ilField)

and CommitGetStorageSequel cenv cgbuf eenv m typ localCloInfo storeSequel = 
    match localCloInfo,storeSequel with 
    | Some {contents =NamedLocalIlxClosureInfoGenerator _cloinfo},_ -> error(InternalError("Unexpected generator",m))
    | Some {contents =NamedLocalIlxClosureInfoGenerated cloinfo},Some (tyargs,args,m,sequel) when not (isNil tyargs) ->
        let actualRetTy = GenNamedLocalTyFuncCall cenv cgbuf eenv typ cloinfo tyargs m
        CommitGetStorageSequel cenv cgbuf eenv m actualRetTy None (Some ([],args,m,sequel))
    | _, None -> ()
    | _,Some ([],[],_,sequel) ->
        GenSequel cenv eenv.cloc cgbuf sequel 
    | _,Some (tyargs,args,m,sequel) ->
        GenArgsAndIndirectCall cenv cgbuf eenv (typ,tyargs,args,m) sequel 

and GenGetStorageAndSequel cenv cgbuf eenv m (typ,ilTy) storage storeSequel =
    match storage with  
    | Local (idx,localCloInfo) ->
        EmitGetLocal cgbuf ilTy idx
        CommitGetStorageSequel cenv cgbuf eenv m typ localCloInfo storeSequel

    | StaticField (fspec, _, hasLiteralAttr, ilContainerTy, _, _, ilGetterMethRef, _, _) ->  
        // References to literals go directly to the field - no property is used
        if hasLiteralAttr then 
            EmitGetStaticField cgbuf ilTy fspec
        else
            CG.EmitInstr cgbuf (pop 0) (Push [ilTy])  (I_call(Normalcall, mkILMethSpecForMethRefInTy (ilGetterMethRef, ilContainerTy, []), None))
        CommitGetStorageSequel cenv cgbuf eenv m typ None storeSequel

    | StaticProperty (ilGetterMethSpec, _) -> 
        CG.EmitInstr cgbuf (pop 0) (Push [ilTy])  (I_call (Normalcall, ilGetterMethSpec, None))
        CommitGetStorageSequel cenv cgbuf eenv m typ None storeSequel

    | Method (topValInfo,vref,mspec,_,_,_) -> 
        // Get a toplevel value as a first-class value. 
        // We generate a lambda expression and that simply calls 
        // the toplevel method. However we optimize the case where we are 
        // immediately applying the value anyway (to insufficient arguments). 

        // First build a lambda expression for the saturated use of the toplevel value... 
        // REVIEW: we should NOT be doing this in the backend... 
        let expr,exprty = AdjustValForExpectedArity cenv.g m vref NormalValUse topValInfo

        // Then reduce out any arguments (i.e. apply the sequel immediately if we can...) 
        match storeSequel with 
        | None -> 
            GenLambda cenv cgbuf eenv false None expr Continue
        | Some (tyargs',args,m,sequel) -> 
            let specializedExpr = 
                if isNil args && isNil tyargs' then failwith ("non-lambda at use of method " + mspec.Name)
                MakeApplicationAndBetaReduce cenv.g (expr,exprty,[tyargs'],args,m)
            GenExpr cenv cgbuf eenv SPSuppress specializedExpr sequel

    | Null  ->   
        CG.EmitInstr cgbuf (pop 0) (Push [ilTy]) (AI_ldnull) 
        CommitGetStorageSequel cenv cgbuf eenv m typ None storeSequel

    | Arg i -> 
        CG.EmitInstr cgbuf (pop 0) (Push [ilTy]) (mkLdarg (uint16 i)) 
        CommitGetStorageSequel cenv cgbuf eenv m typ None storeSequel

    | Env (_,_,ilField,localCloInfo) -> 
        // Note: ldarg 0 is emitted in 'cu_erase' erasure of the ldenv instruction
        CG.EmitInstrs cgbuf (pop 0) (Push [ilTy]) [ mkLdarg0; mkNormalLdfld ilField ]
        CommitGetStorageSequel cenv cgbuf eenv m typ localCloInfo storeSequel

and GenGetLocalVals cenv cgbuf eenvouter m fvs = 
    List.iter (fun v -> GenGetLocalVal cenv cgbuf eenvouter m v None) fvs

and GenGetLocalVal cenv cgbuf eenv m (vspec:Val) fetchSequel =
    GenGetStorageAndSequel cenv cgbuf eenv m (vspec.Type, GenTypeOfVal cenv eenv vspec) (StorageForVal m vspec eenv) fetchSequel

and GenGetLocalVRef cenv cgbuf eenv m (vref:ValRef) fetchSequel =
    GenGetStorageAndSequel cenv cgbuf eenv m (vref.Type, GenTypeOfVal cenv eenv vref.Deref) (StorageForValRef m vref eenv) fetchSequel

and GenStoreVal cgbuf eenv m (vspec:Val) =
    GenSetStorage vspec.Range cgbuf (StorageForVal m vspec eenv)

//--------------------------------------------------------------------------
// Allocate locals for values
//-------------------------------------------------------------------------- 
 
and AllocLocal cenv cgbuf eenv compgen (v,ty,isFixed) (scopeMarks: Mark * Mark) = 
     // The debug range for the local
     let ranges = if compgen then [] else [(v,scopeMarks)]
     // Get an index for the local
     let j = 
        if cenv.opts.localOptimizationsAreOn 
        then cgbuf.ReallocLocal((fun i (_,ty',isFixed') -> not isFixed' && not isFixed && not (IntMap.mem i eenv.liveLocals) && (ty = ty')),ranges,ty,isFixed)
        else cgbuf.AllocLocal(ranges,ty,isFixed)
     j, { eenv with liveLocals =  IntMap.add j () eenv.liveLocals  }

and AllocLocalVal cenv cgbuf v eenv repr scopeMarks = 
    let repr,eenv = 
        let ty = v.Type
        if isUnitTy cenv.g ty && not v.IsMutable then  Null,eenv
        elif Option.isSome repr && IsNamedLocalTypeFuncVal cenv.g v (Option.get repr) then 
            (* known, named, non-escaping type functions *)
            let cloinfoGenerate eenv = 
                let eenvinner = 
                    {eenv with 
                         letBoundVars=(mkLocalValRef v)::eenv.letBoundVars}
                let cloinfo,_,_ = GetIlxClosureInfo cenv cgbuf.mgbuf v.Range true None eenvinner (Option.get repr)
                cloinfo
            
            let idx,eenv = AllocLocal cenv cgbuf eenv v.IsCompilerGenerated (v.CompiledName, cenv.g.ilg.typ_Object, false) scopeMarks
            Local (idx,Some(ref (NamedLocalIlxClosureInfoGenerator cloinfoGenerate))),eenv
        else
            (* normal local *)
            let idx,eenv = AllocLocal cenv cgbuf eenv v.IsCompilerGenerated (v.CompiledName, GenTypeOfVal cenv eenv v, v.IsFixed) scopeMarks
            Local (idx,None),eenv
    let eenv = AddStorageForVal cenv.g (v,notlazy repr) eenv
    Some repr, eenv

and AllocStorageForBind cenv cgbuf scopeMarks eenv bind = 
    AllocStorageForBinds cenv cgbuf scopeMarks eenv [bind]

and AllocStorageForBinds cenv cgbuf scopeMarks eenv binds = 
    // phase 1 - decide representations - most are very simple. 
    let reps, eenv = List.mapFold (AllocValForBind cenv cgbuf scopeMarks) eenv binds 

    // Phase 2 - run the cloinfo generators for NamedLocalClosure values against the environment recording the 
    // representation choices. 
    reps |> List.iter (fun reprOpt -> 
       match reprOpt with 
       | Some repr -> 
           match repr with 
           | Local(_,Some g) 
           | Env(_,_,_,Some g) -> 
               match !g with 
               | NamedLocalIlxClosureInfoGenerator f -> g := NamedLocalIlxClosureInfoGenerated (f eenv) 
               | NamedLocalIlxClosureInfoGenerated _ -> ()
           | _ -> ()
       | _ -> ())

    eenv
   
and AllocValForBind cenv cgbuf (scopeMarks: Mark * Mark) eenv (TBind(v,repr,_)) =
    match v.ValReprInfo with 
    | None -> 
        AllocLocalVal cenv cgbuf v eenv (Some repr) scopeMarks
    | Some _ -> 
        None,AllocTopValWithinExpr cenv cgbuf eenv.cloc scopeMarks v eenv


and AllocTopValWithinExpr cenv cgbuf cloc scopeMarks v eenv =
    // decide whether to use a shadow local or not
    let useShadowLocal = 
        cenv.opts.generateDebugSymbols && 
        not cenv.opts.localOptimizationsAreOn &&
        not v.IsCompilerGenerated &&
        not v.IsMutable &&
        // Don't use shadow locals for things like functions which are not compiled as static values/properties
        IsCompiledAsStaticProperty cenv.g v

    let optShadowLocal,eenv = 
        if useShadowLocal then 
            let storageOpt, eenv = AllocLocalVal cenv cgbuf v eenv None scopeMarks 
            match storageOpt with 
            | None -> NoShadowLocal,eenv
            | Some storage -> ShadowLocal storage,eenv
            
        else 
            NoShadowLocal,eenv

    ComputeAndAddStorageForLocalTopVal (cenv.amap, cenv.g, cenv.intraAssemblyInfo, cenv.opts.isInteractive, optShadowLocal) cloc v eenv



//--------------------------------------------------------------------------
// Generate stack save/restore and assertions - pulled into letrec by alloc*
//-------------------------------------------------------------------------- 

/// Save the stack
/// - [gross] because IL flushes the stack at the exn. handler
/// - and     because IL requires empty stack following a forward br (jump).
and EmitSaveStack cenv cgbuf eenv m scopeMarks =
    let savedStack = (cgbuf.GetCurrentStack())
    let savedStackLocals,eenvinner = List.mapFold (fun eenv ty -> AllocLocal cenv cgbuf eenv true (ilxgenGlobalNng.FreshCompilerGeneratedName ("spill",m), ty, false) scopeMarks) eenv savedStack
    List.iter (EmitSetLocal cgbuf) savedStackLocals
    cgbuf.AssertEmptyStack()
    (savedStack,savedStackLocals),eenvinner (* need to return, it marks locals "live" *)

/// Restore the stack and load the result 
and EmitRestoreStack cgbuf (savedStack,savedStackLocals) =
    cgbuf.AssertEmptyStack()
    List.iter2 (EmitGetLocal cgbuf) (List.rev savedStack) (List.rev savedStackLocals)

//-------------------------------------------------------------------------
//GenAttr: custom attribute generation
//------------------------------------------------------------------------- 

and GenAttribArg cenv mgbuf eenv x (ilArgTy:ILType) = 
    let g = cenv.g

    match x,ilArgTy with 

    // Detect 'null' used for an array argument
    | Expr.Const(Const.Zero,_,_),ILType.Array  _ -> 
        ILAttribElem.Null

    // Detect standard constants 
    | Expr.Const(c,m,_),_ -> 
        let tynm = ilArgTy.TypeSpec.Name
        let isobj = (tynm = "System.Object")

        match c with 
        | Const.Bool b -> ILAttribElem.Bool b
        | Const.Int32 i when isobj || tynm = "System.Int32" ->  ILAttribElem.Int32 ( i)
        | Const.Int32 i when tynm = "System.SByte" ->  ILAttribElem.SByte (sbyte i)
        | Const.Int32 i when tynm = "System.Int16"  -> ILAttribElem.Int16 (int16 i)
        | Const.Int32 i when tynm = "System.Byte"  -> ILAttribElem.Byte (byte i)
        | Const.Int32 i when tynm = "System.UInt16" ->ILAttribElem.UInt16 (uint16 i)
        | Const.Int32 i when tynm = "System.UInt32" ->ILAttribElem.UInt32 (uint32 i)
        | Const.Int32 i when tynm = "System.UInt64" ->ILAttribElem.UInt64 (uint64 (int64 i)) 
        | Const.SByte  i  -> ILAttribElem.SByte i
        | Const.Int16  i  -> ILAttribElem.Int16 i
        | Const.Int32 i   -> ILAttribElem.Int32 i
        | Const.Int64 i   -> ILAttribElem.Int64 i  
        | Const.Byte i    -> ILAttribElem.Byte i
        | Const.UInt16 i  -> ILAttribElem.UInt16 i
        | Const.UInt32 i  -> ILAttribElem.UInt32 i
        | Const.UInt64 i  -> ILAttribElem.UInt64 i
        | Const.Double i   -> ILAttribElem.Double i
        | Const.Single i -> ILAttribElem.Single i
        | Const.Char i    -> ILAttribElem.Char i
        | Const.Zero when   isobj    -> ILAttribElem.Null
        | Const.Zero when   tynm = "System.String"   -> ILAttribElem.String None
        | Const.Zero when   tynm = "System.Type"   -> ILAttribElem.Type None
        | Const.String i  when isobj || tynm = "System.String" ->  ILAttribElem.String (Some i)
        | _ -> error (InternalError ( "The type '" + tynm + "' may not be used as a custom attribute value",m))

    // Detect '[| ... |]' nodes 
    | Expr.Op(TOp.Array,[elemTy],args,m),_ ->
        let ilElemTy = GenType cenv m eenv.tyenv elemTy
        ILAttribElem.Array (ilElemTy, List.map (fun arg -> GenAttribArg cenv mgbuf eenv arg ilElemTy) args)

    // Detect 'typeof<ty>' calls  
    | TypeOfExpr g ty, _    ->
        ILAttribElem.Type (Some (GenType cenv x.Range eenv.tyenv ty))

    // Detect 'typedefof<ty>' calls 
    | TypeDefOfExpr g ty, _    ->
        ILAttribElem.TypeRef (Some (GenType cenv x.Range eenv.tyenv ty).TypeRef)    
    
    // Ignore upcasts 
    | Expr.Op(TOp.Coerce,_,[arg2],_),_ ->
        GenAttribArg cenv mgbuf eenv arg2 ilArgTy

    // Detect explicit enum values 
    | EnumExpr g arg1, _ ->
        GenAttribArg cenv mgbuf eenv arg1 ilArgTy
    

    // Detect bitwise or of attribute flags: one case of constant folding (a more general treatment is needed)
    
    | AttribBitwiseOrExpr g (arg1,arg2),_ ->
        let v1 = GenAttribArg cenv mgbuf eenv arg1 ilArgTy 
        let v2 = GenAttribArg cenv mgbuf eenv arg2 ilArgTy 
        match v1,v2 with 
        | ILAttribElem.SByte i1, ILAttribElem.SByte i2 -> ILAttribElem.SByte (i1 ||| i2) 
        | ILAttribElem.Int16 i1, ILAttribElem.Int16 i2-> ILAttribElem.Int16 (i1 ||| i2)
        | ILAttribElem.Int32 i1, ILAttribElem.Int32 i2-> ILAttribElem.Int32 (i1 ||| i2)
        | ILAttribElem.Int64 i1, ILAttribElem.Int64 i2-> ILAttribElem.Int64 (i1 ||| i2)
        | ILAttribElem.Byte i1, ILAttribElem.Byte i2-> ILAttribElem.Byte (i1 ||| i2)
        | ILAttribElem.UInt16 i1, ILAttribElem.UInt16 i2-> ILAttribElem.UInt16 (i1 ||| i2) 
        | ILAttribElem.UInt32 i1, ILAttribElem.UInt32 i2-> ILAttribElem.UInt32 (i1 ||| i2) 
        | ILAttribElem.UInt64 i1, ILAttribElem.UInt64 i2-> ILAttribElem.UInt64 (i1 ||| i2)
        |  _ -> error (InternalError ("invalid custom attribute value (not a valid constant): " + showL (exprL x),x.Range))

    // Other expressions are not valid custom attribute values
    | _ -> 
        error (InternalError ("invalid custom attribute value (not a constant): " + showL (exprL x),x.Range))


and GenAttr cenv mgbuf eenv (Attrib(_,k,args,props,_,_,_)) = 
    let g = cenv.g
    let props = 
        props |> List.map (fun (AttribNamedArg(s,ty,fld,AttribExpr(_,expr))) ->
            let m = expr.Range
            let ilTy = GenType cenv m eenv.tyenv ty
            let cval = GenAttribArg cenv mgbuf eenv expr ilTy
            (s,ilTy,fld,cval))
    let mspec = 
        match k with 
        | ILAttrib(mref) -> mkILMethSpec(mref,AsObject,[],[]) 
        | FSAttrib(vref) -> 
             assert(vref.IsMember) 
             let mspec,_,_,_,_ = GetMethodSpecForMemberVal cenv.amap g (Option.get vref.MemberInfo) vref
             mspec
    let ilArgs = List.map2 (fun (AttribExpr(_,vexpr)) ty -> GenAttribArg cenv mgbuf eenv vexpr ty) args mspec.FormalArgTypes
    mkILCustomAttribMethRef g.ilg (mspec,ilArgs, props)
    
and GenAttrs cenv mgbuf eenv attrs = List.map (GenAttr cenv mgbuf eenv) attrs

and GenCompilationArgumentCountsAttr cenv (v:Val) =
    [ match v.ValReprInfo with 
      | Some(tvi) when v.IsMemberOrModuleBinding -> 
          let arities = if ValSpecIsCompiledAsInstance cenv.g v then List.tail tvi.AritiesOfArgs else tvi.AritiesOfArgs 
          if arities.Length > 1 then 
              yield mkCompilationArgumentCountsAttr cenv.g arities
      |  _ -> 
          () ]          

// Create a permission set for a list of security attributes   
and CreatePermissionSets cenv mgbuf eenv (securityAttributes : Attrib list) = 
    [for ((Attrib(tcref,_,actions,_,_,_,_)) as attr) in securityAttributes do
        let action = match actions with | [AttribInt32Arg act] -> act | _ -> failwith "internal error: unrecognized security action"
        let secaction = (List.assoc action (Lazy.force ILSecurityActionRevMap))
        let tref = tcref.CompiledRepresentationForNamedType
        let ilattr = GenAttr cenv mgbuf eenv attr
        let _, ilNamedArgs = 
            match TryDecodeILAttribute cenv.g tref (mkILCustomAttrs [ilattr]) with
            | Some(ae,na) -> ae, na
            | _ -> [],[]
        let setArgs = ilNamedArgs |> List.map (fun (n,ilt,_,ilae) -> (n,ilt,ilae))
        yield IL.mkPermissionSet cenv.g.ilg (secaction, [(tref, setArgs)])]

//--------------------------------------------------------------------------
// Generate the set of modules for an assembly, and the declarations in each module
//-------------------------------------------------------------------------- 

/// Generate a static class at the given cloc
and GenTypeDefForCompLoc (cenv, eenv, mgbuf: AssemblyBuilder, cloc, hidden, attribs, initTrigger, eliminateIfEmpty, addAtEnd)  = 
    let tref = TypeRefForCompLoc cloc
    let tdef = 
      mkILSimpleClass cenv.g.ilg
        (tref.Name, 
         ComputeTypeAccess tref hidden,
         emptyILMethods, 
         emptyILFields,
         emptyILTypeDefs,
         emptyILProperties,
         emptyILEvents,
         mkILCustomAttrs 
           (GenAttrs cenv mgbuf eenv attribs @
            (if List.contains tref.Name [TypeNameForImplicitMainMethod cloc; TypeNameForInitClass cloc; TypeNameForPrivateImplementationDetails cloc]  
             then [ ] 
             else [mkCompilationMappingAttr cenv.g (int SourceConstructFlags.Module)])),
         initTrigger)
    let tdef = tdef.WithSealed(true).WithAbstract(true)
    mgbuf.AddTypeDef(tref, tdef, eliminateIfEmpty, addAtEnd, None)


and GenModuleExpr cenv cgbuf qname lazyInitInfo eenv x   = 
    let (ModuleOrNamespaceExprWithSig(mty,def,_)) = x 
    // REVIEW: the scopeMarks are used for any shadow locals we create for the module bindings 
    // We use one scope for all the bindings in the module, which makes them all appear with their "default" values
    // rather than incrementally as we step through the  initializations in the module. This is a little unfortunate 
    // but stems from the way we add module values all at once before we generate the module itself.
    LocalScope "module" cgbuf (fun scopeMarks ->
        let sigToImplRemapInfo = ComputeRemappingFromImplementationToSignature cenv.g def mty
        let eenv = AddSignatureRemapInfo "defs" sigToImplRemapInfo eenv
        let eenv = 
            // Allocate all the values, including any shadow locals for static fields
            let allocVal cloc v = AllocTopValWithinExpr cenv cgbuf cloc scopeMarks v
            AddBindingsForModuleDef allocVal eenv.cloc eenv def
        GenModuleDef cenv cgbuf qname lazyInitInfo eenv def)

and GenModuleDefs cenv cgbuf qname lazyInitInfo eenv  mdefs = 
    mdefs |> List.iter (GenModuleDef cenv cgbuf qname lazyInitInfo eenv) 
    
and GenModuleDef cenv (cgbuf:CodeGenBuffer) qname lazyInitInfo eenv  x = 
    match x with 
    | TMDefRec(_isRec,tycons,mbinds,m) -> 
        tycons |> List.iter (fun tc -> 
            if tc.IsExceptionDecl 
            then GenExnDef cenv cgbuf.mgbuf eenv m tc 
            else GenTypeDef cenv cgbuf.mgbuf lazyInitInfo eenv m tc)
        mbinds |> List.iter (GenModuleBinding cenv cgbuf qname lazyInitInfo eenv m) 

    | TMDefLet(bind,_) -> 
        GenBindings cenv cgbuf eenv [bind]

    | TMDefDo(e,_) -> 
        GenExpr cenv cgbuf eenv SPAlways e discard

    | TMAbstract(mexpr) -> 
        GenModuleExpr cenv cgbuf qname lazyInitInfo eenv mexpr

    | TMDefs(mdefs) -> 
        GenModuleDefs cenv cgbuf qname lazyInitInfo eenv  mdefs


// Generate a module binding
and GenModuleBinding cenv (cgbuf:CodeGenBuffer) (qname:QualifiedNameOfFile) lazyInitInfo eenv m x = 
  match x with 
  | ModuleOrNamespaceBinding.Binding bind -> 
    GenLetRecBindings cenv cgbuf eenv ([bind],m)

  | ModuleOrNamespaceBinding.Module (mspec, mdef) ->
    let hidden = IsHiddenTycon eenv.sigToImplRemapInfo mspec

    let eenvinner = 
        if mspec.IsNamespace then eenv else 
        {eenv with cloc = CompLocForFixedModule cenv.opts.fragName qname.Text mspec }

    // Create the class to hold the contents of this module.  No class needed if 
    // we're compiling it as a namespace. 
    //
    // Most module static fields go into the "InitClass" static class. 
    // However mutable static fields go into the class for the module itself. 
    // So this static class ends up with a .cctor if it has mutable fields. 
    //
    if not mspec.IsNamespace then 
        // The use of ILTypeInit.OnAny prevents the execution of the cctor before the 
        // "main" method in the case where the "main" method is implicit.
        let staticClassTrigger = (* if eenv.isFinalFile then *) ILTypeInit.OnAny (* else ILTypeInit.BeforeField *)

        GenTypeDefForCompLoc (cenv, eenvinner, cgbuf.mgbuf, eenvinner.cloc, hidden, mspec.Attribs, staticClassTrigger, false, (* atEnd= *) true)

    // Generate the declarations in the module and its initialization code 
    GenModuleDef cenv cgbuf qname lazyInitInfo eenvinner mdef
    
    // If the module has a .cctor for some mutable fields, we need to ensure that when 
    // those fields are "touched" the InitClass .cctor is forced. The InitClass .cctor will 
    // then fill in the value of the mutable fields.
    if not mspec.IsNamespace && (cgbuf.mgbuf.GetCurrentFields(TypeRefForCompLoc eenvinner.cloc) |> Seq.isEmpty |> not) then 
        GenForceWholeFileInitializationAsPartOfCCtor cenv cgbuf.mgbuf lazyInitInfo (TypeRefForCompLoc eenvinner.cloc) mspec.Range


/// Generate the namespace fragments in a single file
and GenTopImpl cenv (mgbuf: AssemblyBuilder) mainInfoOpt eenv (TImplFile(qname, _, mexpr, hasExplicitEntryPoint, isScript, anonRecdTypes), optimizeDuringCodeGen)  =

    let m = qname.Range

    // Generate all the anonymous record types mentioned anywhere in this module
    for anonInfo in anonRecdTypes.Values do
        mgbuf.GenerateAnonType((fun ilThisTy -> GenToStringMethod cenv eenv ilThisTy m), anonInfo) |> ignore

    let eenv = {eenv with cloc = { eenv.cloc with clocTopImplQualifiedName = qname.Text } }

    cenv.optimizeDuringCodeGen <- optimizeDuringCodeGen

    // This is used to point the inner classes back to the startup module for initialization purposes 
    let isFinalFile = Option.isSome mainInfoOpt

    let initClassCompLoc = CompLocForInitClass eenv.cloc 
    let initClassTy = mkILTyForCompLoc initClassCompLoc 

    let initClassTrigger = (* if isFinalFile then *) ILTypeInit.OnAny (* else ILTypeInit.BeforeField *)
    
    let eenv = {eenv with cloc = initClassCompLoc
                          isFinalFile = isFinalFile
                          someTypeInThisAssembly = initClassTy } 
  
    // Create the class to hold the initialization code and static fields for this file.  
    //     internal static class $<StartupCode...> {}
    // Put it at the end since that gives an approximation of dependency order (to aid FSI.EXE's code generator - see FSharp 1.0 5548)
    GenTypeDefForCompLoc (cenv, eenv, mgbuf, initClassCompLoc, useHiddenInitCode, [], initClassTrigger, false, (*atEnd=*)true) 
    
    // lazyInitInfo is an accumulator of functions which add the forced initialization of the storage module to
    //    - mutable fields in public modules
    //    - static "let" bindings in types 
    // These functions only get executed/committed if we actually end up producing some code for the .cctor for the storage module.
    // The existence of .cctors adds costs to execution, so this is a half-sensible attempt to avoid adding them when possible. 
    let lazyInitInfo = new ResizeArray<ILFieldSpec -> ILInstr list -> ILInstr list -> unit>()

    // codegen .cctor/main for outer module
    let clocCcu = CompLocForCcu cenv.viewCcu
    
    // This method name is only used internally in ilxgen.fs to aid debugging
    let methodName = 
        match mainInfoOpt with 
        //   Library file 
        | None -> ".cctor" 
        //   Final file, explicit entry point 
        | Some _ when hasExplicitEntryPoint -> ".cctor"
        //   Final file, implicit entry point 
        | Some _ -> mainMethName 
        
    // topInstrs is ILInstr[] and contains the abstract IL for this file's top-level actions. topCode is the ILMethodBody for that same code.
    let topInstrs,topCode = 
        CodeGenMethod cenv mgbuf 
            ([],methodName,eenv,0,0,
             (fun cgbuf eenv -> 
                  GenModuleExpr cenv cgbuf qname lazyInitInfo eenv mexpr
                  CG.EmitInstr cgbuf (pop 0) Push0 I_ret),m)

    // The code generation for the initialization is now complete and the IL code is in topCode.
    // Make a .cctor and/or main method to contain the code.  This initializes all modules. 
    //   Library file (mainInfoOpt = None) : optional .cctor if topCode has initialization effect
    //   Final file, explicit entry point (mainInfoOpt = Some _, GetExplicitEntryPointInfo() = Some) : main + optional .cctor if topCode has initialization effect
    //   Final file, implicit entry point (mainInfoOpt = Some _, GetExplicitEntryPointInfo() = None) : main + initialize + optional .cctor calling initialize
    let doesSomething = CheckCodeDoesSomething topCode.Code

    // Make a FEEFEE instruction to mark hidden code regions
    // We expect the first instruction to be a sequence point when generating debug symbols
    let feefee, seqpt = 
        if topInstrs.Length > 1 then 
            match topInstrs.[0] with 
            | I_seqpoint sp as i -> [ FeeFeeInstr cenv sp.Document ], [ i ]
            | _ -> [], [] 
        else 
            [], []

    begin

        match mainInfoOpt with 

        // Final file in .EXE
        | Some mainInfo -> 

            // Generate an explicit main method. If necessary, make a class constructor as 
            // well for the bindings earlier in the file containing the entrypoint.  
            match mgbuf.GetExplicitEntryPointInfo() with

            // Final file, explicit entry point : place the code in a .cctor, and add code to main that forces the .cctor (if topCode has initialization effect).
            | Some tref ->           
                if doesSomething then
                    lazyInitInfo.Add (fun fspec feefee seqpt -> 
                        // This adds the explicit init of the .cctor to the explicit entrypoint main method
                        mgbuf.AddExplicitInitToSpecificMethodDef((fun md -> md.IsEntryPoint), tref, fspec, GenPossibleILSourceMarker cenv m, feefee, seqpt))

                    let cctorMethDef = mkILClassCtor (MethodBody.IL topCode) 
                    mgbuf.AddMethodDef(initClassTy.TypeRef,cctorMethDef)

            // Final file, implicit entry point. We generate no .cctor.
            //       void main@() { 
            //             <topCode> 
            //    }
            | None ->

                let ilAttrs = mkILCustomAttrs (GenAttrs cenv mgbuf eenv mainInfo)
                if not cenv.opts.isInteractive && not doesSomething then 
                    let errorM = m.EndRange
                    warning (Error(FSComp.SR.ilMainModuleEmpty(), errorM))

                // generate main@ 
                let ilMainMethodDef = 
                    let mdef = mkILNonGenericStaticMethod(mainMethName,ILMemberAccess.Public,[],mkILReturn ILType.Void, MethodBody.IL topCode) 
                    {mdef with IsEntryPoint= true; CustomAttrs = ilAttrs } 

                mgbuf.AddMethodDef(initClassTy.TypeRef,ilMainMethodDef)


        //   Library file : generate an optional .cctor if topCode has initialization effect
        | None -> 
            if doesSomething then 

                // Add the cctor 
                let cctorMethDef =  mkILClassCtor (MethodBody.IL topCode) 
                mgbuf.AddMethodDef(initClassTy.TypeRef,cctorMethDef)

    
    end
    
    // Commit the directed initializations
    if doesSomething then 
        // Create the field to act as the target for the forced initialization. 
        // Why do this for the final file?
        // There is no need to do this for a final file with an implicit entry point. For an explicit entry point in lazyInitInfo.
        let initFieldName = CompilerGeneratedName "init"
        let ilFieldDef = 
            mkILStaticField (initFieldName,cenv.g.ilg.typ_Int32, None, None, ComputeMemberAccess true)
            |> cenv.g.AddFieldNeverAttrs 
            |> cenv.g.AddFieldGeneratedAttrs 

        let fspec = mkILFieldSpecInTy (initClassTy, initFieldName, cenv. g.ilg.typ_Int32)
        CountStaticFieldDef()
        mgbuf.AddFieldDef(initClassTy.TypeRef,ilFieldDef) 

        // Run the imperative (yuck!) actions that force the generation 
        // of references to the cctor for nested modules etc. 
        lazyInitInfo |> Seq.iter (fun f -> f fspec feefee seqpt)

        if isScript && not(isFinalFile) then 
            mgbuf.AddScriptInitFieldSpec(fspec,m)    

    // Compute the ilxgenEnv after the generation of the module, i.e. the residue need to generate anything that
    // uses the constructs exported from this module.
    // We add the module type all over again. Note no shadow locals for static fields needed here since they are only relevant to the main/.cctor
    let eenvafter = 
        let allocVal = ComputeAndAddStorageForLocalTopVal (cenv.amap, cenv.g, cenv.intraAssemblyInfo, cenv.opts.isInteractive, NoShadowLocal) 
        AddBindingsForLocalModuleType allocVal  clocCcu eenv mexpr.Type

    eenvafter

and GenForceWholeFileInitializationAsPartOfCCtor cenv (mgbuf:AssemblyBuilder) (lazyInitInfo: ResizeArray<_>) tref m =
    // Authoring a .cctor with effects forces the cctor for the 'initialization' module by doing a dummy store & load of a field 
    // Doing both a store and load keeps FxCop happier because it thinks the field is useful 
    lazyInitInfo.Add (fun fspec feefee seqpt -> mgbuf.AddExplicitInitToSpecificMethodDef((fun md -> md.Name = ".cctor"), tref, fspec, GenPossibleILSourceMarker cenv m, feefee, seqpt)) 


/// Generate an Equals method.  
and GenEqualsOverrideCallingIComparable cenv (tcref:TyconRef, ilThisTy, _ilThatTy) =
    let mspec = mkILNonGenericInstanceMethSpecInTy (cenv.g.iltyp_IComparable, "CompareTo", [cenv.g.ilg.typ_Object], cenv.g.ilg.typ_Int32)
    
    mkILNonGenericVirtualMethod
        ("Equals",ILMemberAccess.Public,
         [mkILParamNamed ("obj",cenv.g.ilg.typ_Object)], 
         mkILReturn cenv.g.ilg.typ_Bool,
         mkMethodBody(true,[],2,
                         nonBranchingInstrsToCode
                            [ yield mkLdarg0
                              yield mkLdarg 1us 
                              if tcref.IsStructOrEnumTycon then 
                                  yield I_callconstraint ( Normalcall, ilThisTy,mspec,None)
                              else 
                                  yield I_callvirt ( Normalcall, mspec,None) 
                              yield mkLdcInt32 (0)
                              yield AI_ceq ], 
                         None))
    |> AddNonUserCompilerGeneratedAttribs cenv.g

and GenFieldInit m c =
    match c with 
    | ConstToILFieldInit fieldInit -> fieldInit
    | _ -> error(Error(FSComp.SR.ilTypeCannotBeUsedForLiteralField(),m))

and GenAbstractBinding cenv mgbuf eenv tref (vref:ValRef) =
    assert(vref.IsMember)
    let m = vref.Range
    let memberInfo = Option.get vref.MemberInfo
    let attribs = vref.Attribs
    let hasPreserveSigImplFlag,hasSynchronizedImplFlag,hasNoInliningFlag,hasAggressiveInliningImplFlag,attribs = ComputeMethodImplAttribs cenv vref.Deref attribs
    if memberInfo.MemberFlags.IsDispatchSlot && not memberInfo.IsImplemented then 
        let ilAttrs = 
            [ yield! GenAttrs cenv mgbuf eenv attribs 
              yield! GenCompilationArgumentCountsAttr cenv vref.Deref ]
        
        let mspec,ctps,mtps,argInfos,retInfo = GetMethodSpecForMemberVal cenv.amap cenv.g memberInfo vref 
        let eenvForMeth = EnvForTypars (ctps@mtps) eenv
        let ilMethTypars = GenGenericParams cenv mgbuf eenvForMeth mtps
        let ilReturn = GenReturnInfo cenv mgbuf eenvForMeth mspec.FormalReturnType retInfo
        let ilParams = GenParams cenv mgbuf eenvForMeth mspec argInfos None
        
        let compileAsInstance = ValRefIsCompiledAsInstanceMember cenv.g vref
        let mdef = mkILGenericVirtualMethod (vref.CompiledName,ILMemberAccess.Public,ilMethTypars,ilParams,ilReturn,MethodBody.Abstract)

        let mdef = fixupVirtualSlotFlags mdef
        let mdef = 
            if mdef.IsVirtual then 
                mdef.WithFinal(memberInfo.MemberFlags.IsFinal).WithAbstract(memberInfo.MemberFlags.IsDispatchSlot) 
            else mdef
        let mdef = mdef.WithPreserveSig(hasPreserveSigImplFlag).WithSynchronized(hasSynchronizedImplFlag).WithNoInlining(hasNoInliningFlag).WithAggressiveInlining(hasAggressiveInliningImplFlag)
        
        match memberInfo.MemberFlags.MemberKind with 
        | MemberKind.ClassConstructor 
        | MemberKind.Constructor 
        | MemberKind.Member -> 
             let mdef = {mdef with CustomAttrs= mkILCustomAttrs ilAttrs }
             [mdef], [], []
        | MemberKind.PropertyGetSet -> error(Error(FSComp.SR.ilUnexpectedGetSetAnnotation(),m))
        | MemberKind.PropertySet | MemberKind.PropertyGet ->
             let v = vref.Deref
             let vtyp = ReturnTypeOfPropertyVal cenv.g v
             if CompileAsEvent cenv.g attribs then 
                   
                 let edef = GenEventForProperty cenv eenvForMeth mspec v ilAttrs m vtyp 
                 [],[],[edef]
             else
                 let ilPropDef = 
                     let ilPropTy = GenType cenv m eenvForMeth.tyenv vtyp
                     let ilArgTys = v |> ArgInfosOfPropertyVal cenv.g |> List.map fst |> GenTypes cenv m eenvForMeth.tyenv
                     GenPropertyForMethodDef compileAsInstance tref mdef v memberInfo ilArgTys ilPropTy (mkILCustomAttrs ilAttrs) None
                 let mdef = mdef.WithSpecialName
                 [mdef], [ilPropDef],[]

    else 
        [],[],[]

/// Generate a ToString method that calls 'sprintf "%A"'
and GenToStringMethod cenv eenv ilThisTy m = 
    [ match (eenv.valsInScope.TryFind cenv.g.sprintf_vref.Deref, 
             eenv.valsInScope.TryFind cenv.g.new_format_vref.Deref) with
      | Some(Lazy(Method(_,_,sprintfMethSpec,_,_,_))), Some(Lazy(Method(_,_,newFormatMethSpec,_,_,_))) ->
               // The type returned by the 'sprintf' call
               let funcTy = EraseClosures.mkILFuncTy cenv.g.ilxPubCloEnv ilThisTy cenv.g.ilg.typ_String
               // Give the instantiation of the printf format object, i.e. a Format`5 object compatible with StringFormat<ilThisTy>
               let newFormatMethSpec = mkILMethSpec(newFormatMethSpec.MethodRef,AsObject,
                                               [// 'T -> string'
                                               funcTy 
                                               // rest follow from 'StringFormat<T>'
                                               GenUnitTy cenv eenv m  
                                               cenv.g.ilg.typ_String 
                                               cenv.g.ilg.typ_String 
                                               ilThisTy],[])
               // Instantiate with our own type
               let sprintfMethSpec = mkILMethSpec(sprintfMethSpec.MethodRef,AsObject,[],[funcTy])
               // Here's the body of the method. Call printf, then invoke the function it returns
               let callInstrs = EraseClosures.mkCallFunc cenv.g.ilxPubCloEnv (fun _ -> 0us) eenv.tyenv.Count Normalcall (Apps_app(ilThisTy, Apps_done cenv.g.ilg.typ_String))
               let ilMethodDef = mkILNonGenericVirtualMethod ("ToString",ILMemberAccess.Public,[],
                                           mkILReturn cenv.g.ilg.typ_String,
                                           mkMethodBody (true,[],2,nonBranchingInstrsToCode 
                                                   ([ // load the hardwired format string
                                                       yield I_ldstr "%+A"  
                                                       // make the printf format object
                                                       yield mkNormalNewobj newFormatMethSpec
                                                       // call sprintf
                                                       yield mkNormalCall sprintfMethSpec 
                                                       // call the function returned by sprintf
                                                       yield mkLdarg0 
                                                       if ilThisTy.Boxity = ILBoxity.AsValue then
                                                           yield mkNormalLdobj ilThisTy  ] @
                                                       callInstrs),
                                                   None))
               let mdef = { ilMethodDef with CustomAttrs = mkILCustomAttrs [ cenv.g.CompilerGeneratedAttribute ] }
               yield mdef
      | _ -> () ]

and GenTypeDef cenv mgbuf lazyInitInfo eenv m (tycon:Tycon) =
    let tcref = mkLocalTyconRef tycon
    if tycon.IsTypeAbbrev then () else
    match tycon.TypeReprInfo with 
#if !NO_EXTENSIONTYPING
    | TProvidedNamespaceExtensionPoint _ -> ()
    | TProvidedTypeExtensionPoint _ -> ()
#endif
    | TNoRepr -> ()
    | TAsmRepr _ | TILObjectRepr _ | TMeasureableRepr _ -> () 
    | TFSharpObjectRepr _ | TRecdRepr _ | TUnionRepr _ -> 
        let eenvinner = ReplaceTyenv (TypeReprEnv.ForTycon tycon) eenv
        let thisTy = generalizedTyconRef tcref

        let ilThisTy      = GenType cenv m eenvinner.tyenv thisTy
        let tref = ilThisTy.TypeRef
        let ilGenParams   = GenGenericParams cenv mgbuf eenvinner tycon.TyparsNoRange
        let ilIntfTys     = tycon.ImmediateInterfaceTypesOfFSharpTycon |> List.map (GenType cenv m eenvinner.tyenv) 
        let ilTypeName    = tref.Name

        let hidden     = IsHiddenTycon eenv.sigToImplRemapInfo tycon
        let hiddenRepr = hidden || IsHiddenTyconRepr eenv.sigToImplRemapInfo tycon
        let access     = ComputeTypeAccess tref hidden

        // The implicit augmentation doesn't actually create CompareTo(object) or Object.Equals 
        // So we do it here. 
        //
        // Note you only have to implement 'System.IComparable' to customize structural comparison AND equality on F# types 
        // See also FinalTypeDefinitionChecksAtEndOfInferenceScope in tc.fs
        //      
        // Generate an Equals method implemented via IComparable if the type EXPLICITLY implements IComparable.
        // HOWEVER, if the type doesn't override Object.Equals already.  
        let augmentOverrideMethodDefs = 

              (if Option.isNone tycon.GeneratedCompareToValues &&
                  Option.isNone tycon.GeneratedHashAndEqualsValues &&
                  tycon.HasInterface cenv.g cenv.g.mk_IComparable_ty && 
                  not (tycon.HasOverride cenv.g "Equals" [cenv.g.obj_ty]) &&
                  not tycon.IsFSharpInterfaceTycon
               then 
                  [ GenEqualsOverrideCallingIComparable cenv (tcref,ilThisTy,ilThisTy) ] 
               else [])

        // Generate the interface slots and abstract slots.  
        let abstractMethodDefs,abstractPropDefs, abstractEventDefs = 
            if tycon.IsFSharpDelegateTycon then 
                [],[],[]
            else
                // sort by order of declaration
                // REVIEW: this should be based off tcaug_adhoc_list, which is in declaration order
                tycon.MembersOfFSharpTyconSorted
                |> List.sortWith (fun v1 v2 -> rangeOrder.Compare(v1.DefinitionRange,v2.DefinitionRange))
                |> List.map (GenAbstractBinding cenv mgbuf eenv tref)
                |> List.unzip3 
                |> mapTriple (List.concat, List.concat, List.concat)


        let abstractPropDefs = abstractPropDefs |> MergePropertyDefs m
        let isAbstract =  isAbstractTycon tycon

        // Generate all the method impls showing how various abstract slots and interface slots get implemented
        // REVIEW: no method impl generated for IStructuralHash or ICompare 
        let methodImpls = 
            [ for vref in tycon.MembersOfFSharpTyconByName |> NameMultiMap.range  do
                 assert(vref.IsMember)
                 let memberInfo = vref.MemberInfo.Value
                 if memberInfo.MemberFlags.IsOverrideOrExplicitImpl && not (CompileAsEvent cenv.g vref.Attribs) then 

                     for slotsig in memberInfo.ImplementedSlotSigs do

                         if isInterfaceTy cenv.g slotsig.ImplementedType then

                             match vref.ValReprInfo with 
                             | Some _ -> 

                                 let memberParentTypars,memberMethodTypars = 
                                     match PartitionValRefTypars cenv.g vref with
                                     | Some(_,memberParentTypars,memberMethodTypars,_,_) -> memberParentTypars,memberMethodTypars
                                     | None -> [],[]

                                 let useMethodImpl = true
                                 let eenvUnderTypars = EnvForTypars memberParentTypars eenv
                                 let _,methodImplGenerator = GenMethodImpl cenv mgbuf eenvUnderTypars (useMethodImpl,slotsig) m
                                 if useMethodImpl then
                                     yield methodImplGenerator (ilThisTy,memberMethodTypars)

                             | _ -> () ]
        
        // Try to add a DefaultMemberAttribute for the 'Item' property
        let defaultMemberAttrs = 
            // REVIEW: this should be based off tcaug_adhoc_list, which is in declaration order
            tycon.MembersOfFSharpTyconSorted
            |> List.tryPick (fun vref -> 
                let name = vref.DisplayName
                match vref.MemberInfo with 
                | None -> None
                | Some memberInfo -> 
                    match name, memberInfo.MemberFlags.MemberKind with 
                    | ("Item" | "op_IndexedLookup"), (MemberKind.PropertyGet  | MemberKind.PropertySet) when not (isNil (ArgInfosOfPropertyVal cenv.g vref.Deref)) ->
                        Some( mkILCustomAttribute cenv.g.ilg (cenv.g.FindSysILTypeRef "System.Reflection.DefaultMemberAttribute",[cenv.g.ilg.typ_String],[ILAttribElem.String(Some(name))],[]) ) 
                    | _ -> None)
            |> Option.toList

        let tyconRepr = tycon.TypeReprInfo

        // DebugDisplayAttribute gets copied to the subtypes generated as part of DU compilation
        let debugDisplayAttrs,normalAttrs = tycon.Attribs |> List.partition (IsMatchingFSharpAttribute cenv.g cenv.g.attrib_DebuggerDisplayAttribute)
        let securityAttrs,normalAttrs = normalAttrs |> List.partition (fun a -> IsSecurityAttribute cenv.g cenv.amap cenv.casApplied a m)
        let generateDebugDisplayAttribute = not cenv.g.compilingFslib && tycon.IsUnionTycon && isNil debugDisplayAttrs
        let generateDebugProxies = (not (tyconRefEq cenv.g tcref cenv.g.unit_tcr_canon) &&
                                    not (HasFSharpAttribute cenv.g cenv.g.attrib_DebuggerTypeProxyAttribute tycon.Attribs))

        let permissionSets = CreatePermissionSets cenv mgbuf eenv securityAttrs
        let secDecls = if List.isEmpty securityAttrs then emptyILSecurityDecls else mkILSecurityDecls permissionSets
        
        let ilDebugDisplayAttributes = 
            [ yield! GenAttrs cenv mgbuf eenv debugDisplayAttrs
              if generateDebugDisplayAttribute then 
                  yield cenv.g.mkDebuggerDisplayAttribute ("{" + debugDisplayMethodName + "(),nq}")  ]


        let ilCustomAttrs = 
          [ yield! defaultMemberAttrs 
            yield! normalAttrs 
                      |> List.filter (IsMatchingFSharpAttribute cenv.g cenv.g.attrib_StructLayoutAttribute >> not) 
                      |> GenAttrs cenv mgbuf eenv
            yield! ilDebugDisplayAttributes  ]

        let reprAccess = ComputeMemberAccess hiddenRepr


        let ilTypeDefKind = 
           match  tyconRepr with 
           | TFSharpObjectRepr o -> 
               match o.fsobjmodel_kind with 
               | TTyconClass      -> ILTypeDefKind.Class
               | TTyconStruct     -> ILTypeDefKind.ValueType
               | TTyconInterface  -> ILTypeDefKind.Interface
               | TTyconEnum       -> ILTypeDefKind.Enum
               | TTyconDelegate _ -> ILTypeDefKind.Delegate
           | TRecdRepr _ | TUnionRepr _ when tycon.IsStructOrEnumTycon -> ILTypeDefKind.ValueType
           | _ -> ILTypeDefKind.Class

        let requiresExtraField = 
            let isEmptyStruct = 
                (match ilTypeDefKind with ILTypeDefKind.ValueType -> true | _ -> false) &&
                // All structs are sequential by default 
                // Structs with no instance fields get size 1, pack 0
                tycon.AllFieldsAsList |> List.forall (fun f -> f.IsStatic)

            isEmptyStruct && cenv.opts.workAroundReflectionEmitBugs && not tycon.TyparsNoRange.IsEmpty
        
        // Compute a bunch of useful things for each field 
        let isCLIMutable = (TryFindFSharpBoolAttribute  cenv.g cenv.g.attrib_CLIMutableAttribute tycon.Attribs = Some true) 
        let fieldSummaries = 

             [ for fspec in tycon.AllFieldsAsList do

                   let useGenuineField = useGenuineField tycon fspec
                   
                   // The property (or genuine IL field) is hidden in these circumstances:  
                   //     - secret fields apart from "__value" fields for enums 
                   //     - the representation of the type is hidden 
                   //     - the F# field is hidden by a signature or private declaration 
                   let isPropHidden = 
                       ((fspec.IsCompilerGenerated && not tycon.IsEnumTycon) ||
                        hiddenRepr ||
                        IsHiddenRecdField eenv.sigToImplRemapInfo (tcref.MakeNestedRecdFieldRef fspec))
                   let ilType = GenType cenv m eenvinner.tyenv fspec.FormalType
                   let ilFieldName = ComputeFieldName tycon fspec
                        
                   yield (useGenuineField, ilFieldName, fspec.IsMutable, fspec.IsStatic, fspec.PropertyAttribs, ilType, isPropHidden, fspec) ]
                    
        // Generate the IL fields 
        let ilFieldDefs = 
             [ for (useGenuineField,ilFieldName,isFSharpMutable,isStatic,_,ilPropType,isPropHidden,fspec) in fieldSummaries do

                  let ilFieldOffset = 
                     match TryFindFSharpAttribute cenv.g cenv.g.attrib_FieldOffsetAttribute fspec.FieldAttribs with
                     | Some (Attrib(_,_,[ AttribInt32Arg(fieldOffset) ],_,_,_,_))  -> 
                         Some fieldOffset
                     | Some (Attrib(_,_,_,_,_,_,m))  -> 
                         errorR(Error(FSComp.SR.ilFieldOffsetAttributeCouldNotBeDecoded(),m))
                         None
                     | _ -> 
                         None

                  let attribs = 
                      [ // If using a field then all the attributes go on the field
                        // See also FSharp 1.0 Bug 4727: once we start compiling them as real mutable fields, you should not be able to target both "property" for "val mutable" fields in classes

                        if useGenuineField then yield! fspec.PropertyAttribs 
                        yield! fspec.FieldAttribs ]

                            
                  let ilNotSerialized = HasFSharpAttributeOpt cenv.g cenv.g.attrib_NonSerializedAttribute attribs
                  
                  let fattribs = 
                      attribs
                      // Do not generate FieldOffset as a true CLI custom attribute, since it is implied by other corresponding CLI metadata 
                      |> List.filter (IsMatchingFSharpAttribute cenv.g cenv.g.attrib_FieldOffsetAttribute >> not) 
                      // Do not generate NonSerialized as a true CLI custom attribute, since it is implied by other corresponding CLI metadata 
                      |> List.filter (IsMatchingFSharpAttributeOpt cenv.g cenv.g.attrib_NonSerializedAttribute >> not) 

                  let ilFieldMarshal, fattribs = GenMarshal cenv fattribs

                  // The IL field is hidden if the property/field is hidden OR we're using a property AND the field is not mutable (because we can take the address of a mutable field). 
                  // Otherwise fields are always accessed via their property getters/setters 
                  let isFieldHidden = isPropHidden || (not useGenuineField && not isFSharpMutable)
                  
                  let extraAttribs = 
                     match tyconRepr with 
                     | TRecdRepr _ when not useGenuineField -> [ cenv.g.DebuggerBrowsableNeverAttribute ] // hide fields in records in debug display
                     | _ -> [] // don't hide fields in classes in debug display

                  let access = ComputeMemberAccess isFieldHidden
                  let literalValue = Option.map (GenFieldInit m) fspec.LiteralValue
                  
                  let fdef =
                      { Name          = ilFieldName
                        Type          = ilPropType
                        Attributes    = enum 0
                        Data          = None
                        LiteralValue  = None
                        Offset        = ilFieldOffset
<<<<<<< HEAD
                        Marshal       = ilFieldMarshal
                        CustomAttrs   = mkILCustomAttrs (GenAttrs cenv mgbuf eenv fattribs @ extraAttribs) } 
=======
                        Marshal       = None
                        CustomAttrs   = mkILCustomAttrs (GenAttrs cenv eenv fattribs @ extraAttribs) } 
>>>>>>> 6453d1b5
                  let fdef = 
                    fdef.WithAccess(access)
                        .WithStatic(isStatic)
                        .WithSpecialName(ilFieldName="value__" && tycon.IsEnumTycon)
                        .WithNotSerialized(ilNotSerialized)
                        .WithLiteralDefaultValue(literalValue)
                        .WithFieldMarshal(ilFieldMarshal)
                  yield fdef

               if requiresExtraField then 
                   yield mkILInstanceField("__dummy",cenv.g.ilg.typ_Int32,None,ILMemberAccess.Assembly) ]
         
        // Generate property definitions for the fields compiled as properties 
        let ilPropertyDefsForFields = 
             [ for (i, (useGenuineField,_,isFSharpMutable,isStatic,propAttribs,ilPropType,_,fspec)) in markup fieldSummaries do
                 if not useGenuineField then 
                     let ilCallingConv = if isStatic then ILCallingConv.Static else ILCallingConv.Instance
                     let ilPropName = fspec.Name
                     let ilHasSetter = isCLIMutable || isFSharpMutable
                     let ilFieldAttrs = GenAttrs cenv mgbuf eenv propAttribs @ [mkCompilationMappingAttrWithSeqNum cenv.g (int SourceConstructFlags.Field) i]
                     yield
                       { Name            = ilPropName
                         Attributes      = PropertyAttributes.None
                         SetMethod       = (if ilHasSetter then Some(mkILMethRef(tref,ilCallingConv,"set_" + ilPropName,0,[ilPropType],ILType.Void)) else None)
                         GetMethod       = Some(mkILMethRef(tref,ilCallingConv,"get_" + ilPropName,0,[],ilPropType))
                         CallingConv     = ilCallingConv.ThisConv
                         Type            = ilPropType          
                         Init            = None
                         Args            = []
                         CustomAttrs     = mkILCustomAttrs ilFieldAttrs } ] 
         
        let methodDefs = 
            [ // Generate property getter methods for those fields that have properties 
              for (useGenuineField,ilFieldName,_,isStatic,_,ilPropType,isPropHidden,fspec) in fieldSummaries do
                if not useGenuineField then 
                    let ilPropName = fspec.Name
                    let ilMethName = "get_" + ilPropName
                    let access = ComputeMemberAccess isPropHidden
                    yield mkLdfldMethodDef (ilMethName,access,isStatic,ilThisTy,ilFieldName,ilPropType) 

              // Generate property setter methods for the mutable fields 
              for (useGenuineField,ilFieldName,isFSharpMutable,isStatic,_,ilPropType,isPropHidden,fspec) in fieldSummaries do
                let ilHasSetter = (isCLIMutable || isFSharpMutable) && not useGenuineField 
                if ilHasSetter then 
                    let ilPropName = fspec.Name
                    let ilFieldSpec = mkILFieldSpecInTy(ilThisTy,ilFieldName,ilPropType)
                    let ilMethName = "set_" + ilPropName
                    let ilParams = [mkILParamNamed("value",ilPropType)]
                    let ilReturn = mkILReturn ILType.Void
                    let iLAccess = ComputeMemberAccess isPropHidden
                    let ilMethodDef = 
                         if isStatic then 
                             mkILNonGenericStaticMethod
                               (ilMethName,iLAccess,ilParams,ilReturn,
                                  mkMethodBody(true,[],2,nonBranchingInstrsToCode ([ mkLdarg0;mkNormalStsfld ilFieldSpec]),None))
                         else 
                             mkILNonGenericInstanceMethod
                               (ilMethName,iLAccess,ilParams,ilReturn,
                                  mkMethodBody(true,[],2,nonBranchingInstrsToCode ([ mkLdarg0;mkLdarg 1us;mkNormalStfld ilFieldSpec]),None))
                    yield ilMethodDef.WithSpecialName

              if generateDebugDisplayAttribute then 
                  let (|Lazy|) (x:Lazy<_>) = x.Force()
                  match (eenv.valsInScope.TryFind cenv.g.sprintf_vref.Deref,
                         eenv.valsInScope.TryFind cenv.g.new_format_vref.Deref) with
                  | Some(Lazy(Method(_,_,sprintfMethSpec,_,_,_))), Some(Lazy(Method(_,_,newFormatMethSpec,_,_,_))) ->
                      // The type returned by the 'sprintf' call
                      let funcTy = EraseClosures.mkILFuncTy cenv.g.ilxPubCloEnv ilThisTy cenv.g.ilg.typ_String
                      // Give the instantiation of the printf format object, i.e. a Format`5 object compatible with StringFormat<ilThisTy>
                      let newFormatMethSpec = mkILMethSpec(newFormatMethSpec.MethodRef,AsObject,
                                                      [// 'T -> string'
                                                       funcTy 
                                                       // rest follow from 'StringFormat<T>'
                                                       GenUnitTy cenv eenv m  
                                                       cenv.g.ilg.typ_String 
                                                       cenv.g.ilg.typ_String 
                                                       cenv.g.ilg.typ_String],[])
                      // Instantiate with our own type
                      let sprintfMethSpec = mkILMethSpec(sprintfMethSpec.MethodRef,AsObject,[],[funcTy])
                      // Here's the body of the method. Call printf, then invoke the function it returns
                      let callInstrs = EraseClosures.mkCallFunc cenv.g.ilxPubCloEnv (fun _ -> 0us) eenv.tyenv.Count Normalcall (Apps_app(ilThisTy, Apps_done cenv.g.ilg.typ_String))
                      let ilMethodDef = mkILNonGenericInstanceMethod (debugDisplayMethodName,ILMemberAccess.Assembly,[],
                                                   mkILReturn cenv.g.ilg.typ_Object,
                                                   mkMethodBody 
                                                         (true,[],2,
                                                          nonBranchingInstrsToCode 
                                                            ([ // load the hardwired format string
                                                               yield I_ldstr "%+0.8A"  
                                                               // make the printf format object
                                                               yield mkNormalNewobj newFormatMethSpec
                                                               // call sprintf
                                                               yield mkNormalCall sprintfMethSpec 
                                                               // call the function returned by sprintf
                                                               yield mkLdarg0 
                                                               if ilThisTy.Boxity = ILBoxity.AsValue then
                                                                  yield mkNormalLdobj ilThisTy  ] @
                                                             callInstrs),
                                                          None))
                      yield ilMethodDef.WithSpecialName |> AddNonUserCompilerGeneratedAttribs cenv.g
                  | None,_ ->
                      //printfn "sprintf not found"
                      ()
                  | _,None ->
                      //printfn "new formatnot found"
                      ()
                  | _ ->
                      //printfn "neither found, or non-method"
                      ()

              // Build record constructors and the funky methods that go with records and delegate types. 
              // Constructors and delegate methods have the same access as the representation 
              match tyconRepr with 
              | TRecdRepr _ when not (tycon.IsEnumTycon) ->
                 // No constructor for enum types 
                 // Otherwise find all the non-static, non zero-init fields and build a constructor 
                 let relevantFields = 
                     fieldSummaries 
                     |> List.filter (fun (_,_,_,isStatic,_,_,_,fspec) -> not isStatic && not fspec.IsZeroInit)

                 let fieldNamesAndTypes = 
                     relevantFields
                     |> List.map (fun (_,ilFieldName,_,_,_,ilPropType,_,fspec) -> (fspec.Name,ilFieldName,ilPropType))

                 let isStructRecord = tycon.IsStructRecordOrUnionTycon

                 // No type spec if the record is a value type
                 let spec = if isStructRecord then None else Some(cenv.g.ilg.typ_Object.TypeSpec)
                 let ilMethodDef = mkILSimpleStorageCtorWithParamNames(None, spec, ilThisTy, [], ChooseParamNames fieldNamesAndTypes, reprAccess)

                 yield ilMethodDef 
                 // FSharp 1.0 bug 1988: Explicitly setting the ComVisible(true)  attribute on an F# type causes an F# record to be emitted in a way that enables mutation for COM interop scenarios
                 // FSharp 3.0 feature: adding CLIMutable to a record type causes emit of default constructor, and all fields get property setters
                 // Records that are value types do not create a default constructor with CLIMutable or ComVisible
                 if not isStructRecord && (isCLIMutable || (TryFindFSharpBoolAttribute cenv.g cenv.g.attrib_ComVisibleAttribute tycon.Attribs = Some true)) then
                     yield mkILSimpleStorageCtor(None, Some cenv.g.ilg.typ_Object.TypeSpec, ilThisTy, [], [], reprAccess) 
                 
                 if not (tycon.HasMember cenv.g "ToString" []) then
                    yield! GenToStringMethod cenv eenv ilThisTy m
              | TFSharpObjectRepr r when tycon.IsFSharpDelegateTycon ->

                 // Build all the methods that go with a delegate type 
                 match r.fsobjmodel_kind with 
                 | TTyconDelegate ss ->
                     let p,r = 
                         // When "type delegateTy = delegate of unit -> returnTy",
                         // suppress the unit arg from delegate .Invoke vslot. 
                         let (TSlotSig(nm,typ,ctps,mtps,paraml,returnTy)) = ss
                         let paraml = 
                             match paraml with
                             | [[tsp]] when isUnitTy cenv.g tsp.Type -> [] (* suppress unit arg *)
                             | paraml -> paraml
                         GenActualSlotsig m cenv mgbuf eenvinner (TSlotSig(nm,typ,ctps,mtps,paraml,returnTy)) [] []
                     yield! mkILDelegateMethods reprAccess cenv.g.ilg (cenv.g.iltyp_AsyncCallback, cenv.g.iltyp_IAsyncResult) (p,r)
                 | _ -> 
                     ()
              | TUnionRepr _ when not (tycon.HasMember cenv.g "ToString" []) -> 
                  yield! GenToStringMethod cenv eenv ilThisTy m
              | _ -> () ]
              
        let ilMethods = methodDefs @ augmentOverrideMethodDefs @ abstractMethodDefs
        let ilProperties = mkILProperties (ilPropertyDefsForFields @ abstractPropDefs)
        let ilEvents = mkILEvents abstractEventDefs
        let ilFields = mkILFields ilFieldDefs
        
        let tdef, tdefDiscards = 
           let isSerializable = (TryFindFSharpBoolAttribute cenv.g cenv.g.attrib_AutoSerializableAttribute tycon.Attribs <> Some(false))

           match tycon.TypeReprInfo with 
           | TILObjectRepr _ ->
               let td = tycon.ILTyconRawMetadata.WithAccess(access)
               {td with CustomAttrs = mkILCustomAttrs ilCustomAttrs
                        GenericParams = ilGenParams }, None

           | TRecdRepr _ | TFSharpObjectRepr _ as tyconRepr  ->
               let super = superOfTycon cenv.g tycon
               let ilBaseTy = GenType cenv m eenvinner.tyenv super
               
               // Build a basic type definition 
               let isObjectType = (match tyconRepr with TFSharpObjectRepr _ -> true | _ -> false)
               let ilAttrs = 
                   ilCustomAttrs @ 
                   [mkCompilationMappingAttr cenv.g
                       (int (if isObjectType
                             then SourceConstructFlags.ObjectType
                             elif hiddenRepr then SourceConstructFlags.RecordType ||| SourceConstructFlags.NonPublicRepresentation
                             else SourceConstructFlags.RecordType)) ]
                                
               // For now, generic types always use ILTypeInit.BeforeField. This is because 
               // there appear to be some cases where ILTypeInit.OnAny causes problems for 
               // the .NET CLR when used in conjunction with generic classes in cross-DLL
               // and NGEN scenarios. 
               //
               // We don't apply this rule to the final file. This is because ALL classes with .cctors in
               // the final file (which may in turn trigger the .cctor for the .EXE itself, which 
               // in turn calls the main() method) must have deterministic initialization 
               // that is not triggered prior to execution of the main() method.
               // If this property doesn't hold then the .cctor can end up running 
               // before the main method even starts.
               let typeDefTrigger = 
                   if eenv.isFinalFile || tycon.TyparsNoRange.IsEmpty then 
                       ILTypeInit.OnAny
                   else 
                       ILTypeInit.BeforeField

               let tdef = mkILGenericClass (ilTypeName, access, ilGenParams, ilBaseTy, ilIntfTys, 
                                            mkILMethods ilMethods, ilFields, emptyILTypeDefs, ilProperties, ilEvents, mkILCustomAttrs ilAttrs, 
                                            typeDefTrigger)

               // Set some the extra entries in the definition 
               let isTheSealedAttribute = tyconRefEq cenv.g tcref cenv.g.attrib_SealedAttribute.TyconRef

               let tdef = tdef.WithSealed(isSealedTy cenv.g thisTy || isTheSealedAttribute).WithSerializable(isSerializable).WithAbstract(isAbstract).WithImport(isComInteropTy cenv.g thisTy)
               let tdef = { tdef with MethodImpls=mkILMethodImpls methodImpls }

               let tdLayout,tdEncoding = 
                    match TryFindFSharpAttribute cenv.g cenv.g.attrib_StructLayoutAttribute tycon.Attribs with
                    | Some (Attrib(_,_,[ AttribInt32Arg(layoutKind) ],namedArgs,_,_,_))  -> 
                        let decoder = AttributeDecoder namedArgs
                        let ilPack = decoder.FindInt32 "Pack" 0x0
                        let ilSize = decoder.FindInt32 "Size" 0x0
                        let tdEncoding = 
                            match (decoder.FindInt32 "CharSet" 0x0) with
                            (* enumeration values for System.Runtime.InteropServices.CharSet taken from mscorlib.il *)
                            | 0x03 -> ILDefaultPInvokeEncoding.Unicode
                            | 0x04 -> ILDefaultPInvokeEncoding.Auto
                            | _ -> ILDefaultPInvokeEncoding.Ansi
                        let layoutInfo = 
                            if ilPack = 0x0 && ilSize = 0x0 
                            then { Size=None; Pack=None } 
                            else { Size = Some ilSize; Pack = Some (uint16 ilPack) }
                        let tdLayout = 
                          match layoutKind with
                          (* enumeration values for System.Runtime.InteropServices.LayoutKind taken from mscorlib.il *)
                          | 0x0 -> ILTypeDefLayout.Sequential layoutInfo
                          | 0x2 -> ILTypeDefLayout.Explicit layoutInfo
                          | _ -> ILTypeDefLayout.Auto
                        tdLayout,tdEncoding
                    | Some (Attrib(_,_,_,_,_,_,m))  -> 
                        errorR(Error(FSComp.SR.ilStructLayoutAttributeCouldNotBeDecoded(),m))
                        ILTypeDefLayout.Auto, ILDefaultPInvokeEncoding.Ansi

                    | _ when (match ilTypeDefKind with ILTypeDefKind.ValueType -> true | _ -> false) ->
                        
                        // All structs are sequential by default 
                        // Structs with no instance fields get size 1, pack 0
                        if tycon.AllFieldsAsList |> List.exists (fun f -> not f.IsStatic) ||
                            // Reflection emit doesn't let us emit 'pack' and 'size' for generic structs.
                            // In that case we generate a dummy field instead
                           (cenv.opts.workAroundReflectionEmitBugs && not tycon.TyparsNoRange.IsEmpty) 
                           then 
                            ILTypeDefLayout.Sequential { Size=None; Pack=None }, ILDefaultPInvokeEncoding.Ansi
                        else
                            ILTypeDefLayout.Sequential { Size=Some 1; Pack=Some 0us }, ILDefaultPInvokeEncoding.Ansi
                        
                    | _ -> 
                        ILTypeDefLayout.Auto, ILDefaultPInvokeEncoding.Ansi
               
               // if the type's layout is Explicit, ensure that each field has a valid offset
               let validateExplicit fdef =
                    match fdef.Offset with
                    // Remove field suffix "@" for pretty printing
                    | None -> errorR(Error(FSComp.SR.ilFieldDoesNotHaveValidOffsetForStructureLayout(tdef.Name, fdef.Name.Replace("@","")), (trimRangeToLine m)))
                    | _ -> ()
               
               // if the type's layout is Sequential, no offsets should be applied
               let validateSequential fdef =
                    match fdef.Offset with
                    | Some _ -> errorR(Error(FSComp.SR.ilFieldHasOffsetForSequentialLayout(), (trimRangeToLine m)))
                    | _ -> ()
                
               match tdLayout with
               | ILTypeDefLayout.Explicit(_) -> List.iter validateExplicit ilFieldDefs
               | ILTypeDefLayout.Sequential(_) -> List.iter validateSequential ilFieldDefs
               | _ -> ()
               
               let tdef = tdef.WithKind(ilTypeDefKind).WithLayout(tdLayout).WithEncoding(tdEncoding)
               tdef, None

           | TUnionRepr _ -> 
               let alternatives = 
                   tycon.UnionCasesArray |> Array.mapi (fun i ucspec -> 
                       { altName=ucspec.CompiledName
                         altFields=GenUnionCaseRef cenv.amap m eenvinner.tyenv i ucspec.RecdFieldsArray
                         altCustomAttrs= mkILCustomAttrs (GenAttrs cenv mgbuf eenv ucspec.Attribs @ [mkCompilationMappingAttrWithSeqNum cenv.g (int SourceConstructFlags.UnionCase) i]) })
               let cuinfo =
                  { cudReprAccess=reprAccess
                    cudNullPermitted=IsUnionTypeWithNullAsTrueValue cenv.g tycon
                    cudHelpersAccess=reprAccess
                    cudHasHelpers=ComputeUnionHasHelpers cenv.g tcref
                    cudDebugProxies= generateDebugProxies
                    cudDebugDisplayAttributes= ilDebugDisplayAttributes
                    cudAlternatives= alternatives
                    cudWhere = None}

               let layout = 
                   if isStructTy cenv.g thisTy then 
                       if (match ilTypeDefKind with ILTypeDefKind.ValueType -> true | _ -> false) then
                           // Structs with no instance fields get size 1, pack 0
                           ILTypeDefLayout.Sequential { Size=Some 1; Pack=Some 0us }
                       else
                           ILTypeDefLayout.Sequential { Size=None; Pack=None }
                   else 
                       ILTypeDefLayout.Auto

               let tdef = 
                   { Name = ilTypeName
                     Layout =  layout
                     Attributes = enum 0
                     GenericParams = ilGenParams
                     CustomAttrs = 
                         mkILCustomAttrs (ilCustomAttrs @ 
                                          [mkCompilationMappingAttr cenv.g
                                              (int (if hiddenRepr
                                                    then SourceConstructFlags.SumType ||| SourceConstructFlags.NonPublicRepresentation 
                                                    else SourceConstructFlags.SumType)) ])
                     Fields = ilFields
                     Events= ilEvents
                     Properties = ilProperties
                     Methods= mkILMethods ilMethods 
                     MethodImpls= mkILMethodImpls methodImpls
                     NestedTypes=emptyILTypeDefs
                     Implements = ilIntfTys
                     Extends= Some (if tycon.IsStructOrEnumTycon then cenv.g.iltyp_ValueType else cenv.g.ilg.typ_Object)
                     SecurityDecls= emptyILSecurityDecls }.WithLayout(layout).WithSerializable(isSerializable).WithSealed(true).WithEncoding(ILDefaultPInvokeEncoding.Auto).WithAccess(access).WithInitSemantics(ILTypeInit.BeforeField)

               let tdef2 = cenv.g.eraseClassUnionDef tref tdef cuinfo
   
               // Discard the user-supplied (i.e. prim-type.fs) implementations of the get_Empty, get_IsEmpty, get_Value and get_None and Some methods. 
               // This is because we will replace their implementations by ones that load the unique 
               // private static field for lists etc.
               // 
               // Also discard the F#-compiler supplied implementation of the Empty, IsEmpty, Value and None properties.
               let tdefDiscards = 
                  Some ((fun (md: ILMethodDef) ->
                            (cuinfo.cudHasHelpers = SpecialFSharpListHelpers && (md.Name = "get_Empty" || md.Name = "Cons" || md.Name = "get_IsEmpty")) ||
                            (cuinfo.cudHasHelpers = SpecialFSharpOptionHelpers && (md.Name = "get_Value" || md.Name = "get_None" || md.Name = "Some"))),
    
                        (fun (pd: ILPropertyDef) ->
                            (cuinfo.cudHasHelpers = SpecialFSharpListHelpers && (pd.Name = "Empty"  || pd.Name = "IsEmpty"  )) ||
                            (cuinfo.cudHasHelpers = SpecialFSharpOptionHelpers && (pd.Name = "Value" || pd.Name = "None"))))

               tdef2, tdefDiscards

           | _ -> failwith "??"

        let tdef = tdef.WithHasSecurity(not (List.isEmpty securityAttrs))
        let tdef = 
            { tdef with 
                SecurityDecls = secDecls }
        mgbuf.AddTypeDef(tref, tdef, false, false, tdefDiscards)

        // If a non-generic type is written with "static let" and "static do" (i.e. it has a ".cctor")
        // then the code for the .cctor is placed into .cctor for the backing static class for the file.
        // It is not placed in its own .cctor as there is no feasible way for this to be given a coherent 
        // order in the sequential initialization of the file.
        //
        // In this case, the .cctor for this type must force the .cctor of the backing static class for the file.
        if tycon.TyparsNoRange.IsEmpty && tycon.MembersOfFSharpTyconSorted |> List.exists (fun vref -> vref.Deref.IsClassConstructor) then
          GenForceWholeFileInitializationAsPartOfCCtor cenv mgbuf lazyInitInfo tref m


        
/// Generate the type for an F# exception declaration. 
and GenExnDef cenv mgbuf eenv m (exnc:Tycon) =
    let exncref  = mkLocalEntityRef exnc
    match exnc.ExceptionInfo with 
    | TExnAbbrevRepr _ | TExnAsmRepr _ | TExnNone -> ()
    | TExnFresh _ ->
        let ilThisTy = GenExnType cenv.amap m eenv.tyenv exncref
        let tref = ilThisTy.TypeRef
        let isHidden = IsHiddenTycon eenv.sigToImplRemapInfo exnc
        let access = ComputeTypeAccess tref isHidden
        let reprAccess = ComputeMemberAccess isHidden
        let fspecs = exnc.TrueInstanceFieldsAsList 

        let ilMethodDefsForProperties,ilFieldDefs,ilPropertyDefs,fieldNamesAndTypes = 
            [ for i,fld in markup fspecs do 
               let ilPropName = fld.Name
               let ilPropType = GenType cenv m eenv.tyenv fld.FormalType
               let ilMethName = "get_" + fld.Name
               let ilFieldName = ComputeFieldName exnc fld 
               let ilMethodDef = mkLdfldMethodDef (ilMethName,reprAccess,false,ilThisTy,ilFieldName,ilPropType)
               let ilFieldDef = IL.mkILInstanceField(ilFieldName,ilPropType, None, ILMemberAccess.Assembly)
               let ilPropDef = 
                     { Name = ilPropName
                       Attributes = PropertyAttributes.None
                       SetMethod = None
                       GetMethod = Some(mkILMethRef(tref,ILCallingConv.Instance,ilMethName,0,[],ilPropType))
                       CallingConv = ILThisConvention.Instance
                       Type = ilPropType          
                       Init = None
                       Args = []
                       CustomAttrs=mkILCustomAttrs (GenAttrs cenv mgbuf eenv fld.PropertyAttribs @ [mkCompilationMappingAttrWithSeqNum cenv.g (int SourceConstructFlags.Field) i]) }
               yield (ilMethodDef,ilFieldDef,ilPropDef,(ilPropName,ilFieldName,ilPropType)) ] 
             |> List.unzip4

        let ilCtorDef = 
            mkILSimpleStorageCtorWithParamNames(None, Some cenv.g.iltyp_Exception.TypeSpec, ilThisTy, [], ChooseParamNames fieldNamesAndTypes, reprAccess) 

        // In compiled code, all exception types get a parameterless constructor for use with XML serialization
        // This does default-initialization of all fields
        let ilCtorDefNoArgs = 
            if not (isNil fieldNamesAndTypes) then 
                [ mkILSimpleStorageCtor(None, Some cenv.g.iltyp_Exception.TypeSpec, ilThisTy, [], [], reprAccess) ]
            else
                []

        let serializationRelatedMembers =
          // do not emit serialization related members if target framework lacks SerializationInfo or StreamingContext
          match cenv.g.iltyp_SerializationInfo, cenv.g.iltyp_StreamingContext with 
          | Some serializationInfoType, Some streamingContextType -> 
            let ilCtorDefForSerialziation = 
                mkILCtor(ILMemberAccess.Family,
                        [mkILParamNamed("info", serializationInfoType);mkILParamNamed("context",streamingContextType)],
                        mkMethodBody
                          (false,[],8,
                           nonBranchingInstrsToCode
                              [ mkLdarg0 
                                mkLdarg 1us
                                mkLdarg 2us
                                mkNormalCall (mkILCtorMethSpecForTy (cenv.g.iltyp_Exception,[serializationInfoType; streamingContextType])) ]
                           ,None))
                
//#if BE_SECURITY_TRANSPARENT
            [ilCtorDefForSerialziation]
//#else
(*
            let getObjectDataMethodForSerialization = 
            
                let ilMethodDef = 
                    mkILNonGenericVirtualMethod
                        ("GetObjectData",ILMemberAccess.Public,
                         [mkILParamNamed ("info", serializationInfoType);mkILParamNamed("context",cenv.g.iltyp_StreamingContext)], 
                         mkILReturn ILType.Void,
                         (let code = 
                            nonBranchingInstrsToCode
                              [ mkLdarg0 
                                mkLdarg 1us
                                mkLdarg 2us
                                mkNormalCall (mkILNonGenericInstanceMethSpecInTy (cenv.g.iltyp_Exception, "GetObjectData", [serializationInfoType; cenv.g.iltyp_StreamingContext], ILType.Void))
                              ]
                          mkMethodBody(true,[],8,code,None)))
                // Here we must encode: [SecurityPermission(SecurityAction.Demand, SerializationFormatter = true)]
                // In ILDASM this is: .permissionset demand = {[mscorlib]System.Security.Permissions.SecurityPermissionAttribute = {property bool 'SerializationFormatter' = bool(true)}}
                match cenv.g.tref_SecurityPermissionAttribute with
                | None -> ilMethodDef
                | Some securityPermissionAttributeType ->
                    { ilMethodDef with 
                           SecurityDecls=mkILSecurityDecls [ IL.mkPermissionSet cenv.g.ilg (ILSecurityAction.Demand,[(securityPermissionAttributeType, [("SerializationFormatter",cenv.g.ilg.typ_Bool, ILAttribElem.Bool(true))])])]
                           HasSecurity=true }
            [ilCtorDefForSerialziation; getObjectDataMethodForSerialization]
*)
//#endif                
          | _ -> []

        let ilTypeName = tref.Name
        
        let interfaces =  exnc.ImmediateInterfaceTypesOfFSharpTycon |> List.map (GenType cenv m eenv.tyenv) 
        let tdef = 
          mkILGenericClass
            (ilTypeName,access,[],cenv.g.iltyp_Exception, 
             interfaces,  
             mkILMethods ([ilCtorDef] @ ilCtorDefNoArgs @ serializationRelatedMembers @ ilMethodDefsForProperties),
             mkILFields ilFieldDefs,
             emptyILTypeDefs, 
             mkILProperties ilPropertyDefs,
             emptyILEvents,
             mkILCustomAttrs [mkCompilationMappingAttr cenv.g (int SourceConstructFlags.Exception)],
             ILTypeInit.BeforeField)
        let tdef = tdef.WithSerializable(true)
        mgbuf.AddTypeDef(tref, tdef, false, false, None)


let CodegenAssembly cenv eenv mgbuf fileImpls = 
    if not (isNil fileImpls) then 
      let a,b = List.frontAndBack fileImpls
      let eenv = List.fold (GenTopImpl cenv mgbuf None) eenv a
      let eenv = GenTopImpl cenv mgbuf cenv.opts.mainMethodInfo eenv b

      // Some constructs generate residue types and bindings.  Generate these now.  They don't result in any
      // top-level initialization code.
      begin 
          let extraBindings = mgbuf.GrabExtraBindingsToGenerate()
          //printfn "#extraBindings = %d" extraBindings.Length
          if extraBindings.Length > 0 then 
              let mexpr = TMDefs [ for b in extraBindings -> TMDefLet(b,range0) ]
              let _emptyTopInstrs,_emptyTopCode = 
                 CodeGenMethod cenv mgbuf ([],"unused",eenv,0,0, (fun cgbuf eenv -> 
                     let lazyInitInfo = ResizeArray()
                     let qname = QualifiedNameOfFile(mkSynId range0 "unused")
                     LocalScope "module" cgbuf (fun scopeMarks ->
                        let eenv = AddBindingsForModuleDef (fun cloc v -> AllocTopValWithinExpr cenv cgbuf cloc scopeMarks v) eenv.cloc eenv mexpr
                        GenModuleDef cenv cgbuf qname lazyInitInfo eenv mexpr)),range0)
              //printfn "#_emptyTopInstrs = %d" _emptyTopInstrs.Length
              ()
      end

      mgbuf.AddInitializeScriptsInOrderToEntryPoint()

//-------------------------------------------------------------------------
// When generating a module we just write into mutable 
// structures representing the contents of the module. 
//------------------------------------------------------------------------- 

let GetEmptyIlxGenEnv (ilg : ILGlobals) ccu = 
    let thisCompLoc = CompLocForCcu ccu
    { tyenv=TypeReprEnv.Empty
      cloc = thisCompLoc
      valsInScope=ValMap<_>.Empty 
      someTypeInThisAssembly=ilg.typ_Object (* dummy value *)
      isFinalFile = false
      letBoundVars=[]
      liveLocals=IntMap.empty()
      innerVals = []
      sigToImplRemapInfo = [] (* "module remap info" *)
      withinSEH = false }

type IlxGenResults = 
    { ilTypeDefs: ILTypeDef list
      ilAssemAttrs : ILAttribute list
      ilNetModuleAttrs: ILAttribute list
      topAssemblyAttrs : Attribs
      permissionSets : ILPermission list
      quotationResourceInfo: (ILTypeRef list * byte[]) list }


let GenerateCode (cenv, anonTypeTable, eenv, TypedAssemblyAfterOptimization fileImpls, assemAttribs, moduleAttribs) =

    use unwindBuildPhase = PushThreadBuildPhaseUntilUnwind BuildPhase.IlxGen

    // Generate the implementations into the mgbuf 
    let mgbuf = new AssemblyBuilder(cenv, anonTypeTable)
    let eenv = { eenv with cloc = CompLocForFragment cenv.opts.fragName cenv.viewCcu }
    
    // Generate the PrivateImplementationDetails type
    GenTypeDefForCompLoc (cenv, eenv, mgbuf, CompLocForPrivateImplementationDetails eenv.cloc, useHiddenInitCode, [], ILTypeInit.BeforeField, true, (* atEnd= *) true)

    // Generate the whole assembly
    CodegenAssembly cenv eenv mgbuf fileImpls

    let ilAssemAttrs = GenAttrs cenv mgbuf eenv assemAttribs
    
    let tdefs,reflectedDefinitions = mgbuf.Close()


    // Generate the quotations
    let quotationResourceInfo = 
        match reflectedDefinitions with 
        | [] -> []
        | _ -> 
            let qscope = QuotationTranslator.QuotationGenerationScope.Create (cenv.g, cenv.amap, cenv.viewCcu, QuotationTranslator.IsReflectedDefinition.Yes)
            let defns = 
              reflectedDefinitions |> List.choose (fun ((methName, v),e) -> 
                    try 
                      let ety = tyOfExpr cenv.g e
                      let tps,taue,_ = 
                        match e with 
                        | Expr.TyLambda (_,tps,b,_,_) -> tps,b,applyForallTy cenv.g ety (List.map mkTyparTy tps)
                        | _ -> [],e,ety
                      let env = QuotationTranslator.QuotationTranslationEnv.Empty.BindTypars tps
                      let astExpr = QuotationTranslator.ConvExprPublic qscope env taue
                      let mbaseR = QuotationTranslator.ConvMethodBase qscope env (methName, v)
                      
                      Some(mbaseR,astExpr) 
                    with 
                    | QuotationTranslator.InvalidQuotedTerm e -> warning(e); None)

            let referencedTypeDefs, freeTypes, spliceArgExprs = qscope.Close()

            for (_freeType, m) in freeTypes do 
                error(InternalError("A free type variable was detected in a reflected definition",m))

            for (_spliceArgExpr, m) in spliceArgExprs do 
                error(Error(FSComp.SR.ilReflectedDefinitionsCannotUseSliceOperator(),m))

            let defnsResourceBytes = defns |> QuotationPickler.PickleDefns

            [ (referencedTypeDefs, defnsResourceBytes) ]

    let ilNetModuleAttrs = GenAttrs cenv mgbuf eenv moduleAttribs

    let casApplied = new Dictionary<Stamp, bool>()
    let securityAttrs, topAssemblyAttrs = assemAttribs |> List.partition (fun a -> TypeChecker.IsSecurityAttribute cenv.g cenv.amap casApplied a rangeStartup)
    // remove any security attributes from the top-level assembly attribute list
    let permissionSets = CreatePermissionSets cenv mgbuf eenv securityAttrs

    { ilTypeDefs= tdefs
      ilAssemAttrs = ilAssemAttrs
      ilNetModuleAttrs = ilNetModuleAttrs
      topAssemblyAttrs = topAssemblyAttrs
      permissionSets = permissionSets
      quotationResourceInfo = quotationResourceInfo }
    

//-------------------------------------------------------------------------
// For printing values in fsi we want to lookup the value of given vrefs.
// The storage in the eenv says if the vref is stored in a static field.
// If we know how/where the field was generated, then we can lookup via reflection.
//------------------------------------------------------------------------- 

open System
open System.Reflection

/// The lookup* functions are the conversions available from ilreflect.
type ExecutionContext =
    { LookupFieldRef : (ILFieldRef -> FieldInfo)
      LookupMethodRef : (ILMethodRef -> MethodInfo)
      LookupTypeRef : (ILTypeRef -> Type)
      LookupType : (ILType -> Type) } 

// A helper to generate a default value for any System.Type. I couldn't find a System.Reflection
// method to do this.
let defaultOf = 
    let gminfo = 
       lazy 
          (match <@@ Unchecked.defaultof<int> @@> with 
           | Quotations.Patterns.Call(_,minfo,_) -> minfo.GetGenericMethodDefinition()
           | _ -> failwith "unexpected failure decoding quotation at ilxgen startup")
    fun ty -> gminfo.Value.MakeGenericMethod([| ty |]).Invoke(null,[| |])
    
/// Top-level val bindings are stored (for example) in static fields.
/// In the FSI case, these fields are be created and initialised, so we can recover the object.
/// IlxGen knows how v was stored, and then ilreflect knows how this storage was generated.
/// IlxGen converts (v:Tast.Val) to AbsIL datastructures.
/// Ilreflect converts from AbsIL datastructures to emitted Type, FieldInfo, MethodInfo etc.
let LookupGeneratedValue (amap:ImportMap) (ctxt: ExecutionContext) eenv (v:Val) =
  try
    // Convert the v.Type into a System.Type according to ilxgen and ilreflect.
    let objTyp =
        let ilTy = GenTypeAux amap v.Range TypeReprEnv.Empty v.Type (* TypeReprEnv.Empty ok, not expecting typars *)
        ctxt.LookupType ilTy
    // Lookup the compiled v value (as an object).
    match StorageForVal v.Range v eenv with
      | StaticField (fspec, _, hasLiteralAttr, ilContainerTy, _, _, ilGetterMethRef, _, _) ->
          let obj =
              if hasLiteralAttr then
                  let staticTyp = ctxt.LookupTypeRef fspec.DeclaringTypeRef
                  // Checked: This FieldInfo (FieldBuilder) supports GetValue().
                  staticTyp.GetField(fspec.Name).GetValue(null:obj)
              else
                  let staticTyp = ctxt.LookupTypeRef ilContainerTy.TypeRef
                  // We can't call .Invoke on the ILMethodRef's MethodInfo,
                  // because it is the MethodBuilder and that does not support Invoke.
                  // Rather, we look for the getter MethodInfo from the built type and .Invoke on that.
                  let methInfo = staticTyp.GetMethod(ilGetterMethRef.Name, BindingFlags.Static ||| BindingFlags.Public ||| BindingFlags.NonPublic)
                  methInfo.Invoke((null:obj),(null:obj[]))
          Some (obj,objTyp)

      | StaticProperty (ilGetterMethSpec, _) ->
          let obj =
              let staticTyp = ctxt.LookupTypeRef ilGetterMethSpec.MethodRef.DeclaringTypeRef
              // We can't call .Invoke on the ILMethodRef's MethodInfo,
              // because it is the MethodBuilder and that does not support Invoke.
              // Rather, we look for the getter MethodInfo from the built type and .Invoke on that.
              let methInfo = staticTyp.GetMethod(ilGetterMethSpec.Name, BindingFlags.Static ||| BindingFlags.Public ||| BindingFlags.NonPublic)
              methInfo.Invoke((null:obj),(null:obj[]))
          Some (obj,objTyp)

      | Null ->
          Some (null,objTyp)
      | Local _ -> None     
      | Method _ -> None
      | Arg _ -> None
      | Env _ -> None
  with
    e ->
#if DEBUG      
      printf "ilxGen.LookupGeneratedValue for v=%s caught exception:\n%A\n\n" v.LogicalName e
#endif  
      None
    
// Invoke the set_Foo method for a declaration with a default/null value. Used to release storage in fsi.exe
let ClearGeneratedValue (ctxt: ExecutionContext) (_g:TcGlobals) eenv (v:Val) =
  try
    match StorageForVal v.Range v eenv with
      | StaticField (fspec, _, hasLiteralAttr, _, _, _, _ilGetterMethRef, ilSetterMethRef, _) ->
          if not hasLiteralAttr && v.IsMutable then 
              let staticTyp = ctxt.LookupTypeRef ilSetterMethRef.DeclaringTypeRef
              let typ = ctxt.LookupType fspec.ActualType

              let methInfo = staticTyp.GetMethod(ilSetterMethRef.Name, BindingFlags.Static ||| BindingFlags.Public ||| BindingFlags.NonPublic)
              methInfo.Invoke (null, [| defaultOf typ |]) |> ignore
      | _ -> ()
  with
    e ->
#if DEBUG      
      printf "ilxGen.ClearGeneratedValue for v=%s caught exception:\n%A\n\n" v.LogicalName e
#endif  
      ()


/// The published API from the ILX code generator
type IlxAssemblyGenerator(amap: ImportMap, tcGlobals: TcGlobals, tcVal : ConstraintSolver.TcValF, ccu: Tast.CcuThunk) = 
    
    // The incremental state held by the ILX code generator
    let mutable ilxGenEnv = GetEmptyIlxGenEnv tcGlobals.ilg ccu
    let anonTypeTable = AnonTypeGenerationTable()
    let intraAssemblyInfo = { StaticFieldInfo = new Dictionary<_,_>(HashIdentity.Structural) }
    let casApplied = new Dictionary<Stamp,bool>()

    /// Register a set of referenced assemblies with the ILX code generator
    member __.AddExternalCcus ccus = 
        ilxGenEnv <- AddExternalCcusToIlxGenEnv amap tcGlobals ilxGenEnv ccus

    /// Register a fragment of the current assembly with the ILX code generator. If 'isIncrementalFragment' is true then the input
    /// is assumed to be a fragment 'typed' into FSI.EXE, otherwise the input is assumed to be the result of a '#load'
    member __.AddIncrementalLocalAssemblyFragment  (isIncrementalFragment, fragName, typedImplFiles) = 
        ilxGenEnv <- AddIncrementalLocalAssemblyFragmentToIlxGenEnv (amap, isIncrementalFragment, tcGlobals, ccu, fragName, intraAssemblyInfo, ilxGenEnv, typedImplFiles)

    /// Generate ILX code for an assembly fragment
    member __.GenerateCode (codeGenOpts, typedAssembly, assemAttribs, moduleAttribs) = 
        let cenv : cenv = 
            { g=tcGlobals
              TcVal = tcVal
              viewCcu = ccu
              ilUnitTy = None
              amap = amap
              casApplied = casApplied
              intraAssemblyInfo = intraAssemblyInfo
              opts = codeGenOpts 
              optimizeDuringCodeGen = (fun x -> x) }
        GenerateCode (cenv, anonTypeTable, ilxGenEnv, typedAssembly, assemAttribs, moduleAttribs)

    /// Invert the compilation of the given value and clear the storage of the value
    member __.ClearGeneratedValue (ctxt, v) = ClearGeneratedValue ctxt tcGlobals ilxGenEnv v

    /// Invert the compilation of the given value and return its current dynamic value and its compiled System.Type
    member __.LookupGeneratedValue (ctxt, v) = LookupGeneratedValue amap ctxt ilxGenEnv v

<|MERGE_RESOLUTION|>--- conflicted
+++ resolved
@@ -2886,7 +2886,7 @@
     let ilTyArgs = tyargs |> GenTypeArgs cenv m eenv.tyenv
 
     let _,(ilContractMethTyargs: ILGenericParameterDefs),(ilContractCloTySpec:ILTypeSpec),ilContractFormalRetTy = 
-        GenNamedLocalTypeFuncContractInfo cenv cgbuf.mgbuf eenv m cloinfo
+        GenNamedLocalTypeFuncContractInfo cenv eenv m cloinfo
 
     let ilContractTy = mkILBoxedTy ilContractCloTySpec.TypeRef ilContractClassTyargs
     
@@ -3590,7 +3590,7 @@
 // Generate generic parameters
 //-------------------------------------------------------------------------- 
 
-and GenGenericParam cenv mgbuf eenv (tp:Typar) = 
+and GenGenericParam cenv eenv (tp:Typar) = 
     let subTypeConstraints             = tp.Constraints |> List.choose (function | TyparConstraint.CoercesTo(ty,_) -> Some(ty) | _ -> None) |> List.map (GenTypeAuxAux cenv.amap tp.Range eenv.tyenv VoidNotOK PtrTypesNotOK)
     let refTypeConstraint              = tp.Constraints |> List.exists (function TyparConstraint.IsReferenceType _ -> true | TyparConstraint.SupportsNull _ -> true | _ -> false)
     let notNullableValueTypeConstraint = tp.Constraints |> List.exists (function TyparConstraint.IsNonNullableStruct _ -> true | _ -> false)
@@ -3618,7 +3618,7 @@
 
       Constraints = subTypeConstraints
       Variance=NonVariant
-      CustomAttrs = mkILCustomAttrs (GenAttrs cenv mgbuf eenv tp.Attribs)
+      CustomAttrs = mkILCustomAttrs (GenAttrs cenv eenv tp.Attribs)
       HasReferenceTypeConstraint=refTypeConstraint
       HasNotNullableValueTypeConstraint=notNullableValueTypeConstraint
       HasDefaultConstructorConstraint= defaultConstructorConstraint }
@@ -3628,7 +3628,7 @@
 //-------------------------------------------------------------------------- 
 
 /// Generates the data used for parameters at definitions of abstract method slots such as interface methods or override methods.
-and GenSlotParam m cenv mgbuf eenv (TSlotParam(nm,ty,inFlag,outFlag,optionalFlag,attribs)) : ILParameter = 
+and GenSlotParam m cenv eenv (TSlotParam(nm,ty,inFlag,outFlag,optionalFlag,attribs)) : ILParameter = 
     let inFlag2,outFlag2,optionalFlag2,defaultParamValue,paramMarshal2,attribs = GenParamAttribs cenv attribs
     
     { Name=nm
@@ -3638,13 +3638,13 @@
       IsIn=inFlag || inFlag2
       IsOut=outFlag || outFlag2
       IsOptional=optionalFlag || optionalFlag2
-      CustomAttrs= mkILCustomAttrs (GenAttrs cenv mgbuf eenv attribs) }
+      CustomAttrs= mkILCustomAttrs (GenAttrs cenv eenv attribs) }
     
 and GenFormalSlotsig m cenv mgbuf eenv (TSlotSig(_,typ,ctps,mtps,paraml,returnTy)) = 
     let paraml = List.concat paraml
     let ilTy = GenType cenv m eenv.tyenv typ
     let eenvForSlotSig = EnvForTypars (ctps @ mtps) eenv
-    let ilParams = paraml |> List.map (GenSlotParam m cenv mgbuf eenvForSlotSig) 
+    let ilParams = paraml |> List.map (GenSlotParam m cenv eenvForSlotSig) 
     let ilRetTy = GenReturnType cenv m eenvForSlotSig.tyenv returnTy
     let ilRet = mkILReturn  ilRetTy
     ilTy, ilParams, ilRet
@@ -3654,7 +3654,7 @@
 and GenActualSlotsig m cenv mgbuf eenv (TSlotSig(_,typ,ctps,mtps,ilSlotParams,ilSlotRetTy)) methTyparsOfOverridingMethod (methodParams: Val list) = 
     let ilSlotParams = List.concat ilSlotParams
     let instForSlotSig = mkTyparInst (ctps@mtps) (argsOfAppTy cenv.g typ @ generalizeTypars methTyparsOfOverridingMethod)
-    let ilParams = ilSlotParams |> List.map (instSlotParam instForSlotSig >> GenSlotParam m cenv mgbuf eenv) 
+    let ilParams = ilSlotParams |> List.map (instSlotParam instForSlotSig >> GenSlotParam m cenv eenv) 
     // Use the better names if available
     let ilParams = if ilParams.Length = methodParams.Length then (ilParams, methodParams) ||> List.map2 (fun p pv -> { p with Name = Some (nameOfVal pv) }) else ilParams
     let ilRetTy = GenReturnType cenv m eenv.tyenv (Option.map (instType instForSlotSig) ilSlotRetTy)
@@ -3674,7 +3674,7 @@
         let ilOverrideMethRef = mkILMethRef(ilOverrideTyRef, ILCallingConv.Instance, nameOfOverridenMethod, List.length (DropErasedTypars methTyparsOfOverridingMethod), (typesOfILParams ilOverrideParams), ilOverrideRet.Type)
         let eenvForOverrideBy = AddTyparsToEnv methTyparsOfOverridingMethod eenv 
         let ilParamsOfOverridingMethod,ilReturnOfOverridingMethod = GenActualSlotsig m cenv mgbuf eenvForOverrideBy slotsig methTyparsOfOverridingMethod []
-        let ilOverrideMethGenericParams = GenGenericParams cenv mgbuf eenvForOverrideBy methTyparsOfOverridingMethod 
+        let ilOverrideMethGenericParams = GenGenericParams cenv eenvForOverrideBy methTyparsOfOverridingMethod 
         let ilOverrideMethGenericArgs = mkILFormalGenericArgs 0 ilOverrideMethGenericParams
         let ilOverrideBy = mkILInstanceMethSpecInTy(ilTyForOverriding, nameOfOverridingMethod, typesOfILParams ilParamsOfOverridingMethod, ilReturnOfOverridingMethod.Type, ilOverrideMethGenericArgs)
         { Overrides = OverridesSpec(ilOverrideMethRef,ilOverrideTy)
@@ -3706,7 +3706,7 @@
         let methodParams = List.concat methodParams
         let methodParamsNonSelf = match methodParams with [] -> [] | _::t -> t // drop the 'this' arg when computing better argument names for IL parameters
         let ilParamsOfOverridingMethod,ilReturnOfOverridingMethod = GenActualSlotsig m cenv cgbuf.mgbuf eenvUnderTypars slotsig methTyparsOfOverridingMethod methodParamsNonSelf 
-        let ilAttribs = GenAttrs cenv cgbuf.mgbuf eenvinner attribs
+        let ilAttribs = GenAttrs cenv eenvinner attribs
 
         // Args are stored starting at #1
         let eenvForMeth = AddStorageForLocalVals cenv.g (methodParams  |> List.mapi (fun i v -> (v,Arg i)))  eenvUnderTypars
@@ -3718,7 +3718,7 @@
             mkILGenericVirtualMethod
               (nameOfOverridingMethod,
                ILMemberAccess.Public,
-               GenGenericParams cenv cgbuf.mgbuf eenvUnderTypars methTyparsOfOverridingMethod,
+               GenGenericParams cenv eenvUnderTypars methTyparsOfOverridingMethod,
                ilParamsOfOverridingMethod,
                ilReturnOfOverridingMethod,
                MethodBody.IL ilMethodBody)
@@ -3765,7 +3765,7 @@
 
     let interfaceTys = interfaceImpls |> List.map (fst >> GenType cenv m eenvinner.tyenv) 
 
-    let attrs = GenAttrs cenv cgbuf.mgbuf eenvinner cloAttribs
+    let attrs = GenAttrs cenv eenvinner cloAttribs
     let super = (if isInterfaceTy cenv.g baseType then cenv.g.ilg.typ_Object else ilCloRetTy)
     let interfaceTys = interfaceTys @ (if isInterfaceTy cenv.g baseType then [ilCloRetTy] else [])
     let cloTypeDefs = GenClosureTypeDefs cenv (ilCloTypeRef,ilCloGenericFormals,attrs,ilCloFreeVars,ilCloLambdas,ilCtorBody,mdefs,mimpls,super,interfaceTys)
@@ -3796,7 +3796,7 @@
     let ilCloEnumeratorTy = GenType cenv m eenvinner.tyenv (mkIEnumeratorTy cenv.g seqElemTy)
     let ilCloEnumerableTy = GenType cenv m eenvinner.tyenv (mkSeqTy cenv.g seqElemTy)
     let ilCloBaseTy = GenType cenv m eenvinner.tyenv (mkAppTy cenv.g.seq_base_tcr [seqElemTy])  
-    let ilCloGenericParams = GenGenericParams cenv cgbuf.mgbuf eenvinner cloFreeTyvars
+    let ilCloGenericParams = GenGenericParams cenv eenvinner cloFreeTyvars
 
     // Create a new closure class with a single "MoveNext" method that implements the iterator. 
     let ilCloTyInner = mkILFormalBoxedTy ilCloTypeRef ilCloGenericParams
@@ -3845,7 +3845,7 @@
     let ilCtorBody = 
         mkILSimpleStorageCtor(None, Some ilCloBaseTy.TypeSpec, ilCloTyInner, [], [], ILMemberAccess.Assembly).MethodBody
 
-    let attrs = GenAttrs cenv cgbuf.mgbuf eenvinner cloAttribs
+    let attrs = GenAttrs cenv eenvinner cloAttribs
     let cloTypeDefs = GenClosureTypeDefs cenv (ilCloTypeRef,ilCloGenericParams,attrs,ilCloFreeVars,ilCloLambdas,ilCtorBody,[generateNextMethod;closeMethod;checkCloseMethod;lastGeneratedMethod;getFreshMethod],[],ilCloBaseTy,[])
     for cloTypeDef in cloTypeDefs do 
         cgbuf.mgbuf.AddTypeDef(ilCloTypeRef, cloTypeDef, false, false, None)
@@ -3891,7 +3891,7 @@
   let tdefs = EraseClosures.convIlxClosureDef cenv.g.ilxPubCloEnv tref.Enclosing td cloInfo
   tdefs
           
-and GenGenericParams cenv mgbuf eenv tps =  tps |> DropErasedTypars |> List.map (GenGenericParam cenv mgbuf eenv)
+and GenGenericParams cenv eenv tps =  tps |> DropErasedTypars |> List.map (GenGenericParam cenv eenv)
 and GenGenericArgs m (tyenv:TypeReprEnv) tps = tps |> DropErasedTypars |> List.map (fun c -> (mkILTyvarTy tyenv.[c,m])) 
 
 /// Generate the closure class for a function 
@@ -3913,7 +3913,7 @@
             if isLocalTypeFunc then 
 
                 // Work out the contract type and generate a class with an abstract method for this type
-                let (ilContractGenericParams,ilContractMethTyargs,ilContractTySpec:ILTypeSpec,ilContractFormalRetTy) = GenNamedLocalTypeFuncContractInfo cenv cgbuf.mgbuf eenv m cloinfo
+                let (ilContractGenericParams,ilContractMethTyargs,ilContractTySpec:ILTypeSpec,ilContractFormalRetTy) = GenNamedLocalTypeFuncContractInfo cenv eenv m cloinfo
                 let ilContractTypeRef = ilContractTySpec.TypeRef
                 let ilContractTy = mkILFormalBoxedTy ilContractTypeRef ilContractGenericParams
                 let ilContractCtor =  mkILNonGenericEmptyCtor None cenv.g.ilg.typ_Object
@@ -4039,7 +4039,7 @@
     let eenvinner = eenvouter |> EnvForTypars cloFreeTyvars
 
     let ilCloTyInner = 
-        let ilCloGenericParams = GenGenericParams cenv mgbuf eenvinner cloFreeTyvars
+        let ilCloGenericParams = GenGenericParams cenv eenvinner cloFreeTyvars
         mkILFormalBoxedTy ilCloTypeRef ilCloGenericParams
 
     // If generating a named closure, add the closure itself as a var, available via "arg0" . 
@@ -4104,7 +4104,7 @@
         | tvs :: rest, _ -> 
             let eenv = AddTyparsToEnv tvs eenv
             let l,eenv = getClosureArgs eenv ntmargs rest vs
-            let lambdas = (tvs, l) ||> List.foldBack (fun tv sofar -> Lambdas_forall(GenGenericParam cenv mgbuf eenv tv,sofar)) 
+            let lambdas = (tvs, l) ||> List.foldBack (fun tv sofar -> Lambdas_forall(GenGenericParam cenv eenv tv,sofar)) 
             lambdas,eenv
         | [], v :: rest -> 
             let nm = v.CompiledName
@@ -4163,9 +4163,9 @@
     // function values.
 
     /// Compute the contract if it is a local type function
-    let ilContractGenericParams  = GenGenericParams cenv mgbuf eenvinner cloContractFreeTyvars
+    let ilContractGenericParams  = GenGenericParams cenv eenvinner cloContractFreeTyvars
     let ilContractGenericActuals = GenGenericArgs m eenvouter.tyenv cloContractFreeTyvars
-    let ilInternalGenericParams  = GenGenericParams cenv mgbuf eenvinner cloInternalFreeTyvars
+    let ilInternalGenericParams  = GenGenericParams cenv eenvinner cloInternalFreeTyvars
     let ilInternalGenericActuals = GenGenericArgs m eenvouter.tyenv cloInternalFreeTyvars
 
     let ilCloGenericFormals = ilContractGenericParams @ ilInternalGenericParams
@@ -4212,17 +4212,17 @@
     (match stripExpr expr with Expr.TyLambda _ -> true | _ -> false)
  
 /// Generate the information relevant to the contract portion of a named local type function
-and GenNamedLocalTypeFuncContractInfo cenv mgbuf eenv m cloinfo = 
+and GenNamedLocalTypeFuncContractInfo cenv eenv m cloinfo = 
     let ilCloTypeRef = cloinfo.cloSpec.TypeRef
     let ilContractTypeRef = ILTypeRef.Create(scope=ilCloTypeRef.Scope,enclosing=ilCloTypeRef.Enclosing,name=ilCloTypeRef.Name + "$contract")
     let eenvForContract  = EnvForTypars cloinfo.localTypeFuncContractFreeTypars eenv
-    let ilContractGenericParams = GenGenericParams cenv mgbuf eenv cloinfo.localTypeFuncContractFreeTypars
+    let ilContractGenericParams = GenGenericParams cenv eenv cloinfo.localTypeFuncContractFreeTypars
     let tvs,contractRetTy  = 
         match cloinfo.cloExpr with 
         | Expr.TyLambda(_,tvs,_,_,bty) -> tvs, bty
         | e -> [], tyOfExpr cenv.g e
     let eenvForContract = AddTyparsToEnv tvs eenvForContract 
-    let ilContractMethTyargs = GenGenericParams cenv mgbuf eenvForContract tvs
+    let ilContractMethTyargs = GenGenericParams cenv eenvForContract tvs
     let ilContractFormalRetTy = GenType cenv m eenvForContract.tyenv contractRetTy
     ilContractGenericParams,ilContractMethTyargs,mkILTySpec(ilContractTypeRef,cloinfo.localTypeFuncILGenericArgs),ilContractFormalRetTy
 
@@ -4253,7 +4253,7 @@
     // Work out the free type variables for the morphing thunk 
     let takenNames = List.map nameOfVal tmvs
     let (cloAttribs,_,_,cloFreeTyvars,cloFreeVars,ilDelegeeTypeRef,ilCloFreeVars,eenvinner) = GetIlxClosureFreeVars cenv cgbuf.mgbuf m None eenvouter takenNames expr
-    let ilDelegeeGenericParams = GenGenericParams cenv cgbuf.mgbuf eenvinner cloFreeTyvars
+    let ilDelegeeGenericParams = GenGenericParams cenv eenvinner cloFreeTyvars
     let ilDelegeeGenericActualsInner = mkILFormalGenericArgs 0 ilDelegeeGenericParams
 
     // Create a new closure class with a single "delegee" method that implements the delegate. 
@@ -4281,7 +4281,7 @@
     let ilCtorBody = delegeeCtorMeth.MethodBody
 
     let ilCloLambdas = Lambdas_return ilCtxtDelTy
-    let ilAttribs = GenAttrs cenv cgbuf.mgbuf eenvinner cloAttribs
+    let ilAttribs = GenAttrs cenv eenvinner cloAttribs
     let cloTypeDefs = GenClosureTypeDefs cenv (ilDelegeeTypeRef,ilDelegeeGenericParams,ilAttribs,ilCloFreeVars,ilCloLambdas,ilCtorBody,[delegeeInvokeMeth],[],cenv.g.ilg.typ_Object,[])
     for cloTypeDef in cloTypeDefs do 
         cgbuf.mgbuf.AddTypeDef(ilDelegeeTypeRef, cloTypeDef, false, false, None)
@@ -4856,7 +4856,7 @@
 
     | StaticProperty (ilGetterMethSpec, optShadowLocal) ->  
 
-        let ilAttribs = GenAttrs cenv cgbuf.mgbuf eenv vspec.Attribs
+        let ilAttribs = GenAttrs cenv eenv vspec.Attribs
         let ilTy = ilGetterMethSpec.FormalReturnType
         let ilPropDef = 
             { Name = PrettyNaming.ChopPropertyName ilGetterMethSpec.Name
@@ -4910,9 +4910,9 @@
                 if not hasLiteralAttr then
                     vspec.Attribs 
                     |> List.filter (fun (Attrib(_,_,_,_,_,targets,_)) -> canTarget(targets, System.AttributeTargets.Field))
-                    |> GenAttrs cenv cgbuf.mgbuf eenv // backing field only gets attributes that target fields
+                    |> GenAttrs cenv eenv // backing field only gets attributes that target fields
                 else
-                    GenAttrs cenv cgbuf.mgbuf eenv vspec.Attribs  // literals have no property, so preserve all the attributes on the field itself
+                    GenAttrs cenv eenv vspec.Attribs  // literals have no property, so preserve all the attributes on the field itself
 
             let ilFieldDef = 
                 { ilFieldDef with 
@@ -4931,7 +4931,7 @@
             let ilAttribs = 
                 vspec.Attribs 
                 |> List.filter (fun (Attrib(_,_,_,_,_,targets,_)) -> canTarget(targets, System.AttributeTargets.Property))
-                |> GenAttrs cenv cgbuf.mgbuf eenv // property only gets attributes that target properties
+                |> GenAttrs cenv eenv // property only gets attributes that target properties
             let ilPropDef = 
                 { Name=ilPropName
                   Attributes = PropertyAttributes.None
@@ -5120,7 +5120,7 @@
     let Marshal,attribs =  GenMarshal cenv attribs
     inFlag,outFlag,optionalFlag,defaultValue,Marshal,attribs
 
-and GenParams cenv mgbuf eenv (mspec:ILMethodSpec) (attribs:ArgReprInfo list) (implValsOpt: Val list option) =
+and GenParams cenv eenv (mspec:ILMethodSpec) (attribs:ArgReprInfo list) (implValsOpt: Val list option) =
     let ilArgTys = mspec.FormalArgTypes
     let argInfosAndTypes = 
         if List.length attribs = List.length ilArgTys then List.zip ilArgTys attribs
@@ -5159,16 +5159,16 @@
               IsIn=inFlag    
               IsOut=outFlag  
               IsOptional=optionalFlag 
-              CustomAttrs= mkILCustomAttrs (GenAttrs cenv mgbuf eenv attribs) }
+              CustomAttrs= mkILCustomAttrs (GenAttrs cenv eenv attribs) }
 
         param, takenNames)
     |> fst
     
-and GenReturnInfo cenv mgbuf eenv ilRetTy (retInfo : ArgReprInfo) : ILReturn =
+and GenReturnInfo cenv eenv ilRetTy (retInfo : ArgReprInfo) : ILReturn =
     let marshal,attrs = GenMarshal cenv retInfo.Attribs
     { Type=ilRetTy
       Marshal=marshal
-      CustomAttrs= mkILCustomAttrs (GenAttrs cenv mgbuf eenv attrs) }
+      CustomAttrs= mkILCustomAttrs (GenAttrs cenv eenv attrs) }
        
 and GenPropertyForMethodDef compileAsInstance tref mdef (v:Val) (memberInfo:ValMemberInfo) ilArgTys ilPropTy ilAttrs compiledName =
     let name = match compiledName with | Some n -> n | _ -> v.PropertyName in  (* chop "get_" *)
@@ -5343,7 +5343,7 @@
         
     let securityAttributes,attrs = attrs |> List.partition (fun a -> IsSecurityAttribute cenv.g cenv.amap cenv.casApplied a m)
     
-    let permissionSets = CreatePermissionSets cenv mgbuf eenv securityAttributes
+    let permissionSets = CreatePermissionSets cenv eenv securityAttributes
     
     let secDecls = if List.isEmpty securityAttributes then emptyILSecurityDecls else mkILSecurityDecls permissionSets
     
@@ -5351,12 +5351,12 @@
     let ilAttrsCompilerGenerated = if v.IsCompilerGenerated then [  cenv.g.CompilerGeneratedAttribute ] else []
 
     let ilAttrsThatGoOnPrimaryItem = 
-        [ yield! GenAttrs cenv mgbuf eenv attrs
+        [ yield! GenAttrs cenv eenv attrs
           yield! GenCompilationArgumentCountsAttr cenv v ]
 
-    let ilTypars = GenGenericParams cenv mgbuf eenvUnderMethLambdaTypars tps
-    let ilParams = GenParams cenv mgbuf eenv mspec paramInfos (Some(nonUnitNonSelfMethodVars))
-    let ilReturn = GenReturnInfo cenv mgbuf eenv mspec.FormalReturnType retInfo
+    let ilTypars = GenGenericParams cenv eenvUnderMethLambdaTypars tps
+    let ilParams = GenParams cenv eenv mspec paramInfos (Some(nonUnitNonSelfMethodVars))
+    let ilReturn = GenReturnInfo cenv eenv mspec.FormalReturnType retInfo
     let methName = mspec.Name
     let tref = mspec.MethodRef.DeclaringTypeRef
 
@@ -5459,7 +5459,7 @@
                        mgbuf.AddOrMergePropertyDef(tref,ilPropDef,m)
 
                    // Add the special name flag for all properties                   
-                   let mdef = { mdef.WithSpecialName with CustomAttrs= mkILCustomAttrs ((GenAttrs cenv mgbuf eenv attrsAppliedToGetterOrSetter) @ sourceNameAttribs @ ilAttrsCompilerGenerated) } 
+                   let mdef = { mdef.WithSpecialName with CustomAttrs= mkILCustomAttrs ((GenAttrs cenv eenv attrsAppliedToGetterOrSetter) @ sourceNameAttribs @ ilAttrsCompilerGenerated) } 
                    EmitTheMethodDef mdef
            | _ -> 
                let mdef = { mdef with CustomAttrs= mkILCustomAttrs (ilAttrsThatGoOnPrimaryItem @ sourceNameAttribs @ ilAttrsCompilerGenerated) } 
@@ -5473,7 +5473,7 @@
             match v.MemberInfo with 
             | Some memberInfo when v.IsExtensionMember -> 
                  match memberInfo.MemberFlags.MemberKind with 
-                 | (MemberKind.PropertySet | MemberKind.PropertyGet)  -> ilAttrsThatGoOnPrimaryItem @ GenAttrs cenv mgbuf eenv attrsAppliedToGetterOrSetter
+                 | (MemberKind.PropertySet | MemberKind.PropertyGet)  -> ilAttrsThatGoOnPrimaryItem @ GenAttrs cenv eenv attrsAppliedToGetterOrSetter
                  | _ -> ilAttrsThatGoOnPrimaryItem 
             | _ -> ilAttrsThatGoOnPrimaryItem 
 
@@ -5778,7 +5778,7 @@
 //GenAttr: custom attribute generation
 //------------------------------------------------------------------------- 
 
-and GenAttribArg cenv mgbuf eenv x (ilArgTy:ILType) = 
+and GenAttribArg cenv eenv x (ilArgTy:ILType) = 
     let g = cenv.g
 
     match x,ilArgTy with 
@@ -5821,7 +5821,7 @@
     // Detect '[| ... |]' nodes 
     | Expr.Op(TOp.Array,[elemTy],args,m),_ ->
         let ilElemTy = GenType cenv m eenv.tyenv elemTy
-        ILAttribElem.Array (ilElemTy, List.map (fun arg -> GenAttribArg cenv mgbuf eenv arg ilElemTy) args)
+        ILAttribElem.Array (ilElemTy, List.map (fun arg -> GenAttribArg cenv eenv arg ilElemTy) args)
 
     // Detect 'typeof<ty>' calls  
     | TypeOfExpr g ty, _    ->
@@ -5833,18 +5833,18 @@
     
     // Ignore upcasts 
     | Expr.Op(TOp.Coerce,_,[arg2],_),_ ->
-        GenAttribArg cenv mgbuf eenv arg2 ilArgTy
+        GenAttribArg cenv eenv arg2 ilArgTy
 
     // Detect explicit enum values 
     | EnumExpr g arg1, _ ->
-        GenAttribArg cenv mgbuf eenv arg1 ilArgTy
+        GenAttribArg cenv eenv arg1 ilArgTy
     
 
     // Detect bitwise or of attribute flags: one case of constant folding (a more general treatment is needed)
     
     | AttribBitwiseOrExpr g (arg1,arg2),_ ->
-        let v1 = GenAttribArg cenv mgbuf eenv arg1 ilArgTy 
-        let v2 = GenAttribArg cenv mgbuf eenv arg2 ilArgTy 
+        let v1 = GenAttribArg cenv eenv arg1 ilArgTy 
+        let v2 = GenAttribArg cenv eenv arg2 ilArgTy 
         match v1,v2 with 
         | ILAttribElem.SByte i1, ILAttribElem.SByte i2 -> ILAttribElem.SByte (i1 ||| i2) 
         | ILAttribElem.Int16 i1, ILAttribElem.Int16 i2-> ILAttribElem.Int16 (i1 ||| i2)
@@ -5861,13 +5861,13 @@
         error (InternalError ("invalid custom attribute value (not a constant): " + showL (exprL x),x.Range))
 
 
-and GenAttr cenv mgbuf eenv (Attrib(_,k,args,props,_,_,_)) = 
+and GenAttr cenv eenv (Attrib(_,k,args,props,_,_,_)) = 
     let g = cenv.g
     let props = 
         props |> List.map (fun (AttribNamedArg(s,ty,fld,AttribExpr(_,expr))) ->
             let m = expr.Range
             let ilTy = GenType cenv m eenv.tyenv ty
-            let cval = GenAttribArg cenv mgbuf eenv expr ilTy
+            let cval = GenAttribArg cenv eenv expr ilTy
             (s,ilTy,fld,cval))
     let mspec = 
         match k with 
@@ -5876,10 +5876,10 @@
              assert(vref.IsMember) 
              let mspec,_,_,_,_ = GetMethodSpecForMemberVal cenv.amap g (Option.get vref.MemberInfo) vref
              mspec
-    let ilArgs = List.map2 (fun (AttribExpr(_,vexpr)) ty -> GenAttribArg cenv mgbuf eenv vexpr ty) args mspec.FormalArgTypes
+    let ilArgs = List.map2 (fun (AttribExpr(_,vexpr)) ty -> GenAttribArg cenv eenv vexpr ty) args mspec.FormalArgTypes
     mkILCustomAttribMethRef g.ilg (mspec,ilArgs, props)
     
-and GenAttrs cenv mgbuf eenv attrs = List.map (GenAttr cenv mgbuf eenv) attrs
+and GenAttrs cenv eenv attrs = List.map (GenAttr cenv eenv) attrs
 
 and GenCompilationArgumentCountsAttr cenv (v:Val) =
     [ match v.ValReprInfo with 
@@ -5891,12 +5891,12 @@
           () ]          
 
 // Create a permission set for a list of security attributes   
-and CreatePermissionSets cenv mgbuf eenv (securityAttributes : Attrib list) = 
+and CreatePermissionSets cenv eenv (securityAttributes : Attrib list) = 
     [for ((Attrib(tcref,_,actions,_,_,_,_)) as attr) in securityAttributes do
         let action = match actions with | [AttribInt32Arg act] -> act | _ -> failwith "internal error: unrecognized security action"
         let secaction = (List.assoc action (Lazy.force ILSecurityActionRevMap))
         let tref = tcref.CompiledRepresentationForNamedType
-        let ilattr = GenAttr cenv mgbuf eenv attr
+        let ilattr = GenAttr cenv eenv attr
         let _, ilNamedArgs = 
             match TryDecodeILAttribute cenv.g tref (mkILCustomAttrs [ilattr]) with
             | Some(ae,na) -> ae, na
@@ -5921,7 +5921,7 @@
          emptyILProperties,
          emptyILEvents,
          mkILCustomAttrs 
-           (GenAttrs cenv mgbuf eenv attribs @
+           (GenAttrs cenv eenv attribs @
             (if List.contains tref.Name [TypeNameForImplicitMainMethod cloc; TypeNameForInitClass cloc; TypeNameForPrivateImplementationDetails cloc]  
              then [ ] 
              else [mkCompilationMappingAttr cenv.g (int SourceConstructFlags.Module)])),
@@ -6109,7 +6109,7 @@
             //    }
             | None ->
 
-                let ilAttrs = mkILCustomAttrs (GenAttrs cenv mgbuf eenv mainInfo)
+                let ilAttrs = mkILCustomAttrs (GenAttrs cenv eenv mainInfo)
                 if not cenv.opts.isInteractive && not doesSomething then 
                     let errorM = m.EndRange
                     warning (Error(FSComp.SR.ilMainModuleEmpty(), errorM))
@@ -6204,14 +6204,14 @@
     let hasPreserveSigImplFlag,hasSynchronizedImplFlag,hasNoInliningFlag,hasAggressiveInliningImplFlag,attribs = ComputeMethodImplAttribs cenv vref.Deref attribs
     if memberInfo.MemberFlags.IsDispatchSlot && not memberInfo.IsImplemented then 
         let ilAttrs = 
-            [ yield! GenAttrs cenv mgbuf eenv attribs 
+            [ yield! GenAttrs cenv eenv attribs 
               yield! GenCompilationArgumentCountsAttr cenv vref.Deref ]
         
         let mspec,ctps,mtps,argInfos,retInfo = GetMethodSpecForMemberVal cenv.amap cenv.g memberInfo vref 
         let eenvForMeth = EnvForTypars (ctps@mtps) eenv
-        let ilMethTypars = GenGenericParams cenv mgbuf eenvForMeth mtps
-        let ilReturn = GenReturnInfo cenv mgbuf eenvForMeth mspec.FormalReturnType retInfo
-        let ilParams = GenParams cenv mgbuf eenvForMeth mspec argInfos None
+        let ilMethTypars = GenGenericParams cenv eenvForMeth mtps
+        let ilReturn = GenReturnInfo cenv eenvForMeth mspec.FormalReturnType retInfo
+        let ilParams = GenParams cenv eenvForMeth mspec argInfos None
         
         let compileAsInstance = ValRefIsCompiledAsInstanceMember cenv.g vref
         let mdef = mkILGenericVirtualMethod (vref.CompiledName,ILMemberAccess.Public,ilMethTypars,ilParams,ilReturn,MethodBody.Abstract)
@@ -6303,7 +6303,7 @@
 
         let ilThisTy      = GenType cenv m eenvinner.tyenv thisTy
         let tref = ilThisTy.TypeRef
-        let ilGenParams   = GenGenericParams cenv mgbuf eenvinner tycon.TyparsNoRange
+        let ilGenParams   = GenGenericParams cenv eenvinner tycon.TyparsNoRange
         let ilIntfTys     = tycon.ImmediateInterfaceTypesOfFSharpTycon |> List.map (GenType cenv m eenvinner.tyenv) 
         let ilTypeName    = tref.Name
 
@@ -6399,11 +6399,11 @@
         let generateDebugProxies = (not (tyconRefEq cenv.g tcref cenv.g.unit_tcr_canon) &&
                                     not (HasFSharpAttribute cenv.g cenv.g.attrib_DebuggerTypeProxyAttribute tycon.Attribs))
 
-        let permissionSets = CreatePermissionSets cenv mgbuf eenv securityAttrs
+        let permissionSets = CreatePermissionSets cenv eenv securityAttrs
         let secDecls = if List.isEmpty securityAttrs then emptyILSecurityDecls else mkILSecurityDecls permissionSets
         
         let ilDebugDisplayAttributes = 
-            [ yield! GenAttrs cenv mgbuf eenv debugDisplayAttrs
+            [ yield! GenAttrs cenv eenv debugDisplayAttrs
               if generateDebugDisplayAttribute then 
                   yield cenv.g.mkDebuggerDisplayAttribute ("{" + debugDisplayMethodName + "(),nq}")  ]
 
@@ -6412,7 +6412,7 @@
           [ yield! defaultMemberAttrs 
             yield! normalAttrs 
                       |> List.filter (IsMatchingFSharpAttribute cenv.g cenv.g.attrib_StructLayoutAttribute >> not) 
-                      |> GenAttrs cenv mgbuf eenv
+                      |> GenAttrs cenv eenv
             yield! ilDebugDisplayAttributes  ]
 
         let reprAccess = ComputeMemberAccess hiddenRepr
@@ -6512,13 +6512,8 @@
                         Data          = None
                         LiteralValue  = None
                         Offset        = ilFieldOffset
-<<<<<<< HEAD
                         Marshal       = ilFieldMarshal
-                        CustomAttrs   = mkILCustomAttrs (GenAttrs cenv mgbuf eenv fattribs @ extraAttribs) } 
-=======
-                        Marshal       = None
                         CustomAttrs   = mkILCustomAttrs (GenAttrs cenv eenv fattribs @ extraAttribs) } 
->>>>>>> 6453d1b5
                   let fdef = 
                     fdef.WithAccess(access)
                         .WithStatic(isStatic)
@@ -6538,7 +6533,7 @@
                      let ilCallingConv = if isStatic then ILCallingConv.Static else ILCallingConv.Instance
                      let ilPropName = fspec.Name
                      let ilHasSetter = isCLIMutable || isFSharpMutable
-                     let ilFieldAttrs = GenAttrs cenv mgbuf eenv propAttribs @ [mkCompilationMappingAttrWithSeqNum cenv.g (int SourceConstructFlags.Field) i]
+                     let ilFieldAttrs = GenAttrs cenv eenv propAttribs @ [mkCompilationMappingAttrWithSeqNum cenv.g (int SourceConstructFlags.Field) i]
                      yield
                        { Name            = ilPropName
                          Attributes      = PropertyAttributes.None
@@ -6802,7 +6797,7 @@
                    tycon.UnionCasesArray |> Array.mapi (fun i ucspec -> 
                        { altName=ucspec.CompiledName
                          altFields=GenUnionCaseRef cenv.amap m eenvinner.tyenv i ucspec.RecdFieldsArray
-                         altCustomAttrs= mkILCustomAttrs (GenAttrs cenv mgbuf eenv ucspec.Attribs @ [mkCompilationMappingAttrWithSeqNum cenv.g (int SourceConstructFlags.UnionCase) i]) })
+                         altCustomAttrs= mkILCustomAttrs (GenAttrs cenv eenv ucspec.Attribs @ [mkCompilationMappingAttrWithSeqNum cenv.g (int SourceConstructFlags.UnionCase) i]) })
                let cuinfo =
                   { cudReprAccess=reprAccess
                     cudNullPermitted=IsUnionTypeWithNullAsTrueValue cenv.g tycon
@@ -6911,7 +6906,7 @@
                        Type = ilPropType          
                        Init = None
                        Args = []
-                       CustomAttrs=mkILCustomAttrs (GenAttrs cenv mgbuf eenv fld.PropertyAttribs @ [mkCompilationMappingAttrWithSeqNum cenv.g (int SourceConstructFlags.Field) i]) }
+                       CustomAttrs=mkILCustomAttrs (GenAttrs cenv eenv fld.PropertyAttribs @ [mkCompilationMappingAttrWithSeqNum cenv.g (int SourceConstructFlags.Field) i]) }
                yield (ilMethodDef,ilFieldDef,ilPropDef,(ilPropName,ilFieldName,ilPropType)) ] 
              |> List.unzip4
 
@@ -7059,7 +7054,7 @@
     // Generate the whole assembly
     CodegenAssembly cenv eenv mgbuf fileImpls
 
-    let ilAssemAttrs = GenAttrs cenv mgbuf eenv assemAttribs
+    let ilAssemAttrs = GenAttrs cenv eenv assemAttribs
     
     let tdefs,reflectedDefinitions = mgbuf.Close()
 
@@ -7098,12 +7093,12 @@
 
             [ (referencedTypeDefs, defnsResourceBytes) ]
 
-    let ilNetModuleAttrs = GenAttrs cenv mgbuf eenv moduleAttribs
+    let ilNetModuleAttrs = GenAttrs cenv eenv moduleAttribs
 
     let casApplied = new Dictionary<Stamp, bool>()
     let securityAttrs, topAssemblyAttrs = assemAttribs |> List.partition (fun a -> TypeChecker.IsSecurityAttribute cenv.g cenv.amap casApplied a rangeStartup)
     // remove any security attributes from the top-level assembly attribute list
-    let permissionSets = CreatePermissionSets cenv mgbuf eenv securityAttrs
+    let permissionSets = CreatePermissionSets cenv eenv securityAttrs
 
     { ilTypeDefs= tdefs
       ilAssemAttrs = ilAssemAttrs
