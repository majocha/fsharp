// Copyright (c) Microsoft Corporation. All Rights Reserved. See License.txt in the project root for license information.
// This file contains public types related to the "file system hook" of the FCS API which are used throughout the F# compiler.
namespace FSharp.Compiler.IO

open System
open System.IO
open System.IO.MemoryMappedFiles
open System.Reflection
open System.Text
open System.Runtime.CompilerServices

exception IllegalFileNameChar of string * char

module internal Bytes =
    /// returned int will be 0 <= x <= 255
    val get: byte[] -> int -> int
    val zeroCreate: int -> byte[]
    /// each int must be 0 <= x <= 255
    val ofInt32Array: int[] ->  byte[]
    /// each int will be 0 <= x <= 255
    val blit: byte[] -> int -> byte[] -> int -> int -> unit

    val stringAsUnicodeNullTerminated: string -> byte[]
    val stringAsUtf8NullTerminated: string -> byte[]

/// A view over bytes.
/// May be backed by managed or unmanaged memory, or memory mapped file.
[<AbstractClass>]
type public ByteMemory =

    abstract Item: int -> byte with get

    abstract Length: int

    abstract ReadAllBytes: unit -> byte[]

    abstract ReadBytes: pos: int * count: int -> byte[]

    abstract ReadInt32: pos: int -> int

    abstract ReadUInt16: pos: int -> uint16

    abstract ReadUtf8String: pos: int * count: int -> string

    abstract Slice: pos: int * count: int -> ByteMemory

    abstract CopyTo: Stream -> unit

    abstract Copy: srcOffset: int * dest: byte[] * destOffset: int * count: int -> unit

    abstract ToArray: unit -> byte[]

    /// Get a stream representation of the backing memory.
    /// Disposing this will not free up any of the backing memory.
    abstract AsStream: unit -> Stream

    /// Get a stream representation of the backing memory.
    /// Disposing this will not free up any of the backing memory.
    /// Stream cannot be written to.
    abstract AsReadOnlyStream: unit -> Stream

[<Struct;NoEquality;NoComparison>]
type internal ReadOnlyByteMemory =

    new: ByteMemory -> ReadOnlyByteMemory

    member Item: int -> byte with get

    member Length: int

    member ReadAllBytes: unit -> byte[]

    member ReadBytes: pos: int * count: int -> byte[]

    member ReadInt32: pos: int -> int

    member ReadUInt16: pos: int -> uint16

    member ReadUtf8String: pos: int * count: int -> string

    member Slice: pos: int * count: int -> ReadOnlyByteMemory

    member CopyTo: Stream -> unit

    member Copy: srcOffset: int * dest: byte[] * destOffset: int * count: int -> unit

    member ToArray: unit -> byte[]

    member AsStream: unit -> Stream

/// MemoryMapped extensions
module internal MemoryMappedFileExtensions =
    type MemoryMappedFile with
        static member TryFromByteMemory : bytes: ReadOnlyByteMemory -> MemoryMappedFile option
        static member TryFromMemory : bytes: ReadOnlyMemory<byte> -> MemoryMappedFile option
    
/// Filesystem helpers
module internal FileSystemUtils =
    val checkPathForIllegalChars: (string -> unit)

    /// <c>checkSuffix f s</c> returns True if filename "f" ends in suffix "s",
    /// e.g. checkSuffix "abc.fs" ".fs" returns true.
    val checkSuffix: string -> string -> bool

    /// <c>chopExtension f</c> removes the extension from the given
    /// filename. Raises <c>ArgumentException</c> if no extension is present.
    val chopExtension: string -> string

    /// Return True if the filename has a "." extension.
    val hasExtension: string -> bool

    /// Get the filename of the given path.
    val fileNameOfPath: string -> string

    /// Get the filename without extension of the given path.
    val fileNameWithoutExtensionWithValidate: bool -> string -> string
    val fileNameWithoutExtension: string -> string

    /// Trim the quotes and spaces from either end of a string
    val trimQuotes: string -> string

    /// Checks whether filename ends in suffix, ignoring case.
    val hasSuffixCaseInsensitive: string -> string -> bool

    /// Checks whether file is dll (ends in .dll)
    val isDll: string -> bool

/// Type which we use to load assemblies.
type public IAssemblyLoader =
    /// Used to load a dependency for F# Interactive and in an unused corner-case of type provider loading
    abstract AssemblyLoad: assemblyName:AssemblyName -> Assembly

    /// Used to load type providers and located assemblies in F# Interactive
    abstract AssemblyLoadFrom: fileName:string -> Assembly

/// Default implementation for IAssemblyLoader
type DefaultAssemblyLoader =
    new: unit -> DefaultAssemblyLoader
    interface IAssemblyLoader

/// Represents a shim for the file system
type public IFileSystem =

    // Assembly loader.
    abstract AssemblyLoader : IAssemblyLoader
    
    /// Open the file for read, returns ByteMemory, uses either FileStream (for smaller files) or MemoryMappedFile (for potentially big files, such as dlls).
    abstract OpenFileForReadShim: filePath: string * ?useMemoryMappedFile: bool * ?shouldShadowCopy: bool -> Stream

    /// Open the file for writing. Returns a Stream.
    abstract OpenFileForWriteShim: filePath: string * ?fileMode: FileMode * ?fileAccess: FileAccess * ?fileShare: FileShare -> Stream

    /// Take in a filename with an absolute path, and return the same filename
    /// but canonicalized with respect to extra path separators (e.g. C:\\\\foo.txt)
    /// and '..' portions
    abstract GetFullPathShim: fileName:string -> string

    /// Take in a directory, filename, and return canonicalized path to the filename in directory.
    /// If filename path is rooted, ignores directory and returns filename path.
    /// Otherwise, combines directory with filename and gets full path via GetFullPathShim(string).
    abstract GetFullFilePathInDirectoryShim: dir: string -> fileName: string -> string

    /// A shim over Path.IsPathRooted
    abstract IsPathRootedShim: path:string -> bool

    /// Removes relative parts from any full paths
    abstract NormalizePathShim: path: string -> string

    /// A shim over Path.IsInvalidPath
    abstract IsInvalidPathShim: path:string -> bool

    /// A shim over Path.GetTempPath
    abstract GetTempPathShim: unit -> string

    /// A shim for getting directory name from path
    abstract GetDirectoryNameShim: path: string -> string

    /// Utc time of the last modification
    abstract GetLastWriteTimeShim: fileName:string -> DateTime

    // Utc time of creation
    abstract GetCreationTimeShim: path: string -> DateTime

    // A shim over file copying.
    abstract CopyShim: src: string * dest: string * overwrite: bool -> unit

    /// A shim over File.Exists
    abstract FileExistsShim: fileName: string -> bool

    /// A shim over File.Delete
    abstract FileDeleteShim: fileName: string -> unit

<<<<<<< HEAD
    /// A shim over Directory.Exists
    abstract DirectoryCreateShim: path: string -> DirectoryInfo
=======
    /// A shim over Directory.Exists, but returns a string, the FullName of the resulting
    /// DirectoryInfo.
    abstract DirectoryCreateShim: path: string -> string
>>>>>>> 97c3d7b4

    /// A shim over Directory.Exists
    abstract DirectoryExistsShim: path: string -> bool

    /// A shim over Directory.Delete
    abstract DirectoryDeleteShim: path: string -> unit

    /// A shim over Directory.EnumerateFiles
    abstract EnumerateFilesShim: path: string * pattern: string -> string seq

    /// A shim over Directory.EnumerateDirectories
    abstract EnumerateDirectoriesShim: path: string -> string seq

    /// Used to determine if a file will not be subject to deletion during the lifetime of a typical client process.
    abstract IsStableFileHeuristic: fileName:string -> bool


/// Represents a default (memory-mapped) implementation of the file system
type DefaultFileSystem =
    /// Create a default implementation of the file system
    new: unit -> DefaultFileSystem
    abstract AssemblyLoader: IAssemblyLoader
    override AssemblyLoader: IAssemblyLoader
    
    abstract OpenFileForReadShim: filePath: string * ?useMemoryMappedFile: bool * ?shouldShadowCopy: bool -> Stream
    override OpenFileForReadShim: filePath: string * ?useMemoryMappedFile: bool * ?shouldShadowCopy: bool -> Stream
    
    abstract OpenFileForWriteShim: filePath: string * ?fileMode: FileMode * ?fileAccess: FileAccess * ?fileShare: FileShare -> Stream
    override OpenFileForWriteShim: filePath: string * ?fileMode: FileMode * ?fileAccess: FileAccess * ?fileShare: FileShare -> Stream
    
    abstract GetFullPathShim: fileName: string -> string
    override GetFullPathShim: fileName: string -> string
    
    abstract GetFullFilePathInDirectoryShim: dir: string -> fileName: string -> string
    override GetFullFilePathInDirectoryShim: dir: string -> fileName: string -> string
    
    abstract IsPathRootedShim: path: string -> bool
    override IsPathRootedShim: path: string -> bool
    
    abstract NormalizePathShim: path: string -> string
    override NormalizePathShim: path: string -> string
    
    abstract IsInvalidPathShim: path: string -> bool
    override IsInvalidPathShim: path: string -> bool
    
    abstract GetTempPathShim: unit -> string
    override GetTempPathShim: unit -> string
    
    abstract GetDirectoryNameShim: path: string -> string
    override GetDirectoryNameShim: path: string -> string
    
    abstract GetLastWriteTimeShim: fileName: string -> DateTime
    override GetLastWriteTimeShim: fileName: string -> DateTime
    
    abstract GetCreationTimeShim: path: string -> DateTime
    override GetCreationTimeShim: path: string -> DateTime
    
    abstract CopyShim: src: string * dest: string * overwrite: bool -> unit
    override CopyShim: src: string * dest: string * overwrite: bool -> unit
    
    abstract FileExistsShim: fileName: string -> bool
    override FileExistsShim: fileName: string -> bool
    
    abstract FileDeleteShim: fileName: string -> unit
    override FileDeleteShim: fileName: string -> unit
    
<<<<<<< HEAD
    abstract DirectoryCreateShim: path: string -> DirectoryInfo
    override DirectoryCreateShim: path: string -> DirectoryInfo
=======
    abstract DirectoryCreateShim: path: string -> string
    override DirectoryCreateShim: path: string -> string
>>>>>>> 97c3d7b4
    
    abstract DirectoryExistsShim: path: string -> bool
    override DirectoryExistsShim: path: string -> bool
    
    abstract DirectoryDeleteShim: path: string -> unit
    override DirectoryDeleteShim: path: string -> unit
    
    abstract EnumerateFilesShim: path: string * pattern: string -> string seq
    override EnumerateFilesShim: path: string * pattern: string -> string seq
    
    abstract EnumerateDirectoriesShim: path: string -> string seq
    override EnumerateDirectoriesShim: path: string -> string seq
    
    abstract IsStableFileHeuristic: fileName: string -> bool
    override IsStableFileHeuristic: fileName: string -> bool
    
    interface IFileSystem

[<AutoOpen>]
module public StreamExtensions =

    type System.IO.Stream with
        member GetWriter : ?encoding: Encoding -> TextWriter
        member WriteAllLines : contents: string seq * ?encoding: Encoding -> unit
        member Write<'a> : data:'a -> unit
        member GetReader : codePage: int option * ?retryLocked: bool ->  StreamReader
        member ReadBytes : start: int * len: int -> byte[]
        member ReadAllBytes : unit -> byte[]
        member ReadAllText : ?encoding: Encoding -> string
        member ReadLines : ?encoding: Encoding -> string seq
        member ReadAllLines : ?encoding: Encoding -> string array
        member WriteAllText : text: string -> unit
        member AsByteMemory : unit -> ByteMemory

[<AutoOpen>]
module public FileSystemAutoOpens =
    /// The global hook into the file system
    val mutable FileSystem: IFileSystem

type internal ByteMemory with

    member AsReadOnly: unit -> ReadOnlyByteMemory

    /// Empty byte memory.
    static member Empty: ByteMemory

    /// Create a ByteMemory object that has a backing memory mapped file.
    static member FromMemoryMappedFile: MemoryMappedFile -> ByteMemory

    /// Creates a ByteMemory object that is backed by a raw pointer.
    /// Use with care.
    static member FromUnsafePointer: addr: nativeint * length: int * holder: obj -> ByteMemory

    /// Creates a ByteMemory object that is backed by a byte array with the specified offset and length.
    static member FromArray: bytes: byte[] * offset: int * length: int -> ByteMemory

    /// Creates a ByteMemory object that is backed by a byte array.
    static member FromArray: bytes: byte[] -> ByteMemory

[<Sealed>]
type internal ByteStream =
    member ReadByte : unit -> byte
    member ReadBytes : int -> ReadOnlyByteMemory
    member ReadUtf8String : int -> string
    member Position : int
    static member FromBytes : ReadOnlyByteMemory * start:int * length:int -> ByteStream

#if LAZY_UNPICKLE
    member CloneAndSeek : int -> ByteStream
    member Skip : int -> unit
#endif

/// Imperative buffers and streams of byte[]
/// Not thread safe.
[<Sealed>]
type internal ByteBuffer =
    interface IDisposable

    [<MethodImpl(MethodImplOptions.AggressiveInlining)>]
    member AsMemory : unit -> ReadOnlyMemory<byte>

    [<MethodImpl(MethodImplOptions.AggressiveInlining)>]
    member EmitIntAsByte : int -> unit

    [<MethodImpl(MethodImplOptions.AggressiveInlining)>]
    member EmitIntsAsBytes : int[] -> unit

    [<MethodImpl(MethodImplOptions.AggressiveInlining)>]
    member EmitByte : byte -> unit

    [<MethodImpl(MethodImplOptions.AggressiveInlining)>]
    member EmitBytes : byte[] -> unit

    [<MethodImpl(MethodImplOptions.AggressiveInlining)>]
    member EmitMemory : ReadOnlyMemory<byte> -> unit

    [<MethodImpl(MethodImplOptions.AggressiveInlining)>]
    member EmitByteMemory : ReadOnlyByteMemory -> unit

    [<MethodImpl(MethodImplOptions.AggressiveInlining)>]
    member EmitInt32 : int32 -> unit

    [<MethodImpl(MethodImplOptions.AggressiveInlining)>]
    member EmitInt64 : int64 -> unit

    [<MethodImpl(MethodImplOptions.AggressiveInlining)>]
    member FixupInt32 : pos: int -> value: int32 -> unit

    [<MethodImpl(MethodImplOptions.AggressiveInlining)>]
    member EmitInt32AsUInt16 : int32 -> unit

    [<MethodImpl(MethodImplOptions.AggressiveInlining)>]
    member EmitBoolAsByte : bool -> unit

    [<MethodImpl(MethodImplOptions.AggressiveInlining)>]
    member EmitUInt16 : uint16 -> unit

    member Position : int
    static member Create : capacity: int * ?useArrayPool: bool -> ByteBuffer

[<Sealed>]
type internal ByteStorage =

    member GetByteMemory : unit -> ReadOnlyByteMemory

    /// Creates a ByteStorage whose backing bytes are the given ByteMemory. Does not make a copy.
    static member FromByteMemory : ReadOnlyByteMemory -> ByteStorage

    /// Creates a ByteStorage whose backing bytes are the given byte array. Does not make a copy.
    static member FromByteArray : byte [] -> ByteStorage

    /// Creates a ByteStorage that has a copy of the given ByteMemory.
    static member FromByteMemoryAndCopy : ReadOnlyByteMemory * useBackingMemoryMappedFile: bool -> ByteStorage

    /// Creates a ByteStorage that has a copy of the given Memory<byte>.
    static member FromMemoryAndCopy : ReadOnlyMemory<byte> * useBackingMemoryMappedFile: bool -> ByteStorage

    /// Creates a ByteStorage that has a copy of the given byte array.
    static member FromByteArrayAndCopy : byte [] * useBackingMemoryMappedFile: bool -> ByteStorage<|MERGE_RESOLUTION|>--- conflicted
+++ resolved
@@ -190,14 +190,9 @@
     /// A shim over File.Delete
     abstract FileDeleteShim: fileName: string -> unit
 
-<<<<<<< HEAD
-    /// A shim over Directory.Exists
-    abstract DirectoryCreateShim: path: string -> DirectoryInfo
-=======
     /// A shim over Directory.Exists, but returns a string, the FullName of the resulting
     /// DirectoryInfo.
     abstract DirectoryCreateShim: path: string -> string
->>>>>>> 97c3d7b4
 
     /// A shim over Directory.Exists
     abstract DirectoryExistsShim: path: string -> bool
@@ -264,13 +259,8 @@
     abstract FileDeleteShim: fileName: string -> unit
     override FileDeleteShim: fileName: string -> unit
     
-<<<<<<< HEAD
-    abstract DirectoryCreateShim: path: string -> DirectoryInfo
-    override DirectoryCreateShim: path: string -> DirectoryInfo
-=======
     abstract DirectoryCreateShim: path: string -> string
     override DirectoryCreateShim: path: string -> string
->>>>>>> 97c3d7b4
     
     abstract DirectoryExistsShim: path: string -> bool
     override DirectoryExistsShim: path: string -> bool
