// Copyright (c) Microsoft Corporation.  All Rights Reserved.  See License.txt in the project root for license information.

#nowarn "35" // This construct is deprecated: the treatment of this operator is now handled directly by the F# compiler and its meaning may not be redefined.
#nowarn "61" // The containing type can use 'null' as a representation value for its nullary union case. This member will be compiled as a static member.

/// <summary>Basic F# type definitions, functions and operators </summary>
namespace Microsoft.FSharp.Core

    open System

    /// <namespacedoc><summary>
    ///   Basic definitions of operators, options, functions, results, choices, attributes and plain text formatting.
    /// </summary></namespacedoc>
    ///
    /// <summary>The type 'unit', which has only one value "()". This value is special and
    /// always uses the representation 'null'.</summary>
    ///
    /// <category>Basic Types</category>
    /// <exclude />
    type Unit =
       interface IComparable
        
    /// <summary>The type 'unit', which has only one value "()". This value is special and
    /// always uses the representation 'null'.</summary>
    ///
    /// <category index="1">Basic Types</category>
    and unit = Unit

    /// <summary>Indicates the relationship between a compiled entity in a CLI binary and an element in F# source code.</summary>
    ///
    /// <category index="8">Attributes</category>
    type SourceConstructFlags = 
       /// <summary>Indicates that the compiled entity has no relationship to an element in F# source code.</summary>
       | None = 0

       /// <summary>Indicates that the compiled entity is part of the representation of an F# union type declaration.</summary>
       | SumType = 1

       /// <summary>Indicates that the compiled entity is part of the representation of an F# record type declaration.</summary>
       | RecordType = 2

       /// <summary>Indicates that the compiled entity is part of the representation of an F# class or other object type declaration.</summary>
       | ObjectType = 3

       /// <summary>Indicates that the compiled entity is part of the representation of an F# record or union case field declaration.</summary>
       | Field = 4

       /// <summary>Indicates that the compiled entity is part of the representation of an F# exception declaration.</summary>
       | Exception = 5

       /// <summary>Indicates that the compiled entity is part of the representation of an F# closure.</summary>
       | Closure = 6

       /// <summary>Indicates that the compiled entity is part of the representation of an F# module declaration.</summary>
       | Module = 7

       /// <summary>Indicates that the compiled entity is part of the representation of an F# union case declaration.</summary>
       | UnionCase = 8

       /// <summary>Indicates that the compiled entity is part of the representation of an F# value declaration.</summary>
       | Value = 9

       /// <summary>The mask of values related to the kind of the compiled entity.</summary>
       | KindMask = 31

       /// <summary>Indicates that the compiled entity had private or internal representation in F# source code.</summary>
       | NonPublicRepresentation = 32

    /// <summary>Indicates one or more adjustments to the compiled representation of an F# type or member.</summary>
    ///
    /// <category>Attributes</category>
    [<Flags>]
    type CompilationRepresentationFlags = 

       /// <summary>No special compilation representation.</summary>
       | None = 0

       /// <summary>Compile an instance member as 'static' .</summary>
       | Static = 1

       /// <summary>Compile a member as 'instance' even if <c>null</c> is used as a representation for this type.</summary>
       | Instance = 2

       /// <summary>append 'Module' to the end of a module whose name clashes with a type name in the same namespace.</summary>
       | ModuleSuffix = 4  

       /// <summary>Permit the use of <c>null</c> as a representation for nullary discriminators in a discriminated union.</summary>
       | UseNullAsTrueValue = 8

       /// <summary>Compile a property as a CLI event.</summary>
       | Event = 16

    /// <summary>Adding this attribute to class definition makes it sealed, which means it may not
    /// be extended or implemented.</summary>
    ///
    /// <category>Attributes</category>
    [<AttributeUsage (AttributeTargets.Class,AllowMultiple=false)>]  
    type SealedAttribute =
        inherit Attribute
        /// <summary>Creates an instance of the attribute.</summary>
        /// <returns>The created attribute.</returns>
        new: unit -> SealedAttribute

        /// <summary>Creates an instance of the attribute</summary>
        ///
        /// <param name="value">Indicates whether the class is sealed.</param>
        ///
        /// <returns>SealedAttribute</returns>
        new: value:bool -> SealedAttribute
        
        /// <summary>The value of the attribute, indicating whether the type is sealed or not.</summary>
        member Value: bool

    /// <summary>Adding this attribute to class definition makes it abstract, which means it need not
    /// implement all its methods. Instances of abstract classes may not be constructed directly.</summary>
    ///
    /// <category>Attributes</category>
    [<AttributeUsage (AttributeTargets.Class,AllowMultiple=false)>]  
    [<Sealed>]
    type AbstractClassAttribute =
        inherit Attribute

        /// <summary>Creates an instance of the attribute</summary>
        /// <returns>AbstractClassAttribute</returns>
        new: unit -> AbstractClassAttribute

    /// <summary>Adding this attribute to the let-binding for the definition of a top-level 
    /// value makes the quotation expression that implements the value available
    /// for use at runtime.</summary>
    ///
    /// <category>Attributes</category>
    [<AttributeUsage (AttributeTargets.Class ||| AttributeTargets.Parameter ||| AttributeTargets.Method ||| AttributeTargets.Property ||| AttributeTargets.Constructor,AllowMultiple=false)>]  
    [<Sealed>]
    type ReflectedDefinitionAttribute =
        inherit Attribute

        /// <summary>Creates an instance of the attribute</summary>
        /// <returns>ReflectedDefinitionAttribute</returns>
        new: unit -> ReflectedDefinitionAttribute

        /// <summary>Creates an instance of the attribute</summary>
        ///
        /// <param name="includeValue">Indicates whether to include the evaluated value of the definition as the outer node of the quotation</param>
        ///
        /// <returns>ReflectedDefinitionAttribute</returns>
        new: includeValue:bool -> ReflectedDefinitionAttribute

        /// <summary>The value of the attribute, indicating whether to include the evaluated value of the definition as the outer node of the quotation</summary>
        member IncludeValue: bool

    /// <summary>This attribute is used to indicate a generic container type satisfies the F# 'equality' 
    /// constraint only if a generic argument also satisfies this constraint.</summary>
    ///
    ///
    ///
    /// <remarks> For example, adding 
    /// this attribute to parameter 'T on a type definition C&lt;'T&gt; means that a type C&lt;X&gt; only supports 
    /// equality if the type X also supports equality and all other conditions for C&lt;X&gt; to support 
    /// equality are also met. The type C&lt;'T&gt; can still be used with other type arguments, but a type such 
    /// as C&lt;(int -> int)&gt; will not support equality because the type (int -> int) is an F# function type 
    /// and does not support equality.
    /// 
    /// This attribute will be ignored if it is used on the generic parameters of functions or methods.
    /// </remarks>
    ///
    /// <category>Attributes</category>
    [<AttributeUsage (AttributeTargets.GenericParameter,AllowMultiple=false)>]  
    [<Sealed>]
    type EqualityConditionalOnAttribute =
        inherit Attribute

        /// <summary>Creates an instance of the attribute</summary>
        /// <returns>EqualityConditionalOnAttribute</returns>
        new: unit -> EqualityConditionalOnAttribute

    /// <summary>This attribute is used to indicate a generic container type satisfies the F# 'comparison' 
    /// constraint only if a generic argument also satisfies this constraint.</summary>
    ///
    /// <remarks>For example, adding 
    /// this attribute to parameter 'T on a type definition C&lt;'T&gt; means that a type C&lt;X&gt; only supports 
    /// comparison if the type X also supports comparison and all other conditions for C&lt;X&gt; to support 
    /// comparison are also met. The type C&lt;'T&gt; can still be used with other type arguments, but a type such 
    /// as C&lt;(int -> int)&gt; will not support comparison because the type (int -> int) is an F# function type 
    /// and does not support comparison.
    ///
    /// This attribute will be ignored if it is used on the generic parameters of functions or methods.
    /// </remarks>
    ///
    /// <category>Attributes</category>
    [<AttributeUsage (AttributeTargets.GenericParameter,AllowMultiple=false)>]  
    [<Sealed>]
    type ComparisonConditionalOnAttribute =
        inherit Attribute

        /// <summary>Creates an instance of the attribute</summary>
        /// <returns>ComparisonConditionalOnAttribute</returns>
        new: unit -> ComparisonConditionalOnAttribute

    /// <summary>Adding this attribute to a type causes it to be represented using a CLI struct.</summary>
    ///
    /// <category>Attributes</category>
    [<AttributeUsage (AttributeTargets.Struct ||| AttributeTargets.ReturnValue ,AllowMultiple=false)>]  
    [<Sealed>]
    type StructAttribute =
        inherit Attribute

        /// <summary>Creates an instance of the attribute</summary>
        /// <returns>StructAttribute</returns>
        new: unit -> StructAttribute

    /// <summary>Adding this attribute to a type causes it to be interpreted as a unit of measure.
    /// This may only be used under very limited conditions.</summary>
    ///
    /// <category>Attributes</category>
    [<AttributeUsage (AttributeTargets.GenericParameter ||| AttributeTargets.Class,AllowMultiple=false)>]  
    [<Sealed>]
    type MeasureAttribute =
        inherit Attribute

        /// <summary>Creates an instance of the attribute</summary>
        /// <returns>MeasureAttribute</returns>
        new: unit -> MeasureAttribute

    /// <summary>Adding this attribute to a type causes it to be interpreted as a refined type, currently limited to measure-parameterized types.
    /// This may only be used under very limited conditions.</summary>
    ///
    /// <category>Attributes</category>
    [<AttributeUsage (AttributeTargets.Class,AllowMultiple=false)>]  
    [<Sealed>]
    type MeasureAnnotatedAbbreviationAttribute =
        inherit Attribute

        /// <summary>Creates an instance of the attribute</summary>
        /// <returns>MeasureAnnotatedAbbreviationAttribute</returns>
        new: unit -> MeasureAnnotatedAbbreviationAttribute

    /// <summary>Adding this attribute to a type causes it to be represented using a CLI interface.</summary>
    ///
    /// <category>Attributes</category>
    [<AttributeUsage (AttributeTargets.Interface,AllowMultiple=false)>]  
    [<Sealed>]
    type InterfaceAttribute =
        inherit Attribute

        /// <summary>Creates an instance of the attribute</summary>
        /// <returns>InterfaceAttribute</returns>
        new: unit -> InterfaceAttribute

    /// <summary>Adding this attribute to a type causes it to be represented using a CLI class.</summary>
    ///
    /// <category>Attributes</category>
    [<AttributeUsage (AttributeTargets.Class,AllowMultiple=false)>]  
    [<Sealed>]
    type ClassAttribute =
        inherit Attribute

        /// <summary>Creates an instance of the attribute</summary>
        /// <returns>ClassAttribute</returns>
        new: unit -> ClassAttribute

    /// <summary>Adding this attribute to a type lets the 'null' literal be used for the type 
    /// within F# code. This attribute may only be added to F#-defined class or 
    /// interface types.</summary>
    ///
    /// <category>Attributes</category>
    [<AttributeUsage (AttributeTargets.Class,AllowMultiple=false)>]  
    [<Sealed>]
    type AllowNullLiteralAttribute =
        inherit Attribute

        /// <summary>Creates an instance of the attribute</summary>
        /// <returns>AllowNullLiteralAttribute</returns>
        new: unit -> AllowNullLiteralAttribute

        /// <summary>Creates an instance of the attribute with the specified value</summary>
        /// <returns>AllowNullLiteralAttribute</returns>
        new: value: bool -> AllowNullLiteralAttribute

        /// <summary>The value of the attribute, indicating whether the type allows the null literal or not</summary>
        member Value: bool

    /// <summary>Adding this attribute to a value causes it to be compiled as a CLI constant literal.</summary>
    ///
    /// <category>Attributes</category>
    [<AttributeUsage (AttributeTargets.Field,AllowMultiple=false)>]  
    [<Sealed>]
    type LiteralAttribute =
        inherit Attribute

        /// <summary>Creates an instance of the attribute</summary>
        /// <returns>LiteralAttribute</returns>
        new: unit -> LiteralAttribute

    /// <summary>Adding this attribute to a property with event type causes it to be compiled with as a CLI
    /// metadata event, through a syntactic translation to a pair of 'add_EventName' and 
    /// 'remove_EventName' methods.</summary>
    ///
    /// <category>Attributes</category>
    [<AttributeUsage (AttributeTargets.Property,AllowMultiple=false)>]  
    [<Sealed>]
    type CLIEventAttribute =
        inherit Attribute

        /// <summary>Creates an instance of the attribute</summary>
        /// <returns>CLIEventAttribute</returns>
        new: unit -> CLIEventAttribute

    /// <summary>Adding this attribute to a record type causes it to be compiled to a CLI representation
    /// with a default constructor with property getters and setters.</summary>
    ///
    /// <category>Attributes</category>
    [<AttributeUsage (AttributeTargets.Class,AllowMultiple=false)>]  
    [<Sealed>]
    type CLIMutableAttribute =
        inherit Attribute

        /// <summary>Creates an instance of the attribute</summary>
        /// <returns>CLIMutableAttribute</returns>
        new: unit -> CLIMutableAttribute

    /// <summary>Adding this attribute to a discriminated union with value false
    /// turns off the generation of standard helper member tester, constructor 
    /// and accessor members for the generated CLI class for that type.</summary>
    ///
    /// <category>Attributes</category>
    [<AttributeUsage (AttributeTargets.Class,AllowMultiple=false)>]  
    [<Sealed>]
    type DefaultAugmentationAttribute =
        inherit Attribute

        /// <summary>The value of the attribute, indicating whether the type has a default augmentation or not</summary>
        member Value: bool

        /// <summary>Creates an instance of the attribute</summary>
        ///
        /// <param name="value">Indicates whether to generate helper members on the CLI class representing a discriminated
        /// union.</param>
        ///
        /// <returns>DefaultAugmentationAttribute</returns>
        new: value:bool -> DefaultAugmentationAttribute

    /// <summary>Adding this attribute to an F# mutable binding causes the "volatile"
    /// prefix to be used for all accesses to the field.</summary>
    ///
    /// <category>Attributes</category>
    [<AttributeUsage (AttributeTargets.Field,AllowMultiple=false)>]  
    [<Sealed>]
    type VolatileFieldAttribute =
        inherit Attribute

        /// <summary>Creates an instance of the attribute</summary>
        /// <returns>VolatileFieldAttribute</returns>
        new: unit -> VolatileFieldAttribute

    /// <summary>Adding this attribute to a function indicates it is the entrypoint for an application.
    /// If this attribute is not specified for an EXE then the initialization implicit in the
    /// module bindings in the last file in the compilation sequence are used as the entrypoint.</summary>
    ///
    /// <category>Attributes</category>
    [<AttributeUsage (AttributeTargets.Method,AllowMultiple=false)>]  
    [<Sealed>]
    type EntryPointAttribute =
        inherit Attribute

        /// <summary>Creates an instance of the attribute</summary>
        /// <returns>EntryPointAttribute</returns>
        new: unit -> EntryPointAttribute

    /// <summary>Adding this attribute to a record or union type disables the automatic generation
    /// of overrides for 'System.Object.Equals(obj)', 'System.Object.GetHashCode()' 
    /// and 'System.IComparable' for the type. The type will by default use reference equality.</summary>
    ///
    /// <category>Attributes</category>
    [<AttributeUsage (AttributeTargets.Class,AllowMultiple=false)>]  
    [<Sealed>]
    type ReferenceEqualityAttribute =
        inherit Attribute

        /// <summary>Creates an instance of the attribute</summary>
        /// <returns>ReferenceEqualityAttribute</returns>
        new: unit -> ReferenceEqualityAttribute

    /// <summary>Adding this attribute to a record, union or struct type confirms the automatic 
    /// generation of overrides for 'System.Object.Equals(obj)' and 
    /// 'System.Object.GetHashCode()' for the type. </summary>
    ///
    /// <category>Attributes</category>
    [<AttributeUsage (AttributeTargets.Class,AllowMultiple=false)>]  
    [<Sealed>]
    type StructuralEqualityAttribute =
        inherit Attribute

        /// <summary>Creates an instance of the attribute</summary>
        /// <returns>StructuralEqualityAttribute</returns>
        new: unit -> StructuralEqualityAttribute

    /// <summary>Adding this attribute to a record, union, exception, or struct type confirms the 
    /// automatic generation of implementations for 'System.IComparable' for the type.</summary>
    ///
    /// <category>Attributes</category>
    [<AttributeUsage (AttributeTargets.Class,AllowMultiple=false)>]  
    [<Sealed>]
    type StructuralComparisonAttribute =
        inherit Attribute

        /// <summary>Creates an instance of the attribute</summary>
        /// <returns>StructuralComparisonAttribute</returns>
        new: unit -> StructuralComparisonAttribute

    /// <summary>Indicates that a member on a computation builder type is a custom query operator,
    /// and indicates the name of that operator.</summary>
    ///
    /// <category>Attributes</category>
    [<AttributeUsage(AttributeTargets.Method,AllowMultiple=false)>]
    [<Sealed>]
    type CustomOperationAttribute = 
        inherit Attribute

        /// <summary>Creates an instance of the attribute</summary>
        /// <returns>CustomOperationAttribute</returns>
        new: name:string -> CustomOperationAttribute

        /// <summary>Get the name of the custom operation when used in a query or other computation expression</summary>
        member Name: string

        /// <summary>Indicates if the custom operation supports the use of 'into' immediately after the use of the operation in a query or other computation expression to consume the results of the operation</summary>
        member AllowIntoPattern: bool with get,set

        /// <summary>Indicates if the custom operation is an operation similar to a zip in a sequence computation, supporting two inputs</summary>
        member IsLikeZip: bool with get,set

        /// <summary>Indicates if the custom operation is an operation similar to a join in a sequence computation, supporting two inputs and a correlation constraint</summary>
        member IsLikeJoin: bool with get,set

        /// <summary>Indicates if the custom operation is an operation similar to a group join in a sequence computation, supporting two inputs and a correlation constraint, and generating a group</summary>
        member IsLikeGroupJoin: bool with get,set

        /// <summary>Indicates the name used for the 'on' part of the custom query operator for join-like operators</summary>
        member JoinConditionWord: string with get,set

        /// <summary>Indicates if the custom operation maintains the variable space of the query of computation expression</summary>
        member MaintainsVariableSpace: bool with get,set

        /// <summary>Indicates if the custom operation maintains the variable space of the query of computation expression through the use of a bind operation</summary>
        member MaintainsVariableSpaceUsingBind: bool with get,set

    /// <summary>Indicates that, when a custom operator is used in a computation expression,
    /// a parameter is automatically parameterized by the variable space of the computation expression</summary>
    ///
    /// <category>Attributes</category>
    [<AttributeUsage(AttributeTargets.Parameter,AllowMultiple=false)>]
    [<Sealed>]
    type ProjectionParameterAttribute = 

        /// <summary>Creates an instance of the attribute</summary>
        /// <returns>ProjectionParameterAttribute</returns>
        new: unit -> ProjectionParameterAttribute
        inherit Attribute

    /// <summary>Adding this attribute to a type indicates it is a type where equality is an abnormal operation.
    /// This means that the type does not satisfy the F# 'equality' constraint. Within the bounds of the 
    /// F# type system, this helps ensure that the F# generic equality function is not instantiated directly
    /// at this type. The attribute and checking does not constrain the use of comparison with base or child 
    /// types of this type.</summary>
    ///
    /// <category>Attributes</category>
    [<AttributeUsage (AttributeTargets.Class ||| AttributeTargets.Interface ||| AttributeTargets.Delegate ||| AttributeTargets.Struct ||| AttributeTargets.Enum,AllowMultiple=false)>]  
    [<Sealed>]
    type NoEqualityAttribute =
        inherit Attribute

        /// <summary>Creates an instance of the attribute</summary>
        /// <returns>NoEqualityAttribute</returns>
        new: unit -> NoEqualityAttribute

    /// <summary>Adding this attribute to a type indicates it is a type with a user-defined implementation of equality.</summary>
    ///
    /// <category>Attributes</category>
    [<AttributeUsage (AttributeTargets.Class ||| AttributeTargets.Struct,AllowMultiple=false)>]  
    [<Sealed>]
    type CustomEqualityAttribute =
        inherit Attribute

        /// <summary>Creates an instance of the attribute</summary>
        /// <returns>CustomEqualityAttribute</returns>
        new: unit -> CustomEqualityAttribute

    /// <summary>Adding this attribute to a type indicates it is a type with a user-defined implementation of comparison.</summary>
    ///
    /// <category>Attributes</category>
    [<AttributeUsage (AttributeTargets.Class ||| AttributeTargets.Struct,AllowMultiple=false)>]  
    [<Sealed>]
    type CustomComparisonAttribute =
        inherit Attribute

        /// <summary>Creates an instance of the attribute</summary>
        /// <returns>CustomComparisonAttribute</returns>
        new: unit -> CustomComparisonAttribute

    /// <summary>Adding this attribute to a type indicates it is a type where comparison is an abnormal operation.
    /// This means that the type does not satisfy the F# 'comparison' constraint. Within the bounds of the 
    /// F# type system, this helps ensure that the F# generic comparison function is not instantiated directly
    /// at this type. The attribute and checking does not constrain the use of comparison with base or child 
    /// types of this type.
    /// </summary>
    ///
    /// <category>Attributes</category>
    [<AttributeUsage (AttributeTargets.Class ||| AttributeTargets.Interface ||| AttributeTargets.Delegate ||| AttributeTargets.Struct ||| AttributeTargets.Enum,AllowMultiple=false)>]  
    [<Sealed>]
    type NoComparisonAttribute =
        inherit Attribute

        /// <summary>Creates an instance of the attribute</summary>
        /// <returns>NoComparisonAttribute</returns>
        new: unit -> NoComparisonAttribute

    /// <summary>Adding this attribute to a field declaration means that the field is 
    /// not initialized. During type checking a constraint is asserted that the field type supports 'null'. 
    /// If the 'check' value is false then the constraint is not asserted. 
    /// </summary>
    ///
    /// <category>Attributes</category>
    [<AttributeUsage (AttributeTargets.Field|||AttributeTargets.Method,AllowMultiple=false)>]  
    [<Sealed>]
    type DefaultValueAttribute =
        inherit Attribute

        /// <summary>Indicates if a constraint is asserted that the field type supports 'null'</summary>
        member Check: bool

        /// <summary>Creates an instance of the attribute</summary>
        /// <returns>DefaultValueAttribute</returns>
        new: unit -> DefaultValueAttribute

        /// <summary>Creates an instance of the attribute</summary>
        ///
        /// <param name="check">Indicates whether to assert that the field type supports <c>null</c>.</param>
        ///
        /// <returns>DefaultValueAttribute</returns>
        new: check: bool -> DefaultValueAttribute

    /// <summary>This attribute is added automatically for all optional arguments.</summary>
    ///
    /// <category>Attributes</category>
    [<AttributeUsage (AttributeTargets.Parameter,AllowMultiple=false)>]  
    [<Sealed>]
    type OptionalArgumentAttribute =
        inherit Attribute

        /// <summary>Creates an instance of the attribute</summary>
        /// <returns>OptionalArgumentAttribute</returns>
        new: unit -> OptionalArgumentAttribute

    /// <summary>Adding this attribute to a type, value or member requires that 
    /// uses of the construct must explicitly instantiate any generic type parameters.</summary>
    ///
    /// <category>Attributes</category>
    [<AttributeUsage (AttributeTargets.Method,AllowMultiple=false)>]  
    [<Sealed>]
    type RequiresExplicitTypeArgumentsAttribute =
        inherit Attribute

        /// <summary>Creates an instance of the attribute</summary>
        /// <returns>RequiresExplicitTypeArgumentsAttribute</returns>
        new: unit -> RequiresExplicitTypeArgumentsAttribute

    /// <summary>Adding this attribute to a non-function value with generic parameters indicates that 
    /// uses of the construct can give rise to generic code through type inference. </summary>
    ///
    /// <category>Attributes</category>
    [<AttributeUsage (AttributeTargets.Method,AllowMultiple=false)>]  
    [<Sealed>]
    type GeneralizableValueAttribute =
        inherit Attribute

        /// <summary>Creates an instance of the attribute</summary>
        /// <returns>GeneralizableValueAttribute</returns>
        new : unit -> GeneralizableValueAttribute

    /// <summary>Adding this attribute to a value or function definition in an F# module changes the name used
    /// for the value in compiled CLI code.</summary>
    ///
    /// <category>Attributes</category>
    [<AttributeUsage (AttributeTargets.Method ||| AttributeTargets.Class ||| AttributeTargets.Field ||| AttributeTargets.Interface ||| AttributeTargets.Struct ||| AttributeTargets.Delegate ||| AttributeTargets.Enum ||| AttributeTargets.Property,AllowMultiple=false)>]  
    [<Sealed>]
    type CompiledNameAttribute =
        inherit Attribute

        /// <summary>Creates an instance of the attribute</summary>
        ///
        /// <param name="compiledName">The name to use in compiled code.</param>
        ///
        /// <returns>CompiledNameAttribute</returns>
        new: compiledName:string -> CompiledNameAttribute

        /// <summary>The name of the value as it appears in compiled code</summary>
        member CompiledName: string

    /// <summary>Adding this attribute to a type with value 'false' disables the behaviour where F# makes the
    /// type Serializable by default.</summary>
    ///
    /// <category>Attributes</category>
    [<AttributeUsage (AttributeTargets.Class,AllowMultiple=false)>]  
    [<Sealed>]
    type AutoSerializableAttribute =
        inherit Attribute

        /// <summary>Creates an instance of the attribute</summary>
        ///
        /// <param name="value">Indicates whether the type should be serializable by default.</param>
        ///
        /// <returns>AutoSerializableAttribute</returns>
        new: value:bool -> AutoSerializableAttribute

        /// <summary>The value of the attribute, indicating whether the type is automatically marked serializable or not</summary>
        member Value: bool

    /// <summary>This attribute is added to generated assemblies to indicate the 
    /// version of the data schema used to encode additional F#
    /// specific information in the resource attached to compiled F# libraries.</summary>
    ///
    /// <category>Attributes</category>
    [<AttributeUsage (AttributeTargets.Assembly,AllowMultiple=false)>]  
    [<Sealed>]
    type FSharpInterfaceDataVersionAttribute =
        inherit Attribute

        /// <summary>Creates an instance of the attribute</summary>
        ///
        /// <param name="major">The major version number.</param>
        /// <param name="minor">The minor version number.</param>
        /// <param name="release">The release number.</param>
        ///
        /// <returns>FSharpInterfaceDataVersionAttribute</returns>
        new: major:int * minor:int * release:int -> FSharpInterfaceDataVersionAttribute

        /// <summary>The major version number of the F# version associated with the attribute</summary>
        member Major: int

        /// <summary>The minor version number of the F# version associated with the attribute</summary>
        member Minor: int

        /// <summary>The release number of the F# version associated with the attribute</summary>
        member Release: int

    /// <summary>This attribute is inserted automatically by the F# compiler to tag types 
    /// and methods in the generated CLI code with flags indicating the correspondence 
    /// with original source constructs.</summary>
    ///
    /// <remarks>This attribute is used by the functions in the 
    /// FSharp.Reflection namespace to reverse-map compiled constructs to 
    /// their original forms. It is not intended for use from user code.</remarks>
    ///
    /// <category>Attributes</category>
    [<AttributeUsage (AttributeTargets.All,AllowMultiple=false)>]  
    [<Sealed>]
    type CompilationMappingAttribute =
        inherit Attribute

        /// <summary>Creates an instance of the attribute</summary>
        ///
        /// <param name="sourceConstructFlags">Indicates the type of source construct.</param>
        ///
        /// <returns>CompilationMappingAttribute</returns>
        new: sourceConstructFlags:SourceConstructFlags -> CompilationMappingAttribute

        /// <summary>Creates an instance of the attribute</summary>
        ///
        /// <param name="sourceConstructFlags">Indicates the type of source construct.</param>
        /// <param name="sequenceNumber">Indicates the index in the sequence of constructs.</param>
        ///
        /// <returns>CompilationMappingAttribute</returns>
        new: sourceConstructFlags:SourceConstructFlags * sequenceNumber: int -> CompilationMappingAttribute

        /// <summary>Creates an instance of the attribute</summary>
        ///
        /// <param name="sourceConstructFlags">Indicates the type of source construct.</param>
        /// <param name="variantNumber">Indicates the index in the sequence of variants.</param>
        /// <param name="sequenceNumber">Indicates the index in the sequence of constructs.</param>
        ///
        /// <returns>CompilationMappingAttribute</returns>
        new: sourceConstructFlags:SourceConstructFlags * variantNumber: int * sequenceNumber: int -> CompilationMappingAttribute

        /// <summary>Creates an instance of the attribute</summary>
        ///
        /// <param name="typeDefinitions">Indicates the type definitions needed to resolve the source construct.</param>
        /// <param name="resourceName">The name of the resource needed to resolve the source construct.</param>
        ///
        /// <returns>CompilationMappingAttribute</returns>
        new: resourceName:string * typeDefinitions:System.Type[] -> CompilationMappingAttribute

        /// <summary>Indicates the relationship between the compiled entity and F# source code</summary>
        member SourceConstructFlags: SourceConstructFlags

        /// <summary>Indicates the sequence number of the entity, if any, in a linear sequence of elements with F# source code</summary>
        member SequenceNumber: int

        /// <summary>Indicates the variant number of the entity, if any, in a linear sequence of elements with F# source code</summary>
        member VariantNumber: int

        /// <summary>Indicates the resource the source construct relates to</summary>
        member ResourceName: string

        /// <summary>Indicates the type definitions needed to resolve the source construct</summary>
        member TypeDefinitions: System.Type[]

    /// <summary>This attribute is inserted automatically by the F# compiler to tag 
    /// methods which are given the 'CompiledName' attribute.</summary>
    ///
    /// <remarks>This attribute is used by the functions in the 
    /// FSharp.Reflection namespace to reverse-map compiled constructs to 
    /// their original forms. It is not intended for use from user code.
    /// </remarks>
    ///
    /// <category>Attributes</category>
    [<AttributeUsage (AttributeTargets.All,AllowMultiple=false)>]  
    [<Sealed>]
    type CompilationSourceNameAttribute =
        inherit Attribute

        /// <summary>Creates an instance of the attribute</summary>
        ///
        /// <param name="sourceName">The name of the method in source.</param>
        ///
        /// <returns>CompilationSourceNameAttribute</returns>
        new: sourceName:string -> CompilationSourceNameAttribute

        /// <summary>Indicates the name of the entity in F# source code</summary>
        member SourceName: string

    /// <summary>This attribute is used to adjust the runtime representation for a type. 
    /// For example, it may be used to note that the <c>null</c> representation
    /// may be used for a type. This affects how some constructs are compiled.
    /// </summary>
    ///
    /// <category>Attributes</category>
    [<AttributeUsage (AttributeTargets.All,AllowMultiple=false)>]  
    [<Sealed>]
    type CompilationRepresentationAttribute =
        inherit Attribute

        /// <summary>Creates an instance of the attribute</summary>
        ///
        /// <param name="flags">Indicates adjustments to the compiled representation of the type or member.</param>
        ///
        /// <returns>CompilationRepresentationAttribute</returns>
        new: flags: CompilationRepresentationFlags -> CompilationRepresentationAttribute

        /// <summary>Indicates one or more adjustments to the compiled representation of an F# type or member</summary>
        member Flags: CompilationRepresentationFlags

    module internal ExperimentalAttributeMessages =
        [<Literal>]
        val RequiresPreview: string = "Experimental library feature, requires '--langversion:preview'"

        [<Literal>]
        val NotSupportedYet: string = "This construct is not supported by your version of the F# compiler"
        
    /// <summary>This attribute is used to tag values that are part of an experimental library
    /// feature.</summary>
    ///
    /// <category>Attributes</category>
    [<AttributeUsage (AttributeTargets.All,AllowMultiple=false)>]
    [<Sealed>]
    type ExperimentalAttribute =
        inherit Attribute

        /// <summary>Creates an instance of the attribute</summary>
        ///
        /// <param name="message">The warning message to be emitted when code uses this construct.</param>
        ///
        /// <returns>ExperimentalAttribute</returns>
        new: message:string-> ExperimentalAttribute

        /// <summary>Indicates the warning message to be emitted when F# source code uses this construct</summary>
        member Message: string

    /// <summary>Adding this attribute to a parameter of function type indicates that, if the overall function or method is inlined and the parameter is
    /// determined to be a known lambda, then this function should be statically inlined throughout the body of the function of method.</summary>
    ///
    /// <remarks>If the function parameter is called multiple times in the implementation of the function or method this attribute may cause code explosion and slow compilation times.</remarks>
    ///
    /// <category>Attributes</category>
<<<<<<< HEAD
=======
    [<Experimental("Experimental library feature, requires '--langversion:preview'")>]
>>>>>>> 97c3d7b4
    [<AttributeUsage (AttributeTargets.Parameter,AllowMultiple=false)>]  
    [<Sealed>]
    type InlineIfLambdaAttribute =
        inherit Attribute

        /// <summary>Creates an instance of the attribute</summary>
        /// <returns>InlineIfLambdaAttribute</returns>
<<<<<<< HEAD
        new : unit -> InlineIfLambdaAttribute
=======
        new: unit -> InlineIfLambdaAttribute
>>>>>>> 97c3d7b4

    /// <summary>This attribute is generated automatically by the F# compiler to tag functions and members 
    /// that accept a partial application of some of their arguments and return a residual function.
    /// </summary>
    ///
    /// <category>Attributes</category>
    [<AttributeUsage (AttributeTargets.Method,AllowMultiple=false)>]  
    [<Sealed>]
    type CompilationArgumentCountsAttribute =
        inherit Attribute

        /// <summary>Creates an instance of the attribute</summary>
        ///
        /// <param name="counts">Indicates the number of arguments in each argument group.</param>
        ///
        /// <returns>CompilationArgumentCountsAttribute</returns>
        new: counts:int[] -> CompilationArgumentCountsAttribute

        /// <summary>Indicates the number of arguments in each argument group </summary>
        member Counts: System.Collections.Generic.IEnumerable<int>

    /// <summary>This attribute is used to mark how a type is displayed by default when using 
    /// '%A' printf formatting patterns and other two-dimensional text-based display layouts. 
    /// In this version of F# valid values are of the form <c>PreText {PropertyName1} PostText {PropertyName2} ... {PropertyNameX} PostText</c>.
    /// The property names indicate properties to evaluate and to display instead of the object itself. </summary>
    ///
    /// <category>Attributes</category>
    [<AttributeUsage (AttributeTargets.Class ||| AttributeTargets.Interface ||| AttributeTargets.Struct ||| AttributeTargets.Delegate ||| AttributeTargets.Enum,AllowMultiple=false)>]  
    [<Sealed>]
    type StructuredFormatDisplayAttribute =
        inherit Attribute

        /// <summary>Creates an instance of the attribute</summary>
        ///
        /// <param name="value">Indicates the text to display when using the '%A' printf formatting.</param>
        ///
        /// <returns>StructuredFormatDisplayAttribute</returns>
        new: value:string-> StructuredFormatDisplayAttribute

        /// <summary>Indicates the text to display by default when objects of this type are displayed 
        /// using '%A' printf formatting patterns and other two-dimensional text-based display 
        /// layouts. </summary>
        member Value: string

    /// <summary>Indicates that a message should be emitted when F# source code uses this construct.</summary>
    ///
    /// <category>Attributes</category>
    [<AttributeUsage (AttributeTargets.All,AllowMultiple=false)>]  
    [<Sealed>]
    type CompilerMessageAttribute =
        inherit Attribute

        /// <summary>Creates an instance of the attribute.</summary>
        new: message:string * messageNumber: int -> CompilerMessageAttribute

        /// <summary>Indicates the warning message to be emitted when F# source code uses this construct</summary>
        member Message: string

        /// <summary>Indicates the number associated with the message.</summary>
        member MessageNumber: int

        /// <summary>Indicates if the message should indicate a compiler error. Error numbers less than
        /// 10000 are considered reserved for use by the F# compiler and libraries.</summary>
        member IsError: bool with get,set

        /// <summary>Indicates if the construct should always be hidden in an editing environment.</summary>
        member IsHidden: bool with get,set

    /// <summary>This attribute is used to tag values whose use will result in the generation
    /// of unverifiable code. These values are inevitably marked 'inline' to ensure that
    /// the unverifiable constructs are not present in the actual code for the F# library,
    /// but are rather copied to the source code of the caller.</summary>
    ///
    /// <category>Attributes</category>
    [<AttributeUsage (AttributeTargets.Method ||| AttributeTargets.Property,AllowMultiple=false)>]  
    [<Sealed>]
    type UnverifiableAttribute =
        inherit Attribute

        /// <summary>Creates an instance of the attribute</summary>
        /// <returns>UnverifiableAttribute</returns>
        new: unit -> UnverifiableAttribute

    /// <summary>This attribute is used to tag values that may not be dynamically invoked at runtime. This is
    /// typically added to inlined functions whose implementations include unverifiable code. It
    /// causes the method body emitted for the inlined function to raise an exception if 
    /// dynamically invoked, rather than including the unverifiable code in the generated
    /// assembly.</summary>
    ///
    /// <category>Attributes</category>
    [<AttributeUsage (AttributeTargets.Method ||| AttributeTargets.Property,AllowMultiple=false)>]  
    [<Sealed>]
    type NoDynamicInvocationAttribute =
        inherit Attribute

        /// <summary>Creates an instance of the attribute</summary>
        /// <returns>NoDynamicInvocationAttribute</returns>
        new: unit -> NoDynamicInvocationAttribute

        internal new: isLegacy: bool -> NoDynamicInvocationAttribute

    /// <summary>This attribute is used to indicate that references to the elements of a module, record or union 
    /// type require explicit qualified access.</summary>
    ///
    /// <category>Attributes</category>
    [<AttributeUsage (AttributeTargets.Class,AllowMultiple=false)>]  
    [<Sealed>]
    type RequireQualifiedAccessAttribute =
        inherit Attribute

        /// <summary>Creates an instance of the attribute</summary>
        /// <returns>RequireQualifiedAccessAttribute</returns>
        new: unit -> RequireQualifiedAccessAttribute

    /// <summary>Indicates a construct is automatically opened when brought into scope through
    /// an assembly reference or then opening of the containing namespace or module.</summary>
    ///
    /// <remarks>When applied to an assembly, this attribute must be given a string
    /// argument, and this indicates a valid module or namespace in that assembly. Source
    /// code files compiled with a reference to this assembly are processed in an environment
    /// where the given path is automatically opened.
    ///
    /// When applied to a type or module within an assembly, then the attribute must not be given any arguments, and
    /// the type or module is implicitly opened when its enclosing namespace or module is opened.
    /// </remarks>
    ///
    /// <category>Attributes</category>
    [<AttributeUsage (AttributeTargets.Class ||| AttributeTargets.Assembly, AllowMultiple=true)>]  
    [<Sealed>]
    type AutoOpenAttribute =
        inherit Attribute

        /// <summary>Creates an attribute used to mark a module as 'automatically opened' when the enclosing namespace is opened</summary>
        /// <returns>AutoOpenAttribute</returns>
        new: unit -> AutoOpenAttribute

        /// <summary>Creates an attribute used to mark a namespace or module path to be 'automatically opened' when an assembly is referenced</summary>
        ///
        /// <param name="path">The namespace or module to be automatically opened when an assembly is referenced
        /// or an enclosing module opened.</param>
        ///
        /// <returns>AutoOpenAttribute</returns>
        new: path:string-> AutoOpenAttribute

        /// <summary>Indicates the namespace or module to be automatically opened when an assembly is referenced
        /// or an enclosing module opened.</summary>
        member Path: string

    /// <summary>The type of double-precision floating point numbers, annotated with a unit of measure.
    /// The unit of measure is erased in compiled code and when values of this type
    /// are analyzed using reflection. The type is representationally equivalent to
    /// <see cref="T:System.Double"/>.</summary>
    ///
    /// <category index="6">Basic Types with Units of Measure</category>
    [<MeasureAnnotatedAbbreviation>]
    type float<[<Measure>] 'Measure> = float

    /// <summary>The type of single-precision floating point numbers, annotated with a unit of measure.
    /// The unit of measure is erased in compiled code and when values of this type
    /// are analyzed using reflection. The type is representationally equivalent to
    /// <see cref="T:System.Single"/>.
    /// </summary>
    ///
    /// <category>Basic Types with Units of Measure</category>
    [<MeasureAnnotatedAbbreviation>]
    type float32<[<Measure>] 'Measure> = float32
    
    /// <summary>The type of decimal numbers, annotated with a unit of measure. The unit
    /// of measure is erased in compiled code and when values of this type
    /// are analyzed using reflection. The type is representationally equivalent to
    /// <see cref="T:System.Decimal"/>.</summary>
    ///
    /// <category>Basic Types with Units of Measure</category>
    [<MeasureAnnotatedAbbreviation>]
    type decimal<[<Measure>] 'Measure> = decimal

    /// <summary>The type of 32-bit signed integer numbers, annotated with a unit of measure. The unit
    /// of measure is erased in compiled code and when values of this type
    /// are analyzed using reflection. The type is representationally equivalent to
    /// <see cref="T:System.Int32"/>.</summary>
    ///
    /// <category>Basic Types with Units of Measure</category>
    [<MeasureAnnotatedAbbreviation>]
    type int<[<Measure>] 'Measure> = int
    
    /// <summary>The type of 8-bit signed integer numbers, annotated with a unit of measure. The unit
    /// of measure is erased in compiled code and when values of this type
    /// are analyzed using reflection. The type is representationally equivalent to
    /// <see cref="T:System.SByte"/>.</summary>
    ///
    /// <category>Basic Types with Units of Measure</category>
    [<MeasureAnnotatedAbbreviation>]
    type sbyte<[<Measure>] 'Measure> = sbyte

    /// <summary>The type of 16-bit signed integer numbers, annotated with a unit of measure. The unit
    /// of measure is erased in compiled code and when values of this type
    /// are analyzed using reflection. The type is representationally equivalent to
    /// <see cref="T:System.Int16"/>.</summary>
    ///
    /// <category>Basic Types with Units of Measure</category>
    [<MeasureAnnotatedAbbreviation>]
    type int16<[<Measure>] 'Measure> = int16

    /// <summary>The type of 64-bit signed integer numbers, annotated with a unit of measure. The unit
    /// of measure is erased in compiled code and when values of this type
    /// are analyzed using reflection. The type is representationally equivalent to
    /// <see cref="T:System.Int64"/>.</summary>
    ///
    /// <category>Basic Types with Units of Measure</category>
    [<MeasureAnnotatedAbbreviation>]
    type int64<[<Measure>] 'Measure> = int64

<<<<<<< HEAD
    [<MeasureAnnotatedAbbreviation>]
=======
>>>>>>> 97c3d7b4
    /// <summary>The type of machine-sized signed integer numbers, annotated with a unit of measure. 
    /// The unit of measure is erased in compiled code and when values of this type
    /// are analyzed using reflection. The type is representationally equivalent to 
    /// <see cref="T:System.IntPtr"/>.</summary>
    ///
    /// <category>Basic Types with Units of Measure</category>
    [<Experimental("Experimental library feature, requires '--langversion:preview'")>]
    [<MeasureAnnotatedAbbreviation>]
    type nativeint<[<Measure>] 'Measure> = nativeint

<<<<<<< HEAD
    [<MeasureAnnotatedAbbreviation>] 
=======
>>>>>>> 97c3d7b4
    /// <summary>The type of 32-bit unsigned integer numbers, annotated with a unit of measure. 
    /// The unit of measure is erased in compiled code and when values of this type
    /// are analyzed using reflection. The type is representationally equivalent to 
    /// <see cref="T:System.UInt32"/>.</summary>
    ///
    /// <category>Basic Types with Units of Measure</category>
    [<Experimental("Experimental library feature, requires '--langversion:preview'")>]
    [<MeasureAnnotatedAbbreviation>]
    type uint<[<Measure>] 'Measure> = uint
<<<<<<< HEAD
    
    [<MeasureAnnotatedAbbreviation>] 
=======

>>>>>>> 97c3d7b4
    /// <summary>The type of 8-bit unsigned integer numbers, annotated with a unit of measure. 
    /// The unit of measure is erased in compiled code and when values of this type
    /// are analyzed using reflection. The type is representationally equivalent to 
    /// <see cref="T:System.Byte"/>.</summary>
    ///
    /// <category>Basic Types with Units of Measure</category>
    [<Experimental("Experimental library feature, requires '--langversion:preview'")>]
    [<MeasureAnnotatedAbbreviation>]
    type byte<[<Measure>] 'Measure> = byte
    
<<<<<<< HEAD
    [<MeasureAnnotatedAbbreviation>] 
    /// <summary>The type of 16-bit unsigned integer numbers, annotated with a unit of measure. 
=======
    /// <summary>The type of 16-bit unsigned integer numbers, annotated with a unit of measure.
>>>>>>> 97c3d7b4
    /// The unit of measure is erased in compiled code and when values of this type
    /// are analyzed using reflection. The type is representationally equivalent to
    /// <see cref="T:System.UInt16"/>.</summary>
    ///
    /// <category>Basic Types with Units of Measure</category>
    [<Experimental("Experimental library feature, requires '--langversion:preview'")>]
    [<MeasureAnnotatedAbbreviation>]
    type uint16<[<Measure>] 'Measure> = uint16
    
<<<<<<< HEAD
    [<MeasureAnnotatedAbbreviation>] 
    /// <summary>The type of 64-bit unsigned integer numbers, annotated with a unit of measure. 
=======
    /// <summary>The type of 64-bit unsigned integer numbers, annotated with a unit of measure.
>>>>>>> 97c3d7b4
    /// The unit of measure is erased in compiled code and when values of this type
    /// are analyzed using reflection. The type is representationally equivalent to
    /// <see cref="T:System.UInt64"/>.</summary>
    ///
    /// <category>Basic Types with Units of Measure</category>
    [<Experimental("Experimental library feature, requires '--langversion:preview'")>]
    [<MeasureAnnotatedAbbreviation>]
    type uint64<[<Measure>] 'Measure> = uint64
    
<<<<<<< HEAD
    [<MeasureAnnotatedAbbreviation>]
    /// <summary>The type of machine-sized unsigned integer numbers, annotated with a unit of measure. 
=======
    /// <summary>The type of machine-sized unsigned integer numbers, annotated with a unit of measure.
>>>>>>> 97c3d7b4
    /// The unit of measure is erased in compiled code and when values of this type
    /// are analyzed using reflection. The type is representationally equivalent to
    /// <see cref="T:System.UIntPtr"/>.</summary>
    ///
    /// <category>Basic Types with Units of Measure</category>
    [<Experimental("Experimental library feature, requires '--langversion:preview'")>]
    [<MeasureAnnotatedAbbreviation>]
    type unativeint<[<Measure>] 'Measure> = unativeint
    
<<<<<<< HEAD
    /// <summary>The type of double-precision floating point numbers, annotated with a unit of measure. 
=======
    /// <summary>The type of double-precision floating point numbers, annotated with a unit of measure.
>>>>>>> 97c3d7b4
    /// The unit of measure is erased in compiled code and when values of this type
    /// are analyzed using reflection. The type is representationally equivalent to
    /// <see cref="T:System.Double"/>.</summary>
    ///
    /// <category index="6">Basic Types with Units of Measure</category>
    [<Experimental("Experimental library feature, requires '--langversion:preview'")>]
    type double<[<Measure>] 'Measure> = float<'Measure>
    
<<<<<<< HEAD
    /// <summary>The type of single-precision floating point numbers, annotated with a unit of measure. 
=======
    /// <summary>The type of single-precision floating point numbers, annotated with a unit of measure.
>>>>>>> 97c3d7b4
    /// The unit of measure is erased in compiled code and when values of this type
    /// are analyzed using reflection. The type is representationally equivalent to
    /// <see cref="T:System.Single"/>.</summary>
    ///
    /// <category index="6">Basic Types with Units of Measure</category>
    [<Experimental("Experimental library feature, requires '--langversion:preview'")>]
    type single<[<Measure>] 'Measure> = float32<'Measure>
    
<<<<<<< HEAD
    /// <summary>The type of 8-bit signed integer numbers, annotated with a unit of measure. 
=======
    /// <summary>The type of 8-bit signed integer numbers, annotated with a unit of measure.
>>>>>>> 97c3d7b4
    /// The unit of measure is erased in compiled code and when values of this type
    /// are analyzed using reflection. The type is representationally equivalent to
    /// <see cref="T:System.SByte"/>.</summary>
    ///
    /// <category>Basic Types with Units of Measure</category>
    [<Experimental("Experimental library feature, requires '--langversion:preview'")>]
    type int8<[<Measure>] 'Measure> = sbyte<'Measure>
    
<<<<<<< HEAD
    /// <summary>The type of 32-bit signed integer numbers, annotated with a unit of measure. 
=======
    /// <summary>The type of 32-bit signed integer numbers, annotated with a unit of measure.
>>>>>>> 97c3d7b4
    /// The unit of measure is erased in compiled code and when values of this type
    /// are analyzed using reflection. The type is representationally equivalent to
    /// <see cref="T:System.Int32"/>.</summary>
    ///
    /// <category>Basic Types with Units of Measure</category>
    [<Experimental("Experimental library feature, requires '--langversion:preview'")>]
    type int32<[<Measure>] 'Measure> = int<'Measure>
    
<<<<<<< HEAD
    /// <summary>The type of 8-bit unsigned integer numbers, annotated with a unit of measure. 
=======
    /// <summary>The type of 8-bit unsigned integer numbers, annotated with a unit of measure.
>>>>>>> 97c3d7b4
    /// The unit of measure is erased in compiled code and when values of this type
    /// are analyzed using reflection. The type is representationally equivalent to
    /// <see cref="T:System.Byte"/>.</summary>
    ///
    /// <category>Basic Types with Units of Measure</category>
    [<Experimental("Experimental library feature, requires '--langversion:preview'")>]
    type uint8<[<Measure>] 'Measure> = byte<'Measure>
    
<<<<<<< HEAD
    /// <summary>The type of 32-bit unsigned integer numbers, annotated with a unit of measure. 
=======
    /// <summary>The type of 32-bit unsigned integer numbers, annotated with a unit of measure.
>>>>>>> 97c3d7b4
    /// The unit of measure is erased in compiled code and when values of this type
    /// are analyzed using reflection. The type is representationally equivalent to
    /// <see cref="T:System.UInt32"/>.</summary>
    ///
    /// <category>Basic Types with Units of Measure</category>
    [<Experimental("Experimental library feature, requires '--langversion:preview'")>]
    type uint32<[<Measure>] 'Measure> = uint<'Measure>

    /// <summary>Represents a managed pointer in F# code.</summary>
    /// <category index="7">ByRef and Pointer Types</category>
#if BUILDING_WITH_LKG || BUILD_FROM_SOURCE
    [<CompilerMessage("This construct is for use in the FSharp.Core library and should not be used directly", 1204, IsHidden=true)>]
#else
    [<CompilerMessage("This construct is for use in the FSharp.Core library and should not be used directly", 1204, IsHidden=true, IsError=true)>]
#endif
    type byref<'T, 'Kind> = (# "!0&" #)

    /// <summary>Represents a managed pointer in F# code. For F# 4.5+ this is considered equivalent to <c>byref&lt;'T, ByRefKinds.InOut&gt;</c></summary>
    /// <category>ByRef and Pointer Types</category>
    type byref<'T> = (# "!0&" #)

    /// <summary>Represents the types of byrefs in F# 4.5+</summary>
    /// <category>ByRef and Pointer Types</category>
#if BUILDING_WITH_LKG || BUILD_FROM_SOURCE
    [<CompilerMessage("This construct is for use in the FSharp.Core library and should not be used directly", 1204, IsHidden=true)>]
#else
    [<CompilerMessage("This construct is for use in the FSharp.Core library and should not be used directly", 1204, IsHidden=true, IsError=true)>]
#endif
    module ByRefKinds = 

        /// Represents a byref that can be written
#if BUILDING_WITH_LKG || BUILD_FROM_SOURCE
        [<CompilerMessage("This construct is for use in the FSharp.Core library and should not be used directly", 1204, IsHidden=true)>]
#else
        [<CompilerMessage("This construct is for use in the FSharp.Core library and should not be used directly", 1204, IsHidden=true, IsError=true)>]
#endif
        type Out

        /// Represents a byref that can be read
#if BUILDING_WITH_LKG || BUILD_FROM_SOURCE
        [<CompilerMessage("This construct is for use in the FSharp.Core library and should not be used directly", 1204, IsHidden=true)>]
#else
        [<CompilerMessage("This construct is for use in the FSharp.Core library and should not be used directly", 1204, IsHidden=true, IsError=true)>]
#endif
        type In

        /// Represents a byref that can be both read and written
#if BUILDING_WITH_LKG || BUILD_FROM_SOURCE
        [<CompilerMessage("This construct is for use in the FSharp.Core library and should not be used directly", 1204, IsHidden=true)>]
#else
        [<CompilerMessage("This construct is for use in the FSharp.Core library and should not be used directly", 1204, IsHidden=true, IsError=true)>]
#endif
        type InOut

    /// <summary>Represents a in-argument or readonly managed pointer in F# code. This type should only be used with F# 4.5+.</summary>
    /// <category>ByRef and Pointer Types</category>
    type inref<'T> = byref<'T, ByRefKinds.In>

    /// <summary>Represents a out-argument managed pointer in F# code. This type should only be used with F# 4.5+.</summary>
    /// <category>ByRef and Pointer Types</category>
    type outref<'T> = byref<'T, ByRefKinds.Out>

    /// <summary>Language primitives associated with the F# language</summary>
    ///
    /// <category index="9">Language Primitives</category>
    module LanguagePrimitives =

        /// <summary>Compare two values for equality using partial equivalence relation semantics ([nan] &lt;&gt; [nan])</summary>
        ///
        /// <param name="e1">The first value.</param>
        /// <param name="e2">The second value.</param>
        ///
        /// <returns>The result of the comparison.</returns>
        val inline GenericEquality: e1: 'T -> e2: 'T -> bool when 'T: equality
        
        /// <summary>Compare two values for equality using equivalence relation semantics ([nan] = [nan])</summary>
        ///
        /// <param name="e1">The first value.</param>
        /// <param name="e2">The second value.</param>
        ///
        /// <returns>The result of the comparison.</returns>
        val inline GenericEqualityER: e1: 'T -> e2: 'T -> bool when 'T: equality
        
        /// <summary>Compare two values for equality</summary>
        ///
        /// <param name="comp"></param>
        /// <param name="e1">The first value.</param>
        /// <param name="e2">The second value.</param>
        ///
        /// <returns>The result of the comparison.</returns>
        val inline GenericEqualityWithComparer: comp: System.Collections.IEqualityComparer -> e1: 'T -> e2: 'T -> bool when 'T: equality

        /// <summary>Compare two values </summary>
        ///
        /// <param name="e1">The first value.</param>
        /// <param name="e2">The second value.</param>
        ///
        /// <returns>The result of the comparison.</returns>
        val inline GenericComparison: e1: 'T -> e2: 'T -> int when 'T: comparison 

        /// <summary>Compare two values. May be called as a recursive case from an implementation of System.IComparable to
        /// ensure consistent NaN comparison semantics.</summary>
        ///
        /// <param name="comp">The function to compare the values.</param>
        /// <param name="e1">The first value.</param>
        /// <param name="e2">The second value.</param>
        ///
        /// <returns>The result of the comparison.</returns>
        val inline GenericComparisonWithComparer: comp: System.Collections.IComparer -> e1: 'T -> e2: 'T -> int when 'T: comparison 

        /// <summary>Compare two values   </summary>
        ///
        /// <param name="e1">The first value.</param>
        /// <param name="e2">The second value.</param>
        ///
        /// <returns>The result of the comparison.</returns>
        val inline GenericLessThan: e1: 'T -> e2: 'T -> bool when 'T: comparison 

        /// <summary>Compare two values   </summary>
        ///
        /// <param name="e1">The first value.</param>
        /// <param name="e2">The second value.</param>
        ///
        /// <returns>The result of the comparison.</returns>
        val inline GenericGreaterThan: e1: 'T -> e2: 'T -> bool when 'T: comparison 

        /// <summary>Compare two values   </summary>
        ///
        /// <param name="e1">The first value.</param>
        /// <param name="e2">The second value.</param>
        ///
        /// <returns>The result of the comparison.</returns>
        val inline GenericLessOrEqual: e1: 'T -> e2: 'T -> bool when 'T: comparison 

        /// <summary>Compare two values   </summary>
        ///
        /// <param name="e1">The first value.</param>
        /// <param name="e2">The second value.</param>
        ///
        /// <returns>The result of the comparison.</returns>
        val inline GenericGreaterOrEqual: e1: 'T -> e2: 'T -> bool when 'T: comparison 

        /// <summary>Take the minimum of two values structurally according to the order given by GenericComparison</summary>
        ///
        /// <param name="e1">The first value.</param>
        /// <param name="e2">The second value.</param>
        ///
        /// <returns>The minimum value.</returns>
        val inline GenericMinimum: e1: 'T -> e2: 'T -> 'T when 'T: comparison 

        /// <summary>Take the maximum of two values structurally according to the order given by GenericComparison</summary>
        ///
        /// <param name="e1">The first value.</param>
        /// <param name="e2">The second value.</param>
        ///
        /// <returns>The maximum value.</returns>
        val inline GenericMaximum: e1: 'T -> e2: 'T -> 'T when 'T: comparison 

        /// <summary>Reference/physical equality. 
        /// True if the inputs are reference-equal, false otherwise.</summary>
        ///
        /// <param name="e1">The first value.</param>
        /// <param name="e2">The second value.</param>
        ///
        /// <returns>The result of the comparison.</returns>
        val inline PhysicalEquality: e1: 'T -> e2: 'T -> bool when 'T: not struct

        /// <summary>The physical hash. Hashes on the object identity, except for value types,
        /// where we hash on the contents.</summary>
        ///
        /// <param name="obj">The input object.</param>
        ///
        /// <returns>The hashed value.</returns>
        val inline PhysicalHash: obj: 'T -> int when 'T: not struct
        
        /// <summary>Return an F# comparer object suitable for hashing and equality. This hashing behaviour
        /// of the returned comparer is not limited by an overall node count when hashing F#
        /// records, lists and union types.</summary>
        val GenericEqualityComparer: System.Collections.IEqualityComparer
        
        /// <summary>Return an F# comparer object suitable for hashing and equality. This hashing behaviour
        /// of the returned comparer is not limited by an overall node count when hashing F#
        /// records, lists and union types. This equality comparer has equivalence 
        /// relation semantics ([nan] = [nan]).</summary>
        val GenericEqualityERComparer: System.Collections.IEqualityComparer

        /// <summary>A static F# comparer object</summary>
        val GenericComparer: System.Collections.IComparer

        /// <summary>Make an F# comparer object for the given type</summary>
        val inline FastGenericComparer<'T> : System.Collections.Generic.IComparer<'T> when 'T: comparison 

        /// <summary>Make an F# comparer object for the given type, where it can be null if System.Collections.Generic.Comparer&lt;'T&gt;.Default</summary>
        val internal FastGenericComparerCanBeNull<'T> : System.Collections.Generic.IComparer<'T> when 'T: comparison 

        /// <summary>Make an F# hash/equality object for the given type</summary>
        val inline FastGenericEqualityComparer<'T> : System.Collections.Generic.IEqualityComparer<'T> when 'T: equality

        /// <summary>Make an F# hash/equality object for the given type using node-limited hashing when hashing F#
        /// records, lists and union types.</summary>
        ///
        /// <param name="limit">The input limit on the number of nodes.</param>
        ///
        /// <returns>System.Collections.Generic.IEqualityComparer&lt;'T&gt;</returns>
        val inline FastLimitedGenericEqualityComparer<'T> : limit: int -> System.Collections.Generic.IEqualityComparer<'T> when 'T: equality

        /// <summary>Make an F# hash/equality object for the given type</summary>
        [<CompilerMessage("This function is a compiler intrinsic should not be used directly", 1204, IsHidden=true)>]
        val FastGenericEqualityComparerFromTable<'T> : System.Collections.Generic.IEqualityComparer<'T> when 'T: equality

        /// <summary>Make an F# comparer object for the given type</summary>
        [<CompilerMessage("This function is a compiler intrinsic should not be used directly", 1204, IsHidden=true)>]
        val FastGenericComparerFromTable<'T> : System.Collections.Generic.IComparer<'T> when 'T: comparison 

        /// <summary>Hash a value according to its structure. This hash is not limited by an overall node count when hashing F#
        /// records, lists and union types.</summary>
        ///
        /// <param name="obj">The input object.</param>
        ///
        /// <returns>The hashed value.</returns>
        val inline GenericHash: obj: 'T -> int
        
        /// <summary>Hash a value according to its structure. Use the given limit to restrict the hash when hashing F#
        /// records, lists and union types.</summary>
        ///
        /// <param name="limit">The limit on the number of nodes.</param>
        /// <param name="obj">The input object.</param>
        ///
        /// <returns>The hashed value.</returns>
        val inline GenericLimitedHash: limit: int -> obj: 'T -> int
        
        /// <summary>Recursively hash a part of a value according to its structure. </summary>
        ///
        /// <param name="comparer">The comparison function.</param>
        /// <param name="obj">The input object.</param>
        ///
        /// <returns>The hashed value.</returns>
        val inline GenericHashWithComparer: comparer: System.Collections.IEqualityComparer -> obj:'T -> int

        /// <summary>Build an enum value from an underlying value</summary>
        ///
        /// <param name="value">The input value.</param>
        ///
        /// <returns>The value as an enumeration.</returns>
        val inline EnumOfValue: value: 'T -> 'Enum when 'Enum: enum<'T>

        /// <summary>Get the underlying value for an enum value</summary>
        ///
        /// <param name="enum">The input enum.</param>
        ///
        /// <returns>The enumeration as a value.</returns>
        val inline EnumToValue: enum: 'Enum -> 'T when 'Enum: enum<'T>

        /// <summary>Creates a float value with units-of-measure</summary>
        ///
        /// <param name="input">The input float.</param>
        ///
        /// <returns>The float with units-of-measure.</returns>
        val inline FloatWithMeasure: input: float -> float<'Measure>

        /// <summary>Creates a float32 value with units-of-measure</summary>
        ///
        /// <param name="input">The input float.</param>
        ///
        /// <returns>The float with units-of-measure.</returns>
        val inline Float32WithMeasure: input: float32 -> float32<'Measure>

        /// <summary>Creates a decimal value with units-of-measure</summary>
        ///
        /// <param name="input">The input decimal.</param>
        ///
        /// <returns>The decimal with units of measure.</returns>
        val inline DecimalWithMeasure: input: decimal -> decimal<'Measure>

        /// <summary>Creates an int32 value with units-of-measure</summary>
        ///
        /// <param name="input">The input int.</param>
        ///
        /// <returns>The int with units of measure.</returns>
        val inline Int32WithMeasure: input: int -> int<'Measure>

        /// <summary>Creates an int64 value with units-of-measure</summary>
        ///
        /// <param name="input">The input int64.</param>
        ///
        /// <returns>The int64 with units of measure.</returns>
        val inline Int64WithMeasure: input: int64 -> int64<'Measure>

        /// <summary>Creates an int16 value with units-of-measure</summary>
        ///
        /// <param name="input">The input int16.</param>
        ///
        /// <returns>The int16 with units-of-measure.</returns>
        val inline Int16WithMeasure: input: int16 -> int16<'Measure>

        /// <summary>Creates an sbyte value with units-of-measure</summary>
        ///
        /// <param name="input">The input sbyte.</param>
        ///
        /// <returns>The sbyte with units-of-measure.</returns>
        val inline SByteWithMeasure: input: sbyte -> sbyte<'Measure>

        /// <summary>Creates a nativeint value with units-of-measure</summary>
        ///
        /// <param name="input">The input nativeint.</param>
        ///
        /// <returns>The nativeint with units-of-measure.</returns>
        [<Experimental("Experimental library feature, requires '--langversion:preview'")>]
        val inline IntPtrWithMeasure: input: nativeint -> nativeint<'Measure>

        /// <summary>Creates a uint value with units-of-measure</summary>
        ///
        /// <param name="input">The input uint.</param>
        ///
        /// <returns>The uint with units-of-measure.</returns>
        [<Experimental("Experimental library feature, requires '--langversion:preview'")>]
        val inline UInt32WithMeasure: input: uint -> uint<'Measure>
        
        /// <summary>Creates a uint64 value with units-of-measure</summary>
        ///
        /// <param name="input">The input uint64.</param>
        ///
        /// <returns>The uint64 with units-of-measure.</returns>
        [<Experimental("Experimental library feature, requires '--langversion:preview'")>]
        val inline UInt64WithMeasure: input: uint64 -> uint64<'Measure>
        
        /// <summary>Creates a uint16 value with units-of-measure</summary>
        ///
        /// <param name="input">The input uint16.</param>
        ///
        /// <returns>The uint16 with units-of-measure.</returns>
        [<Experimental("Experimental library feature, requires '--langversion:preview'")>]
        val inline UInt16WithMeasure: input: uint16 -> uint16<'Measure>
        
        /// <summary>Creates a byte value with units-of-measure</summary>
        ///
        /// <param name="input">The input byte.</param>
        ///
        /// <returns>The byte with units-of-measure.</returns>
        [<Experimental("Experimental library feature, requires '--langversion:preview'")>]
        val inline ByteWithMeasure: input: byte -> byte<'Measure>
        
        /// <summary>Creates a unativeint value with units-of-measure</summary>
        ///
        /// <param name="input">The input unativeint.</param>
        ///
        /// <returns>The unativeint with units-of-measure.</returns>
        [<Experimental("Experimental library feature, requires '--langversion:preview'")>]
        val inline UIntPtrWithMeasure: input: unativeint -> unativeint<'Measure>

        /// <summary>Parse an int32 according to the rules used by the overloaded 'int32' conversion operator when applied to strings</summary>
        ///
        /// <param name="s">The input string.</param>
        ///
        /// <returns>The parsed value.</returns>
        val ParseInt32: s: string -> int32

        /// <summary>Parse an uint32 according to the rules used by the overloaded 'uint32' conversion operator when applied to strings</summary>
        ///
        /// <param name="s">The input string.</param>
        ///
        /// <returns>The parsed value.</returns>
        val ParseUInt32: s: string -> uint32

        /// <summary>Parse an int64 according to the rules used by the overloaded 'int64' conversion operator when applied to strings</summary>
        ///
        /// <param name="s">The input string.</param>
        ///
        /// <returns>The parsed value.</returns>
        val ParseInt64: s: string -> int64

        /// <summary>Parse an uint64 according to the rules used by the overloaded 'uint64' conversion operator when applied to strings</summary>
        ///
        /// <param name="s">The input string.</param>
        ///
        /// <returns>The parsed value.</returns>
        val ParseUInt64: s: string -> uint64

        /// <summary>Resolves to the zero value for any primitive numeric type or any type with a static member called 'Zero'.</summary>
        [<CompilerMessage("This function is for use by compiled F# code and should not be used directly", 1204, IsHidden=true)>]
        val GenericZeroDynamic: unit -> 'T 

        /// <summary>Resolves to the value 'one' for any primitive numeric type or any type with a static member called 'One'.</summary>
        [<CompilerMessage("This function is for use by compiled F# code and should not be used directly", 1204, IsHidden=true)>]
        val GenericOneDynamic: unit -> 'T 

        /// <summary>A compiler intrinsic that implements dynamic invocations to the '+' operator.</summary>
        [<CompilerMessage("This function is for use by dynamic invocations of F# code and should not be used directly", 1204, IsHidden=true)>]
        val AdditionDynamic: x: 'T1 -> y: 'T2 -> 'U

        /// <summary>A compiler intrinsic that implements dynamic invocations to the checked '+' operator.</summary>
        [<CompilerMessage("This function is for use by dynamic invocations of F# code and should not be used directly", 1204, IsHidden=true)>]
        val CheckedAdditionDynamic: x: 'T1 -> y: 'T2 -> 'U

        /// <summary>A compiler intrinsic that implements dynamic invocations to the '*' operator.</summary>
        [<CompilerMessage("This function is for use by dynamic invocations of F# code and should not be used directly", 1204, IsHidden=true)>]
        val MultiplyDynamic: x: 'T1 -> y: 'T2 -> 'U

        /// <summary>A compiler intrinsic that implements dynamic invocations to the checked '*' operator.</summary>
        [<CompilerMessage("This function is for use by dynamic invocations of F# code and should not be used directly", 1204, IsHidden=true)>]
        val CheckedMultiplyDynamic: x: 'T1 -> y: 'T2 -> 'U

        /// <summary>A compiler intrinsic that implements dynamic invocations to the '-' operator.</summary>
        [<CompilerMessage("This function is for use by dynamic invocations of F# code and should not be used directly", 1204, IsHidden=true)>]
        val SubtractionDynamic: x: 'T1 -> y: 'T2 -> 'U

        /// <summary>A compiler intrinsic that implements dynamic invocations to the '/' operator.</summary>
        [<CompilerMessage("This function is for use by dynamic invocations of F# code and should not be used directly", 1204, IsHidden=true)>]
        val DivisionDynamic: x: 'T1 -> y: 'T2 -> 'U

        /// <summary>A compiler intrinsic that implements dynamic invocations to the unary '-' operator.</summary>
        [<CompilerMessage("This function is for use by dynamic invocations of F# code and should not be used directly", 1204, IsHidden=true)>]
        val UnaryNegationDynamic: value: 'T -> 'U

        /// <summary>A compiler intrinsic that implements dynamic invocations to the '%' operator.</summary>
        [<CompilerMessage("This function is for use by dynamic invocations of F# code and should not be used directly", 1204, IsHidden=true)>]
        val ModulusDynamic: x: 'T1 -> y: 'T2 -> 'U

        /// <summary>A compiler intrinsic that implements dynamic invocations to the checked '-' operator.</summary>
        [<CompilerMessage("This function is for use by dynamic invocations of F# code and should not be used directly", 1204, IsHidden=true)>]
        val CheckedSubtractionDynamic: x: 'T1 -> y: 'T2 -> 'U

        /// <summary>A compiler intrinsic that implements dynamic invocations to the checked unary '-' operator.</summary>
        [<CompilerMessage("This function is for use by dynamic invocations of F# code and should not be used directly", 1204, IsHidden=true)>]
        val CheckedUnaryNegationDynamic: value: 'T -> 'U

        /// <summary>A compiler intrinsic that implements dynamic invocations to the '&lt;&lt;&lt;' operator.</summary>
        [<CompilerMessage("This function is for use by dynamic invocations of F# code and should not be used directly", 1204, IsHidden=true)>]
        val LeftShiftDynamic: value: 'T1 -> shift: 'T2 -> 'U

        /// <summary>A compiler intrinsic that implements dynamic invocations to the '&gt;&gt;&gt;' operator.</summary>
        [<CompilerMessage("This function is for use by dynamic invocations of F# code and should not be used directly", 1204, IsHidden=true)>]
        val RightShiftDynamic: value: 'T1 -> shift: 'T2 -> 'U

        /// <summary>A compiler intrinsic that implements dynamic invocations to the '&amp;&amp;&amp;' operator.</summary>
        [<CompilerMessage("This function is for use by dynamic invocations of F# code and should not be used directly", 1204, IsHidden=true)>]
        val BitwiseAndDynamic: x: 'T1 -> y: 'T2 -> 'U

        /// <summary>A compiler intrinsic that implements dynamic invocations to the '|||' operator.</summary>
        [<CompilerMessage("This function is for use by dynamic invocations of F# code and should not be used directly", 1204, IsHidden=true)>]
        val BitwiseOrDynamic: x: 'T1 -> y: 'T2 -> 'U

        /// <summary>A compiler intrinsic that implements dynamic invocations related to the '^^^' operator.</summary>
        [<CompilerMessage("This function is for use by dynamic invocations of F# code and should not be used directly", 1204, IsHidden=true)>]
        val ExclusiveOrDynamic: x: 'T1 -> y: 'T2 -> 'U

        /// <summary>A compiler intrinsic that implements dynamic invocations related to the '~~~' operator.</summary>
        [<CompilerMessage("This function is for use by dynamic invocations of F# code and should not be used directly", 1204, IsHidden=true)>]
        val LogicalNotDynamic: value: 'T -> 'U

        /// <summary>A compiler intrinsic that implements dynamic invocations related to conversion operators.</summary>
        [<CompilerMessage("This function is for use by dynamic invocations of F# code and should not be used directly", 1204, IsHidden=true)>]
        val ExplicitDynamic: value: 'T -> 'U

        /// <summary>A compiler intrinsic that implements dynamic invocations related to the '&lt;' operator.</summary>
        [<CompilerMessage("This function is for use by dynamic invocations of F# code and should not be used directly", 1204, IsHidden=true)>]
        val LessThanDynamic: x: 'T1 -> y: 'T2 -> 'U

        /// <summary>A compiler intrinsic that implements dynamic invocations related to the '&gt;' operator.</summary>
        [<CompilerMessage("This function is for use by dynamic invocations of F# code and should not be used directly", 1204, IsHidden=true)>]
        val GreaterThanDynamic: x: 'T1 -> y: 'T2 -> 'U

        /// <summary>A compiler intrinsic that implements dynamic invocations related to the '&lt;=' operator.</summary>
        [<CompilerMessage("This function is for use by dynamic invocations of F# code and should not be used directly", 1204, IsHidden=true)>]
        val LessThanOrEqualDynamic: x: 'T1 -> y: 'T2 -> 'U

        /// <summary>A compiler intrinsic that implements dynamic invocations related to the '&gt;=' operator.</summary>
        [<CompilerMessage("This function is for use by dynamic invocations of F# code and should not be used directly", 1204, IsHidden=true)>]
        val GreaterThanOrEqualDynamic: x: 'T1 -> y: 'T2 -> 'U

        /// <summary>A compiler intrinsic that implements dynamic invocations related to the '=' operator.</summary>
        [<CompilerMessage("This function is for use by dynamic invocations of F# code and should not be used directly", 1204, IsHidden=true)>]
        val EqualityDynamic: x: 'T1 -> y: 'T2 -> 'U

        /// <summary>A compiler intrinsic that implements dynamic invocations related to the '=' operator.</summary>
        [<CompilerMessage("This function is for use by dynamic invocations of F# code and should not be used directly", 1204, IsHidden=true)>]
        val InequalityDynamic: x: 'T1 -> y: 'T2 -> 'U

        /// <summary>A compiler intrinsic that implements dynamic invocations for the DivideByInt primitive.</summary>
        [<CompilerMessage("This function is for use by dynamic invocations of F# code and should not be used directly", 1204, IsHidden=true)>]
        val DivideByIntDynamic: x: 'T -> y: int -> 'T

        /// <summary>Resolves to the zero value for any primitive numeric type or any type with a static member called 'Zero'</summary>
        val inline GenericZero< ^T > : ^T when ^T: (static member Zero: ^T) 

        /// <summary>Resolves to the value 'one' for any primitive numeric type or any type with a static member called 'One'</summary>
        val inline GenericOne< ^T > : ^T when ^T: (static member One: ^T) 
        
        val internal anyToStringShowingNull: 'T -> string

        /// <summary>Divides a value by an integer.</summary>
        ///
        /// <param name="x">The input value.</param>
        /// <param name="y">The input int.</param>
        ///
        /// <returns>The division result.</returns>
        val inline DivideByInt< ^T > : x: ^T -> y: int -> ^T when ^T: (static member DivideByInt: ^T * int -> ^T) 

        /// <summary>For compiler use only</summary>
        module (* internal *) ErrorStrings = 

            [<CompilerMessage("This value is for use by compiled F# code and should not be used directly", 1204, IsHidden=true)>]
            val InputSequenceEmptyString: string

            [<CompilerMessage("This value is for use by compiled F# code and should not be used directly", 1204, IsHidden=true)>]
            val InputArrayEmptyString: string
        
            [<CompilerMessage("This value is for use by compiled F# code and should not be used directly", 1204, IsHidden=true)>]
            val AddressOpNotFirstClassString: string

            [<CompilerMessage("This value is for use by compiled F# code and should not be used directly", 1204, IsHidden=true)>]
            val NoNegateMinValueString: string
                
            [<CompilerMessage("This value is for use by compiled F# code and should not be used directly", 1204, IsHidden=true)>]
            val InputMustBeNonNegativeString: string

        //-------------------------------------------------------------------------

        /// <summary>The F# compiler emits calls to some of the functions in this module as part of the compiled form of some language constructs</summary>
        module IntrinsicOperators = 

            /// <summary>Binary 'and'. When used as a binary operator the right hand value is evaluated only on demand.</summary>
            [<CompilerMessage("In F# code, use 'e1 && e2' instead of 'e1 & e2'", 1203, IsHidden=true)>]
            val (&): e1: bool -> e2: bool -> bool

            /// <summary>Binary 'and'. When used as a binary operator the right hand value is evaluated only on demand</summary>
            ///
            /// <param name="e1">The first value.</param>
            /// <param name="e2">The second value.</param>
            ///
            /// <returns>The result of the operation.</returns>
            val (&&): e1: bool -> e2: bool -> bool

            /// <summary>Binary 'or'. When used as a binary operator the right hand value is evaluated only on demand.</summary>
            [<CompiledName("Or")>]
            [<CompilerMessage("In F# code, use 'e1 || e2' instead of 'e1 or e2'", 1203, IsHidden=true)>]
            val (or): e1: bool -> e2: bool -> bool

            /// <summary>Binary 'or'. When used as a binary operator the right hand value is evaluated only on demand</summary>
            ///
            /// <param name="e1">The first value.</param>
            /// <param name="e2">The second value.</param>
            ///
            /// <returns>The result of the operation.</returns>
            val (||): e1: bool -> e2: bool -> bool

            /// <summary>Address-of. Uses of this value may result in the generation of unverifiable code.</summary>
            ///
            /// <param name="obj">The input object.</param>
            ///
            /// <returns>The managed pointer.</returns>
            val inline (~&): obj: 'T -> byref<'T>

            /// <summary>Address-of. Uses of this value may result in the generation of unverifiable code.</summary>
            ///
            /// <param name="obj">The input object.</param>
            ///
            /// <returns>The unmanaged pointer.</returns>
            val inline (~&&): obj: 'T -> nativeptr<'T>

        //-------------------------------------------------------------------------

        /// <summary>The F# compiler emits calls to some of the functions in this module as part of the compiled form of some language constructs</summary>
        module IntrinsicFunctions = 

            /// <summary>A compiler intrinsic that implements the ':?>' operator</summary>
            [<CompilerMessage("This function is for use by compiled F# code and should not be used directly", 1204, IsHidden=true)>]
            val UnboxGeneric<'T> : source: obj -> 'T

            /// <summary>A compiler intrinsic that implements the ':?>' operator</summary>
            [<CompilerMessage("This function is for use by compiled F# code and should not be used directly", 1204, IsHidden=true)>]
            val inline UnboxFast<'T> : source: obj -> 'T

            /// <summary>A compiler intrinsic that implements the ':?' operator</summary>
            [<CompilerMessage("This function is for use by compiled F# code and should not be used directly", 1204, IsHidden=true)>]
            val TypeTestGeneric<'T> : source: obj -> bool

            /// <summary>A compiler intrinsic that implements the ':?' operator</summary>
            [<CompilerMessage("This function is for use by compiled F# code and should not be used directly", 1204, IsHidden=true)>]
            val inline TypeTestFast<'T> : source: obj -> bool 

            /// <summary>Primitive used by pattern match compilation</summary>
            //[<CompilerMessage("This function is for use by compiled F# code and should not be used directly", 1204, IsHidden=true)>]
            val inline GetString : source: string -> index: int -> char

            /// <summary>This function implements calls to default constructors
            /// accessed by 'new' constraints.</summary>
            [<CompilerMessage("This function is for use by compiled F# code and should not be used directly", 1204, IsHidden=true)>]
            val inline CreateInstance: unit -> 'T when 'T: (new: unit -> 'T)

            /// <summary>This function implements parsing of decimal constants</summary>
            [<CompilerMessage("This function is for use by compiled F# code and should not be used directly", 1204, IsHidden=true)>]
            val inline MakeDecimal: low: int -> medium: int -> high: int -> isNegative: bool -> scale: byte -> decimal

            /// <summary>A compiler intrinsic for the efficient compilation of sequence expressions</summary>
            [<CompilerMessage("This function is for use by compiled F# code and should not be used directly", 1204, IsHidden=true)>]
            val Dispose<'T when 'T :> System.IDisposable> : resource: 'T -> unit

            /// <summary>A compiler intrinsic for checking initialization soundness of recursive bindings</summary>
            [<CompilerMessage("This function is for use by compiled F# code and should not be used directly", 1204, IsHidden=true)>]
            val FailInit: unit -> unit

            /// <summary>A compiler intrinsic for checking initialization soundness of recursive static bindings</summary>
            [<CompilerMessage("This function is for use by compiled F# code and should not be used directly", 1204, IsHidden=true)>]
            val FailStaticInit: unit -> unit

            /// <summary>A compiler intrinsic for checking initialization soundness of recursive bindings</summary>
            [<CompilerMessage("This function is for use by compiled F# code and should not be used directly", 1204, IsHidden=true)>]
            val CheckThis: 'T -> 'T when 'T: not struct

            /// <summary>The standard overloaded associative (indexed) lookup operator</summary>
            //[<CompilerMessage("This function is for use by compiled F# code and should not be used directly", 1204, IsHidden=true)>]
            val inline GetArray: source: 'T[] -> index: int -> 'T                           
            
            /// <summary>The standard overloaded associative (2-indexed) lookup operator</summary>
            //[<CompilerMessage("This function is for use by compiled F# code and should not be used directly", 1204, IsHidden=true)>]
            val inline GetArray2D: source: 'T[,] -> index1: int -> index2: int -> 'T    
            
            /// <summary>The standard overloaded associative (3-indexed) lookup operator</summary>
            //[<CompilerMessage("This function is for use by compiled F# code and should not be used directly", 1204, IsHidden=true)>]
            val inline GetArray3D: source: 'T[,,] -> index1: int -> index2: int -> index3: int -> 'T  
            
            /// <summary>The standard overloaded associative (4-indexed) lookup operator</summary>
            //[<CompilerMessage("This function is for use by compiled F# code and should not be used directly", 1204, IsHidden=true)>]
            val inline GetArray4D: source: 'T[,,,] -> index1: int -> index2: int -> index3: int -> index4: int -> 'T
            
            /// <summary>The standard overloaded associative (indexed) mutation operator</summary>
            //[<CompilerMessage("This function is for use by compiled F# code and should not be used directly", 1204, IsHidden=true)>]
            val inline SetArray: target: 'T[] -> index: int -> value: 'T -> unit      
            
            /// <summary>The standard overloaded associative (2-indexed) mutation operator</summary>
            //[<CompilerMessage("This function is for use by compiled F# code and should not be used directly", 1204, IsHidden=true)>]
            val inline SetArray2D: target: 'T[,] -> index1: int -> index2: int -> value: 'T -> unit    
            
            /// <summary>The standard overloaded associative (3-indexed) mutation operator</summary>
            //[<CompilerMessage("This function is for use by compiled F# code and should not be used directly", 1204, IsHidden=true)>]
            val inline SetArray3D: target: 'T[,,] -> index1: int -> index2: int -> index3: int -> value: 'T -> unit  

            /// The standard overloaded associative (4-indexed) mutation operator
            //[<CompilerMessage("This function is for use by compiled F# code and should not be used directly", 1204, IsHidden=true)>]
            val inline SetArray4D: target: 'T[,,,] -> index1: int -> index2: int -> index3: int -> index4: int -> value: 'T -> unit  

        /// <summary>The F# compiler emits calls to some of the functions in this module as part of the compiled form of some language constructs</summary>
        module HashCompare =
            /// <summary>A primitive entry point used by the F# compiler for optimization purposes.</summary> 
            [<CompilerMessage("This function is a primitive library routine used by optimized F# code and should not be used directly", 1204, IsHidden=true)>]
            val PhysicalHashIntrinsic: input: 'T -> int when 'T: not struct

            /// <summary>A primitive entry point used by the F# compiler for optimization purposes.</summary>
            [<CompilerMessage("This function is a primitive library routine used by optimized F# code and should not be used directly", 1204, IsHidden=true)>]
            val PhysicalEqualityIntrinsic: x: 'T -> y: 'T -> bool when 'T: not struct

            /// <summary>A primitive entry point used by the F# compiler for optimization purposes.</summary> 
            [<CompilerMessage("This function is a primitive library routine used by optimized F# code and should not be used directly", 1204, IsHidden=true)>]
            val GenericHashIntrinsic: input:'T -> int

            /// <summary>A primitive entry point used by the F# compiler for optimization purposes.</summary> 
            [<CompilerMessage("This function is a primitive library routine used by optimized F# code and should not be used directly", 1204, IsHidden=true)>]
            val LimitedGenericHashIntrinsic: limit: int -> input: 'T -> int

            /// <summary>A primitive entry point used by the F# compiler for optimization purposes.</summary> 
            [<CompilerMessage("This function is a primitive library routine used by optimized F# code and should not be used directly", 1204, IsHidden=true)>]
            val GenericHashWithComparerIntrinsic: comp: System.Collections.IEqualityComparer -> input: 'T -> int           

            /// <summary>A primitive entry point used by the F# compiler for optimization purposes.</summary> 
            [<CompilerMessage("This function is a primitive library routine used by optimized F# code and should not be used directly", 1204, IsHidden=true)>]
            val GenericComparisonWithComparerIntrinsic: comp: System.Collections.IComparer -> x: 'T -> y: 'T -> int

            /// <summary>A primitive entry point used by the F# compiler for optimization purposes.</summary> 
            [<CompilerMessage("This function is a primitive library routine used by optimized F# code and should not be used directly", 1204, IsHidden=true)>]
            val GenericComparisonIntrinsic: x: 'T -> y: 'T -> int

            /// <summary>A primitive entry point used by the F# compiler for optimization purposes.</summary> 
            [<CompilerMessage("This function is a primitive library routine used by optimized F# code and should not be used directly", 1204, IsHidden=true)>]
            val GenericEqualityIntrinsic: x: 'T -> y: 'T -> bool

            /// <summary>A primitive entry point used by the F# compiler for optimization purposes.</summary> 
            [<CompilerMessage("This function is a primitive library routine used by optimized F# code and should not be used directly", 1204, IsHidden=true)>]
            val GenericEqualityERIntrinsic: x: 'T -> y: 'T -> bool
            
            /// <summary>A primitive entry point used by the F# compiler for optimization purposes.</summary> 
            [<CompilerMessage("This function is a primitive library routine used by optimized F# code and should not be used directly", 1204, IsHidden=true)>]
            val GenericEqualityWithComparerIntrinsic: comp: System.Collections.IEqualityComparer -> x: 'T -> y: 'T -> bool

            /// <summary>A primitive entry point used by the F# compiler for optimization purposes.</summary>
            [<CompilerMessage("This function is a primitive library routine used by optimized F# code and should not be used directly", 1204, IsHidden=true)>]
            val GenericLessThanIntrinsic: x: 'T -> y: 'T -> bool

            /// <summary>A primitive entry point used by the F# compiler for optimization purposes.</summary> 
            [<CompilerMessage("This function is a primitive library routine used by optimized F# code and should not be used directly", 1204, IsHidden=true)>]
            val GenericGreaterThanIntrinsic: x: 'T -> y: 'T -> bool

            /// <summary>A primitive entry point used by the F# compiler for optimization purposes.</summary> 
            [<CompilerMessage("This function is a primitive library routine used by optimized F# code and should not be used directly", 1204, IsHidden=true)>]
            val GenericGreaterOrEqualIntrinsic: x: 'T -> y: 'T -> bool

            /// <summary>A primitive entry point used by the F# compiler for optimization purposes.</summary> 
            [<CompilerMessage("This function is a primitive library routine used by optimized F# code and should not be used directly", 1204, IsHidden=true)>]
            val GenericLessOrEqualIntrinsic: x: 'T -> y: 'T -> bool

            /// <summary>A primitive entry point used by the F# compiler for optimization purposes.</summary> 
            [<CompilerMessage("This function is a primitive library routine used by optimized F# code and should not be used directly", 1204, IsHidden=true)>]
            val inline FastHashTuple2: comparer: System.Collections.IEqualityComparer -> tuple: ('T1 * 'T2) -> int

            /// <summary>A primitive entry point used by the F# compiler for optimization purposes.</summary> 
            [<CompilerMessage("This function is a primitive library routine used by optimized F# code and should not be used directly", 1204, IsHidden=true)>]
            val inline FastHashTuple3: comparer: System.Collections.IEqualityComparer -> tuple: ('T1 * 'T2 * 'T3) -> int

            /// <summary>A primitive entry point used by the F# compiler for optimization purposes.</summary> 
            [<CompilerMessage("This function is a primitive library routine used by optimized F# code and should not be used directly", 1204, IsHidden=true)>]
            val inline FastHashTuple4: comparer:System.Collections.IEqualityComparer -> tuple: ('T1 * 'T2 * 'T3 * 'T4) -> int

            /// <summary>A primitive entry point used by the F# compiler for optimization purposes.</summary> 
            [<CompilerMessage("This function is a primitive library routine used by optimized F# code and should not be used directly", 1204, IsHidden=true)>]
            val inline FastHashTuple5: comparer: System.Collections.IEqualityComparer -> tuple: ('T1 * 'T2 * 'T3 * 'T4 * 'T5) -> int

            /// <summary>A primitive entry point used by the F# compiler for optimization purposes.</summary> 
            [<CompilerMessage("This function is a primitive library routine used by optimized F# code and should not be used directly", 1204, IsHidden=true)>]
            val inline FastEqualsTuple2: comparer: System.Collections.IEqualityComparer -> tuple1: ('T1 * 'T2) -> tuple2: ('T1 * 'T2) -> bool

            /// <summary>A primitive entry point used by the F# compiler for optimization purposes.</summary> 
            [<CompilerMessage("This function is a primitive library routine used by optimized F# code and should not be used directly", 1204, IsHidden=true)>]
            val inline FastEqualsTuple3: comparer: System.Collections.IEqualityComparer -> tuple1: ('T1 * 'T2 * 'T3) -> tuple2: ('T1 * 'T2 * 'T3) -> bool

            /// <summary>A primitive entry point used by the F# compiler for optimization purposes.</summary> 
            [<CompilerMessage("This function is a primitive library routine used by optimized F# code and should not be used directly", 1204, IsHidden=true)>]
            val inline FastEqualsTuple4: comparer: System.Collections.IEqualityComparer -> tuple1: ('T1 * 'T2 * 'T3 * 'T4) -> tuple2: ('T1 * 'T2 * 'T3 * 'T4) -> bool

            /// <summary>A primitive entry point used by the F# compiler for optimization purposes.</summary> 
            [<CompilerMessage("This function is a primitive library routine used by optimized F# code and should not be used directly", 1204, IsHidden=true)>]
            val inline FastEqualsTuple5: comparer: System.Collections.IEqualityComparer -> tuple1: ('T1 * 'T2 * 'T3 * 'T4 * 'T5) -> tuple2: ('T1 * 'T2 * 'T3 * 'T4 * 'T5) -> bool

            /// <summary>A primitive entry point used by the F# compiler for optimization purposes.</summary> 
            [<CompilerMessage("This function is a primitive library routine used by optimized F# code and should not be used directly", 1204, IsHidden=true)>]
            val inline FastCompareTuple2: comparer: System.Collections.IComparer -> tuple1: ('T1 * 'T2) -> tuple2: ('T1 * 'T2) -> int

            /// <summary>A primitive entry point used by the F# compiler for optimization purposes.</summary> 
            [<CompilerMessage("This function is a primitive library routine used by optimized F# code and should not be used directly", 1204, IsHidden=true)>]
            val inline FastCompareTuple3: comparer: System.Collections.IComparer -> tuple1: ('T1 * 'T2 * 'T3) -> tuple2: ('T1 * 'T2 * 'T3) -> int

            /// <summary>A primitive entry point used by the F# compiler for optimization purposes.</summary> 
            [<CompilerMessage("This function is a primitive library routine used by optimized F# code and should not be used directly", 1204, IsHidden=true)>]
            val inline FastCompareTuple4: comparer: System.Collections.IComparer -> tuple1: ('T1 * 'T2 * 'T3 * 'T4) -> tuple2: ('T1 * 'T2 * 'T3 * 'T4) -> int

            /// <summary>A primitive entry point used by the F# compiler for optimization purposes.</summary> 
            [<CompilerMessage("This function is a primitive library routine used by optimized F# code and should not be used directly", 1204, IsHidden=true)>]
            val inline FastCompareTuple5: comparer: System.Collections.IComparer -> tuple1: ('T1 * 'T2 * 'T3 * 'T4 * 'T5) -> tuple2: ('T1 * 'T2 * 'T3 * 'T4 * 'T5) -> int

    /// <summary>Helper types for active patterns with 2 choices.</summary>
    /// <category index="5">Choices and Results</category>
    [<StructuralEquality; StructuralComparison>]
    [<CompiledName("FSharpChoice`2")>]
    type Choice<'T1,'T2> = 

      /// <summary>Choice 1 of 2 choices</summary>
      | Choice1Of2 of 'T1 

      /// <summary>Choice 2 of 2 choices</summary>
      | Choice2Of2 of 'T2
    
    /// <summary>Helper types for active patterns with 3 choices.</summary>
    /// <category>Choices and Results</category>
    [<StructuralEquality; StructuralComparison>]
    [<CompiledName("FSharpChoice`3")>]
    type Choice<'T1,'T2,'T3> = 

      /// <summary>Choice 1 of 3 choices</summary>
      | Choice1Of3 of 'T1 

      /// <summary>Choice 2 of 3 choices</summary>
      | Choice2Of3 of 'T2

      /// <summary>Choice 3 of 3 choices</summary>
      | Choice3Of3 of 'T3
    
    /// <summary>Helper types for active patterns with 4 choices.</summary>
    /// <category>Choices and Results</category>
    [<StructuralEquality; StructuralComparison>]
    [<CompiledName("FSharpChoice`4")>]
    type Choice<'T1,'T2,'T3,'T4> = 

      /// <summary>Choice 1 of 4 choices</summary>
      | Choice1Of4 of 'T1 

      /// <summary>Choice 2 of 4 choices</summary>
      | Choice2Of4 of 'T2

      /// <summary>Choice 3 of 4 choices</summary>
      | Choice3Of4 of 'T3

      /// <summary>Choice 4 of 4 choices</summary>
      | Choice4Of4 of 'T4
    
    /// <summary>Helper types for active patterns with 5 choices.</summary>
    /// <category>Choices and Results</category>
    [<StructuralEquality; StructuralComparison>]
    [<CompiledName("FSharpChoice`5")>]
    type Choice<'T1,'T2,'T3,'T4,'T5> = 

      /// <summary>Choice 1 of 5 choices</summary>
      | Choice1Of5 of 'T1 

      /// <summary>Choice 2 of 5 choices</summary>
      | Choice2Of5 of 'T2

      /// <summary>Choice 3 of 5 choices</summary>
      | Choice3Of5 of 'T3

      /// <summary>Choice 4 of 5 choices</summary>
      | Choice4Of5 of 'T4

      /// <summary>Choice 5 of 5 choices</summary>
      | Choice5Of5 of 'T5
    
    /// <summary>Helper types for active patterns with 6 choices.</summary>
    /// <category>Choices and Results</category>
    [<StructuralEquality; StructuralComparison>]
    [<CompiledName("FSharpChoice`6")>]
    type Choice<'T1,'T2,'T3,'T4,'T5,'T6> = 

      /// <summary>Choice 1 of 6 choices</summary>
      | Choice1Of6 of 'T1 

      /// <summary>Choice 2 of 6 choices</summary>
      | Choice2Of6 of 'T2

      /// <summary>Choice 3 of 6 choices</summary>
      | Choice3Of6 of 'T3

      /// <summary>Choice 4 of 6 choices</summary>
      | Choice4Of6 of 'T4

      /// <summary>Choice 5 of 6 choices</summary>
      | Choice5Of6 of 'T5

      /// <summary>Choice 6 of 6 choices</summary>
      | Choice6Of6 of 'T6
    
    /// <summary>Helper types for active patterns with 7 choices.</summary>
    /// <category>Choices and Results</category>
    [<StructuralEquality; StructuralComparison>]
    [<CompiledName("FSharpChoice`7")>]
    type Choice<'T1,'T2,'T3,'T4,'T5,'T6,'T7> = 

      /// <summary>Choice 1 of 7 choices</summary>
      | Choice1Of7 of 'T1 

      /// <summary>Choice 2 of 7 choices</summary>
      | Choice2Of7 of 'T2

      /// <summary>Choice 3 of 7 choices</summary>
      | Choice3Of7 of 'T3

      /// <summary>Choice 4 of 7 choices</summary>
      | Choice4Of7 of 'T4

      /// <summary>Choice 5 of 7 choices</summary>
      | Choice5Of7 of 'T5

      /// <summary>Choice 6 of 7 choices</summary>
      | Choice6Of7 of 'T6

      /// <summary>Choice 7 of 7 choices</summary>
      | Choice7Of7 of 'T7
    
    /// <summary>Non-exhaustive match failures will raise the MatchFailureException exception</summary>
    /// <category>Language Primitives</category>
    [<StructuralEquality; NoComparison>]
    exception MatchFailureException of string * int * int

    /// <summary>The CLI type used to represent F# first-class type function values. This type is for use
    /// by compiled F# code.</summary>
    /// <category>Language Primitives</category>
    [<AbstractClass>]
    type FSharpTypeFunc =

        /// <summary>Specialize the type function at a given type</summary>
        /// <returns>The specialized type.</returns>
        abstract Specialize<'T> : unit -> obj

        /// <summary>Construct an instance of an F# first class type function value </summary>
        /// <returns>FSharpTypeFunc</returns>
        new: unit -> FSharpTypeFunc

    /// <summary>The CLI type used to represent F# function values. This type is not
    /// typically used directly, though may be used from other CLI languages.</summary>
    /// <category>Language Primitives</category>
    [<AbstractClass>]
    type FSharpFunc<'T,'U> = 

        /// <summary>Construct an instance of an F# first class function value </summary> 
        /// <returns>The created F# function.</returns> 
        new: unit ->  FSharpFunc<'T,'U>
 
        /// <summary>Invoke an F# first class function value with one argument</summary>
        ///
        /// <param name="func"></param>
        ///
        /// <returns>'U</returns>
<<<<<<< HEAD
        abstract Invoke : func:'T -> 'U
=======
        abstract Invoke: func: 'T -> 'U
>>>>>>> 97c3d7b4

        /// <summary>Convert an F# first class function value to a value of type <see cref="T:System.Converter"/></summary>
        ///
        /// <param name="func">The input function.</param>
        ///
        /// <returns>A System.Converter of the function type.</returns>
        static member op_Implicit: func: ('T -> 'U) -> System.Converter<'T,'U>

        /// <summary>Convert an value of type <see cref="T:System.Converter"/> to a F# first class function value </summary>
        ///
        /// <param name="converter">The input System.Converter.</param>
        ///
        /// <returns>An F# function of the same type.</returns>
        static member op_Implicit: converter: System.Converter<'T,'U> -> ('T -> 'U)

        /// <summary>Convert an F# first class function value to a value of type <see cref="T:System.Converter"/></summary>
        ///
        /// <param name="func">The input function.</param>
        ///
        /// <returns>System.Converter&lt;'T,'U&gt;</returns>
        static member ToConverter: func: ('T -> 'U) -> System.Converter<'T,'U>

        /// <summary>Convert an value of type <see cref="T:System.Converter"/> to a F# first class function value </summary>
        ///
        /// <param name="converter">The input System.Converter.</param>
        ///
        /// <returns>An F# function of the same type.</returns>
        static member FromConverter: converter: System.Converter<'T,'U> -> ('T -> 'U)

        /// <summary>Invoke an F# first class function value with five curried arguments. In some cases this
        /// will result in a more efficient application than applying the arguments successively.</summary>
        ///
        /// <param name="func">The input function.</param>
        /// <param name="arg1">The first arg.</param>
        /// <param name="arg2">The second arg.</param>
        /// <param name="arg3">The third arg.</param>
        /// <param name="arg4">The fourth arg.</param>
        /// <param name="arg5">The fifth arg.</param>
        ///
        /// <returns>The function result.</returns>
        static member InvokeFast: func: FSharpFunc<'T,('U -> 'V -> 'W -> 'X -> 'Y)> * arg1: 'T * arg2: 'U * arg3: 'V * arg4: 'W * arg5: 'X -> 'Y

        /// <summary>Invoke an F# first class function value with four curried arguments. In some cases this
        /// will result in a more efficient application than applying the arguments successively.</summary>
        ///
        /// <param name="func">The input function.</param>
        /// <param name="arg1">The first arg.</param>
        /// <param name="arg2">The second arg.</param>
        /// <param name="arg3">The third arg.</param>
        /// <param name="arg4">The fourth arg.</param>
        ///
        /// <returns>The function result.</returns>
        static member InvokeFast: func: FSharpFunc<'T,('U -> 'V -> 'W -> 'X)> * arg1: 'T * arg2: 'U * arg3: 'V * arg4: 'W -> 'X

        /// <summary>Invoke an F# first class function value with three curried arguments. In some cases this
        /// will result in a more efficient application than applying the arguments successively.</summary>
        ///
        /// <param name="func">The input function.</param>
        /// <param name="arg1">The first arg.</param>
        /// <param name="arg2">The second arg.</param>
        /// <param name="arg3">The third arg.</param>
        ///
        /// <returns>The function result.</returns>
        static member InvokeFast: func: FSharpFunc<'T,('U -> 'V -> 'W)> * arg1: 'T * arg2: 'U * arg3: 'V -> 'W

        /// <summary>Invoke an F# first class function value with two curried arguments. In some cases this
        /// will result in a more efficient application than applying the arguments successively.</summary>
        ///
        /// <param name="func">The input function.</param>
        /// <param name="arg1">The first arg.</param>
        /// <param name="arg2">The second arg.</param>
        ///
        /// <returns>The function result.</returns>
        static member InvokeFast: func: FSharpFunc<'T,('U -> 'V)> * arg1: 'T * arg2: 'U -> 'V

    /// <summary>Helper functions for converting F# first class function values to and from CLI representations
    /// of functions using delegates.</summary>
    /// <category>Language Primitives</category>
    [<AbstractClass>]
    [<Sealed>]
    type FuncConvert =

        /// <summary>Convert the given Action delegate object to an F# function value</summary>
        ///
        /// <param name="action">The input Action delegate.</param>
        ///
        /// <returns>The F# function.</returns>
        static member inline ToFSharpFunc: action: Action<'T> -> ('T -> unit)

        /// <summary>Convert the given Converter delegate object to an F# function value</summary>
        ///
        /// <param name="converter">The input Converter delegate.</param>
        ///
        /// <returns>The F# function.</returns>
        static member inline ToFSharpFunc: converter: Converter<'T,'U> -> ('T -> 'U)

        /// <summary>Convert the given Action delegate object to an F# function value</summary>
        ///
        /// <param name="action">The input Action delegate.</param>
        ///
        /// <returns>The F# function.</returns>
        static member inline FromAction: action: Action -> (unit -> unit)

        /// <summary>Convert the given Action delegate object to an F# function value</summary>
        ///
        /// <param name="action">The input Action delegate.</param>
        ///
        /// <returns>The F# function.</returns>
        static member inline FromAction: action: Action<'T> -> ('T -> unit)

        /// <summary>Convert the given Action delegate object to an F# function value</summary>
        ///
        /// <param name="action">The input Action delegate.</param>
        ///
        /// <returns>The F#funcfunction.</returns>
        static member inline FromAction: action: Action<'T1,'T2> -> ('T1 -> 'T2 -> unit)

        /// <summary>Convert the given Action delegate object to an F# function value</summary>
        ///
        /// <param name="action">The input Action delegate.</param>
        ///
        /// <returns>The F# function.</returns>
        static member inline FromAction: action: Action<'T1,'T2,'T3> -> ('T1 -> 'T2 -> 'T3 -> unit)

        /// <summary>Convert the given Action delegate object to an F# function value</summary>
        ///
        /// <param name="action">The input Action delegate.</param>
        ///
        /// <returns>The F# function.</returns>
        static member inline FromAction: action: Action<'T1,'T2,'T3,'T4> -> ('T1 -> 'T2 -> 'T3 -> 'T4 -> unit)

        /// <summary>Convert the given Action delegate object to an F# function value</summary>
        ///
        /// <param name="action">The input Action delegate.</param>
        ///
        /// <returns>The F# function.</returns>
        static member inline FromAction: action: Action<'T1,'T2,'T3,'T4,'T5> -> ('T1 -> 'T2 -> 'T3 -> 'T4 -> 'T5 -> unit)

        /// <summary>Convert the given Func delegate object to an F# function value</summary>
        ///
        /// <param name="func">The input Func delegate.</param>
        ///
        /// <returns>The F# function.</returns>
        static member inline FromFunc: func: Func<'T> -> (unit -> 'T)

        /// <summary>Convert the given Func delegate object to an F# function value</summary>
        ///
        /// <param name="func">The input Func delegate.</param>
        ///
        /// <returns>The F# function.</returns>
        static member inline FromFunc: func: Func<'T,'U> -> ('T -> 'U)

        /// <summary>Convert the given Func delegate object to an F# function value</summary>
        ///
        /// <param name="func">The input Func delegate.</param>
        ///
        /// <returns>The F#funcfunction.</returns>
        static member inline FromFunc: func: Func<'T1,'T2,'U> -> ('T1 -> 'T2 -> 'U)

        /// <summary>Convert the given Func delegate object to an F# function value</summary>
        ///
        /// <param name="func">The input Func delegate.</param>
        ///
        /// <returns>The F# function.</returns>
        static member inline FromFunc: func: Func<'T1,'T2,'T3,'U> -> ('T1 -> 'T2 -> 'T3 -> 'U)

        /// <summary>Convert the given Func delegate object to an F# function value</summary>
        ///
        /// <param name="func">The input Func delegate.</param>
        ///
        /// <returns>The F# function.</returns>
        static member inline FromFunc: func: Func<'T1,'T2,'T3,'T4,'U> -> ('T1 -> 'T2 -> 'T3 -> 'T4 -> 'U)

        /// <summary>Convert the given Func delegate object to an F# function value</summary>
        ///
        /// <param name="func">The input Func delegate.</param>
        ///
        /// <returns>The F# function.</returns>
        static member inline FromFunc: func: Func<'T1,'T2,'T3,'T4,'T5,'U> -> ('T1 -> 'T2 -> 'T3 -> 'T4 -> 'T5 -> 'U)

        /// <summary>A utility function to convert function values from tupled to curried form</summary>
        ///
        /// <param name="func">The input tupled function.</param>
        ///
        /// <returns>The output curried function.</returns>
        static member inline FuncFromTupled: func: ('T1 * 'T2 -> 'U) -> ('T1 -> 'T2 -> 'U)
        
        /// <summary>A utility function to convert function values from tupled to curried form</summary>
        ///
        /// <param name="func">The input tupled function.</param>
        ///
        /// <returns>The output curried function.</returns>
        static member inline FuncFromTupled: func: ('T1 * 'T2 * 'T3 -> 'U) -> ('T1 -> 'T2 -> 'T3 -> 'U)
        
        /// <summary>A utility function to convert function values from tupled to curried form</summary>
        ///
        /// <param name="func">The input tupled function.</param>
        ///
        /// <returns>The output curried function.</returns>
        static member inline FuncFromTupled: func: ('T1 * 'T2 * 'T3 * 'T4 -> 'U) -> ('T1 -> 'T2 -> 'T3 -> 'T4 -> 'U)
        
        /// <summary>A utility function to convert function values from tupled to curried form</summary>
        ///
        /// <param name="func">The input tupled function.</param>
        ///
        /// <returns>The output curried function.</returns>
        static member inline FuncFromTupled: func: ('T1 * 'T2 * 'T3 * 'T4 * 'T5 -> 'U) -> ('T1 -> 'T2 -> 'T3 -> 'T4 -> 'T5 -> 'U)

    /// <summary>An implementation module used to hold some private implementations of function
    /// value invocation.</summary>
    /// <category>Language Primitives</category>
    module OptimizedClosures =

        /// <summary>The CLI type used to represent F# function values that accept
        /// two iterated (curried) arguments without intervening execution. This type should not
        /// typically used directly from either F# code or from other CLI languages.</summary>
        [<AbstractClass>]
        type FSharpFunc<'T1,'T2,'U> = 
            inherit  FSharpFunc<'T1,('T2 -> 'U)>

            /// <summary>Invoke the optimized function value with two curried arguments </summary>
            ///
            /// <param name="arg1">The first arg.</param>
            /// <param name="arg2">The second arg.</param>
            ///
            /// <returns>The function result.</returns>
<<<<<<< HEAD
            abstract Invoke : arg1:'T1 * arg2:'T2 -> 'U
=======
            abstract Invoke: arg1: 'T1 * arg2: 'T2 -> 'U
>>>>>>> 97c3d7b4

            /// <summary>Adapt an F# first class function value to be an optimized function value that can 
            /// accept two curried arguments without intervening execution. </summary>
            ///
            /// <param name="func">The input function.</param>
            ///
            /// <returns>The adapted function.</returns>
            static member Adapt: func:('T1 -> 'T2 -> 'U) -> FSharpFunc<'T1,'T2,'U>

            /// <summary>Construct an optimized function value that can accept two curried 
            /// arguments without intervening execution.</summary>
            /// <returns>The optimized function.</returns>
            new: unit ->  FSharpFunc<'T1,'T2,'U>

        /// <summary>The CLI type used to represent F# function values that accept
        /// three iterated (curried) arguments without intervening execution. This type should not
        /// typically used directly from either F# code or from other CLI languages.</summary>
        [<AbstractClass>]
        type FSharpFunc<'T1,'T2,'T3,'U> = 

            inherit  FSharpFunc<'T1,('T2 -> 'T3 -> 'U)>

            /// <summary>Invoke an F# first class function value that accepts three curried arguments 
            /// without intervening execution</summary>
            ///
            /// <param name="arg1">The first arg.</param>
            /// <param name="arg2">The second arg.</param>
            /// <param name="arg3">The third arg.</param>
            ///
            /// <returns>The function result.</returns>
<<<<<<< HEAD
            abstract Invoke : arg1:'T1 * arg2:'T2 * arg3:'T3 -> 'U
=======
            abstract Invoke: arg1: 'T1 * arg2: 'T2 * arg3: 'T3 -> 'U
>>>>>>> 97c3d7b4

            /// <summary>Adapt an F# first class function value to be an optimized function value that can 
            /// accept three curried arguments without intervening execution. </summary>
            ///
            /// <param name="func">The input function.</param>
            ///
            /// <returns>The adapted function.</returns>
            static member Adapt: func: ('T1 -> 'T2 -> 'T3 -> 'U) -> FSharpFunc<'T1,'T2,'T3,'U>

            /// <summary>Construct an optimized function value that can accept three curried 
            /// arguments without intervening execution.</summary>
            /// <returns>The optimized function.</returns>
            new: unit ->  FSharpFunc<'T1,'T2,'T3,'U>

        /// <summary>The CLI type used to represent F# function values that accept four curried arguments 
        /// without intervening execution. This type should not typically used directly from 
        /// either F# code or from other CLI languages.</summary>
        [<AbstractClass>]
        type FSharpFunc<'T1,'T2,'T3,'T4,'U> = 
            inherit  FSharpFunc<'T1,('T2 -> 'T3 -> 'T4 -> 'U)>

            /// <summary>Invoke an F# first class function value that accepts four curried arguments 
            /// without intervening execution</summary>
            ///
            /// <param name="arg1">The first arg.</param>
            /// <param name="arg2">The second arg.</param>
            /// <param name="arg3">The third arg.</param>
            /// <param name="arg4">The fourth arg.</param>
            ///
            /// <returns>The function result.</returns>
<<<<<<< HEAD
            abstract Invoke : arg1:'T1 * arg2:'T2 * arg3:'T3 * arg4:'T4 -> 'U
=======
            abstract Invoke: arg1: 'T1 * arg2: 'T2 * arg3: 'T3 * arg4: 'T4 -> 'U
>>>>>>> 97c3d7b4

            /// <summary>Adapt an F# first class function value to be an optimized function value that can 
            /// accept four curried arguments without intervening execution. </summary>
            ///
            /// <param name="func">The input function.</param>
            ///
            /// <returns>The optimized function.</returns>
            static member Adapt: func: ('T1 -> 'T2 -> 'T3 -> 'T4 -> 'U) -> FSharpFunc<'T1,'T2,'T3,'T4,'U>

            /// <summary>Construct an optimized function value that can accept four curried 
            /// arguments without intervening execution.</summary>
            /// <returns>The optimized function.</returns>
            new: unit ->  FSharpFunc<'T1,'T2,'T3,'T4,'U>

        /// <summary>The CLI type used to represent F# function values that accept five curried arguments 
        /// without intervening execution. This type should not typically used directly from 
        /// either F# code or from other CLI languages.</summary>
        [<AbstractClass>]
        type FSharpFunc<'T1,'T2,'T3,'T4,'T5,'U> = 
            inherit  FSharpFunc<'T1,('T2 -> 'T3 -> 'T4 -> 'T5 -> 'U)>

            /// <summary>Invoke an F# first class function value that accepts five curried arguments 
            /// without intervening execution</summary>
            ///
            /// <param name="arg1">The first arg.</param>
            /// <param name="arg2">The second arg.</param>
            /// <param name="arg3">The third arg.</param>
            /// <param name="arg4">The fourth arg.</param>
            /// <param name="arg5">The fifth arg.</param>
            ///
            /// <returns>The function result.</returns>
<<<<<<< HEAD
            abstract Invoke : arg1:'T1 * arg2:'T2 * arg3:'T3 * arg4:'T4 * arg5:'T5 -> 'U
=======
            abstract Invoke: arg1: 'T1 * arg2: 'T2 * arg3: 'T3 * arg4: 'T4 * arg5: 'T5 -> 'U
>>>>>>> 97c3d7b4

            /// <summary>Adapt an F# first class function value to be an optimized function value that can 
            /// accept five curried arguments without intervening execution. </summary>
            ///
            /// <param name="func">The input function.</param>
            ///
            /// <returns>The optimized function.</returns>
            static member Adapt: func:('T1 -> 'T2 -> 'T3 -> 'T4 -> 'T5 -> 'U) -> FSharpFunc<'T1,'T2,'T3,'T4,'T5,'U>

            /// <summary>Construct an optimized function value that can accept five curried 
            /// arguments without intervening execution.</summary>
            /// <returns>The optimized function.</returns>
            new: unit ->  FSharpFunc<'T1,'T2,'T3,'T4,'T5,'U>

    /// <summary>The type of mutable references. Use the functions [!] and [:=] to get and
    /// set values of this type.</summary>
    ///
    /// <category>Basic Types</category>
    /// <exclude />
    [<StructuralEquality; StructuralComparison>]
    [<CompiledName("FSharpRef`1")>]
    type Ref<'T> = 
        {  /// The current value of the reference cell
           mutable contents: 'T }

        /// <summary>The current value of the reference cell</summary>
        member Value: 'T with get,set
            
    /// <summary>The type of mutable references. Use the functions [!] and [:=] to get and
    /// set values of this type.</summary>
    /// <category>Basic Types</category>
    and 'T ref = Ref<'T>

    /// <summary>The type of optional values. When used from other CLI languages the
    /// empty option is the <c>null</c> value. </summary>
    ///
    /// <remarks>Use the constructors <c>Some</c> and <c>None</c> to create values of this type.
    /// Use the values in the <c>Option</c> module to manipulate values of this type,
    /// or pattern match against the values directly.
    ///
    /// <c>None</c> values will appear as the value <c>null</c> to other CLI languages.
    /// Instance methods on this type will appear as static methods to other CLI languages
    /// due to the use of <c>null</c> as a value representation.</remarks>
    ///
    /// <category>Options</category>
    /// <exclude />
    [<DefaultAugmentation(false)>]
    [<CompilationRepresentation(CompilationRepresentationFlags.UseNullAsTrueValue)>]
    [<StructuralEquality; StructuralComparison>]
    [<CompiledName("FSharpOption`1")>]
    type Option<'T> =

        /// <summary>The representation of "No value"</summary>
        | None:       'T option

        /// <summary>The representation of "Value of type 'T"</summary>
        ///
        /// <param name="Value">The input value.</param>
        ///
        /// <returns>An option representing the value.</returns>
        | Some: Value:'T -> 'T option 

        /// <summary>Create an option value that is a 'None' value.</summary>
        /// <exclude />
        static member None: 'T option

        /// <summary>Create an option value that is a 'Some' value.</summary>
        ///
        /// <param name="value">The input value</param>
        ///
        /// <returns>An option representing the value.</returns>
        /// <exclude />
        static member Some: value: 'T -> 'T option

        /// <summary>Implicitly converts a value into an optional that is a 'Some' value.</summary>
        ///
        /// <param name="value">The input value</param>
        ///
        /// <remarks>The F# compiler ignored this method when determining possible type-directed conversions. Instead, use <c>Some</c> or <c>None</c> explicitly.</remarks>
        ///
        /// <returns>An option representing the value.</returns>
        /// <exclude />
        static member op_Implicit: value: 'T -> 'T option

        /// <summary>Get the value of a 'Some' option. A NullReferenceException is raised if the option is 'None'.</summary>
        [<CompilationRepresentation(CompilationRepresentationFlags.Instance)>]
        member Value: 'T

        /// <summary>Return 'true' if the option is a 'Some' value.</summary>
        member IsSome: bool

        /// <summary>Return 'true' if the option is a 'None' value.</summary>
        member IsNone: bool
  
    /// <summary>The type of optional values. When used from other CLI languages the
    /// empty option is the <c>null</c> value. </summary>
    ///
    /// <remarks>Use the constructors <c>Some</c> and <c>None</c> to create values of this type.
    /// Use the values in the <c>Option</c> module to manipulate values of this type,
    /// or pattern match against the values directly.
    ///
    /// 'None' values will appear as the value <c>null</c> to other CLI languages.
    /// Instance methods on this type will appear as static methods to other CLI languages
    /// due to the use of <c>null</c> as a value representation.</remarks>
    ///
    /// <category index="3">Options</category>
    and 'T option = Option<'T>

    /// <summary>The type of optional values, represented as structs.</summary>
    ///
    /// <remarks>Use the constructors <c>ValueSome</c> and <c>ValueNone</c> to create values of this type.
    /// Use the values in the <c>ValueOption</c> module to manipulate values of this type,
    /// or pattern match against the values directly.</remarks>
    ///
    /// <category>Options</category>
    /// <exclude />
    [<StructuralEquality; StructuralComparison>]
    [<CompiledName("FSharpValueOption`1")>]
    [<Struct>]
    type ValueOption<'T> =
        /// <summary>The representation of "No value"</summary>
        | ValueNone: 'T voption

        /// <summary>The representation of "Value of type 'T"</summary>
        ///
        /// <param name="Item">The input value.</param>
        ///
        /// <returns>An option representing the value.</returns>
        | ValueSome: 'T -> 'T voption

        /// <summary>Get the value of a 'ValueSome' option. An InvalidOperationException is raised if the option is 'ValueNone'.</summary>
        member Value: 'T

        /// <summary>Create a value option value that is a 'ValueNone' value.</summary>
        /// <exclude />
        static member None: 'T voption

        /// <summary>Create a value option value that is a 'Some' value.</summary>
        ///
        /// <param name="value">The input value</param>
        ///
        /// <returns>A value option representing the value.</returns>
        /// <exclude />
        static member Some: value: 'T -> 'T voption
        
        /// <summary>Return 'true' if the value option is a 'ValueSome' value.</summary>
        member IsSome: bool

        /// <summary>Return 'true' if the value option is a 'ValueNone' value.</summary>
        member IsNone: bool
        
        /// <summary>Implicitly converts a value into an optional that is a 'ValueSome' value.</summary>
        ///
        /// <param name="value">The input value</param>
        ///
        /// <remarks>The F# compiler ignored this method when determining possible type-directed conversions. Instead, use <c>Some</c> or <c>None</c> explicitly.</remarks>
        ///
        /// <returns>A voption representing the value.</returns>
        /// <exclude />
        static member op_Implicit: value: 'T -> 'T voption

    /// <summary>The type of optional values, represented as structs.</summary>
    ///
    /// <remarks>Use the constructors <c>ValueSome</c> and <c>ValueNone</c> to create values of this type.
    /// Use the values in the <c>ValueOption</c> module to manipulate values of this type,
    /// or pattern match against the values directly.</remarks>
    ///
    /// <category>Options</category>
    and 'T voption = ValueOption<'T>

    /// <summary>Helper type for error handling without exceptions.</summary>
    ///
    /// <category>Choices and Results</category>
    [<StructuralEquality; StructuralComparison>]
    [<CompiledName("FSharpResult`2")>]
    [<Struct>]
    type Result<'T,'TError> = 

      /// Represents an OK or a Successful result. The code succeeded with a value of 'T.
      | Ok of ResultValue:'T 

      /// Represents an Error or a Failure. The code failed with a value of 'TError representing what went wrong.
      | Error of ErrorValue:'TError

namespace Microsoft.FSharp.Collections

    open System
    open System.Collections
    open System.Collections.Generic
    open Microsoft.FSharp.Core

    /// <summary>The type of immutable singly-linked lists.</summary>
    ///
    /// <remarks>Use the constructors <c>[]</c> and <c>::</c> (infix) to create values of this type, or
    /// the notation <c>[1;2;3]</c>. Use the values in the <c>List</c> module to manipulate 
    /// values of this type, or pattern match against the values directly.
    /// </remarks>
    ///
    /// <exclude />
    [<DefaultAugmentation(false)>]
    [<StructuralEquality; StructuralComparison>]
    [<CompiledName("FSharpList`1")>]
    type List<'T> =
        | ([]): 'T list
        | (::): Head: 'T * Tail: 'T list -> 'T list

        /// <summary>Returns an empty list of a particular type</summary>
        static member Empty: 'T list
        
        /// <summary>Gets the number of items contained in the list</summary>
        member Length: int

        /// <summary>Gets a value indicating if the list contains no entries</summary>
        member IsEmpty: bool

        /// <summary>Gets the first element of the list</summary>
        member Head: 'T

        /// <summary>Gets the tail of the list, which is a list containing all the elements of the list, excluding the first element </summary>
        member Tail: 'T list

        /// <summary>Gets the element of the list at the given position.</summary>
        /// <remarks>Lists are represented as linked lists so this is an O(n) operation.</remarks>
        /// <param name="index">The index.</param>
        ///
        /// <returns>The value at the given index.</returns>
        member Item: index: int -> 'T with get 
        
        /// <summary>Gets a slice of the list, the elements of the list from the given start index to the given end index.</summary>
        ///
        /// <param name="startIndex">The start index.</param>
        /// <param name="endIndex">The end index.</param>
        ///
        /// <returns>The sub list specified by the input indices.</returns>
        member GetSlice: startIndex: int option * endIndex: int option -> 'T list  

        /// <summary>Get the index for the element offset elements away from the end of the collection.</summary>
        ///
        /// <param name="rank">The rank of the index.</param>
        /// <param name="offset">The offset from the end.</param>
        ///
        /// <returns>The corresponding index from the start.</returns>
        [<Experimental("Experimental library feature, requires '--langversion:preview'")>]
        member GetReverseIndex: rank: int * offset: int -> int

        /// <summary>Returns a list with <c>head</c> as its first element and <c>tail</c> as its subsequent elements</summary>
        ///
        /// <param name="head">A new head value for the list.</param>
        /// <param name="tail">The existing list.</param>
        ///
        /// <returns>The list with head appended to the front of tail.</returns>
        static member Cons: head: 'T * tail: 'T list -> 'T list
        
        interface IEnumerable<'T>
        interface IEnumerable
        interface IReadOnlyCollection<'T>
        interface IReadOnlyList<'T>

    /// <summary>The type of immutable singly-linked lists. </summary>
    ///
    /// <remarks>See the <see cref="T:Microsoft.FSharp.Collections.ListModule"/> module for further operations related to lists.
    ///
    /// Use the constructors <c>[]</c> and <c>::</c> (infix) to create values of this type, or
    /// the notation <c>[1; 2; 3]</c>. Use the values in the <c>List</c> module to manipulate 
    /// values of this type, or pattern match against the values directly.
    ///
    ///  See also <a href="https://docs.microsoft.com/dotnet/fsharp/language-reference/lists">F# Language Guide - Lists</a>.
    /// </remarks>
    and 'T list = List<'T>

    /// <summary>An abbreviation for the CLI type <see cref="T:System.Collections.Generic.List`1"/></summary>
    type ResizeArray<'T> = System.Collections.Generic.List<'T>

    /// <summary>An abbreviation for the CLI type <see cref="T:System.Collections.Generic.IEnumerable`1"/></summary>
    ///
    /// <remarks>
    ///  See the <see cref="T:Microsoft.FSharp.Collections.SeqModule"/> module for further operations related to sequences.
    ///
    ///  See also <a href="https://docs.microsoft.com/dotnet/fsharp/language-reference/sequences">F# Language Guide - Sequences</a>.
    ///</remarks>
    type seq<'T> = IEnumerable<'T>

namespace Microsoft.FSharp.Core

    open System
    open System.Collections.Generic
    open Microsoft.FSharp.Core
    open Microsoft.FSharp.Collections

    /// <summary>Basic F# Operators. This module is automatically opened in all F# code.</summary>
    ///
    /// <category index="2">Basic Operators</category>
    [<AutoOpen>]
    module Operators = 

        /// <summary>Overloaded unary negation.</summary>
        ///
        /// <param name="n">The value to negate.</param>
        ///
        /// <returns>The result of the operation.</returns>
        /// 
        /// <example-tbd></example-tbd>
        /// 
        val inline (~-): n: ^T -> ^T when ^T: (static member ( ~- ): ^T -> ^T) and default ^T: int

        /// <summary>Overloaded addition operator</summary>
        ///
        /// <param name="x">The first parameter.</param>
        /// <param name="y">The second parameter.</param>
        ///
        /// <returns>The result of the operation.</returns>
        /// 
        /// <example id="addition-example-1">
        /// <code lang="fsharp">
        /// 2 + 2 //  Evaluates to 4
        /// "Hello " + "Word" // Evaluates to "Hello World"
        /// </code>
        /// </example>
        /// 
        val inline (+): x: ^T1 -> y: ^T2 -> ^T3  when (^T1 or ^T2): (static member (+): ^T1 * ^T2 -> ^T3) and default ^T2: ^T3 and default ^T3: ^T1 and default ^T3: ^T2 and default ^T1: ^T3 and default ^T1: ^T2 and default ^T1: int
        
        /// <summary>Overloaded subtraction operator</summary>
        ///
        /// <param name="x">The first parameter.</param>
        /// <param name="y">The second parameter.</param>
        ///
        /// <returns>The result of the operation.</returns>
        /// 
        /// <example id="subtraction-example-1">
        /// <code lang="fsharp">
        /// 10 - 2 //  Evaluates to 8
        /// </code>
        /// </example>
        val inline (-): x: ^T1 -> y: ^T2 -> ^T3  when (^T1 or ^T2): (static member (-): ^T1 * ^T2 -> ^T3) and default ^T2: ^T3 and default ^T3: ^T1 and default ^T3: ^T2 and default ^T1: ^T3 and default ^T1: ^T2 and default ^T1: int
        
        /// <summary>Overloaded multiplication operator</summary>
        ///
        /// <param name="x">The first parameter.</param>
        /// <param name="y">The second parameter.</param>
        ///
        /// <returns>The result of the operation.</returns>
        /// 
        /// <example id="multiplication-example-1">
        /// <code lang="fsharp">
        /// 8 * 6 //  Evaluates to 48
        /// </code>
        /// </example>
        val inline (*): x: ^T1 -> y: ^T2 -> ^T3 when (^T1 or ^T2): (static member (*): ^T1 * ^T2    -> ^T3) and default ^T2: ^T3 and default ^T3: ^T1 and default ^T3: ^T2 and default ^T1: ^T3 and default ^T1: ^T2 and default ^T1: int
        
        /// <summary>Overloaded division operator</summary>
        ///
        /// <param name="x">The first parameter.</param>
        /// <param name="y">The second parameter.</param>
        ///
        /// <returns>The result of the operation.</returns>
        /// 
        /// <example id="division-example-1">
        /// <code lang="fsharp">
        /// 16 / 2 //  Evaluates to 8
        /// </code>
        /// </example>
        val inline (/): x: ^T1 -> y: ^T2 -> ^T3  when (^T1 or ^T2): (static member (/): ^T1 * ^T2 -> ^T3) and default ^T2: ^T3 and default ^T3: ^T1 and default ^T3: ^T2 and default ^T1: ^T3 and default ^T1: ^T2 and default ^T1: int
        
        /// <summary>Overloaded modulo operator</summary>
        ///
        /// <param name="x">The first parameter.</param>
        /// <param name="y">The second parameter.</param>
        ///
        /// <returns>The result of the operation.</returns>
        /// 
        /// <example id="modulo-example-1">
        /// <code lang="fsharp">
        /// 29 % 5 //  Evaluates to 4
        /// </code>
        /// </example>
        val inline (%): x: ^T1 -> y: ^T2 -> ^T3 when (^T1 or ^T2): (static member (%): ^T1 * ^T2 -> ^T3) and default ^T2: ^T3 and default ^T3: ^T1 and default ^T3: ^T2 and default ^T1: ^T3 and default ^T1: ^T2 and default ^T1: int
        
        /// <summary>Overloaded bitwise-AND operator</summary>
        ///
        /// <param name="x">The first parameter.</param>
        /// <param name="y">The second parameter.</param>
        ///
        /// <returns>The result of the operation.</returns>
        /// 
        /// <example id="bitwise-and-example-1">
        /// <code lang="fsharp">
        /// let a = 13       // 00000000000000000000000000001101
        /// let b = 11       // 00000000000000000000000000001011
        /// let c = a &amp;&amp;&amp; b  // 00000000000000000000000000001001
        /// </code>
        /// Evaluates to 9
        /// </example>
        val inline (&&&): x: ^T -> y: ^T -> ^T when ^T: (static member (&&&): ^T * ^T -> ^T) and default ^T: int
        
        /// <summary>Overloaded bitwise-OR operator</summary>
        ///
        /// <param name="x">The first parameter.</param>
        /// <param name="y">The second parameter.</param>
        ///
        /// <returns>The result of the operation.</returns>
        /// 
        /// <example id="bitwise-or-example-1">
        /// <code lang="fsharp">
        /// let a = 13       // 00000000000000000000000000001101
        /// let b = 11       // 00000000000000000000000000001011
        /// let c = a ||| b  // 00000000000000000000000000001111
        /// </code>
        /// Evaluates to 15
        /// </example>
        val inline (|||): x: ^T -> y: ^T -> ^T when ^T: (static member (|||): ^T * ^T -> ^T) and default ^T: int
        
        /// <summary>Overloaded bitwise-XOR operator</summary>
        ///
        /// <param name="x">The first parameter.</param>
        /// <param name="y">The second parameter.</param>
        ///
        /// <returns>The result of the operation.</returns>
        /// 
        /// <example id="bitwise-xor-example-1">
        /// <code lang="fsharp">
        /// let a = 13       // 00000000000000000000000000001101
        /// let b = 11       // 00000000000000000000000000001011
        /// let c = a ^^^ b  // 00000000000000000000000000000110
        /// </code>
        /// Evaluates to 6
        /// </example>
        val inline (^^^): x: ^T -> y: ^T -> ^T when ^T: (static member (^^^): ^T * ^T -> ^T) and default ^T: int
        
        /// <summary>Overloaded byte-shift left operator by a specified number of bits</summary>
        ///
        /// <param name="value">The input value.</param>
        /// <param name="shift">The amount to shift.</param>
        ///
        /// <returns>The result of the operation.</returns>
        /// 
        /// <example id="left-shift-example-1">
        /// <code lang="fsharp">
        /// let a = 13       // 00000000000000000000000000001101
        /// let c = a &lt;&lt; 4   // 00000000000000000000000011010000
        /// </code>
        /// Evaluates to 206
        /// </example>
        val inline (<<<): value: ^T -> shift: int32 -> ^T when ^T : (static member (<<<) : ^T * int32 -> ^T) and default ^T : int
        
        /// <summary>Overloaded byte-shift right operator by a specified number of bits</summary>
        ///
        /// <param name="value">The input value.</param>
        /// <param name="shift">The amount to shift.</param>
        ///
        /// <returns>The result of the operation.</returns>
        /// 
        /// <example id="right-shift-example-1">
        /// <code lang="fsharp">
        /// let a = 206      // 00000000000000000000000011010000
        /// let c1 = a &gt;&gt; 2  // 00000000000000000000000000110100
        /// // Evaluates to 51
        /// let c2 = a &gt;&gt; 6  // 00000000000000000000000000000011
        /// Evaluates to 3
        /// </code>
        /// </example>
        val inline (>>>): value: ^T -> shift: int32 -> ^T when ^T: (static member (>>>): ^T * int32 -> ^T) and default ^T: int
        
        /// <summary>Overloaded bitwise-NOT operator</summary>
        ///
        /// <param name="value">The input value.</param>
        ///
        /// <returns>The result of the operation.</returns>
        /// 
        /// <example id="bitwise-not-example-1">
        /// <code lang="fsharp">
        /// let byte1 = 60uy  //  00111100
        /// let byte2 = ~~~b1 //  11000011
        /// </code>
        /// Evaluates to 195
        /// </example>
        /// 
        val inline (~~~): value: ^T -> ^T when ^T: (static member (~~~): ^T -> ^T) and default ^T: int
        
        /// <summary>Overloaded prefix-plus operator</summary>
        ///
        /// <param name="value">The input value.</param>
        ///
        /// <returns>The result of the operation.</returns>
        /// 
        /// <example-tbd></example-tbd>
        /// 
        val inline (~+): value: ^T -> ^T when ^T: (static member (~+): ^T -> ^T) and default ^T: int
        
        /// <summary>Structural less-than comparison</summary>
        ///
        /// <param name="x">The first parameter.</param>
        /// <param name="y">The second parameter.</param>
        ///
        /// <returns>The result of the comparison.</returns>
        /// 
        /// <example id="compare-less-than-example">
        /// <code lang="fsharp">
        /// 1 &lt; 5               // Evaluates to true
        /// 5 &lt; 5               // Evaluates to false
        /// (1, "a") &lt; (1, "z") // Evaluates to true
        /// </code>
        /// </example>
        /// 
        val inline (<): x: 'T -> y: 'T -> bool when 'T : comparison
        
        /// <summary>Structural greater-than</summary>
        ///
        /// <param name="x">The first parameter.</param>
        /// <param name="y">The second parameter.</param>
        ///
        /// <returns>The result of the comparison.</returns>
        /// 
        /// <example id="compare-greather-than-example">
        /// <code lang="fsharp">
        ///  5 &gt; 1               // Evaluates to true
        ///  5 &gt; 5               // Evaluates to false
        ///  (1, "a") &gt; (1, "z") // Evaluates to false
        /// </code>
        /// </example>
        /// 
        val inline (>): x: 'T -> y: 'T -> bool when 'T: comparison
        
        /// <summary>Structural greater-than-or-equal</summary>
        ///
        /// <param name="x">The first parameter.</param>
        /// <param name="y">The second parameter.</param>
        ///
        /// <returns>The result of the comparison.</returns>
        /// 
        /// <example id="compare-greater-than-or-equal-example">
        /// <code lang="fsharp">
        ///  5 >= 1              // Evaluates to true
        ///  5 >= 5              // Evaluates to true
        ///  [1; 5] >= [1; 6]    // Evaluates to false
        /// </code>
        /// </example>
        /// 
        val inline (>=): x: 'T -> y: 'T -> bool when 'T : comparison
        
        /// <summary>Structural less-than-or-equal comparison</summary>
        ///
        /// <param name="x">The first parameter.</param>
        /// <param name="y">The second parameter.</param>
        ///
        /// <returns>The result of the comparison.</returns>
        /// 
        /// <example id="compare-less-than-or-equal-example">
        /// <code lang="fsharp">
        ///  5 &lt;= 1              // Evaluates to false
        ///  5 &lt;= 5              // Evaluates to true
        ///  [1; 5] &lt;= [1; 6]    // Evaluates to true
        /// </code>
        /// </example>
        /// 
        val inline (<=): x: 'T -> y: 'T -> bool when 'T: comparison
        
        /// <summary>Structural equality</summary>
        ///
        /// <param name="x">The first parameter.</param>
        /// <param name="y">The second parameter.</param>
        ///
        /// <returns>The result of the comparison.</returns>
        /// 
        /// <example id="compare-equal-example">
        /// <code lang="fsharp">
        ///  5 = 5              // Evaluates to true
        ///  5 = 6              // Evaluates to false
        ///  [1; 2] = [1; 2]    // Evaluates to true
        ///  (1, 5) = (1, 6)    // Evaluates to false
        /// </code>
        /// </example>
        /// 
        val inline (=): x: 'T -> y: 'T -> bool when 'T: equality
        
        /// <summary>Structural inequality</summary>
        ///
        /// <param name="x">The first parameter.</param>
        /// <param name="y">The second parameter.</param>
        ///
        /// <returns>The result of the comparison.</returns>
        /// 
        /// <example id="compare-not-equal-example">
        /// <code lang="fsharp">
        ///  5 &lt;&gt; 5              // Evaluates to false
        ///  5 &lt;&gt; 6              // Evaluates to true
        ///  [1; 2] &lt;&gt; [1; 2]    // Evaluates to false
        /// </code>
        /// </example>
        /// 
        val inline (<>): x:'T -> y:'T -> bool when 'T : equality

        /// <summary>Compose two functions, the function on the left being applied first</summary>
        ///
        /// <param name="func1">The first function to apply.</param>
        /// <param name="func2">The second function to apply.</param>
        ///
        /// <returns>The composition of the input functions.</returns>
        /// 
        /// <example id="compose-example">
        /// <code lang="fsharp">
        /// let addOne x = x + 1
        /// let doubleIt x = x * 2
        /// let addThenDouble = addOne >> doubleIt
        /// addThenDouble 3  // Evaluates to 8
        /// </code>
        /// </example>
        /// 
        val inline (>>): func1: ('T1 -> 'T2) -> func2: ('T2 -> 'T3) -> ('T1 -> 'T3) 
        
        /// <summary>Compose two functions, the function on the right being applied first</summary>
        ///
        /// <param name="func2">The second function to apply.</param>
        /// <param name="func1">The first function to apply.</param>
        ///
        /// <returns>The composition of the input functions.</returns>
        /// 
        /// <example id="right-compose-example">
        /// <code lang="fsharp">
        /// let addOne x = x + 1
        /// let doubleIt x = x * 2
        /// let doubleThenAdd = addOne &lt;&lt; doubleIt
        /// doubleThenAdd 3  
        /// </code>
        /// </example>
        /// 
        val inline (<<): func2: ('T2 -> 'T3) -> func1: ('T1 -> 'T2) -> ('T1 -> 'T3) 
        
        /// <summary>Apply a function to a value, the value being on the left, the function on the right</summary>
        ///
        /// <param name="arg">The argument.</param>
        /// <param name="func">The function.</param>
        ///
        /// <returns>The function result.</returns>
        /// 
        /// <example id="pipeline-example">
        /// <code lang="fsharp">
        /// let doubleIt x = x * 2
        /// 3 |> doubleIt  //  Evaluates to 6
        /// </code>
        /// </example>
        /// 
        val inline (|>): arg: 'T1 -> func: ('T1 -> 'U) -> 'U

        /// <summary>Apply a function to two values, the values being a pair on the left, the function on the right</summary>
        ///
        /// <param name="arg1">The first argument.</param>
        /// <param name="arg2">The second argument.</param>
        /// <param name="func">The function.</param>
        ///
        /// <returns>The function result.</returns>
        /// 
        /// <example id="double-pipeline-example">
        /// <code lang="fsharp">
        /// let sum x y = x + y
        /// (3, 4) ||> sum   // Evaluates to 7
        /// </code>
        /// </example>
        /// 
        val inline (||>): arg1: 'T1 * arg2: 'T2 -> func: ('T1 -> 'T2 -> 'U) -> 'U

        /// <summary>Apply a function to three values, the values being a triple on the left, the function on the right</summary>
        ///
        /// <param name="arg1">The first argument.</param>
        /// <param name="arg2">The second argument.</param>
        /// <param name="arg3">The third argument.</param>
        /// <param name="func">The function.</param>
        ///
        /// <returns>The function result.</returns>
        /// 
        /// <example id="triple-pipeline-example">
        /// <code lang="fsharp">
        /// let sum3 x y z = x + y + z
        /// (3, 4, 5) |||> sum3   // Evaluates to 12
        /// </code>
        /// </example>
        /// 
        val inline (|||>): arg1: 'T1 * arg2: 'T2 * arg3: 'T3 -> func: ('T1 -> 'T2 -> 'T3 -> 'U) -> 'U
        
        /// <summary>Apply a function to a value, the value being on the right, the function on the left</summary>
        ///
        /// <param name="func">The function.</param>
        /// <param name="arg1">The argument.</param>
        ///
        /// <returns>The function result.</returns>
        /// 
        /// <example id="left-pipeline-example">
        /// <code lang="fsharp">
        /// let doubleIt x = x * 2
        /// doubleIt &lt;| 3  //  Evaluates to 6
        /// </code>
        /// </example>
        /// 
        val inline (<|): func: ('T -> 'U) -> arg1: 'T -> 'U

        /// <summary>Apply a function to two values, the values being a pair on the right, the function on the left</summary>
        ///
        /// <param name="func">The function.</param>
        /// <param name="arg1">The first argument.</param>
        /// <param name="arg2">The second argument.</param>
        ///
        /// <returns>The function result.</returns>
        /// 
        /// <example id="left-double-pipeline-example">
        /// <code lang="fsharp">
        /// let sum x y = x + y
        /// sum &lt;|| (3, 4)   // Evaluates to 7
        /// </code>
        /// </example>
        /// 
        val inline (<||): func: ('T1 -> 'T2 -> 'U) -> arg1: 'T1 * arg2: 'T2 -> 'U

        /// <summary>Apply a function to three values, the values being a triple on the right, the function on the left</summary>
        ///
        /// <param name="func">The function.</param>
        /// <param name="arg1">The first argument.</param>
        /// <param name="arg2">The second argument.</param>
        /// <param name="arg3">The third argument.</param>
        ///
        /// <returns>The function result.</returns>
        /// 
        /// <example id="left-triple-pipeline-example">
        /// <code lang="fsharp">
        /// let sum3 x y z = x + y + z
        /// sum3 &lt;||| (3, 4, 5)   // Evaluates to 12
        /// </code>
        /// </example>
        /// 
        val inline (<|||): func: ('T1 -> 'T2 -> 'T3 -> 'U) -> arg1: 'T1 * arg2: 'T2 * arg3: 'T3 -> 'U

        /// <summary>Used to specify a default value for an optional argument in the implementation of a function</summary>
        ///
        /// <param name="arg">An option representing the argument.</param>
        /// <param name="defaultValue">The default value of the argument.</param>
        ///
        /// <returns>The argument value. If it is None, the defaultValue is returned.</returns>
        /// 
        /// <example id="defaultArg-example">
        /// <code lang="fsharp">
        /// type Vector(x: double, y: double, ?z: double) = 
        ///     let z = defaultArg z 0.0
        ///     member this.X = x
        ///     member this.Y = y
        ///     member this.Z = z
        /// 
        /// let v1 = Vector(1.0, 2.0)
        /// v1.Z  // Evaluates to 0.
        /// let v2 = Vector(1.0, 2.0, 3.0)
        /// v2.Z  // Evaluates to 3.0
        /// </code>
        /// </example>
        /// 
        [<CompiledName("DefaultArg")>]
        val defaultArg: arg: 'T option -> defaultValue: 'T -> 'T 

        /// <summary>Used to specify a default value for an optional argument in the implementation of a function</summary>
        ///
        /// <param name="arg">A value option representing the argument.</param>
        /// <param name="defaultValue">The default value of the argument.</param>
        ///
        /// <returns>The argument value. If it is None, the defaultValue is returned.</returns>
        /// 
        /// <example id="defaultValueArg-example">
        /// <code lang="fsharp">
        /// let arg1 = ValueSome(5)
        /// defaultValueArg arg1 6       //  Evaluates to 5
        /// defaultValueArg ValueNone 6  //  Evaluates to 6
        /// </code>
        /// </example>
        /// 
        [<CompiledName("DefaultValueArg")>]
        val defaultValueArg: arg: 'T voption -> defaultValue: 'T -> 'T 

        /// <summary>Concatenate two strings. The operator '+' may also be used.</summary>
        [<CompilerMessage("This construct is for ML compatibility. Consider using the '+' operator instead. This may require a type annotation to indicate it acts on strings. This message can be disabled using '--nowarn:62' or '#nowarn \"62\"'.", 62, IsHidden=true)>]
        val (^): s1:string -> s2:string -> string

        /// <summary>Raises an exception</summary>
        ///
        /// <param name="exn">The exception to raise.</param>
        ///
        /// <returns>The result value.</returns>
        /// 
        /// <example id="raise-example">
        /// <code lang="fsharp">
        /// open System.IO
        /// exception FileNotFoundException of string
        /// 
        /// let readFile (filename: string) = 
        ///     if not (File.Exists(filename)) then
        ///         raise(FileNotFoundException(filename))
        ///     File.ReadAllText(filename)
        /// 
        /// readFile "/this-file-doest-exist"
        /// </code>
        /// When executed, raises a <c>FileNotFoundException</c>.
        /// </example>
        /// 
        [<CompiledName("Raise")>]
        val inline raise: exn: System.Exception -> 'T
        
        /// <summary>Rethrows an exception. This should only be used when handling an exception</summary>
        /// <returns>The result value.</returns>
        [<CompiledName("Rethrow")>]
        [<System.Obsolete("This function has been renamed to 'reraise'. Please adjust your code to reflect this", true)>]
        val inline rethrow: unit -> 'T

        /// <summary>Rethrows an exception. This should only be used when handling an exception</summary>
        /// <returns>The result value.</returns>
        /// 
        /// <example id="reraise-example">
        /// <code lang="fsharp">
        /// let readFile (filename: string) = 
        ///   try
        ///     File.ReadAllText(filename)
        ///   with ex ->
        ///     eprintfn "Couldn't read %s" filename
        ///     reraise()
        ///   
        /// readFile "/this-file-doest-exist"  
        /// //  Prints the message to stderr
        /// //  Throws a System.IO.FileNotFoundException
        /// </code>
        /// </example>
        /// 
        [<CompiledName("Reraise")>]
        val inline reraise: unit -> 'T

        /// <summary>Builds a <see cref="T:System.Exception"/> object.</summary>
        ///
        /// <param name="message">The message for the Exception.</param>
        ///
        /// <returns>A System.Exception.</returns>
        /// 
        /// <example id="failure-example">
        /// <code lang="fsharp">
        /// let throwException() = 
        ///     raise(Failure("Oh no!!!")) 
        ///     true  // Never gets here
        ///   
        ///   throwException() //  Throws a generic Exception class
        /// </code>
        /// </example>
        /// 
        val Failure: message: string -> exn
        
        /// <summary>Matches <see cref="T:System.Exception"/> objects whose runtime type is precisely <see cref="T:System.Exception"/></summary>
        ///
        /// <param name="error">The input exception.</param>
        ///
        /// <returns>A string option.</returns>
        /// 
        /// <example-tbd></example-tbd>
        /// 
        [<CompiledName("FailurePattern")>]
        val (|Failure|_|): error: exn -> string option
        
        /// <summary>Return the first element of a tuple, <c>fst (a,b) = a</c>.</summary>
        ///
        /// <param name="tuple">The input tuple.</param>
        ///
        /// <returns>The first value.</returns>
        /// 
        /// <example id="fst-example">
        /// <code lang="fsharp">
        /// fst ("first", 2)  //  Evaluates to "first"
        /// </code>
        /// </example>
        /// 
        [<CompiledName("Fst")>]
        val inline fst: tuple: ('T1 * 'T2) -> 'T1
        
        /// <summary>Return the second element of a tuple, <c>snd (a,b) = b</c>.</summary>
        ///
        /// <param name="tuple">The input tuple.</param>
        ///
        /// <returns>The second value.</returns>
        /// 
        /// <example id="snd-example">
        /// <code lang="fsharp">
        /// snd ("first", 2)  //  Evaluates to 2
        /// </code>
        /// </example>
        /// 
        [<CompiledName("Snd")>]
        val inline snd: tuple: ('T1 * 'T2) -> 'T2

        /// <summary>Generic comparison.</summary>
        ///
        /// <param name="e1">The first value.</param>
        /// <param name="e2">The second value.</param>
        ///
        /// <returns>The result of the comparison.</returns>
        /// 
        /// <example id="compare-example">
        /// <code lang="fsharp">
        /// compare 1 2             //  Evaluates to -1
        /// compare [1;2;3] [1;2;4] //  Evaluates to -1
        /// compare 2 2             //  Evaluates to 0
        /// compare [1;2;3] [1;2;3] //  Evaluates to 0
        /// compare 2 1             //  Evaluates to 1
        /// compare [1;2;4] [1;2;3] //  Evaluates to 1
        /// </code>
        /// </example>
        /// 
        [<CompiledName("Compare")>]
        val inline compare: e1: 'T -> e2: 'T -> int when 'T: comparison

        /// <summary>Maximum based on generic comparison</summary>
        ///
        /// <param name="e1">The first value.</param>
        /// <param name="e2">The second value.</param>
        ///
        /// <returns>The maximum value.</returns>
        /// 
        /// <example id="max-example">
        /// <code lang="fsharp">
        ///  max 1 2             //  Evaluates to 2
        ///  max [1;2;3] [1;2;4] //  Evaluates to [1;2;4]
        ///  max "zoo" "alpha"   //  Evaluates to "zoo"
        /// </code>
        /// </example>
        /// 
        [<CompiledName("Max")>]
        val inline max: e1: 'T -> e2: 'T -> 'T  when 'T: comparison

        /// <summary>Minimum based on generic comparison</summary>
        ///
        /// <param name="e1">The first value.</param>
        /// <param name="e2">The second value.</param>
        ///
        /// <returns>The minimum value.</returns>
        /// 
        /// <example id="min-example">
        /// <code lang="fsharp">
        ///  min 1 2             //  Evaluates to 1
        ///  min [1;2;3] [1;2;4] //  Evaluates to [1;2;3]
        ///  min "zoo" "alpha"   //  Evaluates to "alpha"
        /// </code>
        /// </example>
        /// 
        [<CompiledName("Min")>]
        val inline min: e1: 'T -> e2: 'T -> 'T when 'T: comparison

        /// <summary>Ignore the passed value. This is often used to throw away results of a computation.</summary>
        ///
        /// <param name="value">The value to ignore.</param>
        /// 
        /// <example id="min-example">
        /// <code lang="fsharp">
        ///  ignore 55555   //  Evaluates to ()
        /// </code>
        /// </example>
        /// 
        [<CompiledName("Ignore")>]
        val inline ignore: value: 'T -> unit

        /// <summary>Unbox a strongly typed value.</summary>
        ///
        /// <param name="value">The boxed value.</param>
        ///
        /// <returns>The unboxed result.</returns>
        /// 
        /// <example id="unbox-example">
        /// <code lang="fsharp">
        /// let x: int = 123
        /// let obj1 = box x    //  obj1 is a generic object type
        /// unbox&lt;int&gt; obj1     //  Evaluates to 123 (int)
        /// unbox&lt;double&gt; obj1  //  Throws System.InvalidCastException
        /// </code>
        /// </example>
        /// 
        [<CompiledName("Unbox")>]
        val inline unbox: value: obj -> 'T

        /// <summary>Boxes a strongly typed value.</summary>
        ///
        /// <param name="value">The value to box.</param>
        ///
        /// <returns>The boxed object.</returns>
        /// 
        /// <example id="box-example">
        /// <code lang="fsharp">
        /// let x: int = 123
        /// let obj1 = box x    //  obj1 is a generic object type
        /// unbox&lt;int&gt; obj1     //  Evaluates to 123 (int)
        /// unbox&lt;double&gt; obj1  //  Throws System.InvalidCastException
        /// </code>
        /// </example>
        /// 
        [<CompiledName("Box")>]
        val inline box: value: 'T -> obj

        /// <summary>Try to unbox a strongly typed value.</summary>
        ///
        /// <param name="value">The boxed value.</param>
        ///
        /// <returns>The unboxed result as an option.</returns>
         /// 
        /// <example id="tryunbox-example">
        /// <code lang="fsharp">
        /// let x: int = 123
        /// let obj1 = box x    //  obj1 is a generic object type
        /// tryUnbox&lt;int&gt; obj1     //  Evaluates to Some(123)
        /// tryUnbox&lt;double&gt; obj1  //  Evaluates to None
        /// </code>
        /// </example>
        /// 
        [<CompiledName("TryUnbox")>]
        val inline tryUnbox: value: obj -> 'T option

        /// <summary>Determines whether the given value is null.</summary>
        ///
        /// <param name="value">The value to check.</param>
        ///
        /// <returns>True when value is null, false otherwise.</returns>
        /// 
        /// <example id="isnull-example">
        /// <code lang="fsharp">
        /// isNull null        //  Evaluates to true
        /// isNull "Not null"  //  Evaluates to false
        /// </code>
        /// </example>
        /// 
        [<CompiledName("IsNull")>]
        val inline isNull: value: 'T -> bool when 'T: null
        
        /// <summary>Determines whether the given value is not null.</summary>
        ///
        /// <param name="value">The value to check.</param>
        ///
        /// <returns>True when value is not null, false otherwise.</returns>
        [<CompiledName("IsNotNull")>]
        val inline internal isNotNull: value: 'T -> bool when 'T: null

        /// <summary>Throw a <see cref="T:System.Exception"/> exception.</summary>
        ///
        /// <param name="message">The exception message.</param>
        ///
        /// <returns>The result value.</returns>
        ///
        /// <example id="failwith-example">
        /// <code lang="fsharp">
        /// let failingFunction() = 
        ///     failwith "Oh no" // Throws an exception
        ///     true  // Never reaches this
        ///   
        /// failingFunction()  // Throws a System.Exception
        /// </code>
        /// </example>
        /// 
        [<CompiledName("FailWith")>]
        val inline failwith: message: string -> 'T 

        /// <summary>Throw a <see cref="T:System.ArgumentException"/> exception with
        /// the given argument name and message.</summary>
        ///
        /// <param name="argumentName">The argument name.</param>
        /// <param name="message">The exception message.</param>
        ///
        /// <returns>The result value.</returns>
        ///
        /// <example id="invalidarg-example">
        /// <code lang="fsharp">
        /// let fullName firstName lastName = 
        ///     if String.IsNullOrWhiteSpace(firstName) then
        ///         invalidArg (nameof(firstName)) "First name can't be null or blank"
        ///         if String.IsNullOrWhiteSpace(lastName) then
        ///             invalidArg (nameof(lastName)) "Last name can't be null or blank"
        ///     firstName + " " + lastName
        ///   
        /// fullName null "Jones"
        /// </code>
        /// Throws <c>System.ArgumentException: First name can't be null or blank (Parameter 'firstName')</c>
        /// </example>
        /// 
        [<CompiledName("InvalidArg")>]
        val inline invalidArg: argumentName:string -> message:string -> 'T 

        /// <summary>Throw a <see cref="T:System.ArgumentNullException"/> exception</summary>
        ///
        /// <param name="argumentName">The argument name.</param>
        ///
        /// <returns>The result value.</returns>
        /// 
        /// <example id="nullarg-example">
        /// <code lang="fsharp">
        /// let fullName firstName lastName = 
        ///     nullArg (nameof(firstName))
        ///     nullArg (nameof(lastName))
        ///     firstName + " " + lastName
        ///   
        ///   fullName null "Jones"  // Throws System.ArgumentNullException: Value cannot be null. (Parameter 'firstName')
        /// </code>
        /// </example>
        /// 
        [<CompiledName("NullArg")>]
        val inline nullArg: argumentName: string -> 'T 

        /// <summary>Throw a <see cref="T:System.InvalidOperationException"/> exception</summary>
        ///
        /// <param name="message">The exception message.</param>
        ///
        /// <returns>The result value.</returns>
        /// 
        /// <example id="invalidop-example">
        /// <code lang="fsharp">
        /// type FileReader(filename: string) = 
        ///     let mutable isOpen = false
        ///     member this.Open() = 
        ///       if isOpen then invalidOp "File is already open"
        ///       //  ... Here we may open the file ...
        ///       isOpen &lt;- true
        /// 
        /// let reader = FileReader("journal.txt")
        /// reader.Open()  //  Executes fine
        /// reader.Open()  //  Throws System.InvalidOperationException: File is already open
        /// </code>
        /// </example>
        /// 
        [<CompiledName("InvalidOp")>]
        val inline invalidOp: message: string -> 'T 

        /// <summary>The identity function</summary>
        ///
        /// <param name="x">The input value.</param>
        ///
        /// <returns>The same value.</returns>
        /// 
        /// <example id="id-example">
        /// <code lang="fsharp">
        /// id 12     //  Evaulates to 12
        /// id "abc"  //  Evaulates to "abc"
        /// </code>
        /// </example>
        /// 
        [<CompiledName("Identity")>]
        val id: x: 'T -> 'T 

        /// <summary>Create a mutable reference cell</summary>
        ///
        /// <param name="value">The value to contain in the cell.</param>
        ///
        /// <returns>The created reference cell.</returns>
        /// 
        /// <example id="ref-example">
        /// <code lang="fsharp">
        /// let count = ref 0   // Creates a reference cell object with a mutable Value property
        /// count.Value         // Evaluates to 0
        /// count.Value &lt;- 1    // Updates the value
        /// count.Value         // Evaluates to 1        
        /// </code>
        /// </example>
        /// 
        [<CompiledName("Ref")>]
        val ref: value: 'T -> 'T ref

        /// <summary>Assign to a mutable reference cell</summary>
        ///
        /// <param name="cell">The cell to mutate.</param>
        /// <param name="value">The value to set inside the cell.</param>
        /// 
        /// <example id="ref-assign-example">
        /// <code lang="fsharp">
        /// let count = ref 0   // Creates a reference cell object with a mutable Value property
        /// count.Value &lt;- 1    // Updates the value
        /// count := 2          // Also updates the value, but with shorter syntax     
        /// count.Value         // Evaluates to 2              
        /// </code>
        /// </example>
        /// 
        val (:=): cell: 'T ref -> value: 'T -> unit

        /// <summary>Dereference a mutable reference cell</summary>
        ///
        /// <param name="cell">The cell to dereference.</param>
        ///
        /// <returns>The value contained in the cell.</returns>
        /// 
        /// <example id="dereference-example">
        /// <code lang="fsharp">
        /// let count = ref 12  // Creates a reference cell object with a mutable Value property
        /// count.Value         // Evaluates to 12
        /// !count              // Also evaluates to 12 (with shorter syntax)
        /// </code>
        /// </example>
        /// 
        val (!): cell: 'T ref -> 'T

        /// <summary>Decrement a mutable reference cell containing an integer</summary>
        ///
        /// <param name="cell">The reference cell.</param>
        /// 
        /// <example id="decr-example">
        /// <code lang="fsharp">
        /// let count = ref 99  // Creates a reference cell object with a mutable Value property
        /// decr count          // Decrements our counter
        /// count.Value         // Evaluates to 98
        /// </code>
        /// </example>
        /// 
        [<CompiledName("Decrement")>]
        val decr: cell: int ref -> unit

        /// <summary>Increment a mutable reference cell containing an integer</summary>
        ///
        /// <param name="cell">The reference cell.</param>
        /// 
        /// <example id="incr-example">
        /// <code lang="fsharp">
        /// let count = ref 99  // Creates a reference cell object with a mutable Value property
        /// incr count          // Increments our counter
        /// count.Value         // Evaluates to 100
        /// </code>
        /// </example>
        /// 
        [<CompiledName("Increment")>]
        val incr: cell: int ref -> unit

        /// <summary>Concatenate two lists.</summary>
        ///
        /// <param name="list1">The first list.</param>
        /// <param name="list2">The second list.</param>
        ///
        /// <returns>The concatenation of the lists.</returns>
        /// 
        /// <example id="list-concat-example">
        /// <code lang="fsharp">
        /// let l1 = ['a'; 'b'; 'c']
        /// let l2 = ['d'; 'e'; 'f']
        /// l1 @ l2   //  Evalulates to ['a'; 'b'; 'c'; 'd'; 'e'; 'f']
        /// </code>
        /// </example>
        /// 
        val (@): list1: 'T list -> list2: 'T list -> 'T list

        /// <summary>Negate a logical value. Not True equals False and not False equals True</summary>
        ///
        /// <param name="value">The value to negate.</param>
        ///
        /// <returns>The result of the negation.</returns>
        /// 
        /// <example id="not-example">
        /// <code lang="fsharp">
        /// not (2 + 2 = 5)     // Evaluates to true 
        /// 
        /// //  not is a function that can be compose with other functions
        /// let fileDoesNotExist = System.IO.File.Exists >> not
        /// </code>
        /// </example>
        /// 
        [<CompiledName("Not")>]
        val inline not: value: bool -> bool

        /// <summary>Builds a sequence using sequence expression syntax</summary>
        ///
        /// <param name="sequence">The input sequence.</param>
        ///
        /// <returns>The result sequence.</returns>
        /// 
        /// <example id="seq-cast-example">
        /// <code lang="fsharp">
        /// seq { for i in 0..10 do yield (i, i*i) }
        /// </code>
        /// </example>
        /// 
        [<CompiledName("CreateSequence")>]
        val seq: sequence: seq<'T> -> seq<'T>

        /// <summary>Exit the current hardware isolated process, if security settings permit,
        /// otherwise raise an exception. Calls <see cref="M:System.Environment.Exit"/>.</summary>
        ///
        /// <param name="exitcode">The exit code to use.</param>
        ///
        /// <returns>The result value.</returns>
        /// 
        /// <example id="exit-example">
        /// <code lang="fsharp">
        /// [&lt;EntryPoint&gt;]
        /// let main argv = 
        ///     if argv.Length = 0 then
        ///         eprintfn "You must provide arguments"
        ///         exit(-1)  // Causes program to quit with an error code
        ///     printfn "Argument count: %i" argv.Length
        ///     0 
        /// </code>
        /// </example>
        /// 
        [<CompiledName("Exit")>]
        val exit: exitcode: int -> 'T when default 'T: obj

        /// <summary>Equivalent to <see cref="P:System.Double.PositiveInfinity"/></summary>
        [<CompiledName("Infinity")>]
        val infinity: float

        /// <summary>Equivalent to <see cref="P:System.Double.NaN"/></summary>
        [<CompiledName("NaN")>]
        val nan: float

        /// <summary>Equivalent to <see cref="P:System.Single.PositiveInfinity"/></summary>
        [<CompiledName("InfinitySingle")>]
        val infinityf: float32

        /// <summary>Equivalent to <see cref="P:System.Single.NaN"/></summary>
        [<CompiledName("NaNSingle")>]
        val nanf: float32

        /// <summary>Reads the value of the property <see cref="P:System.Console.In"/>. </summary>
        [<CompiledName("ConsoleIn")>]
        val stdin<'T> : System.IO.TextReader

        /// <summary>Reads the value of the property <see cref="P:System.Console.Error"/>. </summary>
        [<CompiledName("ConsoleError")>]
        val stderr<'T> : System.IO.TextWriter

        /// <summary>Reads the value of the property <see cref="P:System.Console.Out"/>.</summary>
        [<CompiledName("ConsoleOut")>]
        val stdout<'T> : System.IO.TextWriter

        /// <summary>The standard overloaded range operator, e.g. <c>[n..m]</c> for lists, <c>seq {n..m}</c> for sequences</summary>
        ///
        /// <param name="start">The start value of the range.</param>
        /// <param name="finish">The end value of the range.</param>
        ///
        /// <returns>The sequence spanning the range.</returns>
        /// 
        /// <example id="range-operator-example">
        /// <code lang="fsharp">
        /// [1..4]      //  Evaluates to [1; 2; 3; 4]
        /// [1.5..4.4]  //  Evaluates to [1.5; 2.5; 3.5]
        /// ['a'..'d']  //  Evaluates to ['a'; 'b'; 'c'; 'd']
        /// 
        /// [|1..4|]    //  Evaluates to an array [|1; 2; 3; 4|]
        /// { 1..4 }    //  Evaluates to a sequence [1; 2; 3; 4])
        /// </code>
        /// </example>
        /// 
        val inline (..): start: ^T -> finish: ^T -> seq< ^T >    
                                when ^T: (static member (+): ^T * ^T -> ^T) 
                                and ^T: (static member One: ^T)
                                and ^T: equality
                                and ^T: comparison 
                                and default ^T: int
        
        /// <summary>The standard overloaded skip range operator, e.g. <c>[n..skip..m]</c> for lists, <c>seq {n..skip..m}</c> for sequences</summary>
        ///
        /// <param name="start">The start value of the range.</param>
        /// <param name="step">The step value of the range.</param>
        /// <param name="finish">The end value of the range.</param>
        ///
        /// <returns>The sequence spanning the range using the specified step size.</returns>
        /// 
        /// <example id="range-operator-example">
        /// <code lang="fsharp">
        /// [1..2..6]           //  Evaluates to [1; 3; 5]
        /// [1.1..0.2..1.5]     //  Evaluates to [1.1; 1.3; 1.5]
        /// ['a'..'e'] //  Evaluates to ['a'; 'b'; 'c'; 'd'; 'e']        
        /// </code>
        /// </example>
        /// 
        val inline (.. ..): start: ^T -> step: ^Step -> finish: ^T -> seq< ^T >    
                                when (^T or ^Step): (static member (+): ^T * ^Step -> ^T) 
                                and ^Step: (static member Zero: ^Step)
                                and ^T: equality
                                and ^T: comparison                                
                                and default ^Step: ^T
                                and default ^T: int
        
        /// <summary>Execute the function as a mutual-exclusion region using the input value as a lock. </summary>
        ///
        /// <param name="lockObject">The object to be locked.</param>
        /// <param name="action">The action to perform during the lock.</param>
        ///
        /// <returns>The resulting value.</returns>
        /// 
        /// <example id="lock-example">
        /// <code lang="fsharp">
        /// open System.Linq
        ///
        /// /// A counter object, supporting unlocked and locked increment
        /// type TestCounter () =
        ///     let mutable count = 0
        ///     
        ///     /// Increment the counter, unlocked
        ///     member this.IncrementWithoutLock() =
        ///         count &lt;- count + 1
        ///
        ///     /// Increment the counter, locked
        ///     member this.IncrementWithLock() = 
        ///         lock this (fun () -> count &lt;- count + 1)
        ///
        ///     /// Get the count
        ///     member this.Count = count
        ///         
        /// let counter = TestCounter()
        ///
        /// // Create a parallel sequence to that uses all our CPUs
        /// (seq {1..100000}).AsParallel()
        ///     .ForAll(fun _ -> counter.IncrementWithoutLock())
        /// 
        /// // Evaluates to a number between 1-100000, non-deterministically because there is no locking
        /// counter.Count
        /// 
        /// let counter2 = TestCounter()
        ///
        /// //  Create a parallel sequence to that uses all our CPUs
        /// (seq {1..100000}).AsParallel()
        ///     .ForAll(fun _ -> counter2.IncrementWithLock())
        /// 
        /// //  Evaluates to 100000 deterministically because the increment to the counter object is locked
        /// counter.Count
        /// </code>
        /// </example>
        /// 
        [<CompiledName("Lock")>]
        val inline lock: lockObject: 'Lock -> action:(unit -> 'T) -> 'T when 'Lock: not struct 

        /// <summary>Clean up resources associated with the input object after the completion of the given function.
        /// Cleanup occurs even when an exception is raised by the protected
        /// code. </summary>
        ///
        /// <param name="resource">The resource to be disposed after action is called.</param>
        /// <param name="action">The action that accepts the resource.</param>
        ///
        /// <returns>The resulting value.</returns>
        /// 
        /// <example id="using-example">
        /// The following code appends 10 lines to test.txt, then closes the StreamWriter when finished.
        /// <code lang="fsharp">
        /// open System.IO
        /// 
        /// using (File.AppendText "test.txt") (fun writer ->
        ///     for i in 1 .. 10 do
        ///         writer.WriteLine("Hello World {0}", i))
        /// 
        /// </code>
        /// </example>
        /// 
        [<CompiledName("Using")>]
        val using: resource: ('T :> System.IDisposable) -> action: ('T -> 'U) -> 'U

        /// <summary>Generate a System.Type runtime representation of a static type.</summary>
        /// 
        /// <example id="typeof-example">
        /// <code lang="fsharp">
        /// let t = typeof&lt;int&gt;  // Gets the System.Type
        /// t.FullName                 // Evaluates to "System.Int32"
        /// </code>
        /// </example>
        ///  
        [<RequiresExplicitTypeArguments>] 
        [<CompiledName("TypeOf")>]
        val inline typeof<'T> : System.Type

        /// <summary>Returns the name of the given symbol.</summary>
        /// 
        /// <example id="nameof-example">
        /// <code lang="fsharp">
        /// let myVariableName = "This value doesn't matter"
        /// nameof(myVariableName)   //  Evaluates to "myVariableName"
        /// </code>
        /// </example>
        ///  
        [<CompiledName("NameOf"); CompilerMessage(ExperimentalAttributeMessages.NotSupportedYet, 3501, IsError=true)>]
        val inline nameof: 'T -> string

        /// <summary>An internal, library-only compiler intrinsic for compile-time 
        /// generation of a RuntimeMethodHandle.</summary>
        [<CompiledName("MethodHandleOf")>]
#if DEBUG
        val methodhandleof: ('T -> 'TResult) -> System.RuntimeMethodHandle
#else
        val internal methodhandleof: ('T -> 'TResult) -> System.RuntimeMethodHandle
#endif

        /// <summary>Generate a System.Type representation for a type definition. If the
        /// input type is a generic type instantiation then return the 
        /// generic type definition associated with all such instantiations.</summary>
        /// 
        /// <example id="typedefof-example">
        /// <code lang="fsharp">
        /// typeof&lt;int list;&gt;     // Evaluates to Microsoft.FSharp.Collections.FSharpList`1[System.Int32]
        /// typedefof&lt;int list;&gt;  // Evaluates to Microsoft.FSharp.Collections.FSharpList`1[T]        /// 
        /// </code>
        /// </example>
        ///  
        [<RequiresExplicitTypeArguments>] 
        [<CompiledName("TypeDefOf")>]
        val inline typedefof<'T> : System.Type

        /// <summary>Returns the internal size of a type in bytes. For example, <c>sizeof&lt;int&gt;</c> returns 4.</summary>
        /// 
        /// <example id="sizeof-example">
        /// <code lang="fsharp">
        /// sizeof&lt;bool&gt;                   //  Evaluates to 1
        /// sizeof&lt;byte&gt;                   //  Evaluates to 1
        /// sizeof&lt;int&gt;                    //  Evaluates to 4
        /// sizeof&lt;double&gt;                 //  Evaluates to 8
        /// sizeof&lt;struct(byte * byte)&gt;    //  Evaluates to 2
        /// sizeof&lt;nativeint&gt;              //  Evaluates to 4 or 8 (32-bit or 64-bit) depending on your platform
        /// </code>
        /// </example>
        ///  
        [<CompiledName("SizeOf")>]
        [<RequiresExplicitTypeArguments>] 
        val inline sizeof<'T> : int
        
        /// <summary>A generic hash function, designed to return equal hash values for items that are 
        /// equal according to the "=" operator. By default it will use structural hashing
        /// for F# union, record and tuple types, hashing the complete contents of the 
        /// type. The exact behaviour of the function can be adjusted on a 
        /// type-by-type basis by implementing GetHashCode for each type.</summary>
        ///
        /// <param name="obj">The input object.</param>
        ///
        /// <returns>The computed hash.</returns>
        /// 
        /// <example id="hash-example">
        /// <code lang="fsharp">
        /// hash "Bob Jones"  // Evaluates to -325251320
        /// </code>
        /// </example>
        ///  
        [<CompiledName("Hash")>]
        val inline hash: obj: 'T -> int when 'T: equality

        /// <summary>A generic hash function. This function has the same behaviour as 'hash', 
        /// however the default structural hashing for F# union, record and tuple 
        /// types stops when the given limit of nodes is reached. The exact behaviour of 
        /// the function can be adjusted on a type-by-type basis by implementing 
        /// GetHashCode for each type.</summary>
        ///
        /// <param name="limit">The limit of nodes.</param>
        /// <param name="obj">The input object.</param>
        ///
        /// <returns>The computed hash.</returns>
        /// 
        /// <example-tbd></example-tbd>
        /// 
        val inline limitedHash: limit: int -> obj: 'T -> int when 'T : equality

        /// <summary>Absolute value of the given number.</summary>
        ///
        /// <param name="value">The input value.</param>
        ///
        /// <returns>The absolute value of the input.</returns>
        /// 
        /// <example id="abs-example">
        /// <code lang="fsharp">
        /// abs -12    // Evaluates to 12
        /// abs -15.0  // Evaluates to 15.0
        /// </code>
        /// </example>
        ///  
        [<CompiledName("Abs")>]
        val inline abs: value: ^T -> ^T when ^T: (static member Abs: ^T -> ^T) and default ^T: int
        
        /// <summary>Inverse cosine of the given number</summary>
        ///
        /// <param name="value">The input value.</param>
        ///
        /// <returns>The inverse cosine of the input.</returns>
        /// 
        /// <example id="acos-example">
        /// <code lang="fsharp">
        /// let angleFromAdjacent adjacent hypotenuse = acos(adjacent / hypotenuse)
        /// angleFromAdjacent 8.0 10.0  //  Evaluates to 0.6435011088
        /// </code>
        /// </example>
        ///  
        [<CompiledName("Acos")>]
        val inline acos: value: ^T -> ^T when ^T : (static member Acos     : ^T -> ^T)      and default ^T : float
        
        /// <summary>Inverse sine of the given number</summary>
        ///
        /// <param name="value">The input value.</param>
        ///
        /// <returns>The inverse sine of the input.</returns>
        /// 
        /// <example id="asin-example">
        /// <code lang="fsharp">
        /// let angleFromOpposite opposite hypotenuse = asin(opposite / hypotenuse)
        /// angleFromOpposite 6.0 10.0  //  Evaluates to 0.6435011088
        /// angleFromOpposite 5.0 3.0  //  Evaluates to nan
        /// </code>
        /// </example>
        ///  
        [<CompiledName("Asin")>]
        val inline asin: value: ^T -> ^T when ^T: (static member Asin: ^T -> ^T) and default ^T: float
        
        /// <summary>Inverse tangent of the given number</summary>
        ///
        /// <param name="value">The input value.</param>
        ///
        /// <returns>The inverse tangent of the input.</returns>
        /// 
        /// <example id="atan-example">
        /// <code lang="fsharp">
        /// let angleFrom opposite adjacent = atan(opposite / adjacent)
        /// angleFrom 5.0 5.0   //  Evaluates to 0.7853981634
        /// </code>
        /// </example>
        ///  
        [<CompiledName("Atan")>]
        val inline atan: value: ^T -> ^T when ^T: (static member Atan: ^T -> ^T) and default ^T: float
        
        /// <summary>Inverse tangent of <c>x/y</c> where <c>x</c> and <c>y</c> are specified separately</summary>
        ///
        /// <param name="y">The y input value.</param>
        /// <param name="x">The x input value.</param>
        ///
        /// <returns>The inverse tangent of the input ratio.</returns>
        /// 
        /// <example id="atan2-example">
        /// <code lang="fsharp">
        /// let angleFromPlaneAtXY x y = atan2 y x * 180.0 / System.Math.PI
        /// angleFromPlaneAtXY 0.0 -1.0   //  Evaluates to -90.0
        /// angleFromPlaneAtXY 1.0 1.0    //  Evaluates to 45.0
        /// angleFromPlaneAtXY -1.0 1.0   //  Evaluates to 135.0
        /// </code>
        /// </example>
        ///  
        [<CompiledName("Atan2")>]
        val inline atan2: y: ^T1 -> x: ^T1 -> 'T2 when ^T1: (static member Atan2: ^T1 * ^T1 -> 'T2) and default ^T1: float
        
        /// <summary>Ceiling of the given number</summary>
        ///
        /// <param name="value">The input value.</param>
        ///
        /// <returns>The ceiling of the input.</returns>
        /// 
        /// <example id="ceil-example">
        /// <code lang="fsharp">
        /// ceil 12.1  //  Evaluates to 13.0
        /// ceil -1.9  //  Evaluates to -1.0
        /// </code>
        /// </example>
        ///  
        [<CompiledName("Ceiling")>]
        val inline ceil: value: ^T -> ^T when ^T: (static member Ceiling: ^T -> ^T) and default ^T: float
        
        /// <summary>Exponential of the given number</summary>
        ///
        /// <param name="value">The input value.</param>
        ///
        /// <returns>The exponential of the input.</returns>
        /// 
        /// <example id="exp-example">
        /// <code lang="fsharp">
        /// exp 0.0   //  Evaluates to 1.0
        /// exp 1.0   //  Evaluates to 2.718281828
        /// exp -1.0  //  Evaluates to 0.3678794412
        /// exp 2.0   //  Evaluates to 7.389056099
        /// </code>
        /// </example>
        ///  
        [<CompiledName("Exp")>]
        val inline exp: value: ^T -> ^T when ^T : (static member Exp      : ^T -> ^T)      and default ^T : float

        /// <summary>Floor of the given number</summary>
        ///
        /// <param name="value">The input value.</param>
        ///
        /// <returns>The floor of the input.</returns>
        /// 
        /// <example id="floor-example">
        /// <code lang="fsharp">
        /// floor 12.1  //  Evaluates to 12.0
        /// floor -1.9  //  Evaluates to -2.0
        /// </code>
        /// </example>
        ///  
        [<CompiledName("Floor")>]
        val inline floor: value: ^T -> ^T when ^T: (static member Floor: ^T -> ^T) and default ^T: float

        /// <summary>Sign of the given number</summary>
        ///
        /// <param name="value">The input value.</param>
        ///
        /// <returns>-1, 0, or 1 depending on the sign of the input.</returns>
        /// 
        /// <example id="sign-example">
        /// <code lang="fsharp">
        /// sign -12.0    //  Evaluates to -1
        /// sign 43       //  Evaluates to 1
        /// </code>
        /// </example>
        ///  
        [<CompiledName("Sign")>]
        val inline sign: value: ^T -> int when ^T: (member Sign: int) and default ^T: float

        /// <summary>Round the given number</summary>
        ///
        /// <param name="value">The input value.</param>
        ///
        /// <returns>The nearest integer to the input value.</returns>
        /// 
        /// <example id="round-example">
        /// <code lang="fsharp">
        /// round 3.49    //  Evaluates to 3.0
        /// round -3.49   //  Evaluates to -3.0
        /// round 3.5     //  Evaluates to 4.0
        /// round -3.5    //  Evaluates to -4.0
        /// </code>
        /// </example>
        ///  
        [<CompiledName("Round")>]
        val inline round: value: ^T -> ^T when ^T : (static member Round    : ^T -> ^T)      and default ^T : float

        /// <summary>Natural logarithm of the given number</summary>
        ///
        /// <param name="value">The input value.</param>
        ///
        /// <returns>The natural logarithm of the input.</returns>
        /// 
        /// <example id="log-example">
        /// <code lang="fsharp">
        /// let logBase baseNumber value = (log value) / (log baseNumber)
        /// logBase 2.0 32.0      //  Evaluates to 5.0
        /// logBase 10.0 1000.0   //  Evaluates to 3.0
        /// </code>
        /// </example>
        ///  
        [<CompiledName("Log")>]
        val inline log: value: ^T -> ^T when ^T: (static member Log: ^T -> ^T) and default ^T: float

        /// <summary>Logarithm to base 10 of the given number</summary>
        ///
        /// <param name="value">The input value.</param>
        ///
        /// <returns>The logarithm to base 10 of the input.</returns>
        /// 
        /// <example id="log-example">
        /// <code lang="fsharp">
        /// log10 1000.0    //  Evaluates to 3.0
        /// log10 100000.0  //  Evaluates to 5.0
        /// log10 0.0001    //  Evaluates to -4.0
        /// log10 -20.0     //  Evaluates to nan
        /// </code>
        /// </example>
        ///  
        [<CompiledName("Log10")>]
        val inline log10: value: ^T -> ^T when ^T: (static member Log10: ^T -> ^T) and default ^T: float

        /// <summary>Square root of the given number</summary>
        ///
        /// <param name="value">The input value.</param>
        ///
        /// <returns>The square root of the input.</returns>
        /// 
        /// <example id="log-example">
        /// <code lang="fsharp">
        /// sqrt 2.0  //  Evaluates to 1.414213562
        /// sqrt 100.0  //  Evaluates to 10.0
        /// </code>
        /// </example>
        ///  
        [<CompiledName("Sqrt")>]
        val inline sqrt: value: ^T -> ^U when ^T : (static member Sqrt     : ^T -> ^U)      and default ^U : ^T and default ^T : ^U and default ^T : float 

        /// <summary>Cosine of the given number</summary>
        ///
        /// <param name="value">The input value.</param>
        ///
        /// <returns>The cosine of the input.</returns>
        /// 
        /// <example id="cos-example">
        /// <code lang="fsharp">
        ///
        /// </code>
        /// </example>
        ///  
        [<CompiledName("Cos")>]
        val inline cos: value: ^T -> ^T when ^T: (static member Cos: ^T -> ^T) and default ^T: float

        /// <summary>Hyperbolic cosine  of the given number</summary>
        ///
        /// <param name="value">The input value.</param>
        ///
        /// <returns>The hyperbolic cosine of the input.</returns>
        /// 
        /// <example id="cosh-example">
        /// <code lang="fsharp">
        ///
        /// </code>
        /// </example>
        ///  
        [<CompiledName("Cosh")>]
        val inline cosh: value: ^T -> ^T when ^T : (static member Cosh     : ^T -> ^T)      and default ^T : float
        
        /// <summary>Sine of the given number</summary>
        ///
        /// <param name="value">The input value.</param>
        ///
        /// <returns>The sine of the input.</returns>
        /// 
        /// <example id="sin-example">
        /// <code lang="fsharp">
        ///
        /// </code>
        /// </example>
        ///  
        [<CompiledName("Sin")>]
        val inline sin: value: ^T -> ^T when ^T: (static member Sin: ^T -> ^T) and default ^T: float
        
        /// <summary>Hyperbolic sine of the given number</summary>
        ///
        /// <param name="value">The input value.</param>
        ///
        /// <returns>The hyperbolic sine of the input.</returns>
        /// 
        /// <example id="sinh-example">
        /// <code lang="fsharp">

        /// </code>
        /// </example>
        ///  
        [<CompiledName("Sinh")>]
        val inline sinh: value: ^T -> ^T when ^T: (static member Sinh: ^T -> ^T) and default ^T: float
        
        /// <summary>Tangent of the given number</summary>
        ///
        /// <param name="value">The input value.</param>
        ///
        /// <returns>The tangent of the input.</returns>
        /// 
        /// <example id="tan-example">
        /// <code lang="fsharp">
        ///
        /// </code>
        /// </example>
        ///  
        [<CompiledName("Tan")>]
        val inline tan: value: ^T -> ^T when ^T: (static member Tan: ^T -> ^T) and default ^T: float
        
        /// <summary>Hyperbolic tangent of the given number</summary>
        ///
        /// <param name="value">The input value.</param>
        ///
        /// <returns>The hyperbolic tangent of the input.</returns>
        /// 
        /// <example id="tanh-example">
        /// <code lang="fsharp">
        ///
        /// </code>
        /// </example>
        ///  
        [<CompiledName("Tanh")>]
        val inline tanh: value: ^T -> ^T when ^T: (static member Tanh: ^T -> ^T) and default ^T: float

        /// <summary>Overloaded truncate operator.</summary>
        ///
        /// <param name="value">The input value.</param>
        ///
        /// <returns>The truncated value.</returns>
        /// 
        /// <example id="truncate-example">
        /// <code lang="fsharp">
        ///
        /// </code>
        /// </example>
        ///  
        [<CompiledName("Truncate")>]
        val inline truncate: value:^T -> ^T when ^T: (static member Truncate: ^T -> ^T) and default ^T: float

        /// <summary>Overloaded power operator.</summary>
        ///
        /// <param name="x">The input base.</param>
        /// <param name="y">The input exponent.</param>
        ///
        /// <returns>The base raised to the exponent.</returns>
        /// 
        /// <example id="powop-example">
        /// <code lang="fsharp">
        ///
        /// </code>
        /// </example>
        ///  
        val inline ( ** ): x: ^T -> y: ^U -> ^T when ^T: (static member Pow: ^T * ^U -> ^T) and default ^U: float and default ^T: float

        /// <summary>Overloaded power operator. If <c>n > 0</c> then equivalent to <c>x*...*x</c> for <c>n</c> occurrences of <c>x</c>. </summary>
        ///
        /// <param name="x">The input base.</param>
        /// <param name="n">The input exponent.</param>
        ///
        /// <returns>The base raised to the exponent.</returns>
        /// 
        /// <example id="pown-example">
        /// <code lang="fsharp">
        ///
        /// </code>
        /// </example>
        ///  
        [<CompiledName("PowInteger")>]
        val inline pown: x:^T -> n:int -> ^T
                             when ^T: (static member One: ^T) 
                             and  ^T: (static member (*): ^T * ^T -> ^T) 
                             and  ^T: (static member (/): ^T * ^T -> ^T) 
                             and default ^T: int

        /// <summary>Converts the argument to byte. This is a direct conversion for all 
        /// primitive numeric types. For strings, the input is converted using <c>Byte.Parse()</c> 
        /// with InvariantCulture settings. Otherwise the operation requires an appropriate
        /// static conversion method on the input type.</summary>
        ///
        /// <param name="value">The input value.</param>
        ///
        /// <returns>The converted byte</returns>
        /// 
        /// <example id="byte-example">
        /// <code lang="fsharp">
        ///
        /// </code>
        /// </example>
        ///  
        [<CompiledName("ToByte")>]
        val inline byte: value: ^T -> byte when ^T: (static member op_Explicit: ^T -> byte) and default ^T: int        
        
        /// <summary>Converts the argument to signed byte. This is a direct conversion for all 
        /// primitive numeric types. For strings, the input is converted using <c>SByte.Parse()</c>  
        /// with InvariantCulture settings. Otherwise the operation requires an appropriate
        /// static conversion method on the input type.</summary>
        ///
        /// <param name="value">The input value.</param>
        ///
        /// <returns>The converted sbyte</returns>
        /// 
        /// <example id="sbyte-example">
        /// <code lang="fsharp">
        ///
        /// </code>
        /// </example>
        ///  
        [<CompiledName("ToSByte")>]
        val inline sbyte: value:^T -> sbyte when ^T: (static member op_Explicit: ^T -> sbyte) and default ^T: int
        
        /// <summary>Converts the argument to signed 16-bit integer. This is a direct conversion for all 
        /// primitive numeric types. For strings, the input is converted using <c>Int16.Parse()</c>  
        /// with InvariantCulture settings. Otherwise the operation requires an appropriate
        /// static conversion method on the input type.</summary>
        ///
        /// <param name="value">The input value.</param>
        ///
        /// <returns>The converted int16</returns>
        /// 
        /// <example id="int16-example">
        /// <code lang="fsharp">
        ///
        /// </code>
        /// </example>
        ///  
        [<CompiledName("ToInt16")>]
        val inline int16: value: ^T -> int16 when ^T: (static member op_Explicit: ^T -> int16) and default ^T: int
        
        /// <summary>Converts the argument to unsigned 16-bit integer. This is a direct conversion for all 
        /// primitive numeric types. For strings, the input is converted using <c>UInt16.Parse()</c>  
        /// with InvariantCulture settings. Otherwise the operation requires an appropriate
        /// static conversion method on the input type.</summary>
        ///
        /// <param name="value">The input value.</param>
        ///
        /// <returns>The converted uint16</returns>
        /// 
        /// <example id="uint16-example">
        /// <code lang="fsharp">
        ///
        /// </code>
        /// </example>
        ///  
        [<CompiledName("ToUInt16")>]
        val inline uint16: value: ^T -> uint16 when ^T: (static member op_Explicit: ^T -> uint16) and default ^T: int
        
        /// <summary>Converts the argument to signed 32-bit integer. This is a direct conversion for all 
        /// primitive numeric types. For strings, the input is converted using <c>Int32.Parse()</c>  
        /// with InvariantCulture settings. Otherwise the operation requires an appropriate
        /// static conversion method on the input type.</summary>
        ///
        /// <param name="value">The input value.</param>
        ///
        /// <returns>The converted int</returns>
        /// 
        /// <example id="int-example">
        /// <code lang="fsharp">
        ///
        /// </code>
        /// </example>
        ///  
        [<CompiledName("ToInt")>]
        val inline int: value: ^T -> int when ^T: (static member op_Explicit: ^T -> int) and default ^T: int
        
        /// <summary>Converts the argument to an unsigned 32-bit integer. This is a direct conversion for all 
        /// primitive numeric types. For strings, the input is converted using <c>UInt32.Parse()</c>  
        /// with InvariantCulture settings. Otherwise the operation requires an appropriate
        /// static conversion method on the input type.</summary>
        ///
        /// <param name="value">The input value.</param>
        ///
        /// <returns>The converted int</returns>
        /// 
        /// <example id="uint-example">
        /// <code lang="fsharp">
        ///
        /// </code>
        /// </example>
        ///  
        [<CompiledName("ToUInt")>]
        val inline uint: value: ^T -> uint when ^T: (static member op_Explicit: ^T -> uint) and default ^T: uint

        /// <summary>Converts the argument to a particular enum type.</summary>
        ///
        /// <param name="value">The input value.</param>
        ///
        /// <returns>The converted enum type.</returns>
        /// 
        /// <example id="enum-example">
        /// <code lang="fsharp">
        ///
        /// </code>
        /// </example>
        ///  
        [<CompiledName("ToEnum")>]
        val inline enum: value: int32 -> ^U when ^U: enum<int32> 

        /// <summary>Converts the argument to signed 32-bit integer. This is a direct conversion for all 
        /// primitive numeric types. For strings, the input is converted using <c>Int32.Parse()</c>  
        /// with InvariantCulture settings. Otherwise the operation requires an appropriate
        /// static conversion method on the input type.</summary>
        ///
        /// <param name="value">The input value.</param>
        ///
        /// <returns>The converted int32</returns>
        /// 
        /// <example id="int32-example">
        /// <code lang="fsharp">
        ///
        /// </code>
        /// </example>
        ///  
        [<CompiledName("ToInt32")>]
        val inline int32: value: ^T -> int32 when ^T: (static member op_Explicit: ^T -> int32) and default ^T: int

        /// <summary>Converts the argument to unsigned 32-bit integer. This is a direct conversion for all 
        /// primitive numeric types. For strings, the input is converted using <c>UInt32.Parse()</c>  
        /// with InvariantCulture settings. Otherwise the operation requires an appropriate
        /// static conversion method on the input type.</summary>
        ///
        /// <param name="value">The input value.</param>
        ///
        /// <returns>The converted uint32</returns>
        /// 
        /// <example id="uint32-example">
        /// <code lang="fsharp">
        ///
        /// </code>
        /// </example>
        ///  
        [<CompiledName("ToUInt32")>]
        val inline uint32: value: ^T -> uint32 when ^T: (static member op_Explicit: ^T -> uint32) and default ^T: int

        /// <summary>Converts the argument to signed 64-bit integer. This is a direct conversion for all 
        /// primitive numeric types. For strings, the input is converted using <c>Int64.Parse()</c> 
        /// with InvariantCulture settings. Otherwise the operation requires an appropriate
        /// static conversion method on the input type.</summary>
        ///
        /// <param name="value">The input value.</param>
        ///
        /// <returns>The converted int64</returns>
        /// 
        /// <example id="int64-example">
        /// <code lang="fsharp">
        ///
        /// </code>
        /// </example>
        ///  
        [<CompiledName("ToInt64")>]
        val inline int64: value: ^T -> int64 when ^T : (static member op_Explicit : ^T -> int64)      and default ^T : int

        /// <summary>Converts the argument to unsigned 64-bit integer. This is a direct conversion for all 
        /// primitive numeric types. For strings, the input is converted using <c>UInt64.Parse()</c>  
        /// with InvariantCulture settings. Otherwise the operation requires an appropriate
        /// static conversion method on the input type.</summary>
        ///
        /// <param name="value">The input value.</param>
        ///
        /// <returns>The converted uint64</returns>
        /// 
        /// <example id="uint64-example">
        /// <code lang="fsharp">
        ///
        /// </code>
        /// </example>
        ///  
        [<CompiledName("ToUInt64")>]
        val inline uint64: value: ^T -> uint64 when ^T: (static member op_Explicit: ^T -> uint64) and default ^T: int

        /// <summary>Converts the argument to 32-bit float. This is a direct conversion for all 
        /// primitive numeric types. For strings, the input is converted using <c>Single.Parse()</c>  
        /// with InvariantCulture settings. Otherwise the operation requires an appropriate
        /// static conversion method on the input type.</summary>
        ///
        /// <param name="value">The input value.</param>
        ///
        /// <returns>The converted float32</returns>
        /// 
        /// <example id="float32-example">
        /// <code lang="fsharp">
        ///
        /// </code>
        /// </example>
        ///  
        [<CompiledName("ToSingle")>]
        val inline float32: value: ^T -> float32 when ^T: (static member op_Explicit: ^T -> float32) and default ^T: int

        /// <summary>Converts the argument to 64-bit float. This is a direct conversion for all 
        /// primitive numeric types. For strings, the input is converted using <c>Double.Parse()</c>  
        /// with InvariantCulture settings. Otherwise the operation requires an appropriate
        /// static conversion method on the input type.</summary>
        ///
        /// <param name="value">The input value.</param>
        ///
        /// <returns>The converted float</returns>
        /// 
        /// <example id="float-example">
        /// <code lang="fsharp">
        ///
        /// </code>
        /// </example>
        ///  
        [<CompiledName("ToDouble")>]
        val inline float: value: ^T -> float when ^T: (static member op_Explicit: ^T -> float) and default ^T: int

        /// <summary>Converts the argument to signed native integer. This is a direct conversion for all 
        /// primitive numeric types. Otherwise the operation requires an appropriate
        /// static conversion method on the input type.</summary>
        ///
        /// <param name="value">The input value.</param>
        ///
        /// <returns>The converted nativeint</returns>
        /// 
        /// <example id="nativeint-example">
        /// <code lang="fsharp">
        ///
        /// </code>
        /// </example>
        ///  
        [<CompiledName("ToIntPtr")>]
        val inline nativeint: value: ^T -> nativeint when ^T: (static member op_Explicit: ^T -> nativeint) and default ^T: int

        /// <summary>Converts the argument to unsigned native integer using a direct conversion for all 
        /// primitive numeric types. Otherwise the operation requires an appropriate
        /// static conversion method on the input type.</summary>
        ///
        /// <param name="value">The input value.</param>
        ///
        /// <returns>The converted unativeint</returns>
        /// 
        /// <example id="unativeint-example">
        /// <code lang="fsharp">
        ///
        /// </code>
        /// </example>
        ///  
        [<CompiledName("ToUIntPtr")>]
        val inline unativeint: value: ^T -> unativeint when ^T: (static member op_Explicit: ^T -> unativeint) and default ^T: int
        
        /// <summary>Converts the argument to a string using <c>ToString</c>.</summary>
        ///
        /// <remarks>For standard integer and floating point values the and any type that implements <c>IFormattable</c>
        /// <c>ToString</c> conversion uses <c>CultureInfo.InvariantCulture</c>. </remarks>
        /// <param name="value">The input value.</param>
        ///
        /// <returns>The converted string.</returns>
        /// 
        /// <example id="string-example">
        /// <code lang="fsharp">
        ///
        /// </code>
        /// </example>
        ///  
        [<CompiledName("ToString")>]
        val inline string: value: 'T -> string

        /// <summary>Converts the argument to System.Decimal using a direct conversion for all 
        /// primitive numeric types. For strings, the input is converted using <c>UInt64.Parse()</c>  
        /// with InvariantCulture settings. Otherwise the operation requires an appropriate
        /// static conversion method on the input type.</summary>
        ///
        /// <param name="value">The input value.</param>
        ///
        /// <returns>The converted decimal.</returns>
        /// 
        /// <example id="decimal-example">
        /// <code lang="fsharp">
        ///
        /// </code>
        /// </example>
        ///  
        [<CompiledName("ToDecimal")>]
        val inline decimal: value: ^T -> decimal when ^T: (static member op_Explicit: ^T -> decimal) and default ^T: int

        /// <summary>Converts the argument to character. Numeric inputs are converted according to the UTF-16 
        /// encoding for characters. String inputs must be exactly one character long. For other
        /// input types the operation requires an appropriate static conversion method on the input type.</summary>
        ///
        /// <param name="value">The input value.</param>
        ///
        /// <returns>The converted char.</returns>
        /// 
        /// <example id="char-example">
        /// <code lang="fsharp">
        ///
        /// </code>
        /// </example>
        ///  
        [<CompiledName("ToChar")>]
        val inline char: value: ^T -> char when ^T: (static member op_Explicit: ^T -> char) and default ^T: int

        /// <summary>An active pattern to match values of type <see cref="T:System.Collections.Generic.KeyValuePair"/></summary>
        ///
        /// <param name="keyValuePair">The input key/value pair.</param>
        ///
        /// <returns>A tuple containing the key and value.</returns>
        /// 
        /// <example id="keyvalue-example">
        /// <code lang="fsharp">
        ///
        /// </code>
        /// </example>
        ///  
        [<CompiledName("KeyValuePattern")>]
        val (|KeyValue|): keyValuePair: KeyValuePair<'Key,'Value> -> 'Key * 'Value

        /// <summary>Contains extension methods to allow the use of F# indexer notation with arrays.
        /// This module is automatically opened in all F# code.</summary>
        [<AutoOpen>]
        [<Experimental("Experimental library feature, requires '--langversion:preview'")>]
        module ArrayExtensions = 
            type ``[,,,]``<'T> with
                /// <summary>Get the index for the element offset elements away from the end of the collection.</summary>
                ///
                /// <param name="rank">The rank of the index. This refers to the dimension in the 4d array.</param>
                /// <param name="offset">The offset from the end.</param>
                ///
                /// <returns>The corresponding index from the start.</returns>
                [<Experimental("Experimental library feature, requires '--langversion:preview'")>]
                member GetReverseIndex: rank: int * offset: int -> int

            type ``[,,]``<'T> with
                /// <summary>Get the index for the element offset elements away from the end of the collection.</summary>
                ///
                /// <param name="rank">The rank of the index. This refers to the dimension in the 3d array.</param>
                /// <param name="offset">The offset from the end.</param>
                ///
                /// <returns>The corresponding index from the start.</returns>
                [<Experimental("Experimental library feature, requires '--langversion:preview'")>]
                member GetReverseIndex: rank: int * offset: int -> int

            type ``[,]``<'T> with
                /// <summary>Get the index for the element offset elements away from the end of the collection.</summary>
                ///
                /// <param name="rank">The rank of the index. This refers to the dimension in the 2d array.</param>
                /// <param name="offset">The offset from the end.</param>
                ///
                /// <returns>The corresponding index from the start.</returns>
                [<Experimental("Experimental library feature, requires '--langversion:preview'")>]
                member GetReverseIndex: rank: int * offset: int -> int

            type ``[]``<'T> with
                /// <summary>Get the index for the element offset elements away from the end of the collection.</summary>
                ///
                /// <param name="rank">The rank of the index.</param>
                /// <param name="offset">The offset from the end.</param>
                ///
                /// <returns>The corresponding index from the start.</returns>
                [<Experimental("Experimental library feature, requires '--langversion:preview'")>]
                member GetReverseIndex: rank: int * offset: int -> int

            type System.String with
                /// <summary>Get the index for the element offset elements away from the end of the collection.</summary>
                ///
                /// <param name="rank">The rank of the index.</param>
                /// <param name="offset">The offset from the end.</param>
                ///
                /// <returns>The corresponding index from the start.</returns>
                [<Experimental("Experimental library feature, requires '--langversion:preview'")>]
                member GetReverseIndex: rank: int * offset: int -> int

        /// <summary>A module of compiler intrinsic functions for efficient implementations of F# integer ranges
        /// and dynamic invocations of other F# operators</summary>
        module OperatorIntrinsics =

            /// <summary>Gets a slice of an array</summary>
            ///
            /// <param name="source">The input array.</param>
            /// <param name="start">The start index.</param>
            /// <param name="finish">The end index.</param>
            ///
            /// <returns>The sub array from the input indices.</returns>
            val inline GetArraySlice: source:'T[] -> start:int option -> finish:int option -> 'T[] 

            /// <summary>Sets a slice of an array</summary>
            ///
            /// <param name="target">The target array.</param>
            /// <param name="start">The start index.</param>
            /// <param name="finish">The end index.</param>
            /// <param name="source">The source array.</param>
            val inline SetArraySlice: target:'T[] -> start:int option -> finish:int option -> source:'T[] -> unit

            /// <summary>Gets a region slice of an array</summary>
            ///
            /// <param name="source">The source array.</param>
            /// <param name="start1">The start index of the first dimension.</param>
            /// <param name="finish1">The end index of the first dimension.</param>
            /// <param name="start2">The start index of the second dimension.</param>
            /// <param name="finish2">The end index of the second dimension.</param>
            ///
            /// <returns>The two dimensional sub array from the input indices.</returns>
            val inline GetArraySlice2D: source:'T[,] -> start1:int option -> finish1:int option -> start2:int option -> finish2:int option -> 'T[,]

            /// <summary>Gets a vector slice of a 2D array. The index of the first dimension is fixed.</summary>
            ///
            /// <param name="source">The source array.</param>
            /// <param name="index1">The index of the first dimension.</param>
            /// <param name="start2">The start index of the second dimension.</param>
            /// <param name="finish2">The end index of the second dimension.</param>
            ///
            /// <returns>The sub array from the input indices.</returns>
            val inline GetArraySlice2DFixed1: source:'T[,] -> index1:int -> start2:int option -> finish2:int option -> 'T[]

            /// <summary>Gets a vector slice of a 2D array. The index of the second dimension is fixed.</summary>
            ///
            /// <param name="source">The source array.</param>
            /// <param name="start1">The start index of the first dimension.</param>
            /// <param name="finish1">The end index of the first dimension.</param>
            /// <param name="index2">The fixed index of the second dimension.</param>
            ///
            /// <returns>The sub array from the input indices.</returns>
            val inline GetArraySlice2DFixed2: source:'T[,] -> start1:int option -> finish1:int option -> index2: int -> 'T[]

            /// <summary>Sets a region slice of an array</summary>
            ///
            /// <param name="target">The target array.</param>
            /// <param name="start1">The start index of the first dimension.</param>
            /// <param name="finish1">The end index of the first dimension.</param>
            /// <param name="start2">The start index of the second dimension.</param>
            /// <param name="finish2">The end index of the second dimension.</param>
            /// <param name="source">The source array.</param>
            val inline SetArraySlice2D: target:'T[,] -> start1:int option -> finish1:int option -> start2:int option -> finish2:int option -> source:'T[,] -> unit

            /// <summary>Sets a vector slice of a 2D array. The index of the first dimension is fixed.</summary>
            ///
            /// <param name="target">The target array.</param>
            /// <param name="index1">The index of the first dimension.</param>
            /// <param name="start2">The start index of the second dimension.</param>
            /// <param name="finish2">The end index of the second dimension.</param>
            /// <param name="source">The source array.</param>
            val inline SetArraySlice2DFixed1: target:'T[,] -> index1:int -> start2:int option -> finish2:int option -> source:'T[] -> unit

            /// <summary>Sets a vector slice of a 2D array. The index of the second dimension is fixed.</summary>
            ///
            /// <param name="target">The target array.</param>
            /// <param name="start1">The start index of the first dimension.</param>
            /// <param name="finish1">The end index of the first dimension.</param>
            /// <param name="index2">The index of the second dimension.</param>
            /// <param name="source">The source array.</param>
            val inline SetArraySlice2DFixed2: target:'T[,] -> start1:int option -> finish1:int option -> index2:int -> source:'T[] -> unit

            /// <summary>Gets a slice of an array</summary>
            ///
            /// <param name="source">The source array.</param>
            /// <param name="start1">The start index of the first dimension.</param>
            /// <param name="finish1">The end index of the first dimension.</param>
            /// <param name="start2">The start index of the second dimension.</param>
            /// <param name="finish2">The end index of the second dimension.</param>
            /// <param name="start3">The start index of the third dimension.</param>
            /// <param name="finish3">The end index of the third dimension.</param>
            ///
            /// <returns>The three dimensional sub array from the given indices.</returns>
            val inline GetArraySlice3D: source:'T[,,] -> start1:int option -> finish1:int option -> start2:int option -> finish2:int option -> start3:int option -> finish3:int option -> 'T[,,]

            /// <summary>Gets a 2D slice of a 3D array.</summary>
            ///
            /// <param name="source">The source array.</param>
            /// <param name="index1">The fixed index of the first dimension.</param>
            /// <param name="start2">The start index of the second dimension.</param>
            /// <param name="finish2">The end index of the second dimension.</param>
            /// <param name="start3">The start index of the third dimension.</param>
            /// <param name="finish3">The end index of the third dimension.</param>
            ///
            /// <returns>The two dimensional sub array from the given indices.</returns>
<<<<<<< HEAD
            val inline GetArraySlice3DFixedSingle1 : source:'T[,,] ->  index1:int -> start2:int option -> finish2:int option -> start3:int option -> finish3:int option -> 'T[,]
=======
            [<Experimental("Experimental library feature, requires '--langversion:preview'")>]
            val inline GetArraySlice3DFixedSingle1: source:'T[,,] ->  index1:int -> start2:int option -> finish2:int option -> start3:int option -> finish3:int option -> 'T[,]
>>>>>>> 97c3d7b4

            /// <summary>Gets a 2D slice of a 3D array.</summary>
            ///
            /// <param name="source">The source array.</param>
            /// <param name="start1">The start index of the first dimension.</param>
            /// <param name="finish1">The end index of the first dimension.</param>
            /// <param name="index2">The fixed index of the second dimension.</param>
            /// <param name="start3">The start index of the third dimension.</param>
            /// <param name="finish3">The end index of the third dimension.</param>
            ///
            /// <returns>The two dimensional sub array from the given indices.</returns>
<<<<<<< HEAD
            val inline GetArraySlice3DFixedSingle2 : source:'T[,,] ->  start1:int option -> finish1:int option -> index2: int -> start3:int option -> finish3:int option -> 'T[,]
=======
            [<Experimental("Experimental library feature, requires '--langversion:preview'")>]
            val inline GetArraySlice3DFixedSingle2: source:'T[,,] ->  start1:int option -> finish1:int option -> index2: int -> start3:int option -> finish3:int option -> 'T[,]
>>>>>>> 97c3d7b4

            /// <summary>Gets a 2D slice of a 3D array.</summary>
            ///
            /// <param name="source">The source array.</param>
            /// <param name="start1">The start index of the first dimension.</param>
            /// <param name="finish1">The end index of the first dimension.</param>
            /// <param name="start2">The start index of the second dimension.</param>
            /// <param name="finish2">The end index of the second dimension.</param>
            /// <param name="index3">The fixed index of the third dimension.</param>
            ///
            /// <returns>The two dimensional sub array from the given indices.</returns>
<<<<<<< HEAD
            val inline GetArraySlice3DFixedSingle3 : source:'T[,,] ->  start1:int option -> finish1:int option -> start2:int option -> finish2:int option -> index3: int -> 'T[,]
=======
            [<Experimental("Experimental library feature, requires '--langversion:preview'")>]
            val inline GetArraySlice3DFixedSingle3: source:'T[,,] ->  start1:int option -> finish1:int option -> start2:int option -> finish2:int option -> index3: int -> 'T[,]
>>>>>>> 97c3d7b4

            /// <summary>Gets a 1D slice of a 3D array.</summary>
            ///
            /// <param name="source">The source array.</param>
            /// <param name="index1">The fixed index of the first dimension.</param>
            /// <param name="index2">The fixed index of the second dimension.</param>
            /// <param name="start3">The start index of the third dimension.</param>
            /// <param name="finish3">The end index of the third dimension.</param>
            ///
            /// <returns>The one dimensional sub array from the given indices.</returns>
<<<<<<< HEAD
            val inline GetArraySlice3DFixedDouble1 : source:'T[,,] ->  index1:int -> index2:int -> start3:int option -> finish3:int option -> 'T[]
=======
            [<Experimental("Experimental library feature, requires '--langversion:preview'")>]
            val inline GetArraySlice3DFixedDouble1: source:'T[,,] ->  index1:int -> index2:int -> start3:int option -> finish3:int option -> 'T[]
>>>>>>> 97c3d7b4

            /// <summary>Gets a 1D slice of a 3D array.</summary>
            ///
            /// <param name="source">The source array.</param>
            /// <param name="index1">The fixed index of the first dimension.</param>
            /// <param name="start2">The start index of the second dimension.</param>
            /// <param name="finish2">The end index of the second dimension.</param>
            /// <param name="index3">The fixed index of the third dimension.</param>
            ///
            /// <returns>The one dimensional sub array from the given indices.</returns>
<<<<<<< HEAD
            val inline GetArraySlice3DFixedDouble2 : source:'T[,,] ->  index1:int -> start2:int option -> finish2:int option -> index3:int -> 'T[]
=======
            [<Experimental("Experimental library feature, requires '--langversion:preview'")>]
            val inline GetArraySlice3DFixedDouble2: source:'T[,,] ->  index1:int -> start2:int option -> finish2:int option -> index3:int -> 'T[]
>>>>>>> 97c3d7b4

            /// <summary>Gets a 1D slice of a 3D array.</summary>
            ///
            /// <param name="source">The source array.</param>
            /// <param name="start1">The start index of the first dimension.</param>
            /// <param name="finish1">The end index of the first dimension.</param>
            /// <param name="index2">The fixed index of the second dimension.</param>
            /// <param name="index3">The fixed index of the third dimension.</param>
            ///
            /// <returns>The one dimensional sub array from the given indices.</returns>
<<<<<<< HEAD
            val inline GetArraySlice3DFixedDouble3 : source:'T[,,] ->  start1:int option -> finish1:int option -> index2:int -> index3:int -> 'T[]
=======
            [<Experimental("Experimental library feature, requires '--langversion:preview'")>]
            val inline GetArraySlice3DFixedDouble3: source:'T[,,] ->  start1:int option -> finish1:int option -> index2:int -> index3:int -> 'T[]
>>>>>>> 97c3d7b4

            /// <summary>Sets a slice of an array</summary>
            ///
            /// <param name="target">The target array.</param>
            /// <param name="start1">The start index of the first dimension.</param>
            /// <param name="finish1">The end index of the first dimension.</param>
            /// <param name="start2">The start index of the second dimension.</param>
            /// <param name="finish2">The end index of the second dimension.</param>
            /// <param name="start3">The start index of the third dimension.</param>
            /// <param name="finish3">The end index of the third dimension.</param>
            /// <param name="source">The source array.</param>
            val inline SetArraySlice3D: target:'T[,,] -> start1: int option -> finish1: int option -> start2: int option -> finish2: int option -> start3: int option -> finish3: int option -> source: 'T[,,] -> unit

            /// <summary>Sets a 2D slice of a 3D array</summary>
            ///
            /// <param name="target">The target array.</param>
            /// <param name="index1">The fixed index of the first dimension.</param>
            /// <param name="start2">The start index of the second dimension.</param>
            /// <param name="finish2">The end index of the second dimension.</param>
            /// <param name="start3">The start index of the third dimension.</param>
            /// <param name="finish3">The end index of the third dimension.</param>
            /// <param name="source">The source array.</param>
            ///
            /// <returns>The two dimensional sub array from the given indices.</returns>
<<<<<<< HEAD
            val inline SetArraySlice3DFixedSingle1 : target: 'T[,,] -> index1: int -> start2: int option -> finish2: int option -> start3: int option -> finish3: int option -> source: 'T[,] -> unit
=======
            [<Experimental("Experimental library feature, requires '--langversion:preview'")>]
            val inline SetArraySlice3DFixedSingle1: target: 'T[,,] -> index1: int -> start2: int option -> finish2: int option -> start3: int option -> finish3: int option -> source: 'T[,] -> unit
>>>>>>> 97c3d7b4

            /// <summary>Sets a 2D slice of a 3D array</summary>
            ///
            /// <param name="target">The target array.</param>
            /// <param name="start1">The start index of the first dimension.</param>
            /// <param name="finish1">The end index of the first dimension.</param>
            /// <param name="index2">The fixed index of the second dimension.</param>
            /// <param name="start3">The start index of the third dimension.</param>
            /// <param name="finish3">The end index of the third dimension.</param>
            /// <param name="source">The source array.</param>
            ///
            /// <returns>The two dimensional sub array from the given indices.</returns>
<<<<<<< HEAD
            val inline SetArraySlice3DFixedSingle2 : target: 'T[,,] -> start1: int option -> finish1: int option -> index2: int -> start3: int option -> finish3: int option -> source: 'T[,] -> unit
=======
            [<Experimental("Experimental library feature, requires '--langversion:preview'")>]
            val inline SetArraySlice3DFixedSingle2: target: 'T[,,] -> start1: int option -> finish1: int option -> index2: int -> start3: int option -> finish3: int option -> source: 'T[,] -> unit
>>>>>>> 97c3d7b4

            /// <summary>Sets a 2D slice of a 3D array</summary>
            ///
            /// <param name="target">The target array.</param>
            /// <param name="start1">The start index of the first dimension.</param>
            /// <param name="finish1">The end index of the first dimension.</param>
            /// <param name="start2">The start index of the second dimension.</param>
            /// <param name="finish2">The end index of the second dimension.</param>
            /// <param name="index3">The fixed index of the third dimension.</param>
            /// <param name="source">The source array.</param>
            ///
            /// <returns>The two dimensional sub array from the given indices.</returns>
<<<<<<< HEAD
            val inline SetArraySlice3DFixedSingle3 : target: 'T[,,] -> start1: int option -> finish1: int option ->  start2: int option -> finish2: int option -> index3: int -> source: 'T[,] -> unit
=======
            [<Experimental("Experimental library feature, requires '--langversion:preview'")>]
            val inline SetArraySlice3DFixedSingle3: target: 'T[,,] -> start1: int option -> finish1: int option ->  start2: int option -> finish2: int option -> index3: int -> source: 'T[,] -> unit
>>>>>>> 97c3d7b4

            /// <summary>Sets a 1D slice of a 3D array.</summary>
            ///
            /// <param name="target">The target array.</param>
            /// <param name="index1">The fixed index of the first dimension.</param>
            /// <param name="index2">The fixed index of the second dimension.</param>
            /// <param name="start3">The start index of the third dimension.</param>
            /// <param name="finish3">The end index of the third dimension.</param>
            /// <param name="source">The source array.</param>
            ///
            /// <returns>The one dimensional sub array from the given indices.</returns>
<<<<<<< HEAD
            val inline SetArraySlice3DFixedDouble1 : target: 'T[,,] -> index1: int -> index2: int -> start3: int option -> finish3: int option -> source: 'T[] -> unit
=======
            [<Experimental("Experimental library feature, requires '--langversion:preview'")>]
            val inline SetArraySlice3DFixedDouble1: target: 'T[,,] -> index1: int -> index2: int -> start3: int option -> finish3: int option -> source: 'T[] -> unit
>>>>>>> 97c3d7b4

            /// <summary>Sets a 1D slice of a 3D array.</summary>
            ///
            /// <param name="target">The target array.</param>
            /// <param name="index1">The fixed index of the first dimension.</param>
            /// <param name="start2">The start index of the second dimension.</param>
            /// <param name="finish2">The end index of the second dimension.</param>
            /// <param name="index3">The fixed index of the third dimension.</param>
            /// <param name="source">The source array.</param>
            ///
            /// <returns>The one dimensional sub array from the given indices.</returns>
<<<<<<< HEAD
            val inline SetArraySlice3DFixedDouble2 : target: 'T[,,] -> index1: int -> start2: int option -> finish2: int option -> index3: int -> source: 'T[] -> unit
=======
            [<Experimental("Experimental library feature, requires '--langversion:preview'")>]
            val inline SetArraySlice3DFixedDouble2: target: 'T[,,] -> index1: int -> start2: int option -> finish2: int option -> index3: int -> source: 'T[] -> unit
>>>>>>> 97c3d7b4

            /// <summary>Sets a 1D slice of a 3D array.</summary>
            ///
            /// <param name="target">The target array.</param>
            /// <param name="start1">The start index of the first dimension.</param>
            /// <param name="finish1">The end index of the first dimension.</param>
            /// <param name="index2">The fixed index of the second dimension.</param>
            /// <param name="index3">The fixed index of the third dimension.</param>
            /// <param name="source">The source array.</param>
            ///
            /// <returns>The one dimensional sub array from the given indices.</returns>
<<<<<<< HEAD
            val inline SetArraySlice3DFixedDouble3 : target: 'T[,,] -> start1: int option -> finish1: int option ->  index2: int -> index3: int -> source: 'T[] -> unit
=======
            [<Experimental("Experimental library feature, requires '--langversion:preview'")>]
            val inline SetArraySlice3DFixedDouble3: target: 'T[,,] -> start1: int option -> finish1: int option -> index2: int -> index3: int -> source: 'T[] -> unit
>>>>>>> 97c3d7b4

            /// <summary>Gets a slice of an array</summary>
            ///
            /// <param name="source">The source array.</param>
            /// <param name="start1">The start index of the first dimension.</param>
            /// <param name="finish1">The end index of the first dimension.</param>
            /// <param name="start2">The start index of the second dimension.</param>
            /// <param name="finish2">The end index of the second dimension.</param>
            /// <param name="start3">The start index of the third dimension.</param>
            /// <param name="finish3">The end index of the third dimension.</param>
            /// <param name="start4">The start index of the fourth dimension.</param>
            /// <param name="finish4">The end index of the fourth dimension.</param>
            ///
            /// <returns>The four dimensional sub array from the given indices.</returns>
            val inline GetArraySlice4D: source: 'T[,,,] -> start1: int option -> finish1: int option -> start2: int option -> finish2: int option -> start3: int option -> finish3: int option -> start4: int option -> finish4: int option -> 'T[,,,]

            /// <summary>Gets a 3D slice of a 4D array</summary>
            ///
            /// <param name="source">The source array.</param>
            /// <param name="index1">The fixed index of the first dimension.</param>
            /// <param name="start2">The start index of the second dimension.</param>
            /// <param name="finish2">The end index of the second dimension.</param>
            /// <param name="start3">The start index of the third dimension.</param>
            /// <param name="finish3">The end index of the third dimension.</param>
            /// <param name="start4">The start index of the fourth dimension.</param>
            /// <param name="finish4">The end index of the fourth dimension.</param>
            ///
            /// <returns>The three dimensional sub array from the given indices.</returns>
            val inline GetArraySlice4DFixedSingle1: source: 'T[,,,] -> index1: int -> start2: int option -> finish2: int option -> start3: int option -> finish3: int option -> start4: int option -> finish4: int option -> 'T[,,]

            /// <summary>Gets a 3D slice of a 4D array</summary>
            ///
            /// <param name="source">The source array.</param>
            /// <param name="start1">The start index of the first dimension.</param>
            /// <param name="finish1">The end index of the first dimension.</param>
            /// <param name="index2">The fixed index of the second dimension.</param>
            /// <param name="start3">The start index of the third dimension.</param>
            /// <param name="finish3">The end index of the third dimension.</param>
            /// <param name="start4">The start index of the fourth dimension.</param>
            /// <param name="finish4">The end index of the fourth dimension.</param>
            ///
            /// <returns>The three dimensional sub array from the given indices.</returns>
            val inline GetArraySlice4DFixedSingle2: source: 'T[,,,] -> start1: int option -> finish1: int option -> index2: int -> start3: int option -> finish3: int option -> start4: int option -> finish4: int option -> 'T[,,]

            /// <summary>Gets a 3D slice of a 4D array</summary>
            ///
            /// <param name="source">The source array.</param>
            /// <param name="start1">The start index of the first dimension.</param>
            /// <param name="finish1">The end index of the first dimension.</param>
            /// <param name="start2">The start index of the second dimension.</param>
            /// <param name="finish2">The end index of the second dimension.</param>
            /// <param name="index3">The fixed index of the third dimension.</param>
            /// <param name="start4">The start index of the fourth dimension.</param>
            /// <param name="finish4">The end index of the fourth dimension.</param>
            ///
            /// <returns>The three dimensional sub array from the given indices.</returns>
            val inline GetArraySlice4DFixedSingle3: source: 'T[,,,] -> start1: int option -> finish1: int option -> start2: int option -> finish2: int option -> index3: int -> start4: int option -> finish4: int option -> 'T[,,]

            /// <summary>Gets a 3D slice of a 4D array</summary>
            ///
            /// <param name="source">The source array.</param>
            /// <param name="start1">The start index of the first dimension.</param>
            /// <param name="finish1">The end index of the first dimension.</param>
            /// <param name="start2">The start index of the second dimension.</param>
            /// <param name="finish2">The end index of the second dimension.</param>
            /// <param name="start3">The start index of the third dimension.</param>
            /// <param name="finish3">The end index of the third dimension.</param>
            /// <param name="index4">The fixed index of the fourth dimension.</param>
            ///
            /// <returns>The three dimensional sub array from the given indices.</returns>
            val inline GetArraySlice4DFixedSingle4: source: 'T[,,,] -> start1: int option -> finish1: int option -> start2: int option -> finish2: int option -> start3: int option -> finish3: int option -> index4: int -> 'T[,,]

            /// <summary>Gets a 2D slice of a 4D array</summary>
            ///
            /// <param name="source">The source array.</param>
            /// <param name="index1">The fixed index of the first dimension.</param>
            /// <param name="index2">The fixed index of the second dimension.</param>
            /// <param name="start3">The start index of the third dimension.</param>
            /// <param name="finish3">The end index of the third dimension.</param>
            /// <param name="start4">The start index of the fourth dimension.</param>
            /// <param name="finish4">The end index of the fourth dimension.</param>
            ///
            /// <returns>The two dimensional sub array from the given indices.</returns>
            val inline GetArraySlice4DFixedDouble1: source:'T[,,,] -> index1: int -> index2: int -> start3: int option -> finish3: int option -> start4: int option -> finish4: int option -> 'T[,]

            /// <summary>Gets a 2D slice of a 4D array</summary>
            ///
            /// <param name="source">The source array.</param>
            /// <param name="index1">The fixed index of the first dimension.</param>
            /// <param name="start2">The start index of the second dimension.</param>
            /// <param name="finish2">The end index of the second dimension.</param>
            /// <param name="index3">The fixed index of the third dimension.</param>
            /// <param name="start4">The start index of the fourth dimension.</param>
            /// <param name="finish4">The end index of the fourth dimension.</param>
            ///
            /// <returns>The two dimensional sub array from the given indices.</returns>
            val inline GetArraySlice4DFixedDouble2: source:'T[,,,] -> index1: int -> start2: int option -> finish2: int option -> index3: int -> start4: int option -> finish4: int option -> 'T[,]

            /// <summary>Gets a 2D slice of a 4D array</summary>
            ///
            /// <param name="source">The source array.</param>
            /// <param name="index1">The fixed index of the first dimension.</param>
            /// <param name="start2">The start index of the second dimension.</param>
            /// <param name="finish2">The end index of the second dimension.</param>
            /// <param name="start3">The start index of the third dimension.</param>
            /// <param name="finish3">The end index of the third dimension.</param>
            /// <param name="index4">The fixed index of the fourth dimension.</param>
            ///
            /// <returns>The two dimensional sub array from the given indices.</returns>
            val inline GetArraySlice4DFixedDouble3: source: 'T[,,,] -> index1: int -> start2: int option -> finish2: int option -> start3: int option -> finish3: int option -> index4: int -> 'T[,]

            /// <summary>Gets a 2D slice of a 4D array</summary>
            ///
            /// <param name="source">The source array.</param>
            /// <param name="start1">The start index of the first dimension.</param>
            /// <param name="finish1">The end index of the first dimension.</param>
            /// <param name="index2">The fixed index of the second dimension.</param>
            /// <param name="index3">The fixed index of the third dimension.</param>
            /// <param name="start4">The start index of the fourth dimension.</param>
            /// <param name="finish4">The end index of the fourth dimension.</param>
            ///
            /// <returns>The two dimensional sub array from the given indices.</returns>
            val inline GetArraySlice4DFixedDouble4: source: 'T[,,,] -> start1: int option -> finish1: int option -> index2: int -> index3: int -> start4: int option -> finish4: int option -> 'T[,]

            /// <summary>Gets a 2D slice of a 4D array</summary>
            ///
            /// <param name="source">The source array.</param>
            /// <param name="start1">The start index of the first dimension.</param>
            /// <param name="finish1">The end index of the first dimension.</param>
            /// <param name="index2">The fixed index of the second dimension.</param>
            /// <param name="start3">The start index of the third dimension.</param>
            /// <param name="finish3">The end index of the third dimension.</param>
            /// <param name="index4">The fixed index of the fourth dimension.</param>
            ///
            /// <returns>The two dimensional sub array from the given indices.</returns>
            val inline GetArraySlice4DFixedDouble5: source: 'T[,,,] -> start1: int option -> finish1: int option -> index2: int -> start3: int option -> finish3: int option -> index4: int -> 'T[,]

            /// <summary>Gets a 2D slice of a 4D array</summary>
            ///
            /// <param name="source">The source array.</param>
            /// <param name="start1">The start index of the first dimension.</param>
            /// <param name="finish1">The end index of the first dimension.</param>
            /// <param name="start2">The start index of the second dimension.</param>
            /// <param name="finish2">The end index of the second dimension.</param>
            /// <param name="index3">The fixed index of the third dimension.</param>
            /// <param name="index4">The fixed index of the fourth dimension.</param>
            ///
            /// <returns>The two dimensional sub array from the given indices.</returns>
            val inline GetArraySlice4DFixedDouble6: source: 'T[,,,] -> start1: int option -> finish1: int option -> start2: int option -> finish2: int option -> index3: int -> index4:int -> 'T[,]

            /// <summary>Gets a 1D slice of a 4D array</summary>
            ///
            /// <param name="source">The source array.</param>
            /// <param name="index1">The fixed index of the first dimension.</param>
            /// <param name="index2">The fixed index of the second dimension.</param>
            /// <param name="index3">The fixed index of the third dimension.</param>
            /// <param name="start4">The start index of the fourth dimension.</param>
            /// <param name="finish4">The end index of the fourth dimension.</param>
            ///
            /// <returns>The one dimensional sub array from the given indices.</returns>
            val inline GetArraySlice4DFixedTriple4: source: 'T[,,,] -> index1: int -> index2: int -> index3: int -> start4: int option -> finish4: int option -> 'T[]

            /// <summary>Gets a 1D slice of a 4D array</summary>
            ///
            /// <param name="source">The source array.</param>
            /// <param name="index1">The fixed index of the first dimension.</param>
            /// <param name="index2">The fixed index of the second dimension.</param>
            /// <param name="start3">The start index of the third dimension.</param>
            /// <param name="finish3">The end index of the third dimension.</param>
            /// <param name="index4">The fixed index of the fourth dimension.</param>
            ///
            /// <returns>The one dimensional sub array from the given indices.</returns>
            val inline GetArraySlice4DFixedTriple3: source: 'T[,,,] -> index1: int -> index2: int -> start3: int option -> finish3: int option -> index4: int -> 'T[]
            
            /// <summary>Gets a 1D slice of a 4D array</summary>
            ///
            /// <param name="source">The source array.</param>
            /// <param name="index1">The fixed index of the first dimension.</param>
            /// <param name="start2">The start index of the second dimension.</param>
            /// <param name="finish2">The end index of the second dimension.</param>
            /// <param name="index3">The fixed index of the third dimension.</param>
            /// <param name="index4">The fixed index of the fourth dimension.</param>
            ///
            /// <returns>The one dimensional sub array from the given indices.</returns>
            val inline GetArraySlice4DFixedTriple2: source:'T[,,,] -> index1: int -> start2: int option -> finish2: int option -> index3: int -> index4: int -> 'T[]

            /// <summary>Gets a 1D slice of a 4D array</summary>
            ///
            /// <param name="source">The source array.</param>
            /// <param name="start1">The start index of the first dimension.</param>
            /// <param name="finish1">The end index of the first dimension.</param>
            /// <param name="index2">The fixed index of the second dimension.</param>
            /// <param name="index3">The fixed index of the third dimension.</param>
            /// <param name="index4">The fixed index of the fourth dimension.</param>
            ///
            /// <returns>The one dimensional sub array from the given indices.</returns>
            val inline GetArraySlice4DFixedTriple1: source: 'T[,,,] -> start1: int option -> finish1: int option -> index2: int -> index3: int -> index4: int -> 'T[]
            
            /// <summary>Sets a 3D slice of a 4D array</summary>
            ///
            /// <param name="target">The target array.</param>
            /// <param name="index1">The fixed index of the first dimension.</param>
            /// <param name="start2">The start index of the second dimension.</param>
            /// <param name="finish2">The end index of the second dimension.</param>
            /// <param name="start3">The start index of the third dimension.</param>
            /// <param name="finish3">The end index of the third dimension.</param>
            /// <param name="start4">The start index of the fourth dimension.</param>
            /// <param name="finish4">The end index of the fourth dimension.</param>
            /// <param name="source">The source array.</param>
            val inline SetArraySlice4DFixedSingle1: target: 'T[,,,] -> index1: int -> start2: int option -> finish2: int option -> start3: int option -> finish3: int option -> start4: int option -> finish4: int option -> source: 'T[,,] -> unit

            /// <summary>Sets a 3D slice of a 4D array</summary>
            ///
            /// <param name="target">The target array.</param>
            /// <param name="start1">The start index of the first dimension.</param>
            /// <param name="finish1">The end index of the first dimension.</param>
            /// <param name="index2">The fixed index of the second dimension.</param>
            /// <param name="start3">The start index of the third dimension.</param>
            /// <param name="finish3">The end index of the third dimension.</param>
            /// <param name="start4">The start index of the fourth dimension.</param>
            /// <param name="finish4">The end index of the fourth dimension.</param>
            /// <param name="source">The source array.</param>
            val inline SetArraySlice4DFixedSingle2: target:'T[,,,] -> start1: int option -> finish1: int option -> index2: int -> start3: int option -> finish3: int option -> start4: int option -> finish4: int option -> source: 'T[,,] -> unit

            /// <summary>Sets a 3D slice of a 4D array</summary>
            ///
            /// <param name="target">The target array.</param>
            /// <param name="start1">The start index of the first dimension.</param>
            /// <param name="finish1">The end index of the first dimension.</param>
            /// <param name="start2">The start index of the second dimension.</param>
            /// <param name="finish2">The end index of the second dimension.</param>
            /// <param name="index3">The fixed index of the third dimension.</param>
            /// <param name="start4">The start index of the fourth dimension.</param>
            /// <param name="finish4">The end index of the fourth dimension.</param>
            /// <param name="source">The source array.</param>
            val inline SetArraySlice4DFixedSingle3: target: 'T[,,,] -> start1: int option -> finish1: int option -> start2: int option -> finish2: int option -> index3: int  -> start4: int option -> finish4: int option -> source: 'T[,,] -> unit

            /// <summary>Sets a 3D slice of a 4D array</summary>
            ///
            /// <param name="target">The target array.</param>
            /// <param name="start1">The start index of the first dimension.</param>
            /// <param name="finish1">The end index of the first dimension.</param>
            /// <param name="start2">The start index of the second dimension.</param>
            /// <param name="finish2">The end index of the second dimension.</param>
            /// <param name="start3">The start index of the third dimension.</param>
            /// <param name="finish3">The end index of the third dimension.</param>
            /// <param name="index4">The fixed index of the fourth dimension.</param>
            /// <param name="source">The source array.</param>
            val inline SetArraySlice4DFixedSingle4: target:'T[,,,] -> start1: int option -> finish1: int option -> start2: int option -> finish2: int option -> start3: int option -> finish3: int option -> index4: int -> source: 'T[,,] -> unit

            /// <summary>Sets a 2D slice of a 4D array</summary>
            ///
            /// <param name="target">The target array.</param>
            /// <param name="index1">The fixed index of the first dimension.</param>
            /// <param name="index2">The fixed index of the second dimension.</param>
            /// <param name="start3">The start index of the third dimension.</param>
            /// <param name="finish3">The end index of the third dimension.</param>
            /// <param name="start4">The start index of the fourth dimension.</param>
            /// <param name="finish4">The end index of the fourth dimension.</param>
            /// <param name="source">The source array.</param>
            val inline SetArraySlice4DFixedDouble1: target:'T[,,,] -> index1: int -> index2: int -> start3: int option -> finish3: int option -> start4: int option -> finish4: int option -> source: 'T[,] -> unit

            /// <summary>Sets a 2D slice of a 4D array</summary>
            ///
            /// <param name="target">The target array.</param>
            /// <param name="index1">The fixed index of the first dimension.</param>
            /// <param name="start2">The start index of the second dimension.</param>
            /// <param name="finish2">The end index of the second dimension.</param>
            /// <param name="index3">The fixed index of the third dimension.</param>
            /// <param name="start4">The start index of the fourth dimension.</param>
            /// <param name="finish4">The end index of the fourth dimension.</param>
            /// <param name="source">The source array.</param>
            val inline SetArraySlice4DFixedDouble2: target:'T[,,,] -> index1: int -> start2: int option -> finish2:int option -> index3:int -> start4:int option -> finish4:int option -> source: 'T[,] -> unit

            /// <summary>Sets a 2D slice of a 4D array</summary>
            ///
            /// <param name="target">The target array.</param>
            /// <param name="index1">The fixed index of the first dimension.</param>
            /// <param name="start2">The start index of the second dimension.</param>
            /// <param name="finish2">The end index of the second dimension.</param>
            /// <param name="start3">The start index of the third dimension.</param>
            /// <param name="finish3">The end index of the third dimension.</param>
            /// <param name="index4">The fixed index of the fourth dimension.</param>
            /// <param name="source">The source array.</param>
            val inline SetArraySlice4DFixedDouble3: target:'T[,,,] -> index1:int -> start2: int option -> finish2:int option -> start3:int option -> finish3:int option -> index4:int -> source: 'T[,] -> unit

            /// <summary>Sets a 2D slice of a 4D array</summary>
            ///
            /// <param name="target">The target array.</param>
            /// <param name="start1">The start index of the first dimension.</param>
            /// <param name="finish1">The end index of the first dimension.</param>
            /// <param name="index2">The fixed index of the second dimension.</param>
            /// <param name="index3">The fixed index of the third dimension.</param>
            /// <param name="start4">The start index of the fourth dimension.</param>
            /// <param name="finish4">The end index of the fourth dimension.</param>
            /// <param name="source">The source array.</param>
            val inline SetArraySlice4DFixedDouble4: target:'T[,,,] -> start1:int option -> finish1:int option -> index2:int -> index3:int -> start4:int option -> finish4:int option -> source: 'T[,] -> unit

            /// <summary>Sets a 2D slice of a 4D array</summary>
            ///
            /// <param name="target">The target array.</param>
            /// <param name="start1">The start index of the first dimension.</param>
            /// <param name="finish1">The end index of the first dimension.</param>
            /// <param name="index2">The fixed index of the second dimension.</param>
            /// <param name="start3">The start index of the third dimension.</param>
            /// <param name="finish3">The end index of the third dimension.</param>
            /// <param name="index4">The fixed index of the fourth dimension.</param>
            /// <param name="source">The source array.</param>
            val inline SetArraySlice4DFixedDouble5: target:'T[,,,] -> start1:int option -> finish1:int option -> index2:int -> start3:int option -> finish3:int option -> index4:int -> source: 'T[,] -> unit

            /// <summary>Sets a 2D slice of a 4D array</summary>
            ///
            /// <param name="target">The target array.</param>
            /// <param name="start1">The start index of the first dimension.</param>
            /// <param name="finish1">The end index of the first dimension.</param>
            /// <param name="start2">The start index of the second dimension.</param>
            /// <param name="finish2">The end index of the second dimension.</param>
            /// <param name="index3">The fixed index of the third dimension.</param>
            /// <param name="index4">The fixed index of the fourth dimension.</param>
            /// <param name="source">The source array.</param>
            val inline SetArraySlice4DFixedDouble6: target:'T[,,,] -> start1:int option -> finish1:int option -> start2: int option -> finish2:int option -> index3:int -> index4:int -> source: 'T[,] -> unit

            /// <summary>Sets a 1D slice of a 4D array</summary>
            ///
            /// <param name="target">The target array.</param>
            /// <param name="index1">The fixed index of the first dimension.</param>
            /// <param name="index2">The fixed index of the second dimension.</param>
            /// <param name="index3">The fixed index of the third dimension.</param>
            /// <param name="start4">The start index of the fourth dimension.</param>
            /// <param name="finish4">The end index of the fourth dimension.</param>
            /// <param name="source">The source array.</param>
            val inline SetArraySlice4DFixedTriple4: target:'T[,,,] -> index1:int -> index2:int -> index3:int -> start4:int option -> finish4:int option -> source: 'T[] -> unit

            /// <summary>Sets a 1D slice of a 4D array</summary>
            ///
            /// <param name="target">The target array.</param>
            /// <param name="index1">The fixed index of the first dimension.</param>
            /// <param name="index2">The fixed index of the second dimension.</param>
            /// <param name="start3">The start index of the third dimension.</param>
            /// <param name="finish3">The end index of the third dimension.</param>
            /// <param name="index4">The fixed index of the fourth dimension.</param>
            /// <param name="source">The source array.</param>
            val inline SetArraySlice4DFixedTriple3: target:'T[,,,] -> index1:int -> index2:int -> start3:int option -> finish3:int option -> index4:int -> source: 'T[] -> unit
            
            /// <summary>Sets a 1D slice of a 4D array</summary>
            ///
            /// <param name="target">The target array.</param>
            /// <param name="index1">The fixed index of the first dimension.</param>
            /// <param name="start2">The start index of the second dimension.</param>
            /// <param name="finish2">The end index of the second dimension.</param>
            /// <param name="index3">The fixed index of the third dimension.</param>
            /// <param name="index4">The fixed index of the fourth dimension.</param>
            /// <param name="source">The source array.</param>
            val inline SetArraySlice4DFixedTriple2: target:'T[,,,] -> index1:int -> start2: int option -> finish2:int option -> index3:int -> index4:int -> source: 'T[] -> unit

            /// <summary>Sets a 1D slice of a 4D array</summary>
            ///
            /// <param name="target">The target array.</param>
            /// <param name="start1">The start index of the first dimension.</param>
            /// <param name="finish1">The end index of the first dimension.</param>
            /// <param name="index2">The fixed index of the second dimension.</param>
            /// <param name="index3">The fixed index of the third dimension.</param>
            /// <param name="index4">The fixed index of the fourth dimension.</param>
            /// <param name="source">The source array.</param>
            val inline SetArraySlice4DFixedTriple1: target:'T[,,,] -> start1:int option -> finish1:int option -> index2:int -> index3:int -> index4:int -> source: 'T[] -> unit

            /// <summary>Sets a slice of an array</summary>
            ///
            /// <param name="target">The target array.</param>
            /// <param name="start1">The start index of the first dimension.</param>
            /// <param name="finish1">The end index of the first dimension.</param>
            /// <param name="start2">The start index of the second dimension.</param>
            /// <param name="finish2">The end index of the second dimension.</param>
            /// <param name="start3">The start index of the third dimension.</param>
            /// <param name="finish3">The end index of the third dimension.</param>
            /// <param name="start4">The start index of the fourth dimension.</param>
            /// <param name="finish4">The end index of the fourth dimension.</param>
            /// <param name="source">The source array.</param>
            val inline SetArraySlice4D: target:'T[,,,] -> start1:int option -> finish1:int option -> start2:int option -> finish2:int option -> start3:int option -> finish3:int option -> start4:int option -> finish4:int option -> source:'T[,,,] -> unit

            /// <summary>Gets a slice from a string</summary>
            ///
            /// <param name="source">The source string.</param>
            /// <param name="start">The index of the first character of the slice.</param>
            /// <param name="finish">The index of the last character of the slice.</param>
            ///
            /// <returns>The substring from the given indices.</returns>
            val inline GetStringSlice: source:string -> start:int option -> finish:int option -> string

            /// <summary>Generate a range of integers</summary>  
            [<CompilerMessage("This function is for use by compiled F# code and should not be used directly", 1204, IsHidden=true)>]
            val RangeInt32: start: int -> step: int -> stop: int -> seq<int>  

            /// <summary>Generate a range of float values</summary>
            [<CompilerMessage("This function is for use by compiled F# code and should not be used directly", 1204, IsHidden=true)>]
            val RangeDouble: start: float -> step: float -> stop: float -> seq<float>

            /// <summary>Generate a range of float32 values</summary>
            [<CompilerMessage("This function is for use by compiled F# code and should not be used directly", 1204, IsHidden=true)>]
            val RangeSingle: start: float32 -> step: float32 -> stop: float32 -> seq<float32> 

            /// <summary>Generate a range of int64 values</summary>
            [<CompilerMessage("This function is for use by compiled F# code and should not be used directly", 1204, IsHidden=true)>]
            val RangeInt64: start: int64 -> step: int64 -> stop: int64 -> seq<int64> 

            /// <summary>Generate a range of uint64 values</summary>
            [<CompilerMessage("This function is for use by compiled F# code and should not be used directly", 1204, IsHidden=true)>]
            val RangeUInt64: start: uint64 -> step: uint64 -> stop: uint64 -> seq<uint64> 

            /// <summary>Generate a range of uint32 values</summary>
            [<CompilerMessage("This function is for use by compiled F# code and should not be used directly", 1204, IsHidden=true)>]
            val RangeUInt32: start: uint32 -> step: uint32 -> stop: uint32 -> seq<uint32> 

            /// <summary>Generate a range of nativeint values</summary>
            [<CompilerMessage("This function is for use by compiled F# code and should not be used directly", 1204, IsHidden=true)>]
            val RangeIntPtr: start: nativeint -> step: nativeint -> stop: nativeint -> seq<nativeint> 

            /// <summary>Generate a range of unativeint values</summary>
            [<CompilerMessage("This function is for use by compiled F# code and should not be used directly", 1204, IsHidden=true)>]
            val RangeUIntPtr: start: unativeint -> step: unativeint -> stop: unativeint -> seq<unativeint> 

            /// <summary>Generate a range of int16 values</summary>
            [<CompilerMessage("This function is for use by compiled F# code and should not be used directly", 1204, IsHidden=true)>]
            val RangeInt16: start: int16 -> step: int16 -> stop: int16 -> seq<int16> 

            /// <summary>Generate a range of uint16 values</summary>
            [<CompilerMessage("This function is for use by compiled F# code and should not be used directly", 1204, IsHidden=true)>]
            val RangeUInt16: start: uint16 -> step: uint16 -> stop: uint16 -> seq<uint16> 

            /// <summary>Generate a range of sbyte values</summary>
            [<CompilerMessage("This function is for use by compiled F# code and should not be used directly", 1204, IsHidden=true)>]
            val RangeSByte: start: sbyte -> step: sbyte -> stop: sbyte -> seq<sbyte> 

            /// <summary>Generate a range of byte values</summary>
            [<CompilerMessage("This function is for use by compiled F# code and should not be used directly", 1204, IsHidden=true)>]
            val RangeByte: start: byte -> step: byte -> stop: byte -> seq<byte> 

            /// <summary>Generate a range of char values</summary>
            [<CompilerMessage("This function is for use by compiled F# code and should not be used directly", 1204, IsHidden=true)>]
            val RangeChar: start: char -> stop: char -> seq<char> 

            /// <summary>Generate a range of values using the given zero, add, start, step and stop values</summary>
            [<CompilerMessage("This function is for use by compiled F# code and should not be used directly", 1204, IsHidden=true)>]
            val RangeGeneric: one: 'T -> add: ('T -> 'T -> 'T) -> start: 'T -> stop: 'T -> seq<'T> 

            /// <summary>Generate a range of values using the given zero, add, start, step and stop values</summary>
            [<CompilerMessage("This function is for use by compiled F# code and should not be used directly", 1204, IsHidden=true)>]
            val RangeStepGeneric: zero: 'Step -> add: ('T -> 'Step -> 'T) -> start: 'T -> step: 'Step -> stop: 'T -> seq<'T> 

            /// <summary>This is a library intrinsic. Calls to this function may be generated by evaluating quotations.</summary>
            [<CompilerMessage("This function is for use by compiled F# code and should not be used directly", 1204, IsHidden=true)>]
            val AbsDynamic: x: 'T -> 'T 

            /// <summary>This is a library intrinsic. Calls to this function may be generated by evaluating quotations.</summary>
            [<CompilerMessage("This function is for use by compiled F# code and should not be used directly", 1204, IsHidden=true)>]
            val AcosDynamic: x: 'T -> 'T 

            /// <summary>This is a library intrinsic. Calls to this function may be generated by evaluating quotations.</summary>
            [<CompilerMessage("This function is for use by compiled F# code and should not be used directly", 1204, IsHidden=true)>]
            val AsinDynamic: x: 'T -> 'T 

            /// <summary>This is a library intrinsic. Calls to this function may be generated by evaluating quotations.</summary>
            [<CompilerMessage("This function is for use by compiled F# code and should not be used directly", 1204, IsHidden=true)>]
            val AtanDynamic: x: 'T -> 'T 

            /// <summary>This is a library intrinsic. Calls to this function may be generated by evaluating quotations.</summary>
            [<CompilerMessage("This function is for use by compiled F# code and should not be used directly", 1204, IsHidden=true)>]
            val Atan2Dynamic: y: 'T1 -> x: 'T1 -> 'T2

            /// <summary>This is a library intrinsic. Calls to this function may be generated by evaluating quotations.</summary>
            [<CompilerMessage("This function is for use by compiled F# code and should not be used directly", 1204, IsHidden=true)>]
            val CeilingDynamic: x: 'T -> 'T 

            /// <summary>This is a library intrinsic. Calls to this function may be generated by evaluating quotations.</summary>
            [<CompilerMessage("This function is for use by compiled F# code and should not be used directly", 1204, IsHidden=true)>]
            val ExpDynamic: x: 'T -> 'T 

            /// <summary>This is a library intrinsic. Calls to this function may be generated by evaluating quotations.</summary>
            [<CompilerMessage("This function is for use by compiled F# code and should not be used directly", 1204, IsHidden=true)>]
            val FloorDynamic: x: 'T -> 'T 

            /// <summary>This is a library intrinsic. Calls to this function may be generated by evaluating quotations.</summary>
            [<CompilerMessage("This function is for use by compiled F# code and should not be used directly", 1204, IsHidden=true)>]
            val TruncateDynamic: x: 'T -> 'T 

            /// <summary>This is a library intrinsic. Calls to this function may be generated by evaluating quotations.</summary>
            [<CompilerMessage("This function is for use by compiled F# code and should not be used directly", 1204, IsHidden=true)>]
            val RoundDynamic: x: 'T -> 'T 

            /// <summary>This is a library intrinsic. Calls to this function may be generated by evaluating quotations.</summary>
            [<CompilerMessage("This function is for use by compiled F# code and should not be used directly", 1204, IsHidden=true)>]
            val SignDynamic: 'T -> int

            /// <summary>This is a library intrinsic. Calls to this function may be generated by evaluating quotations.</summary>
            [<CompilerMessage("This function is for use by compiled F# code and should not be used directly", 1204, IsHidden=true)>]
            val LogDynamic: x: 'T -> 'T 

            /// <summary>This is a library intrinsic. Calls to this function may be generated by evaluating quotations.</summary>
            [<CompilerMessage("This function is for use by compiled F# code and should not be used directly", 1204, IsHidden=true)>]
            val Log10Dynamic: x: 'T -> 'T 

            /// <summary>This is a library intrinsic. Calls to this function may be generated by evaluating quotations.</summary>
            [<CompilerMessage("This function is for use by compiled F# code and should not be used directly", 1204, IsHidden=true)>]
            val SqrtDynamic: 'T1 -> 'T2

            /// <summary>This is a library intrinsic. Calls to this function may be generated by evaluating quotations.</summary>
            [<CompilerMessage("This function is for use by compiled F# code and should not be used directly", 1204, IsHidden=true)>]
            val CosDynamic: x: 'T -> 'T 

            /// <summary>This is a library intrinsic. Calls to this function may be generated by evaluating quotations.</summary>
            [<CompilerMessage("This function is for use by compiled F# code and should not be used directly", 1204, IsHidden=true)>]
            val CoshDynamic: x: 'T -> 'T 

            /// <summary>This is a library intrinsic. Calls to this function may be generated by evaluating quotations.</summary>
            [<CompilerMessage("This function is for use by compiled F# code and should not be used directly", 1204, IsHidden=true)>]
            val SinDynamic: x: 'T -> 'T 

            /// <summary>This is a library intrinsic. Calls to this function may be generated by evaluating quotations.</summary>
            [<CompilerMessage("This function is for use by compiled F# code and should not be used directly", 1204, IsHidden=true)>]
            val SinhDynamic: x: 'T -> 'T 

            /// <summary>This is a library intrinsic. Calls to this function may be generated by evaluating quotations.</summary>
            [<CompilerMessage("This function is for use by compiled F# code and should not be used directly", 1204, IsHidden=true)>]
            val TanDynamic: x: 'T -> 'T 

            /// <summary>This is a library intrinsic. Calls to this function may be generated by evaluating quotations.</summary>
            [<CompilerMessage("This function is for use by compiled F# code and should not be used directly", 1204, IsHidden=true)>]
            val TanhDynamic: x: 'T -> 'T 

            /// <summary>This is a library intrinsic. Calls to this function may be generated by evaluating quotations.</summary>
            [<CompilerMessage("This function is for use by compiled F# code and should not be used directly", 1204, IsHidden=true)>]
            val PowDynamic: x: 'T -> y: 'U -> 'T 
            
            /// <summary>This is a library intrinsic. Calls to this function may be generated by uses of the generic 'pown' operator on values of type 'byte'</summary>
            [<CompilerMessage("This function is for use by compiled F# code and should not be used directly", 1204, IsHidden=true)>]
            val PowByte: x: byte -> n: int -> byte

            /// <summary>This is a library intrinsic. Calls to this function may be generated by uses of the generic 'pown' operator on values of type 'sbyte'</summary>
            [<CompilerMessage("This function is for use by compiled F# code and should not be used directly", 1204, IsHidden=true)>]
            val PowSByte: x: sbyte -> n: int -> sbyte

            /// <summary>This is a library intrinsic. Calls to this function may be generated by uses of the generic 'pown' operator on values of type 'int16'</summary>
            [<CompilerMessage("This function is for use by compiled F# code and should not be used directly", 1204, IsHidden=true)>]
            val PowInt16: x: int16 -> n: int -> int16

            /// <summary>This is a library intrinsic. Calls to this function may be generated by uses of the generic 'pown' operator on values of type 'uint16'</summary>
            [<CompilerMessage("This function is for use by compiled F# code and should not be used directly", 1204, IsHidden=true)>]
            val PowUInt16: x: uint16 -> n: int -> uint16

            /// <summary>This is a library intrinsic. Calls to this function may be generated by uses of the generic 'pown' operator on values of type 'int32'</summary>
            [<CompilerMessage("This function is for use by compiled F# code and should not be used directly", 1204, IsHidden=true)>]
            val PowInt32: x: int32 -> n: int -> int32

            /// <summary>This is a library intrinsic. Calls to this function may be generated by uses of the generic 'pown' operator on values of type 'uint32'</summary>
            [<CompilerMessage("This function is for use by compiled F# code and should not be used directly", 1204, IsHidden=true)>]
            val PowUInt32: x: uint32 -> n: int -> uint32

            /// <summary>This is a library intrinsic. Calls to this function may be generated by uses of the generic 'pown' operator on values of type 'int64'</summary>
            [<CompilerMessage("This function is for use by compiled F# code and should not be used directly", 1204, IsHidden=true)>]
            val PowInt64: x: int64 -> n: int -> int64

            /// <summary>This is a library intrinsic. Calls to this function may be generated by uses of the generic 'pown' operator on values of type 'uint64'</summary>
            [<CompilerMessage("This function is for use by compiled F# code and should not be used directly", 1204, IsHidden=true)>]
            val PowUInt64: x: uint64 -> n: int -> uint64

            /// <summary>This is a library intrinsic. Calls to this function may be generated by uses of the generic 'pown' operator on values of type 'nativeint'</summary>
            [<CompilerMessage("This function is for use by compiled F# code and should not be used directly", 1204, IsHidden=true)>]
            val PowIntPtr: x: nativeint -> n: int -> nativeint

            /// <summary>This is a library intrinsic. Calls to this function may be generated by uses of the generic 'pown' operator on values of type 'unativeint'</summary>
            [<CompilerMessage("This function is for use by compiled F# code and should not be used directly", 1204, IsHidden=true)>]
            val PowUIntPtr: x: unativeint -> n: int -> unativeint

            /// <summary>This is a library intrinsic. Calls to this function may be generated by uses of the generic 'pown' operator on values of type 'float32'</summary>
            [<CompilerMessage("This function is for use by compiled F# code and should not be used directly", 1204, IsHidden=true)>]
            val PowSingle: x: float32 -> n: int -> float32

            /// <summary>This is a library intrinsic. Calls to this function may be generated by uses of the generic 'pown' operator on values of type 'float'</summary>
            [<CompilerMessage("This function is for use by compiled F# code and should not be used directly", 1204, IsHidden=true)>]
            val PowDouble: x: float -> n: int -> float

            /// <summary>This is a library intrinsic. Calls to this function may be generated by uses of the generic 'pown' operator on values of type 'decimal'</summary>
            [<CompilerMessage("This function is for use by compiled F# code and should not be used directly", 1204, IsHidden=true)>]
            val PowDecimal: x: decimal -> n: int -> decimal

            /// <summary>This is a library intrinsic. Calls to this function may be generated by uses of the generic 'pown' operator</summary>
            [<CompilerMessage("This function is for use by compiled F# code and should not be used directly", 1204, IsHidden=true)>]
            val PowGeneric: one: 'T * mul: ('T -> 'T -> 'T) * value: 'T * exponent: int -> 'T

        /// <summary>This module contains basic operations which do not apply runtime and/or static checks</summary>
        module Unchecked =

            /// <summary>Unboxes a strongly typed value. This is the inverse of <c>box</c>, unbox&lt;t&gt;(box&lt;t&gt; a) equals a.</summary>
            ///
            /// <param name="value">The boxed value.</param>
            ///
            /// <returns>The unboxed result.</returns>
            /// 
            /// <example-tbd></example-tbd>
            /// 
            [<CompiledName("Unbox")>]
            val inline unbox<'T> : value: obj -> 'T

            /// <summary>Generate a default value for any type. This is null for reference types, 
            /// For structs, this is struct value where all fields have the default value. 
            /// This function is unsafe in the sense that some F# values do not have proper <c>null</c> values.</summary>
            /// 
            /// <example-tbd></example-tbd>
            /// 
            [<RequiresExplicitTypeArguments>] 
            [<CompiledName("DefaultOf")>]
            val inline defaultof<'T> : 'T

            /// <summary>Perform generic comparison on two values where the type of the values is not
            /// statically required to have the 'comparison' constraint. </summary>
            /// <returns>The result of the comparison.</returns>
            /// 
            /// <example-tbd></example-tbd>
            /// 
            [<CompiledName("Compare")>]
            val inline compare: 'T -> 'T -> int

            /// <summary>Perform generic equality on two values where the type of the values is not
            /// statically required to satisfy the 'equality' constraint. </summary>
            /// <returns>The result of the comparison.</returns>
            /// 
            /// <example-tbd></example-tbd>
            /// 
            [<CompiledName("Equals")>]
            val inline equals: 'T -> 'T -> bool

            /// <summary>Perform generic hashing on a value where the type of the value is not
            /// statically required to satisfy the 'equality' constraint. </summary>
            /// <returns>The computed hash value.</returns>
            /// 
            /// <example-tbd></example-tbd>
            /// 
            [<CompiledName("Hash")>]
            val inline hash: 'T -> int

        /// <summary>A module of comparison and equality operators that are statically resolved, but which are not fully generic and do not make structural comparison. Opening this
        /// module may make code that relies on structural or generic comparison no longer compile.</summary>
        module NonStructuralComparison = 

            /// <summary>Compares the two values for less-than</summary>
            ///
            /// <param name="x">The first parameter.</param>
            /// <param name="y">The second parameter.</param>
            ///
            /// <returns>The result of the comparison.</returns>
            /// 
            /// <example-tbd></example-tbd>
            /// 
            val inline (<): x: ^T -> y: ^U -> bool when (^T or ^U): (static member (<): ^T * ^U -> bool) 
        
            /// <summary>Compares the two values for greater-than</summary>
            ///
            /// <param name="x">The first parameter.</param>
            /// <param name="y">The second parameter.</param>
            ///
            /// <returns>The result of the comparison.</returns>
            /// 
            /// <example-tbd></example-tbd>
            /// 
            val inline (>): x: ^T -> y: ^U -> bool when (^T or ^U): (static member (>): ^T * ^U    -> bool) 
        
            /// <summary>Compares the two values for greater-than-or-equal</summary>
            ///
            /// <param name="x">The first parameter.</param>
            /// <param name="y">The second parameter.</param>
            ///
            /// <returns>The result of the comparison.</returns>
            /// 
            /// <example-tbd></example-tbd>
            /// 
            val inline (>=): x: ^T -> y: ^U -> bool when (^T or ^U): (static member (>=): ^T * ^U -> bool) 
        
            /// <summary>Compares the two values for less-than-or-equal</summary>
            ///
            /// <param name="x">The first parameter.</param>
            /// <param name="y">The second parameter.</param>
            ///
            /// <returns>The result of the comparison.</returns>
            /// 
            /// <example-tbd></example-tbd>
            /// 
            val inline (<=): x: ^T -> y: ^U -> bool when (^T or ^U): (static member (<=): ^T * ^U -> bool) 
        
            /// <summary>Compares the two values for equality</summary>
            ///
            /// <param name="x">The first parameter.</param>
            /// <param name="y">The second parameter.</param>
            ///
            /// <returns>The result of the comparison.</returns>
            /// 
            /// <example-tbd></example-tbd>
            /// 
            val inline (=): x: ^T -> y: ^T -> bool when ^T: (static member (=): ^T * ^T -> bool) 
        
            /// <summary>Compares the two values for inequality</summary>
            ///
            /// <param name="x">The first parameter.</param>
            /// <param name="y">The second parameter.</param>
            ///
            /// <returns>The result of the comparison.</returns>
            /// 
            /// <example-tbd></example-tbd>
            /// 
            val inline (<>): x: ^T -> y: ^T -> bool when ^T: (static member (<>): ^T * ^T -> bool) 

            /// <summary>Compares the two values</summary>
            ///
            /// <param name="e1">The first value.</param>
            /// <param name="e2">The second value.</param>
            ///
            /// <returns>The result of the comparison.</returns>
            /// 
            /// <example-tbd></example-tbd>
            /// 
            [<CompiledName("Compare")>]
            val inline compare: e1: ^T -> e2: ^T -> int when ^T: (static member (<): ^T * ^T -> bool) and ^T: (static member (>): ^T * ^T -> bool) 

            /// <summary>Maximum of the two values</summary>
            ///
            /// <param name="e1">The first value.</param>
            /// <param name="e2">The second value.</param>
            ///
            /// <returns>The maximum value.</returns>
            /// 
            /// <example-tbd></example-tbd>
            /// 
            [<CompiledName("Max")>]
            val inline max: e1: ^T -> e2: ^T -> ^T when ^T: (static member (<): ^T * ^T -> bool) 

            /// <summary>Minimum of the two values</summary>
            ///
            /// <param name="e1">The first value.</param>
            /// <param name="e2">The second value.</param>
            ///
            /// <returns>The minimum value.</returns>
            /// 
            /// <example-tbd></example-tbd>
            /// 
            [<CompiledName("Min")>]
            val inline min: e1: ^T -> e2: ^T -> ^T  when ^T: (static member (<): ^T * ^T -> bool) 

            /// <summary>Calls GetHashCode() on the value</summary>
            ///
            /// <param name="value">The value.</param>
            ///
            /// <returns>The hash code.</returns>
            /// 
            /// <example-tbd></example-tbd>
            /// 
            [<CompiledName("Hash")>]
            val inline hash: value: 'T -> int when 'T: equality

        /// <summary>This module contains the basic arithmetic operations with overflow checks.</summary>
        module Checked =
            /// <summary>Overloaded unary negation (checks for overflow)</summary>
            ///
            /// <param name="value">The input value.</param>
            ///
            /// <returns>The negated value.</returns>
            /// 
            /// <example-tbd></example-tbd>
            /// 
            val inline (~-): value: ^T -> ^T when ^T: (static member (~-): ^T -> ^T) and default ^T: int

            /// <summary>Overloaded subtraction operator (checks for overflow)</summary>
            ///
            /// <param name="x">The first value.</param>
            /// <param name="y">The second value.</param>
            ///
            /// <returns>The first value minus the second value.</returns>
            /// 
            /// <example-tbd></example-tbd>
            /// 
            val inline (-): x: ^T1 -> y: ^T2 -> ^T3 when (^T1 or ^T2): (static member (-): ^T1 * ^T2 -> ^T3) and default ^T2: ^T3 and default ^T3: ^T1 and default ^T3: ^T2 and default ^T1: ^T3 and default ^T1: ^T2 and default ^T1: int

            /// <summary>Overloaded addition operator (checks for overflow)</summary>
            ///
            /// <param name="x">The first value.</param>
            /// <param name="y">The second value.</param>
            ///
            /// <returns>The sum of the two input values.</returns>
            /// 
            /// <example-tbd></example-tbd>
            /// 
            val inline (+): x: ^T1 -> y: ^T2 -> ^T3 when (^T1 or ^T2): (static member (+): ^T1 * ^T2 -> ^T3) and default ^T2: ^T3 and default ^T3: ^T1 and default ^T3: ^T2 and default ^T1: ^T3 and default ^T1: ^T2 and default ^T1: int

            /// <summary>Overloaded multiplication operator (checks for overflow)</summary>
            ///
            /// <param name="x">The first value.</param>
            /// <param name="y">The second value.</param>
            ///
            /// <returns>The product of the two input values.</returns>
            /// 
            /// <example-tbd></example-tbd>
            /// 
            val inline (*): x: ^T1 -> y: ^T2 -> ^T3 when (^T1 or ^T2): (static member (*): ^T1 * ^T2    -> ^T3) and default ^T2: ^T3 and default ^T3: ^T1 and default ^T3: ^T2 and default ^T1: ^T3 and default ^T1: ^T2 and default ^T1: int

            /// <summary>Converts the argument to <c>byte</c>. This is a direct, checked conversion for all 
            /// primitive numeric types. For strings, the input is converted using <see cref="M:System.Byte.Parse"/> 
            /// with InvariantCulture settings. Otherwise the operation requires an appropriate
            /// static conversion method on the input type.</summary>
            ///
            /// <param name="value">The input value.</param>
            ///
            /// <returns>The converted byte</returns>
            /// 
            /// <example-tbd></example-tbd>
            /// 
            [<CompiledName("ToByte")>]
            val inline byte: value: ^T -> byte when ^T: (static member op_Explicit: ^T -> byte) and default ^T: int

            /// <summary>Converts the argument to <c>sbyte</c>. This is a direct, checked conversion for all 
            /// primitive numeric types. For strings, the input is converted using <see cref="M:System.SByte.Parse"/> 
            /// with InvariantCulture settings. Otherwise the operation requires an appropriate
            /// static conversion method on the input type.</summary>
            ///
            /// <param name="value">The input value.</param>
            ///
            /// <returns>The converted sbyte</returns>
            /// 
            /// <example-tbd></example-tbd>
            /// 
            [<CompiledName("ToSByte")>]
            val inline sbyte: value: ^T -> sbyte when ^T: (static member op_Explicit: ^T -> sbyte) and default ^T: int

            /// <summary>Converts the argument to <c>int16</c>. This is a direct, checked conversion for all 
            /// primitive numeric types. For strings, the input is converted using <see cref="M:System.Int16.Parse"/> 
            /// with InvariantCulture settings. Otherwise the operation requires an appropriate
            /// static conversion method on the input type.</summary>
            ///
            /// <param name="value">The input value.</param>
            ///
            /// <returns>The converted int16</returns>
            /// 
            /// <example-tbd></example-tbd>
            /// 
            [<CompiledName("ToInt16")>]
            val inline int16: value: ^T -> int16 when ^T: (static member op_Explicit: ^T -> int16) and default ^T: int

            /// <summary>Converts the argument to <c>uint16</c>. This is a direct, checked conversion for all 
            /// primitive numeric types. For strings, the input is converted using <see cref="M:System.UInt16.Parse"/> 
            /// with InvariantCulture settings. Otherwise the operation requires an appropriate
            /// static conversion method on the input type.</summary>
            ///
            /// <param name="value">The input value.</param>
            ///
            /// <returns>The converted uint16</returns>
            /// 
            /// <example-tbd></example-tbd>
            /// 
            [<CompiledName("ToUInt16")>]
            val inline uint16: value: ^T -> uint16 when ^T: (static member op_Explicit: ^T -> uint16) and default ^T: int

            /// <summary>Converts the argument to <c>int</c>. This is a direct, checked conversion for all 
            /// primitive numeric types. For strings, the input is converted using <see cref="M:System.Int32.Parse"/> 
            /// with InvariantCulture settings. Otherwise the operation requires an appropriate
            /// static conversion method on the input type.</summary>
            ///
            /// <param name="value">The input value.</param>
            ///
            /// <returns>The converted int</returns>
            /// 
            /// <example-tbd></example-tbd>
            ///  
            [<CompiledName("ToInt")>]
            val inline int: value: ^T -> int when ^T: (static member op_Explicit: ^T -> int) and default ^T: int

            /// <summary>Converts the argument to <c>int32</c>. This is a direct, checked conversion for all 
            /// primitive numeric types. For strings, the input is converted using <see cref="M:System.Int32.Parse"/> 
            /// with InvariantCulture settings. Otherwise the operation requires an appropriate
            /// static conversion method on the input type.</summary>
            ///
            /// <param name="value">The input value.</param>
            ///
            /// <returns>The converted int32</returns>
            /// 
            /// <example-tbd></example-tbd>
            /// 
            [<CompiledName("ToInt32")>]
            val inline int32: value: ^T -> int32 when ^T: (static member op_Explicit: ^T -> int32) and default ^T: int

            /// <summary>Converts the argument to <c>uint32</c>. This is a direct, checked conversion for all 
            /// primitive numeric types. For strings, the input is converted using <see cref="M:System.UInt32.Parse"/> 
            /// with InvariantCulture settings. Otherwise the operation requires an appropriate
            /// static conversion method on the input type.</summary>
            ///
            /// <param name="value">The input value.</param>
            ///
            /// <returns>The converted uint32</returns>
            /// 
            /// <example-tbd></example-tbd>
            /// 
            [<CompiledName("ToUInt32")>]
            val inline uint32: value: ^T -> uint32 when ^T: (static member op_Explicit: ^T -> uint32) and default ^T: int

            /// <summary>Converts the argument to <c>int64</c>. This is a direct, checked conversion for all 
            /// primitive numeric types. For strings, the input is converted using <see cref="M:System.Int64.Parse"/> 
            /// with InvariantCulture settings. Otherwise the operation requires an appropriate
            /// static conversion method on the input type.</summary>
            ///
            /// <param name="value">The input value.</param>
            ///
            /// <returns>The converted int64</returns>
            /// 
            /// <example-tbd></example-tbd>
            /// 
            [<CompiledName("ToInt64")>]
            val inline int64: value: ^T -> int64 when ^T: (static member op_Explicit: ^T -> int64) and default ^T: int

            /// <summary>Converts the argument to <c>uint64</c>. This is a direct, checked conversion for all 
            /// primitive numeric types. For strings, the input is converted using <see cref="M:System.UInt64.Parse"/> 
            /// with InvariantCulture settings. Otherwise the operation requires an appropriate
            /// static conversion method on the input type.</summary>
            ///
            /// <param name="value">The input value.</param>
            ///
            /// <returns>The converted uint64</returns>
            /// 
            /// <example-tbd></example-tbd>
            ///  
            [<CompiledName("ToUInt64")>]
            val inline uint64: value: ^T -> uint64 when ^T: (static member op_Explicit: ^T -> uint64) and default ^T: int

            /// <summary>Converts the argument to <see cref="T:Microsoft.FSharp.Core.nativeint" />. This is a direct, checked conversion for all 
            /// primitive numeric types. Otherwise the operation requires an appropriate
            /// static conversion method on the input type.</summary>
            ///
            /// <param name="value">The input value.</param>
            ///
            /// <returns>The converted nativeint</returns>
            /// 
            /// <example-tbd></example-tbd>
            /// 
            [<CompiledName("ToIntPtr")>]
            val inline nativeint: value: ^T -> nativeint when ^T: (static member op_Explicit: ^T -> nativeint) and default ^T: int

            /// <summary>Converts the argument to <c>unativeint</c>. This is a direct, checked conversion for all 
            /// primitive numeric types. Otherwise the operation requires an appropriate
            /// static conversion method on the input type.</summary>
            ///
            /// <param name="value">The input value.</param>
            ///
            /// <returns>The converted unativeint</returns>
            /// 
            /// <example-tbd></example-tbd>
            /// 
            [<CompiledName("ToUIntPtr")>]
            val inline unativeint: value: ^T -> unativeint when ^T: (static member op_Explicit: ^T -> unativeint) and default ^T: int

            /// <summary>Converts the argument to <c>char</c>. Numeric inputs are converted using a checked 
            /// conversion according to the UTF-16 encoding for characters. String inputs must 
            /// be exactly one character long. For other input types the operation requires an 
            /// appropriate static conversion method on the input type.</summary>
            ///
            /// <param name="value">The input value.</param>
            ///
            /// <returns>The converted char</returns>
            /// 
            /// <example-tbd></example-tbd>
            /// 
            [<CompiledName("ToChar")>]
            val inline char: value: ^T -> char when ^T: (static member op_Explicit: ^T -> char) and default ^T: int

namespace Microsoft.FSharp.Control

    open Microsoft.FSharp.Core

    /// <summary>Extensions related to Lazy values.</summary>
    ///
    /// <category index="3">Lazy Computation</category>
    [<AutoOpen>]
    module LazyExtensions =

        type System.Lazy<'T> with

            /// <summary>Creates a lazy computation that evaluates to the result of the given function when forced.</summary>
            ///
            /// <param name="creator">The function to provide the value when needed.</param>
            ///
            /// <returns>The created Lazy object.</returns>
            [<CompiledName("Create")>] // give the extension member a 'nice', unmangled compiled name, unique within this module
            static member Create: creator: (unit -> 'T) -> System.Lazy<'T>
            
            /// <summary>Creates a lazy computation that evaluates to the given value when forced.</summary>
            ///
            /// <param name="value">The input value.</param>
            ///
            /// <returns>The created Lazy object.</returns>
            [<CompiledName("CreateFromValue")>] // give the extension member a 'nice', unmangled compiled name, unique within this module
            static member CreateFromValue: value: 'T -> System.Lazy<'T>
            
            /// <summary>Forces the execution of this value and return its result. Same as Value. Mutual exclusion is used to 
            /// prevent other threads also computing the value.</summary>
            /// <returns>The value of the Lazy object.</returns>
            [<CompiledName("Force")>] // give the extension member a 'nice', unmangled compiled name, unique within this module
            member Force: unit -> 'T
            
    /// <summary>The type of delayed computations.</summary>
    /// 
    /// <remarks>Use the values in the <c>Lazy</c> module to manipulate 
    /// values of this type, and the notation <c>lazy expr</c> to create values
    /// of type <see cref="T:System.Lazy`1" />.</remarks>
    ///
    /// <category index="3">Lazy Computation</category>
    type Lazy<'T> = System.Lazy<'T>
    and 
        [<System.Obsolete("This type is obsolete. Please use System.Lazy instead.", true)>]
        'T ``lazy`` = System.Lazy<'T>        

namespace Microsoft.FSharp.Control

    open Microsoft.FSharp.Core
    open System

    /// <summary>First class event values for arbitrary delegate types.</summary>
    ///
    /// <remarks>F# gives special status to member properties compatible with type IDelegateEvent and 
    /// tagged with the CLIEventAttribute. In this case the F# compiler generates appropriate 
    /// CLI metadata to make the member appear to other CLI languages as a CLI event.</remarks>
    ///
    /// <category index="3">Events and Observables</category>
    type IDelegateEvent<'Delegate when 'Delegate :> System.Delegate > =

        /// <summary>Connect a handler delegate object to the event. A handler can
        /// be later removed using RemoveHandler. The listener will
        /// be invoked when the event is fired.</summary>
        ///
        /// <param name="handler">A delegate to be invoked when the event is fired.</param>
        ///
        /// <example-tbd></example-tbd>
        abstract AddHandler: handler: 'Delegate -> unit

        /// <summary>Remove a listener delegate from an event listener store.</summary>
        ///
        /// <param name="handler">The delegate to be removed from the event listener store.</param>
        ///
        /// <example-tbd></example-tbd>
        abstract RemoveHandler: handler: 'Delegate -> unit 

    /// <summary>First class event values for CLI events conforming to CLI Framework standards.</summary>
    ///
    /// <category index="3">Events and Observables</category>
    [<Interface>]
    type IEvent<'Delegate,'Args when 'Delegate: delegate<'Args,unit> and 'Delegate :> System.Delegate > =
        inherit IDelegateEvent<'Delegate>
        inherit IObservable<'Args>
    
    /// <summary>A delegate type associated with the F# event type <c>IEvent&lt;_&gt;</c></summary>
    ///
    /// <param name="sender">The object that fired the event.</param>
    /// <param name="args">The event arguments.</param>
    ///
    /// <category index="3">Events and Observables</category>
    [<CompiledName("FSharpHandler`1")>]
    type Handler<'T> =  delegate of sender:obj * args:'T -> unit 

    /// <summary>First-class listening points (i.e. objects that permit you to register a callback
    /// activated when the event is triggered). </summary>
    ///
    /// <category index="3">Events and Observables</category>
    type IEvent<'T> = IEvent<Handler<'T>, 'T><|MERGE_RESOLUTION|>--- conflicted
+++ resolved
@@ -781,10 +781,6 @@
     /// <remarks>If the function parameter is called multiple times in the implementation of the function or method this attribute may cause code explosion and slow compilation times.</remarks>
     ///
     /// <category>Attributes</category>
-<<<<<<< HEAD
-=======
-    [<Experimental("Experimental library feature, requires '--langversion:preview'")>]
->>>>>>> 97c3d7b4
     [<AttributeUsage (AttributeTargets.Parameter,AllowMultiple=false)>]  
     [<Sealed>]
     type InlineIfLambdaAttribute =
@@ -792,11 +788,7 @@
 
         /// <summary>Creates an instance of the attribute</summary>
         /// <returns>InlineIfLambdaAttribute</returns>
-<<<<<<< HEAD
-        new : unit -> InlineIfLambdaAttribute
-=======
         new: unit -> InlineIfLambdaAttribute
->>>>>>> 97c3d7b4
 
     /// <summary>This attribute is generated automatically by the F# compiler to tag functions and members 
     /// that accept a partial application of some of their arguments and return a residual function.
@@ -1009,170 +1001,106 @@
     [<MeasureAnnotatedAbbreviation>]
     type int64<[<Measure>] 'Measure> = int64
 
-<<<<<<< HEAD
-    [<MeasureAnnotatedAbbreviation>]
-=======
->>>>>>> 97c3d7b4
     /// <summary>The type of machine-sized signed integer numbers, annotated with a unit of measure. 
     /// The unit of measure is erased in compiled code and when values of this type
     /// are analyzed using reflection. The type is representationally equivalent to 
     /// <see cref="T:System.IntPtr"/>.</summary>
     ///
     /// <category>Basic Types with Units of Measure</category>
-    [<Experimental("Experimental library feature, requires '--langversion:preview'")>]
     [<MeasureAnnotatedAbbreviation>]
     type nativeint<[<Measure>] 'Measure> = nativeint
 
-<<<<<<< HEAD
-    [<MeasureAnnotatedAbbreviation>] 
-=======
->>>>>>> 97c3d7b4
     /// <summary>The type of 32-bit unsigned integer numbers, annotated with a unit of measure. 
     /// The unit of measure is erased in compiled code and when values of this type
     /// are analyzed using reflection. The type is representationally equivalent to 
     /// <see cref="T:System.UInt32"/>.</summary>
     ///
     /// <category>Basic Types with Units of Measure</category>
-    [<Experimental("Experimental library feature, requires '--langversion:preview'")>]
     [<MeasureAnnotatedAbbreviation>]
     type uint<[<Measure>] 'Measure> = uint
-<<<<<<< HEAD
-    
-    [<MeasureAnnotatedAbbreviation>] 
-=======
-
->>>>>>> 97c3d7b4
+
     /// <summary>The type of 8-bit unsigned integer numbers, annotated with a unit of measure. 
     /// The unit of measure is erased in compiled code and when values of this type
     /// are analyzed using reflection. The type is representationally equivalent to 
     /// <see cref="T:System.Byte"/>.</summary>
     ///
     /// <category>Basic Types with Units of Measure</category>
-    [<Experimental("Experimental library feature, requires '--langversion:preview'")>]
     [<MeasureAnnotatedAbbreviation>]
     type byte<[<Measure>] 'Measure> = byte
     
-<<<<<<< HEAD
-    [<MeasureAnnotatedAbbreviation>] 
-    /// <summary>The type of 16-bit unsigned integer numbers, annotated with a unit of measure. 
-=======
     /// <summary>The type of 16-bit unsigned integer numbers, annotated with a unit of measure.
->>>>>>> 97c3d7b4
     /// The unit of measure is erased in compiled code and when values of this type
     /// are analyzed using reflection. The type is representationally equivalent to
     /// <see cref="T:System.UInt16"/>.</summary>
     ///
     /// <category>Basic Types with Units of Measure</category>
-    [<Experimental("Experimental library feature, requires '--langversion:preview'")>]
     [<MeasureAnnotatedAbbreviation>]
     type uint16<[<Measure>] 'Measure> = uint16
     
-<<<<<<< HEAD
-    [<MeasureAnnotatedAbbreviation>] 
-    /// <summary>The type of 64-bit unsigned integer numbers, annotated with a unit of measure. 
-=======
     /// <summary>The type of 64-bit unsigned integer numbers, annotated with a unit of measure.
->>>>>>> 97c3d7b4
     /// The unit of measure is erased in compiled code and when values of this type
     /// are analyzed using reflection. The type is representationally equivalent to
     /// <see cref="T:System.UInt64"/>.</summary>
     ///
     /// <category>Basic Types with Units of Measure</category>
-    [<Experimental("Experimental library feature, requires '--langversion:preview'")>]
     [<MeasureAnnotatedAbbreviation>]
     type uint64<[<Measure>] 'Measure> = uint64
     
-<<<<<<< HEAD
-    [<MeasureAnnotatedAbbreviation>]
-    /// <summary>The type of machine-sized unsigned integer numbers, annotated with a unit of measure. 
-=======
     /// <summary>The type of machine-sized unsigned integer numbers, annotated with a unit of measure.
->>>>>>> 97c3d7b4
     /// The unit of measure is erased in compiled code and when values of this type
     /// are analyzed using reflection. The type is representationally equivalent to
     /// <see cref="T:System.UIntPtr"/>.</summary>
     ///
     /// <category>Basic Types with Units of Measure</category>
-    [<Experimental("Experimental library feature, requires '--langversion:preview'")>]
     [<MeasureAnnotatedAbbreviation>]
     type unativeint<[<Measure>] 'Measure> = unativeint
     
-<<<<<<< HEAD
-    /// <summary>The type of double-precision floating point numbers, annotated with a unit of measure. 
-=======
     /// <summary>The type of double-precision floating point numbers, annotated with a unit of measure.
->>>>>>> 97c3d7b4
     /// The unit of measure is erased in compiled code and when values of this type
     /// are analyzed using reflection. The type is representationally equivalent to
     /// <see cref="T:System.Double"/>.</summary>
     ///
     /// <category index="6">Basic Types with Units of Measure</category>
-    [<Experimental("Experimental library feature, requires '--langversion:preview'")>]
     type double<[<Measure>] 'Measure> = float<'Measure>
     
-<<<<<<< HEAD
-    /// <summary>The type of single-precision floating point numbers, annotated with a unit of measure. 
-=======
     /// <summary>The type of single-precision floating point numbers, annotated with a unit of measure.
->>>>>>> 97c3d7b4
     /// The unit of measure is erased in compiled code and when values of this type
     /// are analyzed using reflection. The type is representationally equivalent to
     /// <see cref="T:System.Single"/>.</summary>
     ///
     /// <category index="6">Basic Types with Units of Measure</category>
-    [<Experimental("Experimental library feature, requires '--langversion:preview'")>]
     type single<[<Measure>] 'Measure> = float32<'Measure>
     
-<<<<<<< HEAD
-    /// <summary>The type of 8-bit signed integer numbers, annotated with a unit of measure. 
-=======
     /// <summary>The type of 8-bit signed integer numbers, annotated with a unit of measure.
->>>>>>> 97c3d7b4
     /// The unit of measure is erased in compiled code and when values of this type
     /// are analyzed using reflection. The type is representationally equivalent to
     /// <see cref="T:System.SByte"/>.</summary>
     ///
     /// <category>Basic Types with Units of Measure</category>
-    [<Experimental("Experimental library feature, requires '--langversion:preview'")>]
     type int8<[<Measure>] 'Measure> = sbyte<'Measure>
     
-<<<<<<< HEAD
     /// <summary>The type of 32-bit signed integer numbers, annotated with a unit of measure. 
-=======
-    /// <summary>The type of 32-bit signed integer numbers, annotated with a unit of measure.
->>>>>>> 97c3d7b4
     /// The unit of measure is erased in compiled code and when values of this type
     /// are analyzed using reflection. The type is representationally equivalent to
     /// <see cref="T:System.Int32"/>.</summary>
     ///
     /// <category>Basic Types with Units of Measure</category>
-    [<Experimental("Experimental library feature, requires '--langversion:preview'")>]
     type int32<[<Measure>] 'Measure> = int<'Measure>
     
-<<<<<<< HEAD
-    /// <summary>The type of 8-bit unsigned integer numbers, annotated with a unit of measure. 
-=======
     /// <summary>The type of 8-bit unsigned integer numbers, annotated with a unit of measure.
->>>>>>> 97c3d7b4
     /// The unit of measure is erased in compiled code and when values of this type
     /// are analyzed using reflection. The type is representationally equivalent to
     /// <see cref="T:System.Byte"/>.</summary>
     ///
     /// <category>Basic Types with Units of Measure</category>
-    [<Experimental("Experimental library feature, requires '--langversion:preview'")>]
     type uint8<[<Measure>] 'Measure> = byte<'Measure>
     
-<<<<<<< HEAD
     /// <summary>The type of 32-bit unsigned integer numbers, annotated with a unit of measure. 
-=======
-    /// <summary>The type of 32-bit unsigned integer numbers, annotated with a unit of measure.
->>>>>>> 97c3d7b4
     /// The unit of measure is erased in compiled code and when values of this type
     /// are analyzed using reflection. The type is representationally equivalent to
     /// <see cref="T:System.UInt32"/>.</summary>
     ///
     /// <category>Basic Types with Units of Measure</category>
-    [<Experimental("Experimental library feature, requires '--langversion:preview'")>]
     type uint32<[<Measure>] 'Measure> = uint<'Measure>
 
     /// <summary>Represents a managed pointer in F# code.</summary>
@@ -1474,40 +1402,35 @@
         /// <param name="input">The input nativeint.</param>
         ///
         /// <returns>The nativeint with units-of-measure.</returns>
-        [<Experimental("Experimental library feature, requires '--langversion:preview'")>]
-        val inline IntPtrWithMeasure: input: nativeint -> nativeint<'Measure>
+        val inline IntPtrWithMeasure : input: nativeint -> nativeint<'Measure>
 
         /// <summary>Creates a uint value with units-of-measure</summary>
         ///
         /// <param name="input">The input uint.</param>
         ///
         /// <returns>The uint with units-of-measure.</returns>
-        [<Experimental("Experimental library feature, requires '--langversion:preview'")>]
-        val inline UInt32WithMeasure: input: uint -> uint<'Measure>
+        val inline UInt32WithMeasure : input: uint -> uint<'Measure>
         
         /// <summary>Creates a uint64 value with units-of-measure</summary>
         ///
         /// <param name="input">The input uint64.</param>
         ///
         /// <returns>The uint64 with units-of-measure.</returns>
-        [<Experimental("Experimental library feature, requires '--langversion:preview'")>]
-        val inline UInt64WithMeasure: input: uint64 -> uint64<'Measure>
+        val inline UInt64WithMeasure : input: uint64 -> uint64<'Measure>
         
         /// <summary>Creates a uint16 value with units-of-measure</summary>
         ///
         /// <param name="input">The input uint16.</param>
         ///
         /// <returns>The uint16 with units-of-measure.</returns>
-        [<Experimental("Experimental library feature, requires '--langversion:preview'")>]
-        val inline UInt16WithMeasure: input: uint16 -> uint16<'Measure>
+        val inline UInt16WithMeasure : input: uint16 -> uint16<'Measure>
         
         /// <summary>Creates a byte value with units-of-measure</summary>
         ///
         /// <param name="input">The input byte.</param>
         ///
         /// <returns>The byte with units-of-measure.</returns>
-        [<Experimental("Experimental library feature, requires '--langversion:preview'")>]
-        val inline ByteWithMeasure: input: byte -> byte<'Measure>
+        val inline ByteWithMeasure : input: byte -> byte<'Measure>
         
         /// <summary>Creates a unativeint value with units-of-measure</summary>
         ///
@@ -2066,11 +1989,7 @@
         /// <param name="func"></param>
         ///
         /// <returns>'U</returns>
-<<<<<<< HEAD
-        abstract Invoke : func:'T -> 'U
-=======
         abstract Invoke: func: 'T -> 'U
->>>>>>> 97c3d7b4
 
         /// <summary>Convert an F# first class function value to a value of type <see cref="T:System.Converter"/></summary>
         ///
@@ -2297,11 +2216,7 @@
             /// <param name="arg2">The second arg.</param>
             ///
             /// <returns>The function result.</returns>
-<<<<<<< HEAD
-            abstract Invoke : arg1:'T1 * arg2:'T2 -> 'U
-=======
             abstract Invoke: arg1: 'T1 * arg2: 'T2 -> 'U
->>>>>>> 97c3d7b4
 
             /// <summary>Adapt an F# first class function value to be an optimized function value that can 
             /// accept two curried arguments without intervening execution. </summary>
@@ -2332,11 +2247,7 @@
             /// <param name="arg3">The third arg.</param>
             ///
             /// <returns>The function result.</returns>
-<<<<<<< HEAD
-            abstract Invoke : arg1:'T1 * arg2:'T2 * arg3:'T3 -> 'U
-=======
             abstract Invoke: arg1: 'T1 * arg2: 'T2 * arg3: 'T3 -> 'U
->>>>>>> 97c3d7b4
 
             /// <summary>Adapt an F# first class function value to be an optimized function value that can 
             /// accept three curried arguments without intervening execution. </summary>
@@ -2367,11 +2278,7 @@
             /// <param name="arg4">The fourth arg.</param>
             ///
             /// <returns>The function result.</returns>
-<<<<<<< HEAD
-            abstract Invoke : arg1:'T1 * arg2:'T2 * arg3:'T3 * arg4:'T4 -> 'U
-=======
             abstract Invoke: arg1: 'T1 * arg2: 'T2 * arg3: 'T3 * arg4: 'T4 -> 'U
->>>>>>> 97c3d7b4
 
             /// <summary>Adapt an F# first class function value to be an optimized function value that can 
             /// accept four curried arguments without intervening execution. </summary>
@@ -2403,11 +2310,7 @@
             /// <param name="arg5">The fifth arg.</param>
             ///
             /// <returns>The function result.</returns>
-<<<<<<< HEAD
-            abstract Invoke : arg1:'T1 * arg2:'T2 * arg3:'T3 * arg4:'T4 * arg5:'T5 -> 'U
-=======
             abstract Invoke: arg1: 'T1 * arg2: 'T2 * arg3: 'T3 * arg4: 'T4 * arg5: 'T5 -> 'U
->>>>>>> 97c3d7b4
 
             /// <summary>Adapt an F# first class function value to be an optimized function value that can 
             /// accept five curried arguments without intervening execution. </summary>
@@ -4797,12 +4700,7 @@
             /// <param name="finish3">The end index of the third dimension.</param>
             ///
             /// <returns>The two dimensional sub array from the given indices.</returns>
-<<<<<<< HEAD
             val inline GetArraySlice3DFixedSingle1 : source:'T[,,] ->  index1:int -> start2:int option -> finish2:int option -> start3:int option -> finish3:int option -> 'T[,]
-=======
-            [<Experimental("Experimental library feature, requires '--langversion:preview'")>]
-            val inline GetArraySlice3DFixedSingle1: source:'T[,,] ->  index1:int -> start2:int option -> finish2:int option -> start3:int option -> finish3:int option -> 'T[,]
->>>>>>> 97c3d7b4
 
             /// <summary>Gets a 2D slice of a 3D array.</summary>
             ///
@@ -4814,12 +4712,7 @@
             /// <param name="finish3">The end index of the third dimension.</param>
             ///
             /// <returns>The two dimensional sub array from the given indices.</returns>
-<<<<<<< HEAD
             val inline GetArraySlice3DFixedSingle2 : source:'T[,,] ->  start1:int option -> finish1:int option -> index2: int -> start3:int option -> finish3:int option -> 'T[,]
-=======
-            [<Experimental("Experimental library feature, requires '--langversion:preview'")>]
-            val inline GetArraySlice3DFixedSingle2: source:'T[,,] ->  start1:int option -> finish1:int option -> index2: int -> start3:int option -> finish3:int option -> 'T[,]
->>>>>>> 97c3d7b4
 
             /// <summary>Gets a 2D slice of a 3D array.</summary>
             ///
@@ -4831,12 +4724,7 @@
             /// <param name="index3">The fixed index of the third dimension.</param>
             ///
             /// <returns>The two dimensional sub array from the given indices.</returns>
-<<<<<<< HEAD
             val inline GetArraySlice3DFixedSingle3 : source:'T[,,] ->  start1:int option -> finish1:int option -> start2:int option -> finish2:int option -> index3: int -> 'T[,]
-=======
-            [<Experimental("Experimental library feature, requires '--langversion:preview'")>]
-            val inline GetArraySlice3DFixedSingle3: source:'T[,,] ->  start1:int option -> finish1:int option -> start2:int option -> finish2:int option -> index3: int -> 'T[,]
->>>>>>> 97c3d7b4
 
             /// <summary>Gets a 1D slice of a 3D array.</summary>
             ///
@@ -4847,12 +4735,7 @@
             /// <param name="finish3">The end index of the third dimension.</param>
             ///
             /// <returns>The one dimensional sub array from the given indices.</returns>
-<<<<<<< HEAD
             val inline GetArraySlice3DFixedDouble1 : source:'T[,,] ->  index1:int -> index2:int -> start3:int option -> finish3:int option -> 'T[]
-=======
-            [<Experimental("Experimental library feature, requires '--langversion:preview'")>]
-            val inline GetArraySlice3DFixedDouble1: source:'T[,,] ->  index1:int -> index2:int -> start3:int option -> finish3:int option -> 'T[]
->>>>>>> 97c3d7b4
 
             /// <summary>Gets a 1D slice of a 3D array.</summary>
             ///
@@ -4863,12 +4746,7 @@
             /// <param name="index3">The fixed index of the third dimension.</param>
             ///
             /// <returns>The one dimensional sub array from the given indices.</returns>
-<<<<<<< HEAD
             val inline GetArraySlice3DFixedDouble2 : source:'T[,,] ->  index1:int -> start2:int option -> finish2:int option -> index3:int -> 'T[]
-=======
-            [<Experimental("Experimental library feature, requires '--langversion:preview'")>]
-            val inline GetArraySlice3DFixedDouble2: source:'T[,,] ->  index1:int -> start2:int option -> finish2:int option -> index3:int -> 'T[]
->>>>>>> 97c3d7b4
 
             /// <summary>Gets a 1D slice of a 3D array.</summary>
             ///
@@ -4879,12 +4757,7 @@
             /// <param name="index3">The fixed index of the third dimension.</param>
             ///
             /// <returns>The one dimensional sub array from the given indices.</returns>
-<<<<<<< HEAD
             val inline GetArraySlice3DFixedDouble3 : source:'T[,,] ->  start1:int option -> finish1:int option -> index2:int -> index3:int -> 'T[]
-=======
-            [<Experimental("Experimental library feature, requires '--langversion:preview'")>]
-            val inline GetArraySlice3DFixedDouble3: source:'T[,,] ->  start1:int option -> finish1:int option -> index2:int -> index3:int -> 'T[]
->>>>>>> 97c3d7b4
 
             /// <summary>Sets a slice of an array</summary>
             ///
@@ -4909,12 +4782,7 @@
             /// <param name="source">The source array.</param>
             ///
             /// <returns>The two dimensional sub array from the given indices.</returns>
-<<<<<<< HEAD
             val inline SetArraySlice3DFixedSingle1 : target: 'T[,,] -> index1: int -> start2: int option -> finish2: int option -> start3: int option -> finish3: int option -> source: 'T[,] -> unit
-=======
-            [<Experimental("Experimental library feature, requires '--langversion:preview'")>]
-            val inline SetArraySlice3DFixedSingle1: target: 'T[,,] -> index1: int -> start2: int option -> finish2: int option -> start3: int option -> finish3: int option -> source: 'T[,] -> unit
->>>>>>> 97c3d7b4
 
             /// <summary>Sets a 2D slice of a 3D array</summary>
             ///
@@ -4927,12 +4795,7 @@
             /// <param name="source">The source array.</param>
             ///
             /// <returns>The two dimensional sub array from the given indices.</returns>
-<<<<<<< HEAD
             val inline SetArraySlice3DFixedSingle2 : target: 'T[,,] -> start1: int option -> finish1: int option -> index2: int -> start3: int option -> finish3: int option -> source: 'T[,] -> unit
-=======
-            [<Experimental("Experimental library feature, requires '--langversion:preview'")>]
-            val inline SetArraySlice3DFixedSingle2: target: 'T[,,] -> start1: int option -> finish1: int option -> index2: int -> start3: int option -> finish3: int option -> source: 'T[,] -> unit
->>>>>>> 97c3d7b4
 
             /// <summary>Sets a 2D slice of a 3D array</summary>
             ///
@@ -4945,12 +4808,7 @@
             /// <param name="source">The source array.</param>
             ///
             /// <returns>The two dimensional sub array from the given indices.</returns>
-<<<<<<< HEAD
             val inline SetArraySlice3DFixedSingle3 : target: 'T[,,] -> start1: int option -> finish1: int option ->  start2: int option -> finish2: int option -> index3: int -> source: 'T[,] -> unit
-=======
-            [<Experimental("Experimental library feature, requires '--langversion:preview'")>]
-            val inline SetArraySlice3DFixedSingle3: target: 'T[,,] -> start1: int option -> finish1: int option ->  start2: int option -> finish2: int option -> index3: int -> source: 'T[,] -> unit
->>>>>>> 97c3d7b4
 
             /// <summary>Sets a 1D slice of a 3D array.</summary>
             ///
@@ -4962,12 +4820,7 @@
             /// <param name="source">The source array.</param>
             ///
             /// <returns>The one dimensional sub array from the given indices.</returns>
-<<<<<<< HEAD
             val inline SetArraySlice3DFixedDouble1 : target: 'T[,,] -> index1: int -> index2: int -> start3: int option -> finish3: int option -> source: 'T[] -> unit
-=======
-            [<Experimental("Experimental library feature, requires '--langversion:preview'")>]
-            val inline SetArraySlice3DFixedDouble1: target: 'T[,,] -> index1: int -> index2: int -> start3: int option -> finish3: int option -> source: 'T[] -> unit
->>>>>>> 97c3d7b4
 
             /// <summary>Sets a 1D slice of a 3D array.</summary>
             ///
@@ -4979,12 +4832,7 @@
             /// <param name="source">The source array.</param>
             ///
             /// <returns>The one dimensional sub array from the given indices.</returns>
-<<<<<<< HEAD
             val inline SetArraySlice3DFixedDouble2 : target: 'T[,,] -> index1: int -> start2: int option -> finish2: int option -> index3: int -> source: 'T[] -> unit
-=======
-            [<Experimental("Experimental library feature, requires '--langversion:preview'")>]
-            val inline SetArraySlice3DFixedDouble2: target: 'T[,,] -> index1: int -> start2: int option -> finish2: int option -> index3: int -> source: 'T[] -> unit
->>>>>>> 97c3d7b4
 
             /// <summary>Sets a 1D slice of a 3D array.</summary>
             ///
@@ -4996,12 +4844,7 @@
             /// <param name="source">The source array.</param>
             ///
             /// <returns>The one dimensional sub array from the given indices.</returns>
-<<<<<<< HEAD
             val inline SetArraySlice3DFixedDouble3 : target: 'T[,,] -> start1: int option -> finish1: int option ->  index2: int -> index3: int -> source: 'T[] -> unit
-=======
-            [<Experimental("Experimental library feature, requires '--langversion:preview'")>]
-            val inline SetArraySlice3DFixedDouble3: target: 'T[,,] -> start1: int option -> finish1: int option -> index2: int -> index3: int -> source: 'T[] -> unit
->>>>>>> 97c3d7b4
 
             /// <summary>Gets a slice of an array</summary>
             ///
