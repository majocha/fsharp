--- conflicted
+++ resolved
@@ -1834,11 +1834,7 @@
     static member NewStructTuple (asm:Assembly, elements) =
         mkNewStructTuple (asm, elements)
 
-<<<<<<< HEAD
-    static member NewRecord (recordType:Type, elements) =
-=======
     static member NewRecord (recordType: Type, elements) =
->>>>>>> 522dd906
         checkNonNull "recordType" recordType
         mkNewRecord (recordType, elements)
 
