// Copyright (c) Microsoft Corporation.  All Rights Reserved.  See License.txt in the project root for license information.

/// Logic associated with resolving method calls.
module internal FSharp.Compiler.MethodCalls

open Internal.Utilities

open FSharp.Compiler 
open FSharp.Compiler.AbstractIL.IL 
open FSharp.Compiler.AbstractIL.Internal.Library 
open FSharp.Compiler.AccessibilityLogic
open FSharp.Compiler.AttributeChecking
open FSharp.Compiler.ErrorLogger
open FSharp.Compiler.Features
<<<<<<< HEAD
open FSharp.Compiler.Lib
=======
open FSharp.Compiler.InfoReader
>>>>>>> 522dd906
open FSharp.Compiler.Infos
open FSharp.Compiler.Lib
open FSharp.Compiler.NameResolution
open FSharp.Compiler.PrettyNaming
open FSharp.Compiler.Range
open FSharp.Compiler.SyntaxTree
open FSharp.Compiler.SyntaxTreeOps
open FSharp.Compiler.TcGlobals
open FSharp.Compiler.TypedTree
open FSharp.Compiler.TypedTreeBasics
open FSharp.Compiler.TypedTreeOps
open FSharp.Compiler.TypedTreeOps.DebugPrint
open FSharp.Compiler.TypeRelations

#if !NO_EXTENSIONTYPING
open FSharp.Compiler.ExtensionTyping
#endif

//-------------------------------------------------------------------------
// Sets of methods involved in overload resolution and trait constraint
// satisfaction.
//------------------------------------------------------------------------- 

/// In the following, 'T gets instantiated to: 
///   1. the expression being supplied for an argument 
///   2. "unit", when simply checking for the existence of an overload that satisfies 
///      a signature, or when finding the corresponding witness. 
/// Note the parametricity helps ensure that overload resolution doesn't depend on the 
/// expression on the callside (though it is in some circumstances allowed 
/// to depend on some type information inferred syntactically from that 
/// expression, e.g. a lambda expression may be converted to a delegate as 
/// an adhoc conversion. 
///
/// The bool indicates if named using a '?', making the caller argument explicit-optional
type CallerArg<'T> = 
    /// CallerArg(ty, range, isOpt, exprInfo)
    | CallerArg of ty: TType * range: range * isOpt: bool * exprInfo: 'T  
<<<<<<< HEAD
    member x.CallerArgumentType = (let (CallerArg(ty, _, _, _)) = x in ty)
    member x.Range = (let (CallerArg(_, m, _, _)) = x in m)
    member x.IsExplicitOptional = (let (CallerArg(_, _, isOpt, _)) = x in isOpt)
=======

    member x.CallerArgumentType = (let (CallerArg(ty, _, _, _)) = x in ty)

    member x.Range = (let (CallerArg(_, m, _, _)) = x in m)

    member x.IsExplicitOptional = (let (CallerArg(_, _, isOpt, _)) = x in isOpt)

>>>>>>> 522dd906
    member x.Expr = (let (CallerArg(_, _, _, expr)) = x in expr)
    
/// Represents the information about an argument in the method being called
type CalledArg = 
    { Position: (int * int)
      IsParamArray : bool
      OptArgInfo : OptionalArgInfo
      CallerInfo : CallerInfo
      IsInArg: bool
      IsOutArg: bool
      ReflArgInfo: ReflectedArgInfo
      NameOpt: Ident option
      CalledArgumentType : TType }

let CalledArg (pos, isParamArray, optArgInfo, callerInfo, isInArg, isOutArg, nameOpt, reflArgInfo, calledArgTy) =
    { Position=pos
      IsParamArray=isParamArray
      OptArgInfo=optArgInfo
      CallerInfo=callerInfo
      IsInArg=isInArg
      IsOutArg=isOutArg
      ReflArgInfo=reflArgInfo
      NameOpt=nameOpt
      CalledArgumentType=calledArgTy }

/// Represents a match between a caller argument and a called argument, arising from either
/// a named argument or an unnamed argument.
type AssignedCalledArg<'T> = 

    { /// The identifier for a named argument, if any
      NamedArgIdOpt : Ident option

      /// The called argument in the method
      CalledArg: CalledArg 

      /// The argument on the caller side
      CallerArg: CallerArg<'T> }

    member x.Position = x.CalledArg.Position

/// Represents the possibilities for a named-setter argument (a property, field, or a record field setter)
type AssignedItemSetterTarget = 
    | AssignedPropSetter of PropInfo * MethInfo * TypeInst   (* the MethInfo is a non-indexer setter property *)
    | AssignedILFieldSetter of ILFieldInfo 
    | AssignedRecdFieldSetter of RecdFieldInfo 

/// Represents the resolution of a caller argument as a named-setter argument
type AssignedItemSetter<'T> = AssignedItemSetter of Ident * AssignedItemSetterTarget * CallerArg<'T> 

type CallerNamedArg<'T> = 
    | CallerNamedArg of Ident * CallerArg<'T>  

    member x.Ident = (let (CallerNamedArg(id, _)) = x in id)

    member x.Name = x.Ident.idText

    member x.CallerArg = (let (CallerNamedArg(_, a)) = x in a)

/// Represents the list of unnamed / named arguments at method call site
/// remark: The usage of list list is due to tupling and currying of arguments,
/// stemming from SynValInfo in the AST.
[<Struct>]
type CallerArgs<'T> = 
    { 
        Unnamed: CallerArg<'T> list list
        Named: CallerNamedArg<'T> list list 
    }
    static member Empty : CallerArgs<'T> = { Unnamed = []; Named = [] }
    member x.CallerArgCounts = (List.length x.Unnamed, List.length x.Named)
    member x.CurriedCallerArgs = List.zip x.Unnamed x.Named
    member x.ArgumentNamesAndTypes =
      [ (x.Unnamed |> List.map (List.map (fun i -> None, i.CallerArgumentType))) |> List.concat
        (x.Named |> List.map (List.map (fun i -> Some i.Name, i.CallerArg.CallerArgumentType))) |> List.concat ]
      |> List.concat
//-------------------------------------------------------------------------
// Callsite conversions
//------------------------------------------------------------------------- 

// If the called method argument is a delegate type, and the caller is known to be a function type, then the caller may provide a function 
// If the called method argument is an Expression<T> type, and the caller is known to be a function type, then the caller may provide a T
// If the called method argument is an [<AutoQuote>] Quotations.Expr<T>, and the caller is not known to be a quoted expression type, then the caller may provide a T
let AdjustCalledArgTypeForLinqExpressionsAndAutoQuote (infoReader: InfoReader) callerArgTy (calledArg: CalledArg) m =
    let g = infoReader.g
    let calledArgTy = calledArg.CalledArgumentType

    let adjustDelegateTy calledTy =
        let (SigOfFunctionForDelegate(_, delArgTys, _, fty)) = GetSigOfFunctionForDelegate infoReader calledTy m AccessibleFromSomewhere
        let delArgTys = if isNil delArgTys then [g.unit_ty] else delArgTys
        if (fst (stripFunTy g callerArgTy)).Length = delArgTys.Length then
            fty 
        else
            calledArgTy 

    if isDelegateTy g calledArgTy && isFunTy g callerArgTy then 
        adjustDelegateTy calledArgTy

    elif isLinqExpressionTy g calledArgTy && isFunTy g callerArgTy then 
        let calledArgTyNoExpr = destLinqExpressionTy g calledArgTy
        if isDelegateTy g calledArgTyNoExpr then 
            adjustDelegateTy calledArgTyNoExpr
        else
            calledArgTy

    elif calledArg.ReflArgInfo.AutoQuote && isQuotedExprTy g calledArgTy && not (isQuotedExprTy g callerArgTy) then 
        destQuotedExprTy g calledArgTy

    else calledArgTy

/// Adjust the called argument type to take into account whether the caller's argument is CSharpMethod(?arg=Some(3)) or CSharpMethod(arg=1) 
let AdjustCalledArgTypeForOptionals (g: TcGlobals) enforceNullableOptionalsKnownTypes (calledArg: CalledArg) calledArgTy (callerArg: CallerArg<_>) =

    if callerArg.IsExplicitOptional then 
        match calledArg.OptArgInfo with 
        // CSharpMethod(?x = arg), optional C#-style argument, may have nullable type
        | CallerSide _ -> 
            if g.langVersion.SupportsFeature LanguageFeature.NullableOptionalInterop then
                if isNullableTy g calledArgTy then
                    mkOptionTy g (destNullableTy g calledArgTy)
                else
                    mkOptionTy g calledArgTy
            else
                calledArgTy

        // FSharpMethod(?x = arg), optional F#-style argument
        | CalleeSide ->
            // In this case, the called argument will already have option type
            calledArgTy

        | NotOptional -> 
            // This condition represents an error but the error is raised in later processing
            calledArgTy
    else
        match calledArg.OptArgInfo with 
        | NotOptional ->
            calledArgTy

        // CSharpMethod(x = arg), optional C#-style argument, may have type Nullable<ty>. 
        // The arg should have type ty. However for backwards compat, we also allow arg to have type Nullable<ty>
        | CallerSide _ ->
            if isNullableTy g calledArgTy && g.langVersion.SupportsFeature LanguageFeature.NullableOptionalInterop then 
                // If inference has worked out it's a nullable then use this
                if isNullableTy g callerArg.CallerArgumentType then
                    calledArgTy
                // If inference has worked out it's a struct (e.g. an int) then use this
                elif isStructTy g callerArg.CallerArgumentType then
                    destNullableTy g calledArgTy
                // If neither and we are at the end of overload resolution then use the Nullable
                elif enforceNullableOptionalsKnownTypes then 
                    calledArgTy
                // If at the beginning of inference then use a type variable
                else 
                    let compgenId = mkSynId range0 unassignedTyparName
<<<<<<< HEAD
                    let NewInferenceType () = mkTyparTy (NewTypar (TyparKind.Type, TyparRigidity.Flexible, Typar(compgenId, NoStaticReq, true), false, TyparDynamicReq.No, [], false, false))
=======
                    let NewInferenceType () = mkTyparTy (Construct.NewTypar (TyparKind.Type, TyparRigidity.Flexible, Typar(compgenId, NoStaticReq, true), false, TyparDynamicReq.No, [], false, false))
>>>>>>> 522dd906
                    NewInferenceType()
            else
                calledArgTy

        // FSharpMethod(x = arg), optional F#-style argument, should have option type
        | CalleeSide ->
            if isOptionTy g calledArgTy then
                destOptionTy g calledArgTy
            else
                calledArgTy

// F# supports three adhoc conversions at method callsites (note C# supports more, though ones 
// such as implicit conversions interact badly with type inference). 
//
// 1. The use of "(fun x y -> ...)" when  a delegate it expected. This is not part of 
// the ":>" coercion relationship or inference constraint problem as 
// such, but is a special rule applied only to method arguments. 
// 
// The function AdjustCalledArgType detects this case based on types and needs to know that the type being applied 
// is a function type. 
// 
// 2. The use of "(fun x y -> ...)" when Expression<delegate> it expected. This is similar to above.
// 
// 3. Two ways to pass a value where a byref is expected. The first (default) 
// is to use a reference cell, and the interior address is taken automatically 
// The second is an explicit use of the "address-of" operator "&e". Here we detect the second case,
// and record the presence of the syntax "&e" in the pre-inferred actual type for the method argument. 
// The function AdjustCalledArgType detects this and refuses to apply the default byref-to-ref transformation. 
//
// The function AdjustCalledArgType also adjusts for optional arguments. 
let AdjustCalledArgType (infoReader: InfoReader) isConstraint enforceNullableOptionalsKnownTypes (calledArg: CalledArg) (callerArg: CallerArg<_>)  =
    let g = infoReader.g
    let m = callerArg.Range
    // #424218 - when overload resolution is part of constraint solving - do not perform type-directed conversions
    let calledArgTy = calledArg.CalledArgumentType
    let callerArgTy = callerArg.CallerArgumentType
    if isConstraint then 
        calledArgTy 
    else

        // If the called method argument is an inref type, then the caller may provide a byref or value
        if isInByrefTy g calledArgTy then
#if IMPLICIT_ADDRESS_OF
            if isByrefTy g callerArgTy then 
                calledArgTy
            else 
                destByrefTy g calledArgTy
#else
            calledArgTy
#endif

        // If the called method argument is a (non inref) byref type, then the caller may provide a byref or ref.
        elif isByrefTy g calledArgTy then
            if isByrefTy g callerArgTy then 
                calledArgTy
            else
                mkRefCellTy g (destByrefTy g calledArgTy)  

        else 
            let calledArgTy2 = AdjustCalledArgTypeForLinqExpressionsAndAutoQuote infoReader callerArgTy calledArg m
            let calledArgTy3 = AdjustCalledArgTypeForOptionals g enforceNullableOptionalsKnownTypes calledArg calledArgTy2 callerArg
            calledArgTy3        

//-------------------------------------------------------------------------
// CalledMeth
//------------------------------------------------------------------------- 

type CalledMethArgSet<'T> = 
    { /// The called arguments corresponding to "unnamed" arguments
      UnnamedCalledArgs : CalledArg list

      /// Any unnamed caller arguments not otherwise assigned 
      UnnamedCallerArgs :  CallerArg<'T> list

      /// The called "ParamArray" argument, if any
      ParamArrayCalledArgOpt : CalledArg option 

      /// Any unnamed caller arguments assigned to a "param array" argument
      ParamArrayCallerArgs : CallerArg<'T> list

      /// Named args
      AssignedNamedArgs: AssignedCalledArg<'T> list  }

    member x.NumUnnamedCallerArgs = x.UnnamedCallerArgs.Length

    member x.NumAssignedNamedArgs = x.AssignedNamedArgs.Length

    member x.NumUnnamedCalledArgs = x.UnnamedCalledArgs.Length

let MakeCalledArgs amap m (minfo: MethInfo) minst =
    // Mark up the arguments with their position, so we can sort them back into order later 
    let paramDatas = minfo.GetParamDatas(amap, m, minst)
    paramDatas |> List.mapiSquared (fun i j (ParamData(isParamArrayArg, isInArg, isOutArg, optArgInfo, callerInfoFlags, nmOpt, reflArgInfo, typeOfCalledArg))  -> 
      { Position=(i,j)
        IsParamArray=isParamArrayArg
        OptArgInfo=optArgInfo
        CallerInfo = callerInfoFlags
        IsInArg=isInArg
        IsOutArg=isOutArg
        ReflArgInfo=reflArgInfo
        NameOpt=nmOpt
        CalledArgumentType=typeOfCalledArg })

/// Represents the syntactic matching between a caller of a method and the called method.
///
/// The constructor takes all the information about the caller and called side of a method, match up named arguments, property setters etc.,
/// and returns a CalledMeth object for further analysis.
type CalledMeth<'T>
      (infoReader: InfoReader,
       nameEnv: NameResolutionEnv option,
       isCheckingAttributeCall,
       /// a function to help generate fresh type variables the property setters methods in generic classes
       freshenMethInfo,
       /// range
       m,
       /// the access domain of the place where the call is taking place
       ad,
       /// the method we're attempting to call
       minfo: MethInfo,
       /// the 'called type arguments', i.e. the fresh generic instantiation of the method we're attempting to call
       calledTyArgs,
       /// the 'caller type arguments', i.e. user-given generic instantiation of the method we're attempting to call
       // todo: consider CallerTypeArgs record
       callerTyArgs: TType list,
       /// the property related to the method we're attempting to call, if any
       pinfoOpt: PropInfo option,
       /// the types of the actual object argument, if any
       callerObjArgTys: TType list,
       /// the 'caller method arguments', i.e. a list of user-given parameter expressions, split between unnamed and named arguments
       callerArgs: CallerArgs<'T>,
       /// do we allow the use of a param args method in its "expanded" form?
       allowParamArgs: bool,
       /// do we allow the use of the transformation that converts out arguments as tuple returns?
       allowOutAndOptArgs: bool,
       /// method parameters
       tyargsOpt : TType option)    
    =
    let g = infoReader.g
    let methodRetTy = minfo.GetFSharpReturnTy(infoReader.amap, m, calledTyArgs)

    let fullCurriedCalledArgs = MakeCalledArgs infoReader.amap m minfo calledTyArgs
    do assert (fullCurriedCalledArgs.Length = fullCurriedCalledArgs.Length)
 
    let argSetInfos = 
        (callerArgs.CurriedCallerArgs, fullCurriedCalledArgs) ||> List.map2 (fun (unnamedCallerArgs, namedCallerArgs) fullCalledArgs -> 
            // Find the arguments not given by name 
            let unnamedCalledArgs = 
                fullCalledArgs |> List.filter (fun calledArg -> 
                    match calledArg.NameOpt with 
                    | Some nm -> namedCallerArgs |> List.forall (fun (CallerNamedArg(nm2, _e)) -> nm.idText <> nm2.idText)   
                    | None -> true)

            // See if any of them are 'out' arguments being returned as part of a return tuple 
            let minArgs, unnamedCalledArgs, unnamedCalledOptArgs, unnamedCalledOutArgs = 
                let nUnnamedCallerArgs = unnamedCallerArgs.Length
                let nUnnamedCalledArgs = unnamedCalledArgs.Length
                if allowOutAndOptArgs && nUnnamedCallerArgs < nUnnamedCalledArgs then
                    let unnamedCalledArgsTrimmed, unnamedCalledOptOrOutArgs = List.splitAt nUnnamedCallerArgs unnamedCalledArgs
                    
                    // Check if all optional/out arguments are byref-out args
                    if unnamedCalledOptOrOutArgs |> List.forall (fun x -> x.IsOutArg && isByrefTy g x.CalledArgumentType) then 
                        nUnnamedCallerArgs - 1, unnamedCalledArgsTrimmed, [], unnamedCalledOptOrOutArgs 
                    // Check if all optional/out arguments are optional args
                    elif unnamedCalledOptOrOutArgs |> List.forall (fun x -> x.OptArgInfo.IsOptional) then 
                        nUnnamedCallerArgs - 1, unnamedCalledArgsTrimmed, unnamedCalledOptOrOutArgs, []
                    // Otherwise drop them on the floor
                    else
                        nUnnamedCalledArgs - 1, unnamedCalledArgs, [], []
                else 
                    nUnnamedCalledArgs - 1, unnamedCalledArgs, [], []

            let (unnamedCallerArgs, paramArrayCallerArgs), unnamedCalledArgs, paramArrayCalledArgOpt = 
                let supportsParamArgs = 
                    allowParamArgs && 
                    minArgs >= 0 && 
                    unnamedCalledArgs |> List.last |> (fun calledArg -> calledArg.IsParamArray && isArray1DTy g calledArg.CalledArgumentType)

                if supportsParamArgs  && unnamedCallerArgs.Length >= minArgs then
                    let a, b = List.frontAndBack unnamedCalledArgs
                    List.splitAt minArgs unnamedCallerArgs, a, Some(b)
                else
                    (unnamedCallerArgs, []), unnamedCalledArgs, None

            let assignedNamedArgs = 
                fullCalledArgs |> List.choose (fun calledArg ->
                    match calledArg.NameOpt with 
                    | Some nm -> 
                        namedCallerArgs |> List.tryPick (fun (CallerNamedArg(nm2, callerArg)) -> 
                            if nm.idText = nm2.idText then Some { NamedArgIdOpt = Some nm2; CallerArg=callerArg; CalledArg=calledArg } 
                            else None) 
                    | _ -> None)

            let unassignedNamedItems = 
                namedCallerArgs |> List.filter (fun (CallerNamedArg(nm, _e)) -> 
                    fullCalledArgs |> List.forall (fun calledArg -> 
                        match calledArg.NameOpt with 
                        | Some nm2 -> nm.idText <> nm2.idText
                        | None -> true))

            let attributeAssignedNamedItems = 
                if isCheckingAttributeCall then 
                    // The process for assigning names-->properties is substantially different for attribute specifications 
                    // because it permits the bindings of names to immutable fields. So we use the old 
                    // code for this.
                    unassignedNamedItems
                 else 
                    []

            let assignedNamedProps, unassignedNamedItems = 
                let returnedObjTy = if minfo.IsConstructor then minfo.ApparentEnclosingType else methodRetTy
                unassignedNamedItems |> List.splitChoose (fun (CallerNamedArg(id, e) as arg) -> 
                    let nm = id.idText
                    let pinfos = GetIntrinsicPropInfoSetsOfType infoReader (Some nm) ad AllowMultiIntfInstantiations.Yes IgnoreOverrides id.idRange returnedObjTy
                    let pinfos = pinfos |> ExcludeHiddenOfPropInfos g infoReader.amap m 
                    match pinfos with 
                    | [pinfo] when pinfo.HasSetter && not pinfo.IsIndexer -> 
                        let pminfo = pinfo.SetterMethod
                        let pminst = freshenMethInfo m pminfo
                        Choice1Of2(AssignedItemSetter(id, AssignedPropSetter(pinfo, pminfo, pminst), e))
                    | _ ->
                        let epinfos = 
                            match nameEnv with  
                            | Some ne -> ExtensionPropInfosOfTypeInScope ResultCollectionSettings.AllResults infoReader ne (Some nm) ad m returnedObjTy
                            | _ -> []
                        match epinfos with 
                        | [pinfo] when pinfo.HasSetter && not pinfo.IsIndexer -> 
                            let pminfo = pinfo.SetterMethod
                            let pminst = match minfo with
                                         | MethInfo.FSMeth(_, TType.TType_app(_, types), _, _) -> types
                                         | _ -> freshenMethInfo m pminfo

                            let pminst = match tyargsOpt with
                                         | Some(TType.TType_app(_, types)) -> types
                                         | _ -> pminst
                            Choice1Of2(AssignedItemSetter(id, AssignedPropSetter(pinfo, pminfo, pminst), e))
                        |  _ ->    
                            match infoReader.GetILFieldInfosOfType(Some(nm), ad, m, returnedObjTy) with
                            | finfo :: _ -> 
                                Choice1Of2(AssignedItemSetter(id, AssignedILFieldSetter(finfo), e))
                            | _ ->              
                              match infoReader.TryFindRecdOrClassFieldInfoOfType(nm, m, returnedObjTy) with
                              | ValueSome rfinfo -> 
                                  Choice1Of2(AssignedItemSetter(id, AssignedRecdFieldSetter(rfinfo), e))
                              | _ -> 
                                  Choice2Of2(arg))

            let names = namedCallerArgs |> List.map (fun (CallerNamedArg(nm, _)) -> nm.idText) 

            if (List.noRepeats String.order names).Length <> namedCallerArgs.Length then
                errorR(Error(FSComp.SR.typrelNamedArgumentHasBeenAssignedMoreThenOnce(), m))
                
            let argSet = { UnnamedCalledArgs=unnamedCalledArgs; UnnamedCallerArgs=unnamedCallerArgs; ParamArrayCalledArgOpt=paramArrayCalledArgOpt; ParamArrayCallerArgs=paramArrayCallerArgs; AssignedNamedArgs=assignedNamedArgs }

            (argSet, assignedNamedProps, unassignedNamedItems, attributeAssignedNamedItems, unnamedCalledOptArgs, unnamedCalledOutArgs))

    let argSets                     = argSetInfos |> List.map     (fun (x, _, _, _, _, _) -> x)
    let assignedNamedProps          = argSetInfos |> List.collect (fun (_, x, _, _, _, _) -> x)
    let unassignedNamedItems        = argSetInfos |> List.collect (fun (_, _, x, _, _, _) -> x)
    let attributeAssignedNamedItems = argSetInfos |> List.collect (fun (_, _, _, x, _, _) -> x)
    let unnamedCalledOptArgs        = argSetInfos |> List.collect (fun (_, _, _, _, x, _) -> x)
    let unnamedCalledOutArgs        = argSetInfos |> List.collect (fun (_, _, _, _, _, x) -> x)

    member x.infoReader = infoReader

    member x.amap = infoReader.amap

      /// the method we're attempting to call 
    member x.Method = minfo

      /// the instantiation of the method we're attempting to call 
    member x.CalledTyArgs = calledTyArgs

    member x.AllCalledArgs = fullCurriedCalledArgs

      /// the instantiation of the method we're attempting to call 
    member x.CalledTyparInst = 
        let tps = minfo.FormalMethodTypars 
        if tps.Length = calledTyArgs.Length then mkTyparInst tps calledTyArgs else []

      /// the formal instantiation of the method we're attempting to call 
    member x.CallerTyArgs = callerTyArgs

      /// The types of the actual object arguments, if any
    member x.CallerObjArgTys = callerObjArgTys

      /// The argument analysis for each set of curried arguments
    member x.ArgSets = argSets

      /// return type after implicit deference of byref returns is taken into account
    member x.CalledReturnTypeAfterByrefDeref = 
        let retTy = methodRetTy
        if isByrefTy g retTy then destByrefTy g retTy else retTy

      /// return type after tupling of out args is taken into account
    member x.CalledReturnTypeAfterOutArgTupling = 
        let retTy = x.CalledReturnTypeAfterByrefDeref
        if isNil unnamedCalledOutArgs then 
            retTy 
        else 
            let outArgTys = unnamedCalledOutArgs |> List.map (fun calledArg -> destByrefTy g calledArg.CalledArgumentType) 
            if isUnitTy g retTy then mkRefTupledTy g outArgTys
            else mkRefTupledTy g (retTy :: outArgTys)

      /// named setters
    member x.AssignedItemSetters = assignedNamedProps

      /// the property related to the method we're attempting to call, if any  
    member x.AssociatedPropertyInfo = pinfoOpt

      /// unassigned args
    member x.UnassignedNamedArgs = unassignedNamedItems

      /// args assigned to specify values for attribute fields and properties (these are not necessarily "property sets")
    member x.AttributeAssignedNamedArgs = attributeAssignedNamedItems

      /// unnamed called optional args: pass defaults for these
    member x.UnnamedCalledOptArgs = unnamedCalledOptArgs

      /// unnamed called out args: return these as part of the return tuple
    member x.UnnamedCalledOutArgs = unnamedCalledOutArgs

    static member GetMethod (x: CalledMeth<'T>) = x.Method

    member x.NumArgSets = x.ArgSets.Length

    member x.HasOptArgs = not (isNil x.UnnamedCalledOptArgs)

    member x.HasOutArgs = not (isNil x.UnnamedCalledOutArgs)

    member x.UsesParamArrayConversion = x.ArgSets |> List.exists (fun argSet -> argSet.ParamArrayCalledArgOpt.IsSome)

    member x.ParamArrayCalledArgOpt = x.ArgSets |> List.tryPick (fun argSet -> argSet.ParamArrayCalledArgOpt)

    member x.ParamArrayCallerArgs = x.ArgSets |> List.tryPick (fun argSet -> if Option.isSome argSet.ParamArrayCalledArgOpt then Some argSet.ParamArrayCallerArgs else None )

    member x.GetParamArrayElementType() =
        // turned as a method to avoid assert in variable inspector 
        assert (x.UsesParamArrayConversion)
        x.ParamArrayCalledArgOpt.Value.CalledArgumentType |> destArrayTy x.amap.g 

    member x.NumAssignedProps = x.AssignedItemSetters.Length

    member x.CalledObjArgTys(m) = 
        match x.Method.GetObjArgTypes(x.amap, m, x.CalledTyArgs) with 
        | [ thisArgTy ] when isByrefTy g thisArgTy -> [ destByrefTy g thisArgTy ]
        | res -> res

    member x.NumCalledTyArgs = x.CalledTyArgs.Length

    member x.NumCallerTyArgs = x.CallerTyArgs.Length 

    member x.AssignsAllNamedArgs = isNil x.UnassignedNamedArgs

    member x.HasCorrectArity =
      (x.NumCalledTyArgs = x.NumCallerTyArgs)  &&
      x.ArgSets |> List.forall (fun argSet -> argSet.NumUnnamedCalledArgs = argSet.NumUnnamedCallerArgs) 

    member x.HasCorrectGenericArity =
      (x.NumCalledTyArgs = x.NumCallerTyArgs)  

    member x.IsAccessible(m, ad) = 
        IsMethInfoAccessible x.amap m ad x.Method 

    member x.HasCorrectObjArgs(m) = 
        x.CalledObjArgTys(m).Length = x.CallerObjArgTys.Length 

    member x.IsCandidate(m, ad) =
        x.IsAccessible(m, ad) &&
        x.HasCorrectArity && 
        x.HasCorrectObjArgs(m) &&
        x.AssignsAllNamedArgs

    member x.AssignedUnnamedArgs = 
       // We use Seq.map2 to tolerate there being mismatched caller/called args
       x.ArgSets |> List.map (fun argSet -> 
           (argSet.UnnamedCalledArgs, argSet.UnnamedCallerArgs) ||> Seq.map2 (fun calledArg callerArg -> 
               { NamedArgIdOpt=None; CalledArg=calledArg; CallerArg=callerArg }) |> Seq.toList)

    member x.AssignedNamedArgs = 
       x.ArgSets |> List.map (fun argSet -> argSet.AssignedNamedArgs)

    member x.AllUnnamedCalledArgs = x.ArgSets |> List.collect (fun x -> x.UnnamedCalledArgs)

    member x.TotalNumUnnamedCalledArgs = x.ArgSets |> List.sumBy (fun x -> x.NumUnnamedCalledArgs)

    member x.TotalNumUnnamedCallerArgs = x.ArgSets |> List.sumBy (fun x -> x.NumUnnamedCallerArgs)

    member x.TotalNumAssignedNamedArgs = x.ArgSets |> List.sumBy (fun x -> x.NumAssignedNamedArgs)

    override x.ToString() = "call to " + minfo.ToString()

let NamesOfCalledArgs (calledArgs: CalledArg list) = 
    calledArgs |> List.choose (fun x -> x.NameOpt) 

//-------------------------------------------------------------------------
// Helpers dealing with propagating type information in method overload resolution
//------------------------------------------------------------------------- 

type ArgumentAnalysis = 
    | NoInfo
    | ArgDoesNotMatch 
    | CallerLambdaHasArgTypes of TType list
    | CalledArgMatchesType of TType

let InferLambdaArgsForLambdaPropagation origRhsExpr = 
    let rec loop e = 
        match e with 
        | SynExpr.Lambda (_, _, _, rest, _) -> 1 + loop rest
        | SynExpr.MatchLambda _ -> 1
        | _ -> 0
    loop origRhsExpr

let ExamineArgumentForLambdaPropagation (infoReader: InfoReader) (arg: AssignedCalledArg<SynExpr>) =
    let g = infoReader.g

    // Find the explicit lambda arguments of the caller. Ignore parentheses.
    let argExpr = match arg.CallerArg.Expr with SynExpr.Paren (x, _, _, _) -> x  | x -> x
    let countOfCallerLambdaArg = InferLambdaArgsForLambdaPropagation argExpr

    // Adjust for Expression<_>, Func<_, _>, ...
    let adjustedCalledArgTy = AdjustCalledArgType infoReader false false arg.CalledArg arg.CallerArg
    if countOfCallerLambdaArg > 0 then 
        // Decompose the explicit function type of the target
        let calledLambdaArgTys, _calledLambdaRetTy = stripFunTy g adjustedCalledArgTy
        if calledLambdaArgTys.Length >= countOfCallerLambdaArg then 
            // success 
            CallerLambdaHasArgTypes calledLambdaArgTys
        elif isDelegateTy g (if isLinqExpressionTy g adjustedCalledArgTy then destLinqExpressionTy g adjustedCalledArgTy else adjustedCalledArgTy) then
            // delegate arity mismatch
            ArgDoesNotMatch
        else
            // not a function type on the called side - no information
            NoInfo
    else
        // not a lambda on the caller side - push information from caller to called
        CalledArgMatchesType(adjustedCalledArgTy)  
        

let ExamineMethodForLambdaPropagation (x: CalledMeth<SynExpr>) =
    let unnamedInfo = x.AssignedUnnamedArgs |> List.mapSquared (ExamineArgumentForLambdaPropagation x.infoReader)
    let namedInfo = x.AssignedNamedArgs |> List.mapSquared (fun arg -> (arg.NamedArgIdOpt.Value, ExamineArgumentForLambdaPropagation x.infoReader arg))
    if unnamedInfo |> List.existsSquared (function CallerLambdaHasArgTypes _ -> true | _ -> false) || 
       namedInfo |> List.existsSquared (function (_, CallerLambdaHasArgTypes _) -> true | _ -> false) then 
        Some (unnamedInfo, namedInfo)
    else
        None

//-------------------------------------------------------------------------
// Additional helpers for building method calls and doing TAST generation
//------------------------------------------------------------------------- 

/// Is this a 'base' call (in the sense of C#) 
let IsBaseCall objArgs = 
    match objArgs with 
    | [Expr.Val (v, _, _)] when v.BaseOrThisInfo  = BaseVal -> true
    | _ -> false
    
/// Compute whether we insert a 'coerce' on the 'this' pointer for an object model call 
/// For example, when calling an interface method on a struct, or a method on a constrained 
/// variable type. 
let ComputeConstrainedCallInfo g amap m (objArgs, minfo: MethInfo) =
    match objArgs with 
    | [objArgExpr] when not minfo.IsExtensionMember -> 
        let methObjTy = minfo.ApparentEnclosingType
        let objArgTy = tyOfExpr g objArgExpr
        if TypeDefinitelySubsumesTypeNoCoercion 0 g amap m methObjTy objArgTy 
           // Constrained calls to class types can only ever be needed for the three class types that 
           // are base types of value types
           || (isClassTy g methObjTy && 
                 (not (typeEquiv g methObjTy g.system_Object_ty || 
                       typeEquiv g methObjTy g.system_Value_ty ||
                       typeEquiv g methObjTy g.system_Enum_ty))) then 
            None
        else
            // The object argument is a value type or variable type and the target method is an interface or System.Object
            // type. A .NET 2.0 generic constrained call is required
            Some objArgTy
    | _ -> 
        None

/// Adjust the 'this' pointer before making a call 
/// Take the address of a struct, and coerce to an interface/base/constraint type if necessary 
let TakeObjAddrForMethodCall g amap (minfo: MethInfo) isMutable m objArgs f =
    let ccallInfo = ComputeConstrainedCallInfo g amap m (objArgs, minfo)

    let wrap, objArgs = 

        match objArgs with
        | [objArgExpr] ->

            let hasCallInfo = ccallInfo.IsSome
            let mustTakeAddress = hasCallInfo || minfo.ObjArgNeedsAddress(amap, m)
            let objArgTy = tyOfExpr g objArgExpr
            
            let isMutable =
                match isMutable with
                | DefinitelyMutates
                | NeverMutates 
                | AddressOfOp -> isMutable
                | PossiblyMutates ->
                    // Check to see if the method is read-only. Perf optimization.
                    // If there is an extension member whose first arg is an inref, we must return NeverMutates.
                    if mustTakeAddress && (minfo.IsReadOnly || minfo.IsReadOnlyExtensionMember (amap, m)) then
                        NeverMutates
                    else
                        isMutable

            let wrap, objArgExprAddr, isReadOnly, _isWriteOnly =
                mkExprAddrOfExpr g mustTakeAddress hasCallInfo isMutable objArgExpr None m
            
            // Extension members and calls to class constraints may need a coercion for their object argument
            let objArgExprCoerced = 
              if not hasCallInfo &&
                 not (TypeDefinitelySubsumesTypeNoCoercion 0 g amap m minfo.ApparentEnclosingType objArgTy) then 
                  mkCoerceExpr(objArgExprAddr, minfo.ApparentEnclosingType, m, objArgTy)
              else
                  objArgExprAddr

            // Check to see if the extension member uses the extending type as a byref.
            //     If so, make sure we don't allow readonly/immutable values to be passed byref from an extension member. 
            //     An inref will work though.
            if isReadOnly && mustTakeAddress && minfo.IsExtensionMember then
                minfo.TryObjArgByrefType(amap, m, minfo.FormalMethodInst)
                |> Option.iter (fun ty ->
                    if not (isInByrefTy g ty) then
                        errorR(Error(FSComp.SR.tcCannotCallExtensionMethodInrefToByref(minfo.DisplayName), m)))
                        

            wrap, [objArgExprCoerced] 

        | _ -> 
            id, objArgs
    let e, ety = f ccallInfo objArgs
    wrap e, ety

//-------------------------------------------------------------------------
// Build method calls.
//------------------------------------------------------------------------- 

/// Build an expression node that is a call to a .NET method. 
let BuildILMethInfoCall g amap m isProp (minfo: ILMethInfo) valUseFlags minst direct args = 
    let valu = isStructTy g minfo.ApparentEnclosingType
    let ctor = minfo.IsConstructor
    if minfo.IsClassConstructor then 
        error (InternalError (minfo.ILName+": cannot call a class constructor", m))
    let useCallvirt = 
        not valu && not direct && minfo.IsVirtual
    let isProtected = minfo.IsProtectedAccessibility
    let ilMethRef = minfo.ILMethodRef
    let newobj = ctor && (match valUseFlags with NormalValUse -> true | _ -> false)
    let exprTy = if ctor then minfo.ApparentEnclosingType else minfo.GetFSharpReturnTy(amap, m, minst)
    let retTy = if not ctor && ilMethRef.ReturnType = ILType.Void then [] else [exprTy]
    let isDllImport = minfo.IsDllImport g
    Expr.Op (TOp.ILCall (useCallvirt, isProtected, valu, newobj, valUseFlags, isProp, isDllImport, ilMethRef, minfo.DeclaringTypeInst, minst, retTy), [], args, m),
    exprTy


/// Build a call to an F# method.
///
/// Consume the arguments in chunks and build applications.  This copes with various F# calling signatures
/// all of which ultimately become 'methods'.
///
/// QUERY: this looks overly complex considering that we are doing a fundamentally simple 
/// thing here. 
let BuildFSharpMethodApp g m (vref: ValRef) vexp vexprty (args: Exprs) =
    let arities =  (arityOfVal vref.Deref).AritiesOfArgs
    
    let args3, (leftover, retTy) =
        let exprL expr = exprL g expr
        ((args, vexprty), arities) ||> List.mapFold (fun (args, fty) arity -> 
            match arity, args with 
            | (0|1), [] when typeEquiv g (domainOfFunTy g fty) g.unit_ty -> mkUnit g m, (args, rangeOfFunTy g fty)
            | 0, (arg :: argst) -> 
                let msg = Layout.showL (Layout.sepListL (Layout.rightL (Layout.TaggedTextOps.tagText ";")) (List.map exprL args))
                warning(InternalError(sprintf "Unexpected zero arity, args = %s" msg, m))
                arg, (argst, rangeOfFunTy g fty)
            | 1, (arg :: argst) -> arg, (argst, rangeOfFunTy g fty)
            | 1, [] -> error(InternalError("expected additional arguments here", m))
            | _ -> 
                if args.Length < arity then
                    error(InternalError("internal error in getting arguments, n = "+string arity+", #args = "+string args.Length, m))
                let tupargs, argst = List.splitAt arity args
                let tuptys = tupargs |> List.map (tyOfExpr g) 
                (mkRefTupled g m tupargs tuptys),
                (argst, rangeOfFunTy g fty) )
    if not leftover.IsEmpty then error(InternalError("Unexpected "+string(leftover.Length)+" remaining arguments in method application", m))
    mkApps g ((vexp, vexprty), [], args3, m),
    retTy
    
/// Build a call to an F# method.
let BuildFSharpMethodCall g m (ty, vref: ValRef) valUseFlags minst args =
    let vexp = Expr.Val (vref, valUseFlags, m)
    let vexpty = vref.Type
    let tpsorig, tau =  vref.TypeScheme
    let vtinst = argsOfAppTy g ty @ minst
    if tpsorig.Length <> vtinst.Length then error(InternalError("BuildFSharpMethodCall: unexpected List.length mismatch", m))
    let expr = mkTyAppExpr m (vexp, vexpty) vtinst
    let exprty = instType (mkTyparInst tpsorig vtinst) tau
    BuildFSharpMethodApp g m vref expr exprty args
    

/// Make a call to a method info. Used by the optimizer and code generator to build 
/// calls to the type-directed solutions to member constraints.
let MakeMethInfoCall amap m minfo minst args =
    let valUseFlags = NormalValUse // correct unless if we allow wild trait constraints like "T has a ctor and can be used as a parent class" 

    match minfo with 

    | ILMeth(g, ilminfo, _) -> 
        let direct = not minfo.IsVirtual
        let isProp = false // not necessarily correct, but this is only used post-creflect where this flag is irrelevant 
        BuildILMethInfoCall g amap m isProp ilminfo valUseFlags minst  direct args |> fst

    | FSMeth(g, ty, vref, _) -> 
        BuildFSharpMethodCall g m (ty, vref) valUseFlags minst args |> fst

    | DefaultStructCtor(_, ty) -> 
       mkDefault (m, ty)

#if !NO_EXTENSIONTYPING
    | ProvidedMeth(amap, mi, _, m) -> 
        let isProp = false // not necessarily correct, but this is only used post-creflect where this flag is irrelevant 
        let ilMethodRef = Import.ImportProvidedMethodBaseAsILMethodRef amap m mi
        let isConstructor = mi.PUntaint((fun c -> c.IsConstructor), m)
        let valu = mi.PUntaint((fun c -> c.DeclaringType.IsValueType), m)
        let actualTypeInst = [] // GENERIC TYPE PROVIDERS: for generics, we would have something here
        let actualMethInst = [] // GENERIC TYPE PROVIDERS: for generics, we would have something here
        let ilReturnTys = Option.toList (minfo.GetCompiledReturnTy(amap, m, []))  // GENERIC TYPE PROVIDERS: for generics, we would have more here
        // REVIEW: Should we allow protected calls?
        Expr.Op (TOp.ILCall (false, false, valu, isConstructor, valUseFlags, isProp, false, ilMethodRef, actualTypeInst, actualMethInst, ilReturnTys), [], args, m)

#endif

#if !NO_EXTENSIONTYPING
// This imports a provided method, and checks if it is a known compiler intrinsic like "1 + 2"
let TryImportProvidedMethodBaseAsLibraryIntrinsic (amap: Import.ImportMap, m: range, mbase: Tainted<ProvidedMethodBase>) = 
    let methodName = mbase.PUntaint((fun x -> x.Name), m)
    let declaringType = Import.ImportProvidedType amap m (mbase.PApply((fun x -> x.DeclaringType), m))
    if isAppTy amap.g declaringType then 
        let declaringEntity = tcrefOfAppTy amap.g declaringType
        if not declaringEntity.IsLocalRef && ccuEq declaringEntity.nlr.Ccu amap.g.fslibCcu then
            match amap.g.knownIntrinsics.TryGetValue ((declaringEntity.LogicalName, methodName)) with 
            | true, vref -> Some vref
            | _ -> 
            match amap.g.knownFSharpCoreModules.TryGetValue declaringEntity.LogicalName with
            | true, modRef -> 
                modRef.ModuleOrNamespaceType.AllValsByLogicalName 
                |> Seq.tryPick (fun (KeyValue(_, v)) -> if (v.CompiledName amap.g.CompilerGlobalState) = methodName then Some (mkNestedValRef modRef v) else None)
            | _ -> None
        else
            None
    else
        None
#endif
        

/// Build an expression that calls a given method info. 
/// This is called after overload resolution, and also to call other 
/// methods such as 'setters' for properties. 
//   tcVal: used to convert an F# value into an expression. See tc.fs. 
//   isProp: is it a property get? 
//   minst: the instantiation to apply for a generic method 
//   objArgs: the 'this' argument, if any 
//   args: the arguments, if any 
let BuildMethodCall tcVal g amap isMutable m isProp minfo valUseFlags minst objArgs args =
    let direct = IsBaseCall objArgs

    TakeObjAddrForMethodCall g amap minfo isMutable m objArgs (fun ccallInfo objArgs -> 
        let allArgs = objArgs @ args
        let valUseFlags = 
            if direct && (match valUseFlags with NormalValUse -> true | _ -> false) then 
                VSlotDirectCall 
            else 
                match ccallInfo with
                | Some ty -> 
                    // printfn "possible constrained call to '%s' at %A" minfo.LogicalName m
                    PossibleConstrainedCall ty
                | None -> 
                    valUseFlags

        match minfo with 
#if !NO_EXTENSIONTYPING
        // By this time this is an erased method info, e.g. one returned from an expression
        // REVIEW: copied from tastops, which doesn't allow protected methods
        | ProvidedMeth (amap, providedMeth, _, _) -> 
            // TODO: there  is a fair bit of duplication here with mk_il_minfo_call. We should be able to merge these
                
            /// Build an expression node that is a call to a extension method in a generated assembly
            let enclTy = minfo.ApparentEnclosingType
            // prohibit calls to methods that are declared in specific array types (Get, Set, Address)
            // these calls are provided by the runtime and should not be called from the user code
            if isArrayTy g enclTy then
                let tpe = TypeProviderError(FSComp.SR.tcRuntimeSuppliedMethodCannotBeUsedInUserCode(minfo.DisplayName), providedMeth.TypeProviderDesignation, m)
                error tpe
            let valu = isStructTy g enclTy
            let isCtor = minfo.IsConstructor
            if minfo.IsClassConstructor then 
                error (InternalError (minfo.LogicalName + ": cannot call a class constructor", m))
            let useCallvirt = not valu && not direct && minfo.IsVirtual
            let isProtected = minfo.IsProtectedAccessibility
            let exprTy = if isCtor then enclTy else minfo.GetFSharpReturnTy(amap, m, minst)
            match TryImportProvidedMethodBaseAsLibraryIntrinsic (amap, m, providedMeth) with 
            | Some fsValRef -> 
                //reraise() calls are converted to TOp.Reraise in the type checker. So if a provided expression includes a reraise call
                // we must put it in that form here.
                if valRefEq amap.g fsValRef amap.g.reraise_vref then
                    mkReraise m exprTy, exprTy
                else
                    let vexp, vexpty = tcVal fsValRef valUseFlags (minfo.DeclaringTypeInst @ minst) m
                    BuildFSharpMethodApp g m fsValRef vexp vexpty allArgs
            | None -> 
                let ilMethRef = Import.ImportProvidedMethodBaseAsILMethodRef amap m providedMeth
                let isNewObj = isCtor && (match valUseFlags with NormalValUse -> true | _ -> false)
                let actualTypeInst = 
                    if isRefTupleTy g enclTy then argsOfAppTy g (mkCompiledTupleTy g false (destRefTupleTy g enclTy))  // provided expressions can include method calls that get properties of tuple types
                    elif isFunTy g enclTy then [ domainOfFunTy g enclTy; rangeOfFunTy g enclTy ]  // provided expressions can call Invoke
                    else minfo.DeclaringTypeInst
                let actualMethInst = minst
                let retTy = if not isCtor && (ilMethRef.ReturnType = ILType.Void) then [] else [exprTy]
                let noTailCall = false
                let expr = Expr.Op (TOp.ILCall (useCallvirt, isProtected, valu, isNewObj, valUseFlags, isProp, noTailCall, ilMethRef, actualTypeInst, actualMethInst, retTy), [], allArgs, m)
                expr, exprTy

#endif
            
        // Build a call to a .NET method 
        | ILMeth(_, ilMethInfo, _) -> 
            BuildILMethInfoCall g amap m isProp ilMethInfo valUseFlags minst direct allArgs

        // Build a call to an F# method 
        | FSMeth(_, _, vref, _) -> 

            // Go see if this is a use of a recursive definition... Note we know the value instantiation 
            // we want to use so we pass that in order not to create a new one. 
            let vexp, vexpty = tcVal vref valUseFlags (minfo.DeclaringTypeInst @ minst) m
            BuildFSharpMethodApp g m vref vexp vexpty allArgs

        // Build a 'call' to a struct default constructor 
        | DefaultStructCtor (g, ty) -> 
            if not (TypeHasDefaultValue g m ty) then 
                errorR(Error(FSComp.SR.tcDefaultStructConstructorCall(), m))
            mkDefault (m, ty), ty)

//-------------------------------------------------------------------------
// Adjust caller arguments as part of building a method call
//------------------------------------------------------------------------- 

/// Build a call to the System.Object constructor taking no arguments,
let BuildObjCtorCall (g: TcGlobals) m =
    let ilMethRef = (mkILCtorMethSpecForTy(g.ilg.typ_Object, [])).MethodRef
    Expr.Op (TOp.ILCall (false, false, false, false, CtorValUsedAsSuperInit, false, true, ilMethRef, [], [], [g.obj_ty]), [], [], m)

/// Implements the elaborated form of adhoc conversions from functions to delegates at member callsites
let BuildNewDelegateExpr (eventInfoOpt: EventInfo option, g, amap, delegateTy, invokeMethInfo: MethInfo, delArgTys, f, fty, m) =
    let slotsig = invokeMethInfo.GetSlotSig(amap, m)
    let delArgVals, expr = 
        let topValInfo = ValReprInfo([], List.replicate (max 1 (List.length delArgTys)) ValReprInfo.unnamedTopArg, ValReprInfo.unnamedRetVal)

        // Try to pull apart an explicit lambda and use it directly 
        // Don't do this in the case where we're adjusting the arguments of a function used to build a .NET-compatible event handler 
        let lambdaContents = 
            if Option.isSome eventInfoOpt then 
                None 
            else 
                tryDestTopLambda g amap topValInfo (f, fty)        

        match lambdaContents with 
        | None -> 
        
            if List.exists (isByrefTy g) delArgTys then
                    error(Error(FSComp.SR.tcFunctionRequiresExplicitLambda(List.length delArgTys), m)) 

            let delArgVals = delArgTys |> List.mapi (fun i argty -> fst (mkCompGenLocal m ("delegateArg" + string i) argty)) 
            let expr = 
                let args = 
                    match eventInfoOpt with 
                    | Some einfo -> 
                        match delArgVals with 
                        | [] -> error(nonStandardEventError einfo.EventName m)
                        | h :: _ when not (isObjTy g h.Type) -> error(nonStandardEventError einfo.EventName m)
                        | h :: t -> [exprForVal m h; mkRefTupledVars g m t] 
                    | None -> 
                        if isNil delArgTys then [mkUnit g m] else List.map (exprForVal m) delArgVals
                mkApps g ((f, fty), [], args, m)
            delArgVals, expr
            
        | Some _ -> 
            let _, _, _, vsl, body, _ = IteratedAdjustArityOfLambda g amap topValInfo f
            List.concat vsl, body
            
    let meth = TObjExprMethod(slotsig, [], [], [delArgVals], expr, m)
    mkObjExpr(delegateTy, None, BuildObjCtorCall g m, [meth], [], m)

let CoerceFromFSharpFuncToDelegate g amap infoReader ad callerArgTy m callerArgExpr delegateTy =    
    let (SigOfFunctionForDelegate(invokeMethInfo, delArgTys, _, _)) = GetSigOfFunctionForDelegate infoReader delegateTy m ad
    BuildNewDelegateExpr (None, g, amap, delegateTy, invokeMethInfo, delArgTys, callerArgExpr, callerArgTy, m)

// Handle adhoc argument conversions
let AdjustCallerArgExprForCoercions (g: TcGlobals) amap infoReader ad isOutArg calledArgTy (reflArgInfo: ReflectedArgInfo) callerArgTy m callerArgExpr = 
   if isByrefTy g calledArgTy && isRefCellTy g callerArgTy then 
       None, Expr.Op (TOp.RefAddrGet false, [destRefCellTy g callerArgTy], [callerArgExpr], m) 

#if IMPLICIT_ADDRESS_OF
   elif isInByrefTy g calledArgTy && not (isByrefTy g callerArgTy) then 
       let wrap, callerArgExprAddress, _readonly, _writeonly = mkExprAddrOfExpr g true false NeverMutates callerArgExpr None m
       Some wrap, callerArgExprAddress
#endif

   elif isDelegateTy g calledArgTy && isFunTy g callerArgTy then 
       None, CoerceFromFSharpFuncToDelegate g amap infoReader ad callerArgTy m callerArgExpr calledArgTy

   elif isLinqExpressionTy g calledArgTy && isDelegateTy g (destLinqExpressionTy g calledArgTy) && isFunTy g callerArgTy then 
       let delegateTy = destLinqExpressionTy g calledArgTy
       let expr = CoerceFromFSharpFuncToDelegate g amap infoReader ad callerArgTy m callerArgExpr delegateTy
       None, mkCallQuoteToLinqLambdaExpression g m delegateTy (Expr.Quote (expr, ref None, false, m, mkQuotedExprTy g delegateTy))

   // auto conversions to quotations (to match auto conversions to LINQ expressions)
   elif reflArgInfo.AutoQuote && isQuotedExprTy g calledArgTy && not (isQuotedExprTy g callerArgTy) then 
       match reflArgInfo with 
       | ReflectedArgInfo.Quote true -> 
           None, mkCallLiftValueWithDefn g m calledArgTy callerArgExpr
       | ReflectedArgInfo.Quote false -> 
           None, Expr.Quote (callerArgExpr, ref None, false, m, calledArgTy)
       | ReflectedArgInfo.None -> failwith "unreachable" // unreachable due to reflArgInfo.AutoQuote condition

   // Note: out args do not need to be coerced 
   elif isOutArg then 
       None, callerArgExpr

   // Note: not all these casts are reported in quotations 
   else 
       None, mkCoerceIfNeeded g calledArgTy callerArgTy callerArgExpr

/// Some of the code below must allocate temporary variables or bind other variables to particular values. 
/// As usual we represent variable allocators by expr -> expr functions 
/// which we then use to wrap the whole expression. These will either do nothing or pre-bind a variable. It doesn't
/// matter what order they are applied in as long as they are all composed together.
let emptyPreBinder (e: Expr) = e

/// Get the expression that must be inserted on the caller side for a CallerSide optional arg,
/// i.e. one where there is no corresponding caller arg.
let rec GetDefaultExpressionForCallerSideOptionalArg tcFieldInit g (calledArg: CalledArg) currCalledArgTy currDfltVal eCallerMemberName mMethExpr =
    match currDfltVal with
    | MissingValue -> 
        // Add an I_nop if this is an initonly field to make sure we never recognize it as an lvalue. See mkExprAddrOfExpr. 
        emptyPreBinder, mkAsmExpr ([ mkNormalLdsfld (fspec_Missing_Value g); AI_nop ], [], [], [currCalledArgTy], mMethExpr)

    | DefaultValue -> 
        emptyPreBinder, mkDefault(mMethExpr, currCalledArgTy)

    | Constant fieldInit -> 
        match currCalledArgTy with
        | NullableTy g inst when fieldInit <> ILFieldInit.Null ->
            let nullableTy = mkILNonGenericBoxedTy(g.FindSysILTypeRef "System.Nullable`1")
            let ctor = mkILCtorMethSpecForTy(nullableTy, [ILType.TypeVar 0us]).MethodRef
            let ctorArgs = [Expr.Const (tcFieldInit mMethExpr fieldInit, mMethExpr, inst)]
            emptyPreBinder, Expr.Op (TOp.ILCall (false, false, true, true, NormalValUse, false, false, ctor, [inst], [], [currCalledArgTy]), [], ctorArgs, mMethExpr)
        | ByrefTy g inst ->
            GetDefaultExpressionForCallerSideOptionalArg tcFieldInit g calledArg inst (PassByRef(inst, currDfltVal)) eCallerMemberName mMethExpr
        | _ ->
            match calledArg.CallerInfo, eCallerMemberName with
            | CallerLineNumber, _ when typeEquiv g currCalledArgTy g.int_ty ->
                emptyPreBinder, Expr.Const (Const.Int32(mMethExpr.StartLine), mMethExpr, currCalledArgTy)
            | CallerFilePath, _ when typeEquiv g currCalledArgTy g.string_ty ->
                let fileName = mMethExpr.FileName |> FileSystem.GetFullPathShim |> PathMap.apply g.pathMap
                emptyPreBinder, Expr.Const (Const.String fileName, mMethExpr, currCalledArgTy)
            | CallerMemberName, Some callerName when (typeEquiv g currCalledArgTy g.string_ty) ->
                emptyPreBinder, Expr.Const (Const.String callerName, mMethExpr, currCalledArgTy)
            | _ ->
                emptyPreBinder, Expr.Const (tcFieldInit mMethExpr fieldInit, mMethExpr, currCalledArgTy)
                
    | WrapperForIDispatch ->
        match g.TryFindSysILTypeRef "System.Runtime.InteropServices.DispatchWrapper" with
        | None -> error(Error(FSComp.SR.fscSystemRuntimeInteropServicesIsRequired(), mMethExpr))
        | Some tref ->
            let ty = mkILNonGenericBoxedTy tref
            let mref = mkILCtorMethSpecForTy(ty, [g.ilg.typ_Object]).MethodRef
            let expr = Expr.Op (TOp.ILCall (false, false, false, true, NormalValUse, false, false, mref, [], [], [g.obj_ty]), [], [mkDefault(mMethExpr, currCalledArgTy)], mMethExpr)
            emptyPreBinder, expr

    | WrapperForIUnknown ->
        match g.TryFindSysILTypeRef "System.Runtime.InteropServices.UnknownWrapper" with
        | None -> error(Error(FSComp.SR.fscSystemRuntimeInteropServicesIsRequired(), mMethExpr))
        | Some tref ->
            let ty = mkILNonGenericBoxedTy tref
            let mref = mkILCtorMethSpecForTy(ty, [g.ilg.typ_Object]).MethodRef
            let expr = Expr.Op (TOp.ILCall (false, false, false, true, NormalValUse, false, false, mref, [], [], [g.obj_ty]), [], [mkDefault(mMethExpr, currCalledArgTy)], mMethExpr)
            emptyPreBinder, expr

    | PassByRef (ty, dfltVal2) ->
        let v, _ = mkCompGenLocal mMethExpr "defaultByrefArg" ty
        let wrapper2, rhs = GetDefaultExpressionForCallerSideOptionalArg tcFieldInit g calledArg currCalledArgTy dfltVal2 eCallerMemberName mMethExpr
        (wrapper2 >> mkCompGenLet mMethExpr v rhs), mkValAddr mMethExpr false (mkLocalValRef v)

/// Get the expression that must be inserted on the caller side for a CalleeSide optional arg where
/// no caller argument has been provided. Normally this is 'None', however CallerMemberName and friends
/// can be used with 'CalleeSide' optional arguments
let GetDefaultExpressionForCalleeSideOptionalArg g (calledArg: CalledArg) eCallerMemberName (mMethExpr: range) =
    let calledArgTy = calledArg.CalledArgumentType
    let calledNonOptTy = 
        if isOptionTy g calledArgTy then 
            destOptionTy g calledArgTy 
        else
            calledArgTy // should be unreachable

    match calledArg.CallerInfo, eCallerMemberName with
    | CallerLineNumber, _ when typeEquiv g calledNonOptTy g.int_ty ->
        let lineExpr = Expr.Const(Const.Int32 mMethExpr.StartLine, mMethExpr, calledNonOptTy)
        mkSome g calledNonOptTy lineExpr mMethExpr
    | CallerFilePath, _ when typeEquiv g calledNonOptTy g.string_ty ->
        let fileName = mMethExpr.FileName |> FileSystem.GetFullPathShim |> PathMap.apply g.pathMap
        let filePathExpr = Expr.Const (Const.String(fileName), mMethExpr, calledNonOptTy)
        mkSome g calledNonOptTy filePathExpr mMethExpr
    | CallerMemberName, Some(callerName) when typeEquiv g calledNonOptTy g.string_ty ->
        let memberNameExpr = Expr.Const (Const.String callerName, mMethExpr, calledNonOptTy)
        mkSome g calledNonOptTy memberNameExpr mMethExpr
    | _ ->
        mkNone g calledNonOptTy mMethExpr

/// Get the expression that must be inserted on the caller side for an optional arg where
/// no caller argument has been provided. 
let GetDefaultExpressionForOptionalArg tcFieldInit g (calledArg: CalledArg) eCallerMemberName mItem (mMethExpr: range) =
    let calledArgTy = calledArg.CalledArgumentType
    let preBinder, expr = 
        match calledArg.OptArgInfo with 
        | NotOptional -> 
            error(InternalError("Unexpected NotOptional", mItem))

        | CallerSide dfltVal ->
            GetDefaultExpressionForCallerSideOptionalArg tcFieldInit g calledArg calledArgTy dfltVal eCallerMemberName mMethExpr

        | CalleeSide ->
            emptyPreBinder, GetDefaultExpressionForCalleeSideOptionalArg g calledArg eCallerMemberName mMethExpr

    // Combine the variable allocators (if any)
    let callerArg = CallerArg(calledArgTy, mMethExpr, false, expr)
    preBinder, { NamedArgIdOpt = None; CalledArg = calledArg; CallerArg = callerArg }

// Adjust all the optional arguments, filling in values for defaults, 
let AdjustCallerArgForOptional tcFieldInit eCallerMemberName (infoReader: InfoReader) (assignedArg: AssignedCalledArg<_>) =
    let g = infoReader.g
    let amap = infoReader.amap
    let callerArg = assignedArg.CallerArg
    let (CallerArg(callerArgTy, m, isOptCallerArg, callerArgExpr)) = callerArg
    let calledArg = assignedArg.CalledArg
    match calledArg.OptArgInfo with 
    | NotOptional -> 
        if isOptCallerArg then errorR(Error(FSComp.SR.tcFormalArgumentIsNotOptional(), m))
        assignedArg
    | _ -> 
        let callerArgExpr2 = 
            match calledArg.OptArgInfo with 
            | NotOptional -> failwith "unreachable"
            
            | CallerSide dfltVal -> 
                let calledArgTy = calledArg.CalledArgumentType

                if isOptCallerArg then 
                    // CSharpMethod(?x=b) 
                    if isOptionTy g callerArgTy then 
                        if isNullableTy g calledArgTy then 
                            // CSharpMethod(?x=b) when 'b' has optional type and 'x' has nullable type --> CSharpMethod(x=Option.toNullable b)
                            mkOptionToNullable g m (destOptionTy g callerArgTy) callerArgExpr
                        else 
                            // CSharpMethod(?x=b) when 'b' has optional type and 'x' has non-nullable type --> CSharpMethod(x=Option.defaultValue DEFAULT v)
                            let _wrapper, defaultExpr = GetDefaultExpressionForCallerSideOptionalArg tcFieldInit g calledArg calledArgTy dfltVal eCallerMemberName m
                            let ty = destOptionTy g callerArgTy
                            mkOptionDefaultValue g m ty defaultExpr callerArgExpr
                    else
                        // This should be unreachable but the error will be reported elsewhere
                        callerArgExpr
                else
                    if isNullableTy g calledArgTy  then 
                        // CSharpMethod(x=b) when 'x' has nullable type
                        if isNullableTy g callerArgTy then 
                            // CSharpMethod(x=b) when both 'x' and 'b' have nullable type --> CSharpMethod(x=b)
                            callerArgExpr
                        else
                            // CSharpMethod(x=b) when 'x' has nullable type and 'b' does not --> CSharpMethod(x=Nullable(b))
                            let calledNonOptTy = destNullableTy g calledArgTy 
                            let minfo = GetIntrinsicConstructorInfosOfType infoReader m calledArgTy |> List.head
                            let callerArgExprCoerced = mkCoerceIfNeeded g calledNonOptTy callerArgTy callerArgExpr
                            MakeMethInfoCall amap m minfo [] [callerArgExprCoerced]
                    else 
                        // CSharpMethod(x=b) --> CSharpMethod(?x=b)
                        callerArgExpr

            | CalleeSide -> 
                if isOptCallerArg then 
                    // CSharpMethod(?x=b) --> CSharpMethod(?x=b)
                    callerArgExpr 
                else                            
                    // CSharpMethod(x=b) when CSharpMethod(A) --> CSharpMethod(?x=Some(b :> A))
                    let calledArgTy = assignedArg.CalledArg.CalledArgumentType
                    if isOptionTy g calledArgTy then 
                        let calledNonOptTy = destOptionTy g calledArgTy 
                        let callerArgExprCoerced = mkCoerceIfNeeded g calledNonOptTy callerArgTy callerArgExpr
                        mkSome g calledNonOptTy callerArgExprCoerced m
                    else 
                        assert false
                        callerArgExpr // defensive code - this case is unreachable 
                        
        let callerArg2 = CallerArg(tyOfExpr g callerArgExpr2, m, isOptCallerArg, callerArgExpr2)
        { assignedArg with CallerArg=callerArg2 }

// Handle CallerSide optional arguments. 
//
// CallerSide optional arguments are largely for COM interop, e.g. to PIA assemblies for Word etc.
// As a result we follow the VB and C# behavior here.
//
//   "1. If the parameter is statically typed as System.Object and does not have a value, then there are four cases:
//       a. The parameter is marked with MarshalAs(IUnknown), MarshalAs(Interface), or MarshalAs(IDispatch). In this case we pass null.
//       b. Else if the parameter is marked with IUnknownConstantAttribute. In this case we pass new System.Runtime.InteropServices.UnknownWrapper(null)
//       c. Else if the parameter is marked with IDispatchConstantAttribute. In this case we pass new System.Runtime.InteropServices.DispatchWrapper(null)
//       d. Else, we will pass Missing.Value.
//    2. Otherwise, if there is a value attribute, then emit the default value.
//    3. Otherwise, we emit default(T).
//    4. Finally, we apply conversions from the value to the parameter type. This is where the nullable conversions take place for VB.
//    - VB allows you to mark ref parameters as optional. The semantics of this is that we create a temporary 
//        with type = type of parameter, load the optional value to it, and call the method. 
//    - VB also allows you to mark arrays with Nothing as the optional value.
//    - VB also allows you to pass intrinsic values as optional values to parameters 
//        typed as Object. What we do in this case is we box the intrinsic value."
//
let AdjustCallerArgsForOptionals tcFieldInit eCallerMemberName (infoReader: InfoReader) (calledMeth: CalledMeth<_>) mItem mMethExpr =
    let g = infoReader.g

    let assignedNamedArgs = calledMeth.ArgSets |> List.collect (fun argSet -> argSet.AssignedNamedArgs)
    let unnamedCalledArgs = calledMeth.ArgSets |> List.collect (fun argSet -> argSet.UnnamedCalledArgs)
    let unnamedCallerArgs = calledMeth.ArgSets |> List.collect (fun argSet -> argSet.UnnamedCallerArgs)
    let unnamedArgs =
        (unnamedCalledArgs, unnamedCallerArgs) ||> List.map2 (fun called caller -> 
            { NamedArgIdOpt = None; CalledArg=called; CallerArg=caller })

    // Adjust all the optional arguments that require a default value to be inserted into the call,
    // i.e. there is no corresponding caller arg.
    let optArgs, optArgPreBinder = 
        (emptyPreBinder, calledMeth.UnnamedCalledOptArgs) ||> List.mapFold (fun preBinder calledArg -> 
            let preBinder2, arg = GetDefaultExpressionForOptionalArg tcFieldInit g calledArg eCallerMemberName mItem mMethExpr
            arg, (preBinder >> preBinder2))

    let adjustedNormalUnnamedArgs = List.map (AdjustCallerArgForOptional tcFieldInit eCallerMemberName infoReader) unnamedArgs
    let adjustedAssignedNamedArgs = List.map (AdjustCallerArgForOptional tcFieldInit eCallerMemberName infoReader) assignedNamedArgs

    optArgs, optArgPreBinder, adjustedNormalUnnamedArgs, adjustedAssignedNamedArgs

/// Adjust any 'out' arguments, passing in the address of a mutable local
let AdjustOutCallerArgs g (calledMeth: CalledMeth<_>) mMethExpr =
    calledMeth.UnnamedCalledOutArgs |> List.map (fun calledArg -> 
        let calledArgTy = calledArg.CalledArgumentType
        let outArgTy = destByrefTy g calledArgTy
        let outv, outArgExpr = mkMutableCompGenLocal mMethExpr PrettyNaming.outArgCompilerGeneratedName outArgTy // mutable! 
        let expr = mkDefault (mMethExpr, outArgTy)
        let callerArg = CallerArg (calledArgTy, mMethExpr, false, mkValAddr mMethExpr false (mkLocalValRef outv))
        let outArg = { NamedArgIdOpt=None;CalledArg=calledArg;CallerArg=callerArg }
        outArg, outArgExpr, mkCompGenBind outv expr) 
        |> List.unzip3

/// Adjust any '[<ParamArray>]' arguments, converting to an array
let AdjustParamArrayCallerArgs g amap infoReader ad (calledMeth: CalledMeth<_>) mMethExpr =
    let argSets = calledMeth.ArgSets

    let paramArrayCallerArgs = argSets |> List.collect (fun argSet -> argSet.ParamArrayCallerArgs)

    match calledMeth.ParamArrayCalledArgOpt with 
    | None -> 
        [], []

    | Some paramArrayCalledArg -> 
        let paramArrayCalledArgElementType = destArrayTy g paramArrayCalledArg.CalledArgumentType

        let paramArrayPreBinders, paramArrayExprs = 
            paramArrayCallerArgs  
            |> List.map (fun callerArg -> 
                let (CallerArg(callerArgTy, m, isOutArg, callerArgExpr)) = callerArg
                AdjustCallerArgExprForCoercions g amap infoReader ad isOutArg paramArrayCalledArgElementType paramArrayCalledArg.ReflArgInfo callerArgTy m callerArgExpr)
            |> List.unzip

        let paramArrayExpr = Expr.Op (TOp.Array, [paramArrayCalledArgElementType], paramArrayExprs, mMethExpr)
        
        let paramArrayCallerArg = 
            [ { NamedArgIdOpt = None
                CalledArg=paramArrayCalledArg
                CallerArg=CallerArg(paramArrayCalledArg.CalledArgumentType, mMethExpr, false, paramArrayExpr) } ]

        paramArrayPreBinders, paramArrayCallerArg

/// Build the argument list for a method call. Adjust for param array, optional arguments, byref arguments and coercions.
/// For example, if you pass an F# reference cell to a byref then we must get the address of the 
/// contents of the ref. Likewise lots of adjustments are made for optional arguments etc.
let AdjustCallerArgs tcFieldInit eCallerMemberName (infoReader: InfoReader) ad (calledMeth: CalledMeth<_>) objArgs lambdaVars mItem mMethExpr =
    let g = infoReader.g
    let amap = infoReader.amap
    let calledMethInfo = calledMeth.Method

    // For unapplied 'e.M' we first evaluate 'e' outside the lambda, i.e. 'let v = e in (fun arg -> v.CSharpMethod(arg))' 
    let objArgPreBinder, objArgs = 
        match objArgs, lambdaVars with 
        | [objArg], Some _ -> 
            if calledMethInfo.IsExtensionMember && calledMethInfo.ObjArgNeedsAddress(amap, mMethExpr) then
                error(Error(FSComp.SR.tcCannotPartiallyApplyExtensionMethodForByref(calledMethInfo.DisplayName), mMethExpr))
            let objArgTy = tyOfExpr g objArg
            let v, ve = mkCompGenLocal mMethExpr "objectArg" objArgTy
            (fun body -> mkCompGenLet mMethExpr v objArg body), [ve]
        | _ -> 
            emptyPreBinder, objArgs

    // Handle param array and optional arguments
    let paramArrayPreBinders, paramArrayArgs =
        AdjustParamArrayCallerArgs g amap infoReader ad calledMeth mMethExpr

    let optArgs, optArgPreBinder, adjustedNormalUnnamedArgs, adjustedFinalAssignedNamedArgs = 
        AdjustCallerArgsForOptionals tcFieldInit eCallerMemberName infoReader calledMeth mItem mMethExpr

    let outArgs, outArgExprs, outArgTmpBinds =
        AdjustOutCallerArgs g calledMeth mMethExpr

    let allArgs =
        adjustedNormalUnnamedArgs @
        adjustedFinalAssignedNamedArgs @
        paramArrayArgs @
        optArgs @ 
        outArgs
        
    let allArgs = 
        allArgs |> List.sortBy (fun x -> x.Position)

    let allArgsPreBinders, allArgsCoerced = 
        allArgs
        |> List.map (fun assignedArg -> 
            let isOutArg = assignedArg.CalledArg.IsOutArg
            let reflArgInfo = assignedArg.CalledArg.ReflArgInfo
            let calledArgTy = assignedArg.CalledArg.CalledArgumentType
            let (CallerArg(callerArgTy, m, _, e)) = assignedArg.CallerArg
    
            AdjustCallerArgExprForCoercions g amap infoReader ad isOutArg calledArgTy reflArgInfo callerArgTy m e)
        |> List.unzip

    objArgPreBinder, objArgs, allArgsPreBinders, allArgs, allArgsCoerced, optArgPreBinder, paramArrayPreBinders, outArgExprs, outArgTmpBinds


//-------------------------------------------------------------------------
// Import provided expressions
//------------------------------------------------------------------------- 


#if !NO_EXTENSIONTYPING
// This file is not a great place for this functionality to sit, it's here because of BuildMethodCall
module ProvidedMethodCalls =

    let private convertConstExpr g amap m (constant : Tainted<obj * ProvidedType>) =
        let (obj, objTy) = constant.PApply2(id, m)
        let ty = Import.ImportProvidedType amap m objTy
        let normTy = normalizeEnumTy g ty
        obj.PUntaint((fun v ->
            let fail() = raise (TypeProviderError(FSComp.SR.etUnsupportedConstantType(v.GetType().ToString()), constant.TypeProviderDesignation, m))
            try 
                if isNull v then mkNull m ty else
                let c = 
                    match v with
                    | _ when typeEquiv g normTy g.bool_ty -> Const.Bool(v :?> bool)
                    | _ when typeEquiv g normTy g.sbyte_ty -> Const.SByte(v :?> sbyte)
                    | _ when typeEquiv g normTy g.byte_ty -> Const.Byte(v :?> byte)
                    | _ when typeEquiv g normTy g.int16_ty -> Const.Int16(v :?> int16)
                    | _ when typeEquiv g normTy g.uint16_ty -> Const.UInt16(v :?> uint16)
                    | _ when typeEquiv g normTy g.int32_ty -> Const.Int32(v :?> int32)
                    | _ when typeEquiv g normTy g.uint32_ty -> Const.UInt32(v :?> uint32)
                    | _ when typeEquiv g normTy g.int64_ty -> Const.Int64(v :?> int64)
                    | _ when typeEquiv g normTy g.uint64_ty -> Const.UInt64(v :?> uint64)
                    | _ when typeEquiv g normTy g.nativeint_ty -> Const.IntPtr(v :?> int64)
                    | _ when typeEquiv g normTy g.unativeint_ty -> Const.UIntPtr(v :?> uint64)
                    | _ when typeEquiv g normTy g.float32_ty -> Const.Single(v :?> float32)
                    | _ when typeEquiv g normTy g.float_ty -> Const.Double(v :?> float)
                    | _ when typeEquiv g normTy g.char_ty -> Const.Char(v :?> char)
                    | _ when typeEquiv g normTy g.string_ty -> Const.String(v :?> string)
                    | _ when typeEquiv g normTy g.decimal_ty -> Const.Decimal(v :?> decimal)
                    | _ when typeEquiv g normTy g.unit_ty -> Const.Unit
                    | _ -> fail()
                Expr.Const (c, m, ty)
             with _ -> fail()
            ), range=m)

    /// Erasure over System.Type.
    ///
    /// This is a reimplementation of the logic of provided-type erasure, working entirely over (tainted, provided) System.Type
    /// values. This is used when preparing ParameterInfo objects to give to the provider in GetInvokerExpression. 
    /// These ParameterInfo have erased ParameterType - giving the provider an erased type makes it considerably easier 
    /// to implement a correct GetInvokerExpression.
    ///
    /// Ideally we would implement this operation by converting to an F# TType using ImportSystemType, and then erasing, and then converting
    /// back to System.Type. However, there is currently no way to get from an arbitrary F# TType (even the TType for 
    /// System.Object) to a System.Type to give to the type provider.
    let eraseSystemType (amap, m, inputType) = 
        let rec loop (st: Tainted<ProvidedType>) = 
            if st.PUntaint((fun st -> st.IsGenericParameter), m) then st
            elif st.PUntaint((fun st -> st.IsArray), m) then 
                let et = st.PApply((fun st -> st.GetElementType()), m)
                let rank = st.PUntaint((fun st -> st.GetArrayRank()), m)
                (loop et).PApply((fun st -> if rank = 1 then st.MakeArrayType() else st.MakeArrayType(rank)), m)
            elif st.PUntaint((fun st -> st.IsByRef), m) then 
                let et = st.PApply((fun st -> st.GetElementType()), m)
                (loop et).PApply((fun st -> st.MakeByRefType()), m)
            elif st.PUntaint((fun st -> st.IsPointer), m) then 
                let et = st.PApply((fun st -> st.GetElementType()), m)
                (loop et).PApply((fun st -> st.MakePointerType()), m)
            else
                let isGeneric = st.PUntaint((fun st -> st.IsGenericType), m)
                let headType = if isGeneric then st.PApply((fun st -> st.GetGenericTypeDefinition()), m) else st
                // We import in order to use IsProvidedErasedTycon, to make sure we at least don't reinvent that 
                let headTypeAsFSharpType = Import.ImportProvidedNamedType amap m headType
                if headTypeAsFSharpType.IsProvidedErasedTycon then 
                    let baseType = 
                        st.PApply((fun st -> 
                            match st.BaseType with 
                            | null -> ProvidedType.CreateNoContext(typeof<obj>)  // it might be an interface
                            | st -> st), m)
                    loop baseType
                else
                    if isGeneric then 
                        let genericArgs = st.PApplyArray((fun st -> st.GetGenericArguments()), "GetGenericArguments", m) 
                        let typars = headTypeAsFSharpType.Typars(m)
                        // Drop the generic arguments that don't correspond to type arguments, i.e. are units-of-measure
                        let genericArgs = 
                            [| for (genericArg, tp) in Seq.zip genericArgs typars do
                                   if tp.Kind = TyparKind.Type then 
                                       yield genericArg |]

                        if genericArgs.Length = 0 then
                            headType
                        else
                            let erasedArgTys = genericArgs |> Array.map loop
                            headType.PApply((fun st -> 
                                let erasedArgTys = erasedArgTys |> Array.map (fun a -> a.PUntaintNoFailure(id))
                                st.MakeGenericType erasedArgTys), m)
                    else   
                        st
        loop inputType

    let convertProvidedExpressionToExprAndWitness
            tcVal
            (thisArg: Expr option,
             allArgs: Exprs,
             paramVars: Tainted<ProvidedVar>[],
             g, amap, mut, isProp, isSuperInit, m,
             expr: Tainted<ProvidedExpr>) = 

        let varConv =
            // note: using paramVars.Length as assumed initial size, but this might not 
            // be the optimal value; this wasn't checked before obsoleting Dictionary.ofList
            let dict = Dictionary.newWithSize paramVars.Length
            for v, e in Seq.zip (paramVars |> Seq.map (fun x -> x.PUntaint(id, m))) (Option.toList thisArg @ allArgs) do
                dict.Add(v, (None, e))
            dict
        let rec exprToExprAndWitness top (ea: Tainted<ProvidedExpr>) =
            let fail() = error(Error(FSComp.SR.etUnsupportedProvidedExpression(ea.PUntaint((fun etree -> etree.UnderlyingExpressionString), m)), m))
            match ea with
            | Tainted.Null -> error(Error(FSComp.SR.etNullProvidedExpression(ea.TypeProviderDesignation), m))
            |  _ ->
            let exprType = ea.PApplyOption((fun x -> x.GetExprType()), m)
            let exprType = match exprType with | Some exprType -> exprType | None -> fail()
            match exprType.PUntaint(id, m) with
            | ProvidedTypeAsExpr (expr, targetTy) ->
                let (expr, targetTy) = exprType.PApply2((fun _ -> (expr, targetTy)), m)
                let srcExpr = exprToExpr expr
                let targetTy = Import.ImportProvidedType amap m (targetTy.PApply(id, m)) 
                let sourceTy = Import.ImportProvidedType amap m (expr.PApply ((fun e -> e.Type), m)) 
                let te = mkCoerceIfNeeded g targetTy sourceTy srcExpr
                None, (te, tyOfExpr g te)
            | ProvidedTypeTestExpr (expr, targetTy) ->
                let (expr, targetTy) = exprType.PApply2((fun _ -> (expr, targetTy)), m)
                let srcExpr = exprToExpr expr
                let targetTy = Import.ImportProvidedType amap m (targetTy.PApply(id, m)) 
                let te = mkCallTypeTest g m targetTy srcExpr
                None, (te, tyOfExpr g te)
            | ProvidedIfThenElseExpr (test, thenBranch, elseBranch) ->
                let test, thenBranch, elseBranch = exprType.PApply3((fun _ -> (test, thenBranch, elseBranch)), m)
                let testExpr = exprToExpr test
                let ifTrueExpr = exprToExpr thenBranch
                let ifFalseExpr = exprToExpr elseBranch
                let te = mkCond NoDebugPointAtStickyBinding DebugPointForTarget.No m (tyOfExpr g ifTrueExpr) testExpr ifTrueExpr ifFalseExpr
                None, (te, tyOfExpr g te)
            | ProvidedVarExpr providedVar ->
                let _, vTe = varToExpr (exprType.PApply((fun _ -> providedVar), m))
                None, (vTe, tyOfExpr g vTe)
            | ProvidedConstantExpr (obj, prType) ->
                let ce = convertConstExpr g amap m (exprType.PApply((fun _ -> (obj, prType)), m))
                None, (ce, tyOfExpr g ce)
            | ProvidedNewTupleExpr info ->
                let elems = exprType.PApplyArray((fun _ -> info), "GetInvokerExpression", m)
                let elemsT = elems |> Array.map exprToExpr |> Array.toList
                let exprT = mkRefTupledNoTypes g m elemsT
                None, (exprT, tyOfExpr g exprT)
            | ProvidedNewArrayExpr (ty, elems) ->
                let ty, elems = exprType.PApply2((fun _ -> (ty, elems)), m)
                let tyT = Import.ImportProvidedType amap m ty
                let elems = elems.PApplyArray(id, "GetInvokerExpression", m)
                let elemsT = elems |> Array.map exprToExpr |> Array.toList
                let exprT = Expr.Op (TOp.Array, [tyT], elemsT, m)
                None, (exprT, tyOfExpr g exprT)
            | ProvidedTupleGetExpr (inp, n) -> 
                let inp, n = exprType.PApply2((fun _ -> (inp, n)), m)
                let inpT = inp |> exprToExpr 
                // if type of expression is erased type then we need convert it to the underlying base type
                let typeOfExpr =
                    let t = tyOfExpr g inpT
                    stripTyEqnsWrtErasure EraseMeasures g t
                let tupInfo, tysT = tryDestAnyTupleTy g typeOfExpr
                let exprT = mkTupleFieldGet g (tupInfo, inpT, tysT, n.PUntaint(id, m), m)
                None, (exprT, tyOfExpr g exprT)
            | ProvidedLambdaExpr (v, b) ->
                let v, b = exprType.PApply2((fun _ -> (v, b)), m)
                let vT = addVar v
                let bT = exprToExpr b
                removeVar v
                let exprT = mkLambda m vT (bT, tyOfExpr g bT)
                None, (exprT, tyOfExpr g exprT)
            | ProvidedLetExpr (v, e, b) ->
                let v, e, b = exprType.PApply3((fun _ -> (v, e, b)), m)
                let eT = exprToExpr  e
                let vT = addVar v
                let bT = exprToExpr  b
                removeVar v
                let exprT = mkCompGenLet m vT eT bT
                None, (exprT, tyOfExpr g exprT)
            | ProvidedVarSetExpr (v, e) ->
                let v, e = exprType.PApply2((fun _ -> (v, e)), m)
                let eT = exprToExpr  e
                let vTopt, _ = varToExpr v
                match vTopt with 
                | None -> 
                    fail()
                | Some vT ->
                    let exprT = mkValSet m (mkLocalValRef vT) eT 
                    None, (exprT, tyOfExpr g exprT)
            | ProvidedWhileLoopExpr (guardExpr, bodyExpr) ->
                let guardExpr, bodyExpr = (exprType.PApply2((fun _ -> (guardExpr, bodyExpr)), m))
                let guardExprT = exprToExpr guardExpr
                let bodyExprT = exprToExpr bodyExpr
                let exprT = mkWhile g (DebugPointAtWhile.No, SpecialWhileLoopMarker.NoSpecialWhileLoopMarker, guardExprT, bodyExprT, m)
                None, (exprT, tyOfExpr g exprT)
            | ProvidedForIntegerRangeLoopExpr (v, e1, e2, e3) -> 
                let v, e1, e2, e3 = exprType.PApply4((fun _ -> (v, e1, e2, e3)), m)
                let e1T = exprToExpr  e1
                let e2T = exprToExpr  e2
                let vT = addVar v
                let e3T = exprToExpr  e3
                removeVar v
                let exprT = mkFastForLoop g (DebugPointAtFor.No, m, vT, e1T, true, e2T, e3T)
                None, (exprT, tyOfExpr g exprT)
            | ProvidedNewDelegateExpr (delegateTy, boundVars, delegateBodyExpr) ->
                let delegateTy, boundVars, delegateBodyExpr = exprType.PApply3((fun _ -> (delegateTy, boundVars, delegateBodyExpr)), m)
                let delegateTyT = Import.ImportProvidedType amap m delegateTy
                let vs = boundVars.PApplyArray(id, "GetInvokerExpression", m) |> Array.toList 
                let vsT = List.map addVar vs
                let delegateBodyExprT = exprToExpr delegateBodyExpr
                List.iter removeVar vs
                let lambdaExpr = mkLambdas m [] vsT (delegateBodyExprT, tyOfExpr g delegateBodyExprT)
                let lambdaExprTy = tyOfExpr g lambdaExpr
                let infoReader = InfoReader(g, amap)
                let exprT = CoerceFromFSharpFuncToDelegate g amap infoReader AccessorDomain.AccessibleFromSomewhere lambdaExprTy m lambdaExpr delegateTyT
                None, (exprT, tyOfExpr g exprT)
#if PROVIDED_ADDRESS_OF
            | ProvidedAddressOfExpr e ->
                let eT =  exprToExpr (exprType.PApply((fun _ -> e), m))
                let wrap,ce, _readonly, _writeonly = mkExprAddrOfExpr g true false DefinitelyMutates eT None m
                let ce = wrap ce
                None, (ce, tyOfExpr g ce)
#endif
            | ProvidedDefaultExpr pty ->
                let ty = Import.ImportProvidedType amap m (exprType.PApply((fun _ -> pty), m))
                let ce = mkDefault (m, ty)
                None, (ce, tyOfExpr g ce)
            | ProvidedCallExpr (e1, e2, e3) ->
                methodCallToExpr top ea (exprType.PApply((fun _ -> (e1, e2, e3)), m))
            | ProvidedSequentialExpr (e1, e2) ->
                let e1, e2 = exprType.PApply2((fun _ -> (e1, e2)), m)
                let e1T = exprToExpr e1
                let e2T = exprToExpr e2
                let ce = mkCompGenSequential m e1T e2T
                None, (ce, tyOfExpr g ce)
            | ProvidedTryFinallyExpr (e1, e2) ->
                let e1, e2 = exprType.PApply2((fun _ -> (e1, e2)), m)
                let e1T = exprToExpr e1
                let e2T = exprToExpr e2
                let ce = mkTryFinally g (e1T, e2T, m, tyOfExpr g e1T, DebugPointAtTry.No, DebugPointAtFinally.No)
                None, (ce, tyOfExpr g ce)
            | ProvidedTryWithExpr (e1, e2, e3, e4, e5) ->
                let info = exprType.PApply((fun _ -> (e1, e2, e3, e4, e5)), m)
                let bT = exprToExpr (info.PApply((fun (x, _, _, _, _) -> x), m))
                let v1 = info.PApply((fun (_, x, _, _, _) -> x), m)
                let v1T = addVar v1
                let e1T = exprToExpr (info.PApply((fun (_, _, x, _, _) -> x), m))
                removeVar v1
                let v2 = info.PApply((fun (_, _, _, x, _) -> x), m)
                let v2T = addVar v2
                let e2T = exprToExpr (info.PApply((fun (_, _, _, _, x) -> x), m))
                removeVar v2
                let ce = mkTryWith g (bT, v1T, e1T, v2T, e2T, m, tyOfExpr g bT, DebugPointAtTry.No, DebugPointAtWith.No)
                None, (ce, tyOfExpr g ce)
            | ProvidedNewObjectExpr (e1, e2) ->
                None, ctorCallToExpr (exprType.PApply((fun _ -> (e1, e2)), m))


        and ctorCallToExpr (ne: Tainted<_>) =    
            let (ctor, args) = ne.PApply2(id, m)
            let targetMethInfo = ProvidedMeth(amap, ctor.PApply((fun ne -> upcast ne), m), None, m)
            let objArgs = [] 
            let arguments = [ for ea in args.PApplyArray(id, "GetInvokerExpression", m) -> exprToExpr ea ]
            let callExpr = BuildMethodCall tcVal g amap Mutates.PossiblyMutates m false targetMethInfo isSuperInit [] objArgs arguments
            callExpr

        and addVar (v: Tainted<ProvidedVar>) =    
            let nm = v.PUntaint ((fun v -> v.Name), m)
            let mut = v.PUntaint ((fun v -> v.IsMutable), m)
            let vRaw = v.PUntaint (id, m)
            let tyT = Import.ImportProvidedType amap m (v.PApply ((fun v -> v.Type), m))
            let vT, vTe = if mut then mkMutableCompGenLocal m nm tyT else mkCompGenLocal m nm tyT
            varConv.[vRaw] <- (Some vT, vTe)
            vT

        and removeVar (v: Tainted<ProvidedVar>) =    
            let vRaw = v.PUntaint (id, m)
            varConv.Remove vRaw |> ignore

        and methodCallToExpr top _origExpr (mce: Tainted<_>) =    
            let (objOpt, meth, args) = mce.PApply3(id, m)
            let targetMethInfo = ProvidedMeth(amap, meth.PApply((fun mce -> upcast mce), m), None, m)
            let objArgs = 
                match objOpt.PApplyOption(id, m) with
                | None -> []
                | Some objExpr -> [exprToExpr objExpr]

            let arguments = [ for ea in args.PApplyArray(id, "GetInvokerExpression", m) -> exprToExpr ea ]
            let genericArguments = 
                if meth.PUntaint((fun m -> m.IsGenericMethod), m) then 
                    meth.PApplyArray((fun m -> m.GetGenericArguments()), "GetGenericArguments", m)  
                else 
                    [| |]
            let replacementGenericArguments = genericArguments |> Array.map (fun t->Import.ImportProvidedType amap m t) |> List.ofArray

            let mut         = if top then mut else PossiblyMutates
            let isSuperInit = if top then isSuperInit else ValUseFlag.NormalValUse
            let isProp      = if top then isProp else false
            let callExpr = BuildMethodCall tcVal g amap mut m isProp targetMethInfo isSuperInit replacementGenericArguments objArgs arguments
            Some meth, callExpr

        and varToExpr (pe: Tainted<ProvidedVar>) =    
            // sub in the appropriate argument
            // REVIEW: "thisArg" pointer should be first, if present
            let vRaw = pe.PUntaint(id, m)
            match varConv.TryGetValue vRaw with
            | true, v -> v
            | _ ->
                let typeProviderDesignation = ExtensionTyping.DisplayNameOfTypeProvider (pe.TypeProvider, m)
                error(NumberedError(FSComp.SR.etIncorrectParameterExpression(typeProviderDesignation, vRaw.Name), m))
                
        and exprToExpr expr =
            let _, (resExpr, _) = exprToExprAndWitness false expr
            resExpr

        exprToExprAndWitness true expr

        
    // fill in parameter holes in the expression   
    let TranslateInvokerExpressionForProvidedMethodCall tcVal (g, amap, mut, isProp, isSuperInit, mi: Tainted<ProvidedMethodBase>, objArgs, allArgs, m) =        
        let parameters = 
            mi.PApplyArray((fun mi -> mi.GetParameters()), "GetParameters", m)
        let paramTys = 
            parameters
            |> Array.map (fun p -> p.PApply((fun st -> st.ParameterType), m))
        let erasedParamTys = 
            paramTys
            |> Array.map (fun pty -> eraseSystemType (amap, m, pty))
        let paramVars = 
            erasedParamTys
            |> Array.mapi (fun i erasedParamTy -> erasedParamTy.PApply((fun ty -> ProvidedVar.Fresh("arg" + i.ToString(), ty)), m))


        // encode "this" as the first ParameterExpression, if applicable
        let thisArg, paramVars = 
            match objArgs with
            | [objArg] -> 
                let erasedThisTy = eraseSystemType (amap, m, mi.PApply((fun mi -> mi.DeclaringType), m))
                let thisVar = erasedThisTy.PApply((fun ty -> ProvidedVar.Fresh("this", ty)), m)
                Some objArg, Array.append [| thisVar |] paramVars
            | [] -> None, paramVars
            | _ -> failwith "multiple objArgs?"
            
        let ea = mi.PApplyWithProvider((fun (methodInfo, provider) -> ExtensionTyping.GetInvokerExpression(provider, methodInfo, [| for p in paramVars -> p.PUntaintNoFailure id |])), m)

        convertProvidedExpressionToExprAndWitness tcVal (thisArg, allArgs, paramVars, g, amap, mut, isProp, isSuperInit, m, ea)

            
    let BuildInvokerExpressionForProvidedMethodCall tcVal (g, amap, mi: Tainted<ProvidedMethodBase>, objArgs, mut, isProp, isSuperInit, allArgs, m) =
        try                   
            let methInfoOpt, (expr, retTy) = TranslateInvokerExpressionForProvidedMethodCall tcVal (g, amap, mut, isProp, isSuperInit, mi, objArgs, allArgs, m)

            let exprty = GetCompiledReturnTyOfProvidedMethodInfo amap m mi |> GetFSharpViewOfReturnType g
            let expr = mkCoerceIfNeeded g exprty retTy expr
            methInfoOpt, expr, exprty
        with
            | :? TypeProviderError as tpe ->
                let typeName = mi.PUntaint((fun mb -> mb.DeclaringType.FullName), m)
                let methName = mi.PUntaint((fun mb -> mb.Name), m)
                raise( tpe.WithContext(typeName, methName) )  // loses original stack trace
#endif

let RecdFieldInstanceChecks g amap ad m (rfinfo: RecdFieldInfo) = 
    if rfinfo.IsStatic then error (Error (FSComp.SR.tcStaticFieldUsedWhenInstanceFieldExpected(), m))
    CheckRecdFieldInfoAttributes g rfinfo m |> CommitOperationResult        
    CheckRecdFieldInfoAccessible amap m ad rfinfo

let ILFieldStaticChecks g amap infoReader ad m (finfo : ILFieldInfo) =
    CheckILFieldInfoAccessible g amap m ad finfo
    if not finfo.IsStatic then error (Error (FSComp.SR.tcFieldIsNotStatic(finfo.FieldName), m))

    // Static IL interfaces fields are not supported in lower F# versions.
    if isInterfaceTy g finfo.ApparentEnclosingType then    
        tryLanguageFeatureRuntimeErrorRecover infoReader LanguageFeature.DefaultInterfaceMemberConsumption m
        tryLanguageFeatureErrorRecover g.langVersion LanguageFeature.DefaultInterfaceMemberConsumption m

    CheckILFieldAttributes g finfo m

let ILFieldInstanceChecks  g amap ad m (finfo : ILFieldInfo) =
    if finfo.IsStatic then error (Error (FSComp.SR.tcStaticFieldUsedWhenInstanceFieldExpected(), m))
    CheckILFieldInfoAccessible g amap m ad finfo
    CheckILFieldAttributes g finfo m

let MethInfoChecks g amap isInstance tyargsOpt objArgs ad m (minfo: MethInfo)  =
    if minfo.IsInstance <> isInstance then
      if isInstance then 
        error (Error (FSComp.SR.csMethodIsNotAnInstanceMethod(minfo.LogicalName), m))
      else        
        error (Error (FSComp.SR.csMethodIsNotAStaticMethod(minfo.LogicalName), m))

    // keep the original accessibility domain to determine type accessibility
    let adOriginal = ad
    // Eliminate the 'protected' portion of the accessibility domain for instance accesses    
    let ad = 
        match objArgs, ad with 
        | [objArg], AccessibleFrom(paths, Some tcref) -> 
            let objArgTy = tyOfExpr g objArg 
            let ty = generalizedTyconRef tcref
            // We get to keep our rights if the type we're in subsumes the object argument type
            if TypeFeasiblySubsumesType 0 g amap m ty CanCoerce objArgTy then
                ad
            // We get to keep our rights if this is a base call
            elif IsBaseCall objArgs then 
                ad
            else
                AccessibleFrom(paths, None) 
        | _ -> ad

    if not (IsTypeAndMethInfoAccessible amap m adOriginal ad minfo) then 
      error (Error (FSComp.SR.tcMethodNotAccessible(minfo.LogicalName), m))

    if isAnyTupleTy g minfo.ApparentEnclosingType && not minfo.IsExtensionMember &&
        (minfo.LogicalName.StartsWithOrdinal("get_Item") || minfo.LogicalName.StartsWithOrdinal("get_Rest")) then
      warning (Error (FSComp.SR.tcTupleMemberNotNormallyUsed(), m))

    CheckMethInfoAttributes g m tyargsOpt minfo |> CommitOperationResult

exception FieldNotMutable of DisplayEnv * RecdFieldRef * range

let CheckRecdFieldMutation m denv (rfinfo: RecdFieldInfo) = 
    if not rfinfo.RecdField.IsMutable then
        errorR (FieldNotMutable (denv, rfinfo.RecdFieldRef, m))

<<<<<<< HEAD

=======
>>>>>>> 522dd906
/// Generate a witness for the given (solved) constraint.  Five possiblilities are taken
/// into account.
///   1. The constraint is solved by a .NET-declared method or an F#-declared method
///   2. The constraint is solved by an F# record field
///   3. The constraint is solved by an F# anonymous record field
///   4. The constraint is considered solved by a "built in" solution
///   5. The constraint is solved by a closed expression given by a provided method from a type provider
/// 
/// In each case an expression is returned where the method is applied to the given arguments, or the
/// field is dereferenced.
/// 
/// None is returned in the cases where the trait has not been solved (e.g. is part of generic code)
/// or there is an unexpected mismatch of some kind.
let GenWitnessExpr amap g m (traitInfo: TraitConstraintInfo) argExprs =

    let sln = 
        match traitInfo.Solution with 
        | None -> Choice5Of5()
        | Some sln ->

            // Given the solution information, reconstruct the MethInfo for the solution
            match sln with 
            | ILMethSln(origTy, extOpt, mref, minst) ->
                let metadataTy = convertToTypeWithMetadataIfPossible g origTy
                let tcref = tcrefOfAppTy g metadataTy
                let mdef = resolveILMethodRef tcref.ILTyconRawMetadata mref
                let ilMethInfo =
                    match extOpt with 
                    | None -> MethInfo.CreateILMeth(amap, m, origTy, mdef)
                    | Some ilActualTypeRef -> 
                        let actualTyconRef = Import.ImportILTypeRef amap m ilActualTypeRef 
                        MethInfo.CreateILExtensionMeth(amap, m, origTy, actualTyconRef, None, mdef)
                Choice1Of5 (ilMethInfo, minst)

            | FSMethSln(ty, vref, minst) ->
                Choice1Of5  (FSMeth(g, ty, vref, None), minst)

            | FSRecdFieldSln(tinst, rfref, isSetProp) ->
                Choice2Of5  (tinst, rfref, isSetProp)

            | FSAnonRecdFieldSln(anonInfo, tinst, i) -> 
                Choice3Of5  (anonInfo, tinst, i)

            | BuiltInSln -> 
                Choice5Of5 ()

            | ClosedExprSln expr -> 
                Choice4Of5 expr
    match sln with
    | Choice1Of5(minfo, methArgTys) -> 
        let argExprs = 
            // FIX for #421894 - typechecker assumes that coercion can be applied for the trait calls arguments but codegen doesn't emit coercion operations
            // result - generation of non-verifiable code
            // fix - apply coercion for the arguments (excluding 'receiver' argument in instance calls)

            // flatten list of argument types (looks like trait calls with curried arguments are not supported so we can just convert argument list in straightforward way)
            let argTypes =
                minfo.GetParamTypes(amap, m, methArgTys) 
                |> List.concat 
            // do not apply coercion to the 'receiver' argument
            let receiverArgOpt, argExprs = 
                if minfo.IsInstance then
                    match argExprs with
                    | h :: t -> Some h, t
                    | argExprs -> None, argExprs
                else None, argExprs
            let convertedArgs = (argExprs, argTypes) ||> List.map2 (fun expr expectedTy -> mkCoerceIfNeeded g expectedTy (tyOfExpr g expr) expr)
            match receiverArgOpt with
            | Some r -> r :: convertedArgs
            | None -> convertedArgs

        // Fix bug 1281: If we resolve to an instance method on a struct and we haven't yet taken 
        // the address of the object then go do that 
        if minfo.IsStruct && minfo.IsInstance && (match argExprs with [] -> false | h :: _ -> not (isByrefTy g (tyOfExpr g h))) then 
            let h, t = List.headAndTail argExprs
            let wrap, h', _readonly, _writeonly = mkExprAddrOfExpr g true false PossiblyMutates h None m 
            Some (wrap (Expr.Op (TOp.TraitCall (traitInfo), [], (h' :: t), m)))
        else        
            Some (MakeMethInfoCall amap m minfo methArgTys argExprs )

    | Choice2Of5 (tinst, rfref, isSet) -> 
        match isSet, rfref.RecdField.IsStatic, argExprs.Length with 

        // static setter
        | true, true, 1 -> 
            Some (mkStaticRecdFieldSet (rfref, tinst, argExprs.[0], m))

        // instance setter
        | true, false, 2 -> 
            // If we resolve to an instance field on a struct and we haven't yet taken 
            // the address of the object then go do that 
            if rfref.Tycon.IsStructOrEnumTycon && not (isByrefTy g (tyOfExpr g argExprs.[0])) then 
                let h = List.head argExprs
                let wrap, h', _readonly, _writeonly = mkExprAddrOfExpr g true false DefinitelyMutates h None m 
                Some (wrap (mkRecdFieldSetViaExprAddr (h', rfref, tinst, argExprs.[1], m)))
            else        
                Some (mkRecdFieldSetViaExprAddr (argExprs.[0], rfref, tinst, argExprs.[1], m))

        // static getter
        | false, true, 0 -> 
                Some (mkStaticRecdFieldGet (rfref, tinst, m))

        // instance getter
        | false, false, 1 -> 
                if rfref.Tycon.IsStructOrEnumTycon && isByrefTy g (tyOfExpr g argExprs.[0]) then 
                    Some (mkRecdFieldGetViaExprAddr (argExprs.[0], rfref, tinst, m))
                else 
                    Some (mkRecdFieldGet g (argExprs.[0], rfref, tinst, m))
        | _ -> None 

    | Choice3Of5 (anonInfo, tinst, i) -> 
        let tupInfo = anonInfo.TupInfo
        if evalTupInfoIsStruct tupInfo && isByrefTy g (tyOfExpr g argExprs.[0]) then 
            Some (mkAnonRecdFieldGetViaExprAddr (anonInfo, argExprs.[0], tinst, i, m))
        else 
            Some (mkAnonRecdFieldGet g (anonInfo, argExprs.[0], tinst, i, m))

    | Choice4Of5 expr ->
        Some (MakeApplicationAndBetaReduce g (expr, tyOfExpr g expr, [], argExprs, m))

    | Choice5Of5 () ->
        None<|MERGE_RESOLUTION|>--- conflicted
+++ resolved
@@ -12,11 +12,7 @@
 open FSharp.Compiler.AttributeChecking
 open FSharp.Compiler.ErrorLogger
 open FSharp.Compiler.Features
-<<<<<<< HEAD
-open FSharp.Compiler.Lib
-=======
 open FSharp.Compiler.InfoReader
->>>>>>> 522dd906
 open FSharp.Compiler.Infos
 open FSharp.Compiler.Lib
 open FSharp.Compiler.NameResolution
@@ -54,19 +50,13 @@
 type CallerArg<'T> = 
     /// CallerArg(ty, range, isOpt, exprInfo)
     | CallerArg of ty: TType * range: range * isOpt: bool * exprInfo: 'T  
-<<<<<<< HEAD
+
     member x.CallerArgumentType = (let (CallerArg(ty, _, _, _)) = x in ty)
+
     member x.Range = (let (CallerArg(_, m, _, _)) = x in m)
+
     member x.IsExplicitOptional = (let (CallerArg(_, _, isOpt, _)) = x in isOpt)
-=======
-
-    member x.CallerArgumentType = (let (CallerArg(ty, _, _, _)) = x in ty)
-
-    member x.Range = (let (CallerArg(_, m, _, _)) = x in m)
-
-    member x.IsExplicitOptional = (let (CallerArg(_, _, isOpt, _)) = x in isOpt)
-
->>>>>>> 522dd906
+
     member x.Expr = (let (CallerArg(_, _, _, expr)) = x in expr)
     
 /// Represents the information about an argument in the method being called
@@ -219,11 +209,7 @@
                 // If at the beginning of inference then use a type variable
                 else 
                     let compgenId = mkSynId range0 unassignedTyparName
-<<<<<<< HEAD
-                    let NewInferenceType () = mkTyparTy (NewTypar (TyparKind.Type, TyparRigidity.Flexible, Typar(compgenId, NoStaticReq, true), false, TyparDynamicReq.No, [], false, false))
-=======
                     let NewInferenceType () = mkTyparTy (Construct.NewTypar (TyparKind.Type, TyparRigidity.Flexible, Typar(compgenId, NoStaticReq, true), false, TyparDynamicReq.No, [], false, false))
->>>>>>> 522dd906
                     NewInferenceType()
             else
                 calledArgTy
@@ -1792,10 +1778,6 @@
     if not rfinfo.RecdField.IsMutable then
         errorR (FieldNotMutable (denv, rfinfo.RecdFieldRef, m))
 
-<<<<<<< HEAD
-
-=======
->>>>>>> 522dd906
 /// Generate a witness for the given (solved) constraint.  Five possiblilities are taken
 /// into account.
 ///   1. The constraint is solved by a .NET-declared method or an F#-declared method
