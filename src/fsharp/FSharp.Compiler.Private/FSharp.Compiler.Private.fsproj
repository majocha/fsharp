﻿<?xml version="1.0" encoding="utf-8"?>
<!-- Copyright (c) Microsoft Corporation.  All Rights Reserved.  See License.txt in the project root for license information. -->
<Project Sdk="Microsoft.NET.Sdk">

  <PropertyGroup>
    <OutputType>Library</OutputType>
    <TargetFrameworks>net472;netstandard2.0</TargetFrameworks>
<<<<<<< HEAD
=======
    <TargetFrameworks Condition="'$(OS)' == 'Unix'">netstandard2.0</TargetFrameworks>
>>>>>>> 88d18d99
    <AssemblyName>FSharp.Compiler.Private</AssemblyName>
    <NoWarn>$(NoWarn);45;55;62;75;1204</NoWarn>
    <AllowCrossTargeting>true</AllowCrossTargeting>
    <DefineConstants>$(DefineConstants);COMPILER</DefineConstants>
    <DefineConstants>$(DefineConstants);MSBUILD_AT_LEAST_15</DefineConstants>
    <OtherFlags>$(OtherFlags) --warnon:1182 --maxerrors:20 --extraoptimizationloops:1</OtherFlags>
    <Tailcalls>true</Tailcalls> <!-- .tail annotations always emitted for this binary, even in debug mode -->
  </PropertyGroup>

  <PropertyGroup Condition="'$(Configuration)|$(TargetFramework)|$(Platform)'=='Debug|net472|AnyCPU'">
    <Tailcalls>true</Tailcalls>
  </PropertyGroup>

  <PropertyGroup Condition="'$(Configuration)|$(TargetFramework)|$(Platform)'=='Debug|netstandard2.0|AnyCPU'">
    <Tailcalls>true</Tailcalls>
  </PropertyGroup>

  <Target Name="CopyToBuiltBin" BeforeTargets="BuiltProjectOutputGroup" AfterTargets="CoreCompile">
    <PropertyGroup>
      <BuildOutputGroupLocation>$(BaseOutputPath)\$(Configuration)\$(TargetFramework)</BuildOutputGroupLocation>
    </PropertyGroup>
    <ItemGroup>
      <BuiltProjectOutputGroupKeyOutput Include="$(BuildOutputGroupLocation)\Microsoft.Build.Framework.dll" />
      <BuiltProjectOutputGroupKeyOutput Include="$(BuildOutputGroupLocation)\Microsoft.Build.dll" />
      <BuiltProjectOutputGroupKeyOutput Include="$(BuildOutputGroupLocation)\Microsoft.Build.Utilities.Core.dll" />
      <BuiltProjectOutputGroupKeyOutput Include="$(BuildOutputGroupLocation)\Microsoft.Build.Tasks.Core.dll" />
      <BuiltProjectOutputGroupKeyOutput Include="$(BuildOutputGroupLocation)\System.Reflection.Metadata.dll" />
      <BuiltProjectOutputGroupKeyOutput Include="$(BuildOutputGroupLocation)\System.Collections.Immutable.dll" />
    </ItemGroup>
  </Target>

  <ItemGroup>
    <InternalsVisibleTo Include="fsc" />
    <InternalsVisibleTo Include="FSharp.Build" />
    <InternalsVisibleTo Include="fsi" />
    <InternalsVisibleTo Include="fsiAnyCpu" />
    <InternalsVisibleTo Include="FSharp.LanguageService" />
    <InternalsVisibleTo Include="FSharp.LanguageService.Base" />
    <InternalsVisibleTo Include="FSharp.ProjectSystem.Base" />
    <InternalsVisibleTo Include="FSharp.ProjectSystem.FSharp" />
    <InternalsVisibleTo Include="FSharp.ProjectSystem.PropertyPages" />
    <InternalsVisibleTo Include="FSharp.Compiler.Interactive.Settings" />
    <InternalsVisibleTo Include="FSharp.Compiler.Server.Shared" />
    <InternalsVisibleTo Include="VisualFSharp.Salsa" />
    <InternalsVisibleTo Include="VisualFSharp.UnitTests" />
    <InternalsVisibleTo Include="FSharp.Compiler.UnitTests" />
    <InternalsVisibleTo Include="FSharp.Editor" />
    <InternalsVisibleTo Include="HostedCompilerServer" />
    <InternalsVisibleTo Include="FSharp.Tests.FSharpSuite" />
    <InternalsVisibleTo Include="LanguageServiceProfiling" />
    <InternalsVisibleTo Include="CompilerServiceBenchmarks" />
  </ItemGroup>

  <ItemGroup>
    <EmbeddedText Include="..\FSComp.txt">
      <Link>FSComp.txt</Link>
    </EmbeddedText>
    <EmbeddedResource Include="..\FSStrings.resx">
      <Link>FSStrings.resx</Link>
    </EmbeddedResource>
    <Compile Include="..\Logger.fsi">
      <Link>Logger.fsi</Link>
    </Compile>
    <Compile Include="..\Logger.fs">
      <Link>Logger.fs</Link>
    </Compile>
    <Compile Include="..\..\utils\reshapedreflection.fs">
      <Link>Reflection\reshapedreflection.fs</Link>
    </Compile>
    <Compile Include="..\..\utils\reshapedmsbuild.fs">
      <Link>Reflection\reshapedmsbuild.fs</Link>
    </Compile>
    <Compile Include="..\..\utils\sformat.fsi">
      <Link>ErrorText\sformat.fsi</Link>
    </Compile>
    <Compile Include="..\..\utils\sformat.fs">
      <Link>ErrorText\sformat.fs</Link>
    </Compile>
    <Compile Include="..\sr.fsi">
      <Link>ErrorText\sr.fsi</Link>
    </Compile>
    <Compile Include="..\sr.fs">
      <Link>ErrorText\sr.fs</Link>
    </Compile>
    <Compile Include="..\..\utils\prim-lexing.fsi">
      <Link>LexYaccRuntime\prim-lexing.fsi</Link>
    </Compile>
    <Compile Include="..\..\utils\prim-lexing.fs">
      <Link>LexYaccRuntime\prim-lexing.fs</Link>
    </Compile>
    <Compile Include="..\..\utils\prim-parsing.fsi">
      <Link>LexYaccRuntime\prim-parsing.fsi</Link>
    </Compile>
    <Compile Include="..\..\utils\prim-parsing.fs">
      <Link>LexYaccRuntime\prim-parsing.fs</Link>
    </Compile>
    <Compile Include="..\..\utils\ResizeArray.fsi">
      <Link>Utilities\ResizeArray.fsi</Link>
    </Compile>
    <Compile Include="..\..\utils\ResizeArray.fs">
      <Link>Utilities\ResizeArray.fs</Link>
    </Compile>
    <Compile Include="..\..\utils\HashMultiMap.fsi">
      <Link>Utilities\HashMultiMap.fsi</Link>
    </Compile>
    <Compile Include="..\..\utils\HashMultiMap.fs">
      <Link>Utilities\HashMultiMap.fs</Link>
    </Compile>
    <Compile Include="..\..\utils\EditDistance.fs">
      <Link>Utilities\EditDistance.fs</Link>
    </Compile>
    <Compile Include="..\..\utils\TaggedCollections.fsi">
      <Link>Utilities\TaggedCollections.fsi</Link>
    </Compile>
    <Compile Include="..\..\utils\TaggedCollections.fs">
      <Link>Utilities\TaggedCollections.fs</Link>
    </Compile>
    <Compile Include="..\..\absil\ildiag.fsi">
      <Link>Utilities\ildiag.fsi</Link>
    </Compile>
    <Compile Include="..\..\absil\ildiag.fs">
      <Link>Utilities\ildiag.fs</Link>
    </Compile>
    <Compile Include="..\..\absil\illib.fs">
      <Link>Utilities\illib.fs</Link>
    </Compile>
    <Compile Include="..\..\utils\filename.fsi">
      <Link>Utilities\filename.fsi</Link>
    </Compile>
    <Compile Include="..\..\utils\filename.fs">
      <Link>Utilities\filename.fs</Link>
    </Compile>
    <Compile Include="..\..\absil\zmap.fsi">
      <Link>Utilities\zmap.fsi</Link>
    </Compile>
    <Compile Include="..\..\absil\zmap.fs">
      <Link>Utilities\zmap.fs</Link>
    </Compile>
    <Compile Include="..\..\absil\zset.fsi">
      <Link>Utilities\zset.fsi</Link>
    </Compile>
    <Compile Include="..\..\absil\zset.fs">
      <Link>Utilities\zset.fs</Link>
    </Compile>
    <Compile Include="..\..\absil\bytes.fsi">
      <Link>Utilities\bytes.fsi</Link>
    </Compile>
    <Compile Include="..\..\absil\bytes.fs">
      <Link>Utilities\bytes.fs</Link>
    </Compile>
    <Compile Include="..\InternalCollections.fsi">
      <Link>Utilities\InternalCollections.fsi</Link>
    </Compile>
    <Compile Include="..\InternalCollections.fs">
      <Link>Utilities\InternalCollections.fs</Link>
    </Compile>
    <Compile Include="..\QueueList.fs">
      <Link>Utilities\QueueList.fs</Link>
    </Compile>
    <Compile Include="..\lib.fs">
      <Link>Utilities\lib.fs</Link>
    </Compile>
    <Compile Include="..\rational.fsi">
      <Link>Utilities\rational.fsi</Link>
    </Compile>
    <Compile Include="..\rational.fs">
      <Link>Utilities\rational.fs</Link>
    </Compile>
    <Compile Include="..\range.fsi">
      <Link>ErrorLogging\range.fsi</Link>
    </Compile>
    <Compile Include="..\range.fs">
      <Link>ErrorLogging\range.fs</Link>
    </Compile>
    <Compile Include="..\ErrorLogger.fs">
      <Link>ErrorLogging\ErrorLogger.fs</Link>
    </Compile>
    <Compile Include="..\ErrorResolutionHints.fs">
      <Link>ErrorLogging\ErrorResolutionHints.fs</Link>
    </Compile>
    <Compile Include="..\ReferenceResolver.fs">
      <Link>ReferenceResolution\ReferenceResolver.fs</Link>
    </Compile>
    <FsLex Include="..\..\absil\illex.fsl">
      <OtherFlags>--unicode --lexlib Internal.Utilities.Text.Lexing</OtherFlags>
      <Link>AbsIL\illex.fsl</Link>
    </FsLex>
    <FsYacc Include="..\..\absil\ilpars.fsy">
      <OtherFlags>--module FSharp.Compiler.AbstractIL.Internal.AsciiParser --open FSharp.Compiler.AbstractIL --internal --lexlib Internal.Utilities.Text.Lexing --parslib Internal.Utilities.Text.Parsing</OtherFlags>
      <Link>AbsIL\ilpars.fsy</Link>
    </FsYacc>
    <Compile Include="..\..\absil\il.fsi">
      <Link>AbsIL\il.fsi</Link>
    </Compile>
    <Compile Include="..\..\absil\il.fs">
      <Link>AbsIL\il.fs</Link>
    </Compile>
    <Compile Include="..\..\absil\ilx.fsi">
      <Link>AbsIL\ilx.fsi</Link>
    </Compile>
    <Compile Include="..\..\absil\ilx.fs">
      <Link>AbsIL\ilx.fs</Link>
    </Compile>
    <Compile Include="..\..\absil\ilascii.fsi">
      <Link>AbsIL\ilascii.fsi</Link>
    </Compile>
    <Compile Include="..\..\absil\ilascii.fs">
      <Link>AbsIL\ilascii.fs</Link>
    </Compile>
    <Compile Include="..\..\absil\ilprint.fsi">
      <Link>AbsIL\ilprint.fsi</Link>
    </Compile>
    <Compile Include="..\..\absil\ilprint.fs">
      <Link>AbsIL\ilprint.fs</Link>
    </Compile>
    <Compile Include="..\..\absil\ilmorph.fsi">
      <Link>AbsIL\ilmorph.fsi</Link>
    </Compile>
    <Compile Include="..\..\absil\ilmorph.fs">
      <Link>AbsIL\ilmorph.fs</Link>
    </Compile>
    <Compile Include="..\..\absil\ilsign.fs" Condition="$(TargetFramework.StartsWith(netstandard))">
      <Link>AbsIL\ilsign.fs</Link>
    </Compile>
    <Compile Include="..\..\absil\ilsupp.fsi">
      <Link>AbsIL\ilsupp.fsi</Link>
    </Compile>
    <Compile Include="..\..\absil\ilsupp.fs">
      <Link>AbsIL\ilsupp.fs</Link>
    </Compile>
    <Compile Include="ilpars.fs">
      <Link>AbsIL\ilpars.fs</Link>
    </Compile>
    <Compile Include="illex.fs">
      <Link>AbsIL\illex.fs</Link>
    </Compile>
    <Compile Include="..\..\absil\ilbinary.fsi">
      <Link>AbsIL\ilbinary.fsi</Link>
    </Compile>
    <Compile Include="..\..\absil\ilbinary.fs">
      <Link>AbsIL\ilbinary.fs</Link>
    </Compile>
    <Compile Include="..\..\absil\ilread.fsi">
      <Link>AbsIL\ilread.fsi</Link>
    </Compile>
    <Compile Include="..\..\absil\ilread.fs">
      <Link>AbsIL\ilread.fs</Link>
    </Compile>
    <Compile Include="..\..\absil\ilwrite.fsi">
      <Link>AbsIL\ilwrite.fsi</Link>
    </Compile>
    <Compile Include="..\..\absil\ilwritepdb.fsi">
      <Link>AbsIL\ilwritepdb.fsi</Link>
    </Compile>
    <Compile Include="..\..\absil\ilwritepdb.fs">
      <Link>AbsIL\ilwritepdb.fs</Link>
    </Compile>
    <Compile Include="..\..\absil\ilwrite.fs">
      <Link>AbsIL\ilwrite.fs</Link>
    </Compile>
    <Compile Include="..\..\absil\ilreflect.fs">
      <Link>AbsIL\ilreflect.fs</Link>
    </Compile>
    <Compile Include="..\..\utils\CompilerLocationUtils.fs">
      <Link>CompilerLocation\CompilerLocationUtils.fs</Link>
    </Compile>
    <Compile Include="..\PrettyNaming.fs">
      <Link>PrettyNaming\PrettyNaming.fs</Link>
    </Compile>
    <Compile Include="..\..\ilx\ilxsettings.fs">
      <Link>ILXErase\ilxsettings.fs</Link>
    </Compile>
    <Compile Include="..\..\ilx\EraseClosures.fsi">
      <Link>ILXErase\EraseClosures.fsi</Link>
    </Compile>
    <Compile Include="..\..\ilx\EraseClosures.fs">
      <Link>ILXErase\EraseClosures.fs</Link>
    </Compile>
    <Compile Include="..\..\ilx\EraseUnions.fsi">
      <Link>ILXErase\EraseUnions.fsi</Link>
    </Compile>
    <Compile Include="..\..\ilx\EraseUnions.fs">
      <Link>ILXErase\EraseUnions.fs</Link>
    </Compile>
    <FsLex Include="..\pplex.fsl">
      <OtherFlags>--unicode --lexlib Internal.Utilities.Text.Lexing</OtherFlags>
      <Link>ParserAndUntypedAST\pplex.fsl</Link>
    </FsLex>
    <FsYacc Include="..\pppars.fsy">
      <OtherFlags>--module FSharp.Compiler.PPParser --open FSharp.Compiler --internal --lexlib Internal.Utilities.Text.Lexing --parslib Internal.Utilities.Text.Parsing</OtherFlags>
      <Link>ParserAndUntypedAST\pppars.fsy</Link>
    </FsYacc>
    <FsLex Include="..\lex.fsl">
      <OtherFlags>--unicode --lexlib Internal.Utilities.Text.Lexing</OtherFlags>
      <Link>ParserAndUntypedAST\lex.fsl</Link>
    </FsLex>
    <FsYacc Include="..\pars.fsy">
      <OtherFlags>--module FSharp.Compiler.Parser --open FSharp.Compiler --internal --lexlib Internal.Utilities.Text.Lexing --parslib Internal.Utilities.Text.Parsing</OtherFlags>
      <Link>ParserAndUntypedAST\pars.fsy</Link>
    </FsYacc>
    <Compile Include="..\UnicodeLexing.fsi">
      <Link>ParserAndUntypedAST\UnicodeLexing.fsi</Link>
    </Compile>
    <Compile Include="..\UnicodeLexing.fs">
      <Link>ParserAndUntypedAST\UnicodeLexing.fs</Link>
    </Compile>
    <Compile Include="..\layout.fsi">
      <Link>ParserAndUntypedAST\layout.fsi</Link>
    </Compile>
    <Compile Include="..\layout.fs">
      <Link>ParserAndUntypedAST\layout.fs</Link>
    </Compile>
    <Compile Include="..\ast.fs">
      <Link>ParserAndUntypedAST\ast.fs</Link>
    </Compile>
    <Compile Include="pppars.fs">
      <Link>ParserAndUntypedAST\pppars.fs</Link>
    </Compile>
    <Compile Include="pars.fs">
      <Link>ParserAndUntypedAST\pars.fs</Link>
    </Compile>
    <Compile Include="..\lexhelp.fsi">
      <Link>ParserAndUntypedAST\lexhelp.fsi</Link>
    </Compile>
    <Compile Include="..\lexhelp.fs">
      <Link>ParserAndUntypedAST\lexhelp.fs</Link>
    </Compile>
    <Compile Include="pplex.fs">
      <Link>ParserAndUntypedAST\pplex.fs</Link>
    </Compile>
    <Compile Include="lex.fs">
      <Link>ParserAndUntypedAST\lex.fs</Link>
    </Compile>
    <Compile Include="..\LexFilter.fs">
      <Link>ParserAndUntypedAST\lexfilter.fs</Link>
    </Compile>
    <Compile Include="..\tainted.fsi">
      <Link>TypedAST\tainted.fsi</Link>
    </Compile>
    <Compile Include="..\tainted.fs">
      <Link>TypedAST\tainted.fs</Link>
    </Compile>
    <Compile Include="..\ExtensionTyping.fsi">
      <Link>TypedAST\ExtensionTyping.fsi</Link>
    </Compile>
    <Compile Include="..\ExtensionTyping.fs">
      <Link>TypedAST\ExtensionTyping.fs</Link>
    </Compile>
    <Compile Include="..\QuotationPickler.fsi">
      <Link>TypedAST\QuotationPickler.fsi</Link>
    </Compile>
    <Compile Include="..\QuotationPickler.fs">
      <Link>TypedAST\QuotationPickler.fs</Link>
    </Compile>
    <Compile Include="..\tast.fs">
      <Link>TypedAST\tast.fs</Link>
    </Compile>
    <Compile Include="..\TcGlobals.fs">
      <Link>TypedAST\TcGlobals.fs</Link>
    </Compile>
    <Compile Include="..\TastOps.fsi">
      <Link>TypedAST\TastOps.fsi</Link>
    </Compile>
    <Compile Include="..\TastOps.fs">
      <Link>TypedAST\TastOps.fs</Link>
    </Compile>
    <Compile Include="..\TastPickle.fsi">
      <Link>TypedAST\TastPickle.fsi</Link>
    </Compile>
    <Compile Include="..\TastPickle.fs">
      <Link>TypedAST\TastPickle.fs</Link>
    </Compile>
    <Compile Include="..\import.fsi">
      <Link>Logic\import.fsi</Link>
    </Compile>
    <Compile Include="..\import.fs">
      <Link>Logic\import.fs</Link>
    </Compile>
    <Compile Include="..\infos.fs">
      <Link>Logic\infos.fs</Link>
    </Compile>
    <Compile Include="..\AccessibilityLogic.fs">
      <Link>Logic\AccessibilityLogic.fs</Link>
    </Compile>
    <Compile Include="..\AttributeChecking.fs">
      <Link>Logic\AttributeChecking.fs</Link>
    </Compile>
    <Compile Include="..\InfoReader.fs">
      <Link>Logic\InfoReader.fs</Link>
    </Compile>
    <Compile Include="..\NicePrint.fs">
      <Link>Logic\NicePrint.fs</Link>
    </Compile>
    <Compile Include="..\AugmentWithHashCompare.fsi">
      <Link>Logic\AugmentWithHashCompare.fsi</Link>
    </Compile>
    <Compile Include="..\AugmentWithHashCompare.fs">
      <Link>Logic\AugmentWithHashCompare.fs</Link>
    </Compile>
    <Compile Include="..\NameResolution.fsi">
      <Link>Logic\NameResolution.fsi</Link>
    </Compile>
    <Compile Include="..\NameResolution.fs">
      <Link>Logic\NameResolution.fs</Link>
    </Compile>
    <Compile Include="..\TypeRelations.fs">
      <Link>Logic\TypeRelations.fs</Link>
    </Compile>
    <Compile Include="..\SignatureConformance.fs">
      <Link>Logic\SignatureConformance.fs</Link>
    </Compile>
    <Compile Include="..\MethodOverrides.fs">
      <Link>Logic\MethodOverrides.fs</Link>
    </Compile>
    <Compile Include="..\MethodCalls.fs">
      <Link>Logic\MethodCalls.fs</Link>
    </Compile>
    <Compile Include="..\PatternMatchCompilation.fsi">
      <Link>Logic\PatternMatchCompilation.fsi</Link>
    </Compile>
    <Compile Include="..\PatternMatchCompilation.fs">
      <Link>Logic\PatternMatchCompilation.fs</Link>
    </Compile>
    <Compile Include="..\ConstraintSolver.fsi">
      <Link>Logic\ConstraintSolver.fsi</Link>
    </Compile>
    <Compile Include="..\ConstraintSolver.fs">
      <Link>Logic\ConstraintSolver.fs</Link>
    </Compile>
    <Compile Include="..\CheckFormatStrings.fsi">
      <Link>Logic\CheckFormatStrings.fsi</Link>
    </Compile>
    <Compile Include="..\CheckFormatStrings.fs">
      <Link>Logic\CheckFormatStrings.fs</Link>
    </Compile>
    <Compile Include="..\FindUnsolved.fs">
      <Link>Logic\FindUnsolved.fs</Link>
    </Compile>
    <Compile Include="..\QuotationTranslator.fsi">
      <Link>Logic\QuotationTranslator.fsi</Link>
    </Compile>
    <Compile Include="..\QuotationTranslator.fs">
      <Link>Logic\QuotationTranslator.fs</Link>
    </Compile>
    <Compile Include="..\PostInferenceChecks.fsi">
      <Link>Logic\PostInferenceChecks.fsi</Link>
    </Compile>
    <Compile Include="..\PostInferenceChecks.fs">
      <Link>Logic\PostInferenceChecks.fs</Link>
    </Compile>
    <Compile Include="..\TypeChecker.fsi">
      <Link>Logic\TypeChecker.fsi</Link>
    </Compile>
    <Compile Include="..\TypeChecker.fs">
      <Link>Logic\TypeChecker.fs</Link>
    </Compile>

    <!-- includes the optimizer and code generator -->
    <Compile Include="..\Optimizer.fsi">
      <Link>Optimize\Optimizer.fsi</Link>
    </Compile>
    <Compile Include="..\Optimizer.fs">
      <Link>Optimize\Optimizer.fs</Link>
    </Compile>
    <Compile Include="..\DetupleArgs.fsi">
      <Link>Optimize\DetupleArgs.fsi</Link>
    </Compile>
    <Compile Include="..\DetupleArgs.fs">
      <Link>Optimize\DetupleArgs.fs</Link>
    </Compile>
    <Compile Include="..\InnerLambdasToTopLevelFuncs.fsi">
      <Link>Optimize\InnerLambdasToTopLevelFuncs.fsi</Link>
    </Compile>
    <Compile Include="..\InnerLambdasToTopLevelFuncs.fs">
      <Link>Optimize\InnerLambdasToTopLevelFuncs.fs</Link>
    </Compile>
    <Compile Include="..\LowerCallsAndSeqs.fs">
      <Link>Optimize\LowerCallsAndSeqs.fs</Link>
    </Compile>
    <Compile Include="..\autobox.fs">
      <Link>Optimize\autobox.fs</Link>
    </Compile>
    <Compile Include="..\IlxGen.fsi">
      <Link>CodeGen\IlxGen.fsi</Link>
    </Compile>
    <Compile Include="..\IlxGen.fs">
      <Link>CodeGen\IlxGen.fs</Link>
    </Compile>

    <!-- includes the core of the F# Compiler fsc.exe implementation -->
    <Compile Include="..\DotNetFrameworkDependencies.fs">
      <Link>Driver\DotNetFrameworkDependencies.fs</Link>
    </Compile>
    <Compile Include="..\CompileOps.fsi">
      <Link>Driver\CompileOps.fsi</Link>
    </Compile>
    <Compile Include="..\CompileOps.fs">
      <Link>Driver\CompileOps.fs</Link>
    </Compile>
    <Compile Include="..\CompileOptions.fsi">
      <Link>Driver\CompileOptions.fsi</Link>
    </Compile>
    <Compile Include="..\CompileOptions.fs">
      <Link>Driver\CompileOptions.fs</Link>
    </Compile>
    <Compile Include="..\fsc.fsi">
      <Link>Driver\fsc.fsi</Link>
    </Compile>
    <Compile Include="..\fsc.fs">
      <Link>Driver\fsc.fs</Link>
    </Compile>

    <!-- the symbol API. -->
    <Compile Include="..\symbols\SymbolHelpers.fsi">
      <Link>Symbols/SymbolHelpers.fsi</Link>
    </Compile>
    <Compile Include="..\symbols\SymbolHelpers.fs">
      <Link>Symbols/SymbolHelpers.fs</Link>
    </Compile>
    <Compile Include="..\symbols\Symbols.fsi">
      <Link>Symbols/Symbols.fsi</Link>
    </Compile>
    <Compile Include="..\symbols\Symbols.fs">
      <Link>Symbols/Symbols.fs</Link>
    </Compile>
    <Compile Include="..\symbols\Exprs.fsi">
      <Link>Symbols/Exprs.fsi</Link>
    </Compile>
    <Compile Include="..\symbols\Exprs.fs">
      <Link>Symbols/Exprs.fs</Link>
    </Compile>
    <Compile Include="..\symbols\SymbolPatterns.fsi">
      <Link>Symbols/SymbolPatterns.fsi</Link>
    </Compile>
    <Compile Include="..\symbols\SymbolPatterns.fs">
      <Link>Symbols/SymbolPatterns.fs</Link>
    </Compile>

    <!-- the incremental builder and service . -->
    <Compile Include="..\service\IncrementalBuild.fsi">
      <Link>Service/IncrementalBuild.fsi</Link>
    </Compile>
    <Compile Include="..\service\IncrementalBuild.fs">
      <Link>Service/IncrementalBuild.fs</Link>
    </Compile>
    <Compile Include="..\service\Reactor.fsi">
      <Link>Service/Reactor.fsi</Link>
    </Compile>
    <Compile Include="..\service\Reactor.fs">
      <Link>Service/Reactor.fs</Link>
    </Compile>
    <Compile Include="..\service\ServiceConstants.fs">
      <Link>Service/ServiceConstants.fs</Link>
    </Compile>
    <Compile Include="..\service\ServiceDeclarationLists.fsi">
      <Link>Service/ServiceDeclarationLists.fsi</Link>
    </Compile>
    <Compile Include="..\service\ServiceDeclarationLists.fs">
      <Link>Service/ServiceDeclarationLists.fs</Link>
    </Compile>
    <Compile Include="..\service\ServiceLexing.fsi">
      <Link>Service/ServiceLexing.fsi</Link>
    </Compile>
    <Compile Include="..\service\ServiceLexing.fs">
      <Link>Service/ServiceLexing.fs</Link>
    </Compile>
    <Compile Include="..\service\ServiceParseTreeWalk.fs">
      <Link>Service/ServiceParseTreeWalk.fs</Link>
    </Compile>
    <Compile Include="..\service\ServiceNavigation.fsi">
      <Link>Service/ServiceNavigation.fsi</Link>
    </Compile>
    <Compile Include="..\service\ServiceNavigation.fs">
      <Link>Service/ServiceNavigation.fs</Link>
    </Compile>
    <Compile Include="..\service\ServiceParamInfoLocations.fsi">
      <Link>Service/ServiceParamInfoLocations.fsi</Link>
    </Compile>
    <Compile Include="..\service\ServiceParamInfoLocations.fs">
      <Link>Service/ServiceParamInfoLocations.fs</Link>
    </Compile>
    <Compile Include="..\service\ServiceUntypedParse.fsi">
      <Link>Service/ServiceUntypedParse.fsi</Link>
    </Compile>
    <Compile Include="..\service\ServiceUntypedParse.fs">
      <Link>Service/ServiceUntypedParse.fs</Link>
    </Compile>
    <Compile Include="..\service\ServiceAssemblyContent.fsi">
      <Link>Service/ServiceAssemblyContent.fsi</Link>
    </Compile>
    <Compile Include="..\service\ServiceAssemblyContent.fs">
      <Link>Service/ServiceAssemblyContent.fs</Link>
    </Compile>
    <Compile Include="..\service\ServiceXmlDocParser.fsi">
      <Link>Service/ServiceXmlDocParser.fsi</Link>
    </Compile>
    <Compile Include="..\service\ServiceXmlDocParser.fs">
      <Link>Service/ServiceXmlDocParser.fs</Link>
    </Compile>
    <Compile Include="..\..\utils\reshapedmsbuild.fs">
      <Link>Service/reshapedmsbuild.fs</Link>
    </Compile>
    <Compile Include="..\SimulatedMSBuildReferenceResolver.fs">
      <Link>Service/SimulatedMSBuildReferenceResolver.fs</Link>
    </Compile>
    <Compile Include="..\service\ExternalSymbol.fsi">
      <Link>Service/ExternalSymbol.fsi</Link>
    </Compile>
    <Compile Include="..\service\ExternalSymbol.fs">
      <Link>Service/ExternalSymbol.fs</Link>
    </Compile>
    <Compile Include="..\service\QuickParse.fsi">
      <Link>Service/QuickParse.fsi</Link>
    </Compile>
    <Compile Include="..\service\QuickParse.fs">
      <Link>Service/QuickParse.fs</Link>
    </Compile>
    <Compile Include="..\service\service.fsi">
      <Link>Service/service.fsi</Link>
    </Compile>
    <Compile Include="..\service\service.fs">
      <Link>Service/service.fs</Link>
    </Compile>
    <Compile Include="..\service\ServiceErrorResolutionHints.fsi">
      <Link>Service/ServiceErrorResolutionHints.fsi</Link>
    </Compile>
    <Compile Include="..\service\ServiceErrorResolutionHints.fs">
      <Link>Service/ServiceErrorResolutionHints.fs</Link>
    </Compile>
    <Compile Include="..\service\ServiceInterfaceStubGenerator.fsi">
      <Link>Service/ServiceInterfaceStubGenerator.fsi</Link>
    </Compile>
    <Compile Include="..\service\ServiceInterfaceStubGenerator.fs">
      <Link>Service/ServiceInterfaceStubGenerator.fs</Link>
    </Compile>
    <Compile Include="..\service\ServiceStructure.fsi">
      <Link>Service/ServiceStructure.fsi</Link>
    </Compile>
    <Compile Include="..\service\ServiceStructure.fs">
      <Link>Service/ServiceStructure.fs</Link>
    </Compile>
    <Compile Include="..\service\ServiceAnalysis.fsi">
      <Link>Service/ServiceAnalysis.fsi</Link>
    </Compile>
    <Compile Include="..\service\ServiceAnalysis.fs">
      <Link>Service/ServiceAnalysis.fs</Link>
    </Compile>
    
    <!-- the core of the F# Interactive fsi.exe implementation -->
    <EmbeddedText Include="..\fsi\FSIstrings.txt">
      <Link>FSIstrings.txt</Link>
    </EmbeddedText>
    <Compile Include="..\fsi\fsi.fsi">
      <Link>InteractiveSession/fsi.fsi</Link>
    </Compile>
    <Compile Include="..\fsi\fsi.fs">
      <Link>InteractiveSession/fsi.fs</Link>
    </Compile>

    <Compile Include="..\MSBuildReferenceResolver.fs" Condition="'$(MonoPackaging)' != 'true'">
      <Link>Misc/MSBuildReferenceResolver.fs</Link>
    </Compile>
    <!-- an old API for testing the compiler and gathering diagnostics in-memory -->
    <Compile Include="..\LegacyHostedCompilerForTesting.fs" Condition="'$(MonoPackaging)' != 'true'">
      <Link>Misc/LegacyHostedCompilerForTesting.fs</Link>
    </Compile>
  </ItemGroup>

  <ItemGroup>
    <ProjectReference Include="$(MSBuildThisFileDirectory)..\FSharp.Core\FSharp.Core.fsproj" />
  </ItemGroup>

  <ItemGroup Condition="'$(TargetFramework)' == 'net472'">
    <Reference Include="ISymWrapper, Version=4.0.0.0, Culture=neutral, PublicKeyToken=b03f5f7f11d50a3a" />
    <PackageReference Include="Microsoft.Build" Version="$(MicrosoftBuildPackageVersion)" />
    <PackageReference Include="Microsoft.Build.Framework" Version="$(MicrosoftBuildPackageVersion)" />
    <PackageReference Include="Microsoft.Build.Tasks.Core" Version="$(MicrosoftBuildPackageVersion)" />
    <PackageReference Include="Microsoft.Build.Utilities.Core" Version="$(MicrosoftBuildPackageVersion)" />
    <PackageReference Include="System.IO.Compression" Version="$(SystemIoCompressionPackageVersion)" />
  </ItemGroup>

  <ItemGroup Condition="$(TargetFramework.Startswith('netstandard'))">
    <PackageReference Include="System.Runtime.Loader" Version="$(SystemRuntimeLoaderPackageVersion)" />
  </ItemGroup>

  <ItemGroup>
    <PackageReference Include="System.Collections.Immutable" Version="$(SystemCollectionsImmutablePackageVersion)" />
    <PackageReference Include="System.Diagnostics.Process" Version="$(SystemDiagnosticsProcessPackageVersion)" />
    <PackageReference Include="System.Diagnostics.TraceSource" Version="$(SystemDiagnosticsTraceSourcePackageVersion)" />
    <PackageReference Include="System.Linq.Expressions" Version="$(SystemLinqExpressionsPackageVersion)" />
    <PackageReference Include="System.Linq.Queryable" Version="$(SystemLinqExpressionsPackageVersion)" />
    <PackageReference Include="System.Net.Requests" Version="$(SystemNetRequestsPackageVersion)" />
    <PackageReference Include="System.Net.Security" Version="$(SystemNetSecurityPackageVersion)" />
    <PackageReference Include="System.Reflection.Emit" Version="$(SystemReflectionEmitPackageVersion)" />
    <PackageReference Include="System.Reflection.Metadata" Version="$(SystemReflectionMetadataPackageVersion)" />
    <PackageReference Include="System.Reflection.TypeExtensions" Version="$(SystemReflectionTypeExtensionsPackageVersion)" />
    <PackageReference Include="System.Runtime" Version="$(SystemRuntimePackageVersion)" />
    <PackageReference Include="System.Runtime.InteropServices" Version="$(SystemRuntimeInteropServicesPackageVersion)" />
    <PackageReference Include="System.Security.Claims" Version="$(SystemSecurityClaimsPackageVersion)" />
    <PackageReference Include="System.Security.Cryptography.Algorithms" Version="$(SystemSecurityCryptographyAlgorithmsPackageVersion)" />
    <PackageReference Include="System.Security.Principal" Version="$(SystemSecurityPrincipalPackageVersion)" />
    <PackageReference Include="System.Threading.Tasks.Parallel" Version="$(SystemThreadingTasksParallelPackageVersion)" />
    <PackageReference Include="System.Threading.Thread" Version="$(SystemThreadingThreadPackageVersion)" />
    <PackageReference Include="System.Threading.ThreadPool" Version="$(SystemThreadingThreadPoolPackageVersion)" />
  </ItemGroup>

</Project><|MERGE_RESOLUTION|>--- conflicted
+++ resolved
@@ -5,10 +5,7 @@
   <PropertyGroup>
     <OutputType>Library</OutputType>
     <TargetFrameworks>net472;netstandard2.0</TargetFrameworks>
-<<<<<<< HEAD
-=======
     <TargetFrameworks Condition="'$(OS)' == 'Unix'">netstandard2.0</TargetFrameworks>
->>>>>>> 88d18d99
     <AssemblyName>FSharp.Compiler.Private</AssemblyName>
     <NoWarn>$(NoWarn);45;55;62;75;1204</NoWarn>
     <AllowCrossTargeting>true</AllowCrossTargeting>
