// Copyright (c) Microsoft Corporation.  All Rights Reserved.  See License.txt in the project root for license information.


/// Select members from a type by name, searching the type hierarchy if needed
module internal FSharp.Compiler.InfoReader

open System.Collections.Generic

open FSharp.Compiler.AbstractIL.IL 
open FSharp.Compiler.AbstractIL.Internal.Library
open FSharp.Compiler 
open FSharp.Compiler.AccessibilityLogic
open FSharp.Compiler.Ast
open FSharp.Compiler.AttributeChecking
open FSharp.Compiler.ErrorLogger
open FSharp.Compiler.Infos
open FSharp.Compiler.Range
open FSharp.Compiler.Tast
open FSharp.Compiler.Tastops
open FSharp.Compiler.TcGlobals

/// Use the given function to select some of the member values from the members of an F# type
let private SelectImmediateMemberVals g optFilter f (tcref: TyconRef) = 
    let chooser (vref: ValRef) = 
        match vref.MemberInfo with 
        // The 'when' condition is a workaround for the fact that values providing 
        // override and interface implementations are published in inferred module types 
        // These cannot be selected directly via the "." notation. 
        // However, it certainly is useful to be able to publish these values, as we can in theory 
        // optimize code to make direct calls to these methods. 
        | Some membInfo when not (ValRefIsExplicitImpl g vref) -> 
            f membInfo vref
        | _ ->  
            None

    match optFilter with 
    | None -> tcref.MembersOfFSharpTyconByName |> NameMultiMap.chooseRange chooser
    | Some nm -> tcref.MembersOfFSharpTyconByName |> NameMultiMap.find nm |> List.choose chooser

/// Check whether a name matches an optional filter
let private checkFilter optFilter (nm: string) = match optFilter with None -> true | Some n2 -> nm = n2

/// Try to select an F# value when querying members, and if so return a MethInfo that wraps the F# value.
let TrySelectMemberVal g optFilter ty pri _membInfo (vref: ValRef) =
    if checkFilter optFilter vref.LogicalName then 
        Some(FSMeth(g, ty, vref, pri))
    else 
        None

let rec GetImmediateIntrinsicMethInfosOfTypeAux (optFilter, ad) g amap m origTy metadataTy =

    let minfos =
        match metadataOfTy g metadataTy with 
#if !NO_EXTENSIONTYPING
        | ProvidedTypeMetadata info -> 
            let st = info.ProvidedType
            let meths = 
                match optFilter with
                | Some name ->  st.PApplyArray ((fun st -> st.GetMethods() |> Array.filter (fun mi -> mi.Name = name) ), "GetMethods", m)
                | None -> st.PApplyArray ((fun st -> st.GetMethods()), "GetMethods", m)
            [   for mi in meths -> ProvidedMeth(amap, mi.Coerce(m), None, m) ]
#endif
        | ILTypeMetadata _ -> 
            let tinfo = ILTypeInfo.FromType g origTy
            let mdefs = tinfo.RawMetadata.Methods
            let mdefs = match optFilter with None -> mdefs.AsList | Some nm -> mdefs.FindByName nm
            mdefs |> List.map (fun mdef -> MethInfo.CreateILMeth(amap, m, origTy, mdef)) 

        | FSharpOrArrayOrByrefOrTupleOrExnTypeMetadata -> 
            // Tuple types also support the methods get_Item1-8, get_Rest from the compiled tuple type.
            // In this case convert to the .NET Tuple type that carries metadata and try again
            if isAnyTupleTy g metadataTy then 
                let betterMetadataTy = convertToTypeWithMetadataIfPossible g metadataTy
                GetImmediateIntrinsicMethInfosOfTypeAux (optFilter, ad) g amap m origTy betterMetadataTy
            // Function types support methods FSharpFunc<_, _>.FromConverter and friends from .NET metadata,
            // but not instance methods (you can't write "f.Invoke(x)", you have to write "f x")
            elif isFunTy g metadataTy then 
                let betterMetadataTy = convertToTypeWithMetadataIfPossible g metadataTy
                GetImmediateIntrinsicMethInfosOfTypeAux (optFilter, ad) g amap m origTy betterMetadataTy
                  |> List.filter (fun minfo -> not minfo.IsInstance)
            else
                match tryDestAppTy g metadataTy with
                | ValueNone -> []
                | ValueSome tcref ->
                    SelectImmediateMemberVals g optFilter (TrySelectMemberVal g optFilter origTy None) tcref
    let minfos = minfos |> List.filter (IsMethInfoAccessible amap m ad)
    minfos

/// Query the immediate methods of an F# type, not taking into account inherited methods. The optFilter
/// parameter is an optional name to restrict the set of properties returned.
let GetImmediateIntrinsicMethInfosOfType (optFilter, ad) g amap m ty = 
    GetImmediateIntrinsicMethInfosOfTypeAux (optFilter, ad) g amap m ty ty

/// A helper type to help collect properties.
///
/// Join up getters and setters which are not associated in the F# data structure 
type PropertyCollector(g, amap, m, ty, optFilter, ad) = 

    let hashIdentity = 
        HashIdentity.FromFunctions 
            (fun (pinfo: PropInfo) -> hash pinfo.PropertyName) 
            (fun pinfo1 pinfo2 -> 
                pinfo1.IsStatic = pinfo2.IsStatic &&
                PropInfosEquivByNameAndPartialSig EraseNone g amap m pinfo1 pinfo2 &&
                pinfo1.IsDefiniteFSharpOverride = pinfo2.IsDefiniteFSharpOverride )

    let props = new Dictionary<PropInfo, PropInfo>(hashIdentity)

    let add pinfo =
        match props.TryGetValue(pinfo), pinfo with
<<<<<<< HEAD
        | (true, FSProp (_, ty, Some vref1 , _)), FSProp (_, _, _, Some vref2)
=======
        | (true, FSProp (_, ty, Some vref1, _)), FSProp (_, _, _, Some vref2)
>>>>>>> 88d18d99
        | (true, FSProp (_, ty, _, Some vref2)), FSProp (_, _, Some vref1, _) ->
            let pinfo = FSProp (g, ty, Some vref1, Some vref2)
            props.[pinfo] <- pinfo 
        | (true, _), _ -> 
            // This assert fires while editing bad code. We will give a warning later in check.fs
            //assert ("unexpected case"= "")
            ()
        | _ ->
            props.[pinfo] <- pinfo

    member x.Collect(membInfo: ValMemberInfo, vref: ValRef) = 
        match membInfo.MemberFlags.MemberKind with 
        | MemberKind.PropertyGet ->
            let pinfo = FSProp(g, ty, Some vref, None) 
            if checkFilter optFilter vref.PropertyName && IsPropInfoAccessible g amap m ad pinfo then
                add pinfo
        | MemberKind.PropertySet ->
            let pinfo = FSProp(g, ty, None, Some vref)
            if checkFilter optFilter vref.PropertyName  && IsPropInfoAccessible g amap m ad pinfo then 
                add pinfo
        | _ -> 
            ()

    member x.Close() = [ for KeyValue(_, pinfo) in props -> pinfo ]

let rec GetImmediateIntrinsicPropInfosOfTypeAux (optFilter, ad) g amap m origTy metadataTy =

    let pinfos =
        match metadataOfTy g metadataTy with 
#if !NO_EXTENSIONTYPING
        | ProvidedTypeMetadata info -> 
            let st = info.ProvidedType
            let matchingProps =
                match optFilter with
                |   Some name ->
                        match st.PApply((fun st -> st.GetProperty name), m) with
                        |   Tainted.Null -> [||]
                        |   pi -> [|pi|]
                |   None ->
                        st.PApplyArray((fun st -> st.GetProperties()), "GetProperties", m)
            matchingProps
            |> Seq.map(fun pi -> ProvidedProp(amap, pi, m)) 
            |> List.ofSeq
#endif

        | ILTypeMetadata _ -> 
            let tinfo = ILTypeInfo.FromType g origTy
            let pdefs = tinfo.RawMetadata.Properties
            let pdefs = match optFilter with None -> pdefs.AsList | Some nm -> pdefs.LookupByName nm
            pdefs |> List.map (fun pdef -> ILProp(ILPropInfo(tinfo, pdef))) 

        | FSharpOrArrayOrByrefOrTupleOrExnTypeMetadata -> 
            // Tuple types also support the properties Item1-8, Rest from the compiled tuple type
            // In this case convert to the .NET Tuple type that carries metadata and try again
            if isAnyTupleTy g metadataTy || isFunTy g metadataTy then 
                let betterMetadataTy = convertToTypeWithMetadataIfPossible g metadataTy
                GetImmediateIntrinsicPropInfosOfTypeAux (optFilter, ad) g amap m origTy betterMetadataTy
            else
                match tryDestAppTy g metadataTy with
                | ValueNone -> []
                | ValueSome tcref ->
                    let propCollector = new PropertyCollector(g, amap, m, origTy, optFilter, ad)
                    SelectImmediateMemberVals g None (fun membInfo vref -> propCollector.Collect(membInfo, vref); None) tcref |> ignore
                    propCollector.Close()

    let pinfos = pinfos |> List.filter (IsPropInfoAccessible g amap m ad)
    pinfos

/// Query the immediate properties of an F# type, not taking into account inherited properties. The optFilter
/// parameter is an optional name to restrict the set of properties returned.
let rec GetImmediateIntrinsicPropInfosOfType (optFilter, ad) g amap m ty =
    GetImmediateIntrinsicPropInfosOfTypeAux (optFilter, ad) g amap m ty ty

// Checks whether the given type has an indexer property.
let IsIndexerType g amap ty = 
    isArray1DTy g ty ||
    isListTy g ty ||
    match tryDestAppTy g ty with
    | ValueSome tcref ->
        let _, entityTy = generalizeTyconRef tcref
        let props = GetImmediateIntrinsicPropInfosOfType (None, AccessibleFromSomeFSharpCode) g amap range0 entityTy
        props |> List.exists (fun x -> x.PropertyName = "Item")
    | ValueNone -> false


/// Sets of methods up the hierarchy, ignoring duplicates by name and sig.
/// Used to collect sets of virtual methods, protected methods, protected
/// properties etc. 
type HierarchyItem = 
    | MethodItem of MethInfo list list
    | PropertyItem of PropInfo list list
    | RecdFieldItem of RecdFieldInfo
    | EventItem of EventInfo list
    | ILFieldItem of ILFieldInfo list

/// An InfoReader is an object to help us read and cache infos. 
/// We create one of these for each file we typecheck. 
type InfoReader(g: TcGlobals, amap: Import.ImportMap) =

    /// Get the declared IL fields of a type, not including inherited fields
    let GetImmediateIntrinsicILFieldsOfType (optFilter, ad) m ty =
        let infos =
            match metadataOfTy g ty with 
#if !NO_EXTENSIONTYPING
            | ProvidedTypeMetadata info -> 
                let st = info.ProvidedType
                match optFilter with
                |   None ->
<<<<<<< HEAD
                        [ for fi in st.PApplyArray((fun st -> st.GetFields()), "GetFields" , m) -> ProvidedField(amap, fi, m) ]
=======
                        [ for fi in st.PApplyArray((fun st -> st.GetFields()), "GetFields", m) -> ProvidedField(amap, fi, m) ]
>>>>>>> 88d18d99
                |   Some name ->
                        match st.PApply ((fun st -> st.GetField name), m) with
                        |   Tainted.Null -> []
                        |   fi -> [  ProvidedField(amap, fi, m) ]
#endif
            | ILTypeMetadata _ -> 
                let tinfo = ILTypeInfo.FromType g ty
                let fdefs = tinfo.RawMetadata.Fields
                let fdefs = match optFilter with None -> fdefs.AsList | Some nm -> fdefs.LookupByName nm
                fdefs |> List.map (fun pd -> ILFieldInfo(tinfo, pd)) 
            | FSharpOrArrayOrByrefOrTupleOrExnTypeMetadata -> 
                []
        let infos = infos |> List.filter (IsILFieldInfoAccessible g amap m  ad)
        infos           

    /// Get the declared events of a type, not including inherited events, and not including F#-declared CLIEvents
    let ComputeImmediateIntrinsicEventsOfType (optFilter, ad) m ty =
        let infos =
            match metadataOfTy g ty with 
#if !NO_EXTENSIONTYPING
            | ProvidedTypeMetadata info -> 
                let st = info.ProvidedType
                match optFilter with
                |   None ->
<<<<<<< HEAD
                        [   for ei in st.PApplyArray((fun st -> st.GetEvents()), "GetEvents" , m) -> ProvidedEvent(amap, ei, m) ]
=======
                        [   for ei in st.PApplyArray((fun st -> st.GetEvents()), "GetEvents", m) -> ProvidedEvent(amap, ei, m) ]
>>>>>>> 88d18d99
                |   Some name ->
                        match st.PApply ((fun st -> st.GetEvent name), m) with
                        |   Tainted.Null -> []
                        |   ei -> [  ProvidedEvent(amap, ei, m) ]
#endif
            | ILTypeMetadata _ -> 
                let tinfo = ILTypeInfo.FromType g ty
                let edefs = tinfo.RawMetadata.Events
                let edefs = match optFilter with None -> edefs.AsList | Some nm -> edefs.LookupByName nm
                [ for edef in edefs   do
                    let ileinfo = ILEventInfo(tinfo, edef)
                    if IsILEventInfoAccessible g amap m ad ileinfo then 
                        yield ILEvent ileinfo ]
            | FSharpOrArrayOrByrefOrTupleOrExnTypeMetadata -> 
                []
        infos 

    /// Make a reference to a record or class field
    let MakeRecdFieldInfo g ty (tcref: TyconRef) fspec = 
        RecdFieldInfo(argsOfAppTy g ty, tcref.MakeNestedRecdFieldRef fspec)

    /// Get the F#-declared record fields or class 'val' fields of a type
    let GetImmediateIntrinsicRecdOrClassFieldsOfType (optFilter, _ad) _m ty =
        match tryDestAppTy g ty with 
        | ValueNone -> []
        | ValueSome tcref -> 
            // Note;secret fields are not allowed in lookups here, as we're only looking
            // up user-visible fields in name resolution.
            match optFilter with
            | Some nm ->
               match tcref.GetFieldByName nm with
               | Some rfield when not rfield.IsCompilerGenerated -> [MakeRecdFieldInfo g ty tcref rfield]
               | _ -> []
            | None -> 
                [ for fdef in tcref.AllFieldsArray do
                    if not fdef.IsCompilerGenerated then
                        yield MakeRecdFieldInfo g ty tcref fdef ]


    /// The primitive reader for the method info sets up a hierarchy
    let GetIntrinsicMethodSetsUncached ((optFilter, ad, allowMultiIntfInst), m, ty) =
        FoldPrimaryHierarchyOfType (fun ty acc -> GetImmediateIntrinsicMethInfosOfType (optFilter, ad) g amap m ty :: acc) g amap m allowMultiIntfInst ty []

    /// The primitive reader for the property info sets up a hierarchy
    let GetIntrinsicPropertySetsUncached ((optFilter, ad, allowMultiIntfInst), m, ty) =
        FoldPrimaryHierarchyOfType (fun ty acc -> GetImmediateIntrinsicPropInfosOfType (optFilter, ad) g amap m ty :: acc) g amap m allowMultiIntfInst ty []

    let GetIntrinsicILFieldInfosUncached ((optFilter, ad), m, ty) =
        FoldPrimaryHierarchyOfType (fun ty acc -> GetImmediateIntrinsicILFieldsOfType (optFilter, ad) m ty @ acc) g amap m AllowMultiIntfInstantiations.Yes ty []

    let GetIntrinsicEventInfosUncached ((optFilter, ad), m, ty) =
        FoldPrimaryHierarchyOfType (fun ty acc -> ComputeImmediateIntrinsicEventsOfType (optFilter, ad) m ty @ acc) g amap m AllowMultiIntfInstantiations.Yes ty []

    let GetIntrinsicRecdOrClassFieldInfosUncached ((optFilter, ad), m, ty) =
        FoldPrimaryHierarchyOfType (fun ty acc -> GetImmediateIntrinsicRecdOrClassFieldsOfType (optFilter, ad) m ty @ acc) g amap m AllowMultiIntfInstantiations.Yes ty []
    
    let GetEntireTypeHierachyUncached (allowMultiIntfInst, m, ty) =
        FoldEntireHierarchyOfType (fun ty acc -> ty :: acc) g amap m allowMultiIntfInst ty  [] 

    let GetPrimaryTypeHierachyUncached (allowMultiIntfInst, m, ty) =
        FoldPrimaryHierarchyOfType (fun ty acc -> ty :: acc) g amap m allowMultiIntfInst ty [] 

    /// The primitive reader for the named items up a hierarchy
    let GetIntrinsicNamedItemsUncached ((nm, ad), m, ty) =
        if nm = ".ctor" then None else // '.ctor' lookups only ever happen via constructor syntax
        let optFilter = Some nm
        FoldPrimaryHierarchyOfType (fun ty acc -> 
             let minfos = GetImmediateIntrinsicMethInfosOfType (optFilter, ad) g amap m ty
             let pinfos = GetImmediateIntrinsicPropInfosOfType (optFilter, ad) g amap m ty
             let finfos = GetImmediateIntrinsicILFieldsOfType (optFilter, ad) m ty 
             let einfos = ComputeImmediateIntrinsicEventsOfType (optFilter, ad) m ty 
             let rfinfos = GetImmediateIntrinsicRecdOrClassFieldsOfType (optFilter, ad) m ty 
             match acc with 
             | Some(MethodItem(inheritedMethSets)) when not (isNil minfos) -> Some(MethodItem (minfos::inheritedMethSets))
             | _ when not (isNil minfos) -> Some(MethodItem ([minfos]))
             | Some(PropertyItem(inheritedPropSets)) when not (isNil pinfos) -> Some(PropertyItem(pinfos::inheritedPropSets))
             | _ when not (isNil pinfos) -> Some(PropertyItem([pinfos]))
             | _ when not (isNil finfos) -> Some(ILFieldItem(finfos))
             | _ when not (isNil einfos) -> Some(EventItem(einfos))
             | _ when not (isNil rfinfos) -> 
                match rfinfos with
                | [single] -> Some(RecdFieldItem(single))
                | _ -> failwith "Unexpected multiple fields with the same name" // Because an explicit name (i.e., nm) was supplied, there will be only one element at most.
             | _ -> acc)
          g amap m 
          AllowMultiIntfInstantiations.Yes
          ty
          None

    /// Make a cache for function 'f' keyed by type (plus some additional 'flags') that only 
    /// caches computations for monomorphic types.

    let MakeInfoCache f (flagsEq : System.Collections.Generic.IEqualityComparer<_>) = 
        new MemoizationTable<_, _>
             (compute=f,
              // Only cache closed, monomorphic types (closed = all members for the type
              // have been processed). Generic type instantiations could be processed if we had 
              // a decent hash function for these.
              canMemoize=(fun (_flags, (_: range), ty) -> 
                                    match stripTyEqns g ty with 
                                    | TType_app(tcref, []) -> tcref.TypeContents.tcaug_closed 
                                    | _ -> false),
              
              keyComparer=
                 { new System.Collections.Generic.IEqualityComparer<_> with 
                       member x.Equals((flags1, _, typ1), (flags2, _, typ2)) =
                                    // Ignoring the ranges - that's OK.
                                    flagsEq.Equals(flags1, flags2) && 
                                    match stripTyEqns g typ1, stripTyEqns g typ2 with 
                                    | TType_app(tcref1, []), TType_app(tcref2, []) -> tyconRefEq g tcref1 tcref2
                                    | _ -> false
                       member x.GetHashCode((flags, _, ty)) =
                                    // Ignoring the ranges - that's OK.
                                    flagsEq.GetHashCode flags + 
                                    (match stripTyEqns g ty with 
                                     | TType_app(tcref, []) -> hash tcref.LogicalName
                                     | _ -> 0) })

    
    let hashFlags0 = 
        { new System.Collections.Generic.IEqualityComparer<_> with 
               member x.GetHashCode((filter: string option, ad: AccessorDomain, _allowMultiIntfInst1)) = hash filter + AccessorDomain.CustomGetHashCode ad
               member x.Equals((filter1, ad1, allowMultiIntfInst1), (filter2, ad2, allowMultiIntfInst2)) = 
                   (filter1 = filter2) && AccessorDomain.CustomEquals(g, ad1, ad2) && allowMultiIntfInst1 = allowMultiIntfInst2 }

    let hashFlags1 = 
        { new System.Collections.Generic.IEqualityComparer<_> with 
               member x.GetHashCode((filter: string option, ad: AccessorDomain)) = hash filter + AccessorDomain.CustomGetHashCode ad
               member x.Equals((filter1, ad1), (filter2, ad2)) = (filter1 = filter2) && AccessorDomain.CustomEquals(g, ad1, ad2) }

    let hashFlags2 = 
        { new System.Collections.Generic.IEqualityComparer<_> with 
               member x.GetHashCode((nm: string, ad: AccessorDomain)) = hash nm + AccessorDomain.CustomGetHashCode ad
               member x.Equals((nm1, ad1), (nm2, ad2)) = (nm1 = nm2) && AccessorDomain.CustomEquals(g, ad1, ad2) }
                         
    let methodInfoCache = MakeInfoCache GetIntrinsicMethodSetsUncached hashFlags0
    let propertyInfoCache = MakeInfoCache GetIntrinsicPropertySetsUncached hashFlags0
    let recdOrClassFieldInfoCache =  MakeInfoCache GetIntrinsicRecdOrClassFieldInfosUncached hashFlags1
    let ilFieldInfoCache = MakeInfoCache GetIntrinsicILFieldInfosUncached hashFlags1
    let eventInfoCache = MakeInfoCache GetIntrinsicEventInfosUncached hashFlags1
    let namedItemsCache = MakeInfoCache GetIntrinsicNamedItemsUncached hashFlags2

    let entireTypeHierarchyCache = MakeInfoCache GetEntireTypeHierachyUncached HashIdentity.Structural
    let primaryTypeHierarchyCache = MakeInfoCache GetPrimaryTypeHierachyUncached HashIdentity.Structural
                                            
    member x.g = g
    member x.amap = amap
    
    /// Read the raw method sets of a type, including inherited ones. Cache the result for monomorphic types
    member x.GetRawIntrinsicMethodSetsOfType (optFilter, ad, allowMultiIntfInst, m, ty) =
        methodInfoCache.Apply(((optFilter, ad, allowMultiIntfInst), m, ty))

    /// Read the raw property sets of a type, including inherited ones. Cache the result for monomorphic types
    member x.GetRawIntrinsicPropertySetsOfType (optFilter, ad, allowMultiIntfInst, m, ty) =
        propertyInfoCache.Apply(((optFilter, ad, allowMultiIntfInst), m, ty))

    /// Read the record or class fields of a type, including inherited ones. Cache the result for monomorphic types.
    member x.GetRecordOrClassFieldsOfType (optFilter, ad, m, ty) =
        recdOrClassFieldInfoCache.Apply(((optFilter, ad), m, ty))

    /// Read the IL fields of a type, including inherited ones. Cache the result for monomorphic types.
    member x.GetILFieldInfosOfType (optFilter, ad, m, ty) =
        ilFieldInfoCache.Apply(((optFilter, ad), m, ty))

    member x.GetImmediateIntrinsicEventsOfType (optFilter, ad, m, ty) = ComputeImmediateIntrinsicEventsOfType (optFilter, ad) m ty

    /// Read the events of a type, including inherited ones. Cache the result for monomorphic types.
    member x.GetEventInfosOfType (optFilter, ad, m, ty) =
        eventInfoCache.Apply(((optFilter, ad), m, ty))

    /// Try and find a record or class field for a type.
    member x.TryFindRecdOrClassFieldInfoOfType (nm, m, ty) =
        match recdOrClassFieldInfoCache.Apply((Some nm, AccessibleFromSomewhere), m, ty) with
        | [] -> ValueNone
        | [single] -> ValueSome single
        | flds ->
            // multiple fields with the same name can come from different classes,
            // so filter them by the given type name
            match tryDestAppTy g ty with 
            | ValueNone -> ValueNone
            | ValueSome tcref ->
                match flds |> List.filter (fun rfinfo -> tyconRefEq g tcref rfinfo.TyconRef) with
                | [] -> ValueNone
                | [single] -> ValueSome single
                | _ -> failwith "unexpected multiple fields with same name" // Because it should have been already reported as duplicate fields

    /// Try and find an item with the given name in a type.
    member x.TryFindNamedItemOfType (nm, ad, m, ty) =
        namedItemsCache.Apply(((nm, ad), m, ty))

    /// Get the super-types of a type, including interface types.
    member x.GetEntireTypeHierachy (allowMultiIntfInst, m, ty) =
        entireTypeHierarchyCache.Apply((allowMultiIntfInst, m, ty))

    /// Get the super-types of a type, excluding interface types.
    member x.GetPrimaryTypeHierachy (allowMultiIntfInst, m, ty) =
        primaryTypeHierarchyCache.Apply((allowMultiIntfInst, m, ty))


/// Get the declared constructors of any F# type
let rec GetIntrinsicConstructorInfosOfTypeAux (infoReader: InfoReader) m origTy metadataTy = 
  protectAssemblyExploration [] (fun () -> 
    let g = infoReader.g
    let amap = infoReader.amap 
    match metadataOfTy g metadataTy with 
#if !NO_EXTENSIONTYPING
    | ProvidedTypeMetadata info -> 
        let st = info.ProvidedType
        [ for ci in st.PApplyArray((fun st -> st.GetConstructors()), "GetConstructors", m) do
                yield ProvidedMeth(amap, ci.Coerce(m), None, m) ]
#endif
    | ILTypeMetadata _ -> 
        let tinfo = ILTypeInfo.FromType g origTy
        tinfo.RawMetadata.Methods.FindByName ".ctor" 
        |> List.filter (fun md -> md.IsConstructor) 
        |> List.map (fun mdef -> MethInfo.CreateILMeth (amap, m, origTy, mdef)) 

    | FSharpOrArrayOrByrefOrTupleOrExnTypeMetadata -> 
        // Tuple types also support constructors. In this case convert to the .NET Tuple type that carries metadata and try again
        // Function types also support constructors. In this case convert to the FSharpFunc type that carries metadata and try again
        if isAnyTupleTy g metadataTy || isFunTy g metadataTy then 
            let betterMetadataTy = convertToTypeWithMetadataIfPossible g metadataTy
            GetIntrinsicConstructorInfosOfTypeAux infoReader m origTy betterMetadataTy
        else
            match tryDestAppTy g metadataTy with
            | ValueNone -> []
            | ValueSome tcref -> 
                tcref.MembersOfFSharpTyconByName 
                |> NameMultiMap.find ".ctor"
                |> List.choose(fun vref -> 
                    match vref.MemberInfo with 
                    | Some membInfo when (membInfo.MemberFlags.MemberKind = MemberKind.Constructor) -> Some vref 
                    | _ -> None) 
                |> List.map (fun x -> FSMeth(g, origTy, x, None)) 
  )    

let GetIntrinsicConstructorInfosOfType infoReader m ty = 
    GetIntrinsicConstructorInfosOfTypeAux infoReader m ty ty



//-------------------------------------------------------------------------
// Collecting methods and properties taking into account hiding rules in the hierarchy

  
/// Indicates if we prefer overrides or abstract slots. 
type FindMemberFlag = 
    /// Prefer items toward the top of the hierarchy, which we do if the items are virtual 
    /// but not when resolving base calls. 
    | IgnoreOverrides 
    /// Get overrides instead of abstract slots when measuring whether a class/interface implements all its required slots. 
    | PreferOverrides

/// The input list is sorted from most-derived to least-derived type, so any System.Object methods 
/// are at the end of the list. Return a filtered list where prior/subsequent members matching by name and 
/// that are in the same equivalence class have been removed. We keep a name-indexed table to 
/// be more efficient when we check to see if we've already seen a particular named method. 
type private IndexedList<'T>(itemLists: 'T list list, itemsByName: NameMultiMap<'T>) = 
    
    /// Get the item sets
    member x.Items = itemLists

    /// Get the items with a particular name
    member x.ItemsWithName(nm)  = NameMultiMap.find nm itemsByName

    /// Add new items, extracting the names using the given function.
    member x.AddItems(items, nmf) = IndexedList<'T>(items::itemLists, List.foldBack (fun x acc -> NameMultiMap.add (nmf x) x acc) items itemsByName )

    /// Get an empty set of items
    static member Empty = IndexedList<'T>([], NameMultiMap.empty)

    /// Filter a set of new items to add according to the content of the list.  Only keep an item
    /// if it passes 'keepTest' for all matching items already in the list.
    member x.FilterNewItems keepTest nmf itemsToAdd =
        // Have we already seen an item with the same name and that is in the same equivalence class?
        // If so, ignore this one. Note we can check against the original incoming 'ilist' because we are assuming that
        // none the elements of 'itemsToAdd' are equivalent. 
        itemsToAdd |> List.filter (fun item -> List.forall (keepTest item) (x.ItemsWithName(nmf item)))

/// Add all the items to the IndexedList, preferring the ones in the super-types. This is used to hide methods
/// in super classes and/or hide overrides of methods in subclasses.
///
/// Assume no items in 'items' are equivalent according to 'equivTest'. This is valid because each step in a
/// .NET class hierarchy introduces a consistent set of methods, none of which hide each other within the 
/// given set. This is an important optimization because it means we don't have filter for equivalence between the 
/// large overload sets introduced by methods like System.WriteLine.
///
/// Assume items can be given names by 'nmf', where two items with different names are
/// not equivalent.

let private FilterItemsInSubTypesBasedOnItemsInSuperTypes nmf keepTest itemLists = 
    let rec loop itemLists = 
        match itemLists with
        | [] -> IndexedList.Empty
        | items :: itemsInSuperTypes -> 
            let ilist = loop itemsInSuperTypes
            let itemsToAdd = ilist.FilterNewItems keepTest nmf items 
            ilist.AddItems(itemsToAdd, nmf)
    (loop itemLists).Items

/// Add all the items to the IndexedList, preferring the ones in the sub-types.
let private FilterItemsInSuperTypesBasedOnItemsInSubTypes nmf keepTest itemLists  = 
    let rec loop itemLists (indexedItemsInSubTypes: IndexedList<_>) = 
        match itemLists with
        | [] -> List.rev indexedItemsInSubTypes.Items
        | items :: itemsInSuperTypes -> 
            let itemsToAdd = items |> List.filter (fun item -> keepTest item (indexedItemsInSubTypes.ItemsWithName(nmf item)))            
            let ilist = indexedItemsInSubTypes.AddItems(itemsToAdd, nmf)
            loop itemsInSuperTypes ilist

    loop itemLists IndexedList.Empty

let private ExcludeItemsInSuperTypesBasedOnEquivTestWithItemsInSubTypes nmf equivTest itemLists = 
    FilterItemsInSuperTypesBasedOnItemsInSubTypes nmf (fun item1 items -> not (items |> List.exists (fun item2 -> equivTest item1 item2))) itemLists 

/// Filter the overrides of methods or properties, either keeping the overrides or keeping the dispatch slots.
let private FilterOverrides findFlag (isVirt:'a->bool, isNewSlot, isDefiniteOverride, isFinal, equivSigs, nmf:'a->string) items = 
    let equivVirts x y = isVirt x && isVirt y && equivSigs x y

    match findFlag with 
    | PreferOverrides -> 
        items
        // For each F#-declared override, get rid of any equivalent abstract member in the same type
        // This is because F# abstract members with default overrides give rise to two members with the
        // same logical signature in the same type, e.g.
        // type ClassType1() =
        //      abstract VirtualMethod1: string -> int
        //      default x.VirtualMethod1(s) = 3
        
        |> List.map (fun items -> 
            let definiteOverrides = items |> List.filter isDefiniteOverride 
            items |> List.filter (fun item -> (isDefiniteOverride item || not (List.exists (equivVirts item) definiteOverrides))))
       
        // only keep virtuals that are not signature-equivalent to virtuals in subtypes
        |> ExcludeItemsInSuperTypesBasedOnEquivTestWithItemsInSubTypes nmf equivVirts 
    | IgnoreOverrides ->  
        let equivNewSlots x y = isNewSlot x && isNewSlot y && equivSigs x y
        items
          // Remove any F#-declared overrides. These may occur in the same type as the abstract member (unlike with .NET metadata)
          // Include any 'newslot' declared methods.
          |> List.map (List.filter (fun x -> not (isDefiniteOverride x))) 

          // Remove any virtuals that are signature-equivalent to virtuals in subtypes, except for newslots
          // That is, keep if it's 
          ///      (a) not virtual
          //       (b) is a new slot or 
          //       (c) not equivalent
          // We keep virtual finals around for error detection later on
          |> FilterItemsInSubTypesBasedOnItemsInSuperTypes nmf (fun newItem priorItem  ->
                 (isVirt newItem && isFinal newItem) || not (isVirt newItem) || isNewSlot newItem || not (equivVirts newItem priorItem) )

          // Remove any abstract slots in supertypes that are (a) hidden by another newslot and (b) implemented
          // We leave unimplemented ones around to give errors, e.g. for
          // [<AbstractClass>]
          //   type PA() =
          //   abstract M : int -> unit
          // 
          //   [<AbstractClass>]
          //   type PB<'a>() =
          //       inherit PA()
          //       abstract M : 'a -> unit
          // 
          //   [<AbstractClass>]
          //   type PC() =
          //       inherit PB<int>()
          //       // Here, PA.M and PB<int>.M have the same signature, so PA.M is unimplementable.
          //       // REVIEW: in future we may give a friendly error at this point
          // 
          //   type PD() = 
          //       inherit PC()
          //       override this.M(x: int) = ()

          |> FilterItemsInSuperTypesBasedOnItemsInSubTypes nmf (fun item1 superTypeItems -> 
                  not (isNewSlot item1 && 
                       superTypeItems |> List.exists (equivNewSlots item1) &&
                       superTypeItems |> List.exists (fun item2 -> isDefiniteOverride item1 && equivVirts item1 item2))) 

    
/// Filter the overrides of methods, either keeping the overrides or keeping the dispatch slots.
let private FilterOverridesOfMethInfos findFlag g amap m minfos = 
    minfos 
    |> FilterOverrides findFlag 
        ((fun (minfo: MethInfo) -> minfo.IsVirtual),
         (fun minfo -> minfo.IsNewSlot),
         (fun minfo -> minfo.IsDefiniteFSharpOverride),
         (fun minfo -> minfo.IsFinal),
         MethInfosEquivByNameAndSig EraseNone true g amap m,
         (fun minfo -> minfo.LogicalName)) 

/// Filter the overrides of properties, either keeping the overrides or keeping the dispatch slots.
let private FilterOverridesOfPropInfos findFlag g amap m props = 
    props 
    |> FilterOverrides findFlag 
          ((fun (pinfo: PropInfo) -> pinfo.IsVirtualProperty),
           (fun pinfo -> pinfo.IsNewSlot),
           (fun pinfo -> pinfo.IsDefiniteFSharpOverride),
           (fun _ -> false),
           PropInfosEquivByNameAndSig EraseNone g amap m,
           (fun pinfo -> pinfo.PropertyName)) 

/// Exclude methods from super types which have the same signature as a method in a more specific type.
let ExcludeHiddenOfMethInfos g amap m (minfos: MethInfo list list) = 
    minfos
    |> ExcludeItemsInSuperTypesBasedOnEquivTestWithItemsInSubTypes 
        (fun minfo -> minfo.LogicalName)
        (fun m1 m2 -> 
             // only hide those truly from super classes 
             not (tyconRefEq g m1.DeclaringTyconRef m2.DeclaringTyconRef) &&
             MethInfosEquivByNameAndPartialSig EraseNone true g amap m m1 m2)
        
    |> List.concat

/// Exclude properties from super types which have the same name as a property in a more specific type.
let ExcludeHiddenOfPropInfos g amap m pinfos = 
    pinfos 
    |> ExcludeItemsInSuperTypesBasedOnEquivTestWithItemsInSubTypes (fun (pinfo: PropInfo) -> pinfo.PropertyName) (PropInfosEquivByNameAndPartialSig EraseNone g amap m) 
    |> List.concat

/// Get the sets of intrinsic methods in the hierarchy (not including extension methods)
let GetIntrinsicMethInfoSetsOfType (infoReader: InfoReader) (optFilter, ad, allowMultiIntfInst) findFlag m ty = 
    infoReader.GetRawIntrinsicMethodSetsOfType(optFilter, ad, allowMultiIntfInst, m, ty)
    |> FilterOverridesOfMethInfos findFlag infoReader.g infoReader.amap m
  
/// Get the sets intrinsic properties in the hierarchy (not including extension properties)
let GetIntrinsicPropInfoSetsOfType (infoReader: InfoReader) (optFilter, ad, allowMultiIntfInst) findFlag m ty = 
    infoReader.GetRawIntrinsicPropertySetsOfType(optFilter, ad, allowMultiIntfInst, m, ty) 
    |> FilterOverridesOfPropInfos findFlag infoReader.g infoReader.amap m

/// Get the flattened list of intrinsic methods in the hierarchy
let GetIntrinsicMethInfosOfType infoReader (optFilter, ad, allowMultiIntfInst)  findFlag m ty = 
    GetIntrinsicMethInfoSetsOfType infoReader (optFilter, ad, allowMultiIntfInst)  findFlag m ty |> List.concat
  
/// Get the flattened list of intrinsic properties in the hierarchy
let GetIntrinsicPropInfosOfType infoReader (optFilter, ad, allowMultiIntfInst)  findFlag m ty = 
    GetIntrinsicPropInfoSetsOfType infoReader (optFilter, ad, allowMultiIntfInst)  findFlag m ty  |> List.concat

/// Perform type-directed name resolution of a particular named member in an F# type
let TryFindIntrinsicNamedItemOfType (infoReader: InfoReader) (nm, ad) findFlag m ty = 
    match infoReader.TryFindNamedItemOfType(nm, ad, m, ty) with
    | Some item -> 
        match item with 
        | PropertyItem psets -> Some(PropertyItem (psets |> FilterOverridesOfPropInfos findFlag infoReader.g infoReader.amap m))
        | MethodItem msets -> Some(MethodItem (msets |> FilterOverridesOfMethInfos findFlag infoReader.g infoReader.amap m))
        | _ -> Some(item)
    | None -> None

/// Try to detect the existence of a method on a type.
/// Used for 
///     -- getting the GetEnumerator, get_Current, MoveNext methods for enumerable types 
///     -- getting the Dispose method when resolving the 'use' construct 
///     -- getting the various methods used to desugar the computation expression syntax 
let TryFindIntrinsicMethInfo infoReader m ad nm ty = 
    GetIntrinsicMethInfosOfType infoReader (Some nm, ad, AllowMultiIntfInstantiations.Yes) IgnoreOverrides m ty 

/// Try to find a particular named property on a type. Only used to ensure that local 'let' definitions and property names
/// are distinct, a somewhat adhoc check in tc.fs.
let TryFindPropInfo infoReader m ad nm ty = 
    GetIntrinsicPropInfosOfType infoReader (Some nm, ad, AllowMultiIntfInstantiations.Yes) IgnoreOverrides m ty 

//-------------------------------------------------------------------------
// Helpers related to delegates and events - these use method searching hence are in this file
//------------------------------------------------------------------------- 

/// The Invoke MethInfo, the function argument types, the function return type 
/// and the overall F# function type for the function type associated with a .NET delegate type
[<NoEquality;NoComparison>]
type SigOfFunctionForDelegate = SigOfFunctionForDelegate of MethInfo * TType list * TType * TType

/// Given a delegate type work out the minfo, argument types, return type 
/// and F# function type by looking at the Invoke signature of the delegate. 
let GetSigOfFunctionForDelegate (infoReader: InfoReader) delty m ad =
    let g = infoReader.g
    let amap = infoReader.amap
    let invokeMethInfo = 
        match GetIntrinsicMethInfosOfType infoReader (Some "Invoke", ad, AllowMultiIntfInstantiations.Yes) IgnoreOverrides m delty with 
        | [h] -> h
        | [] -> error(Error(FSComp.SR.noInvokeMethodsFound (), m))
        | h :: _ -> warning(InternalError(FSComp.SR.moreThanOneInvokeMethodFound (), m)); h
    
    let minst = []   // a delegate's Invoke method is never generic 
    let compiledViewOfDelArgTys = 
        match invokeMethInfo.GetParamTypes(amap, m, minst) with 
        | [args] -> args
        | _ -> error(Error(FSComp.SR.delegatesNotAllowedToHaveCurriedSignatures (), m))
    let fsharpViewOfDelArgTys = 
        match compiledViewOfDelArgTys with 
        | [] -> [g.unit_ty] 
        | _ -> compiledViewOfDelArgTys
    let delRetTy = invokeMethInfo.GetFSharpReturnTy(amap, m, minst)
    CheckMethInfoAttributes g m None invokeMethInfo |> CommitOperationResult
    let fty = mkIteratedFunTy fsharpViewOfDelArgTys delRetTy
    SigOfFunctionForDelegate(invokeMethInfo, compiledViewOfDelArgTys, delRetTy, fty)

/// Try and interpret a delegate type as a "standard" .NET delegate type associated with an event, with a "sender" parameter.
let TryDestStandardDelegateType (infoReader: InfoReader) m ad delTy =
    let g = infoReader.g
    let (SigOfFunctionForDelegate(_, compiledViewOfDelArgTys, delRetTy, _)) = GetSigOfFunctionForDelegate infoReader delTy m ad
    match compiledViewOfDelArgTys with 
    | senderTy :: argTys when (isObjTy g senderTy) && not (List.exists (isByrefTy g) argTys)  -> Some(mkRefTupledTy g argTys, delRetTy)
    | _ -> None


/// Indicates if an event info is associated with a delegate type that is a "standard" .NET delegate type
/// with a sender parameter.
//
/// In the F# design, we take advantage of the following idiom to simplify away the bogus "object" parameter of the 
/// of the "Add" methods associated with events.  If you want to access it you
/// can use AddHandler instead.
   
/// The .NET Framework guidelines indicate that the delegate type used for
/// an event should take two parameters, an "object source" parameter
/// indicating the source of the event, and an "e" parameter that
/// encapsulates any additional information about the event. The type of
/// the "e" parameter should derive from the EventArgs class. For events
/// that do not use any additional information, the .NET Framework has
/// already defined an appropriate delegate type: EventHandler.
/// (from http://msdn.microsoft.com/library/default.asp?url=/library/en-us/csref/html/vcwlkEventsTutorial.asp) 
let IsStandardEventInfo (infoReader: InfoReader) m ad (einfo: EventInfo) =
    let dty = einfo.GetDelegateType(infoReader.amap, m)
    match TryDestStandardDelegateType infoReader m ad dty with
    | Some _ -> true
    | None -> false

/// Get the (perhaps tupled) argument type accepted by an event 
let ArgsTypOfEventInfo (infoReader: InfoReader) m ad (einfo: EventInfo)  =
    let amap = infoReader.amap
    let dty = einfo.GetDelegateType(amap, m)
    match TryDestStandardDelegateType infoReader m ad dty with
    | Some(argtys, _) -> argtys
    | None -> error(nonStandardEventError einfo.EventName m)

/// Get the type of the event when looked at as if it is a property 
/// Used when displaying the property in Intellisense 
let PropTypOfEventInfo (infoReader: InfoReader) m ad (einfo: EventInfo) =  
    let g = infoReader.g
    let amap = infoReader.amap
    let delTy = einfo.GetDelegateType(amap, m)
    let argsTy = ArgsTypOfEventInfo infoReader m ad einfo 
    mkIEventType g delTy argsTy

<|MERGE_RESOLUTION|>--- conflicted
+++ resolved
@@ -108,11 +108,7 @@
 
     let add pinfo =
         match props.TryGetValue(pinfo), pinfo with
-<<<<<<< HEAD
-        | (true, FSProp (_, ty, Some vref1 , _)), FSProp (_, _, _, Some vref2)
-=======
         | (true, FSProp (_, ty, Some vref1, _)), FSProp (_, _, _, Some vref2)
->>>>>>> 88d18d99
         | (true, FSProp (_, ty, _, Some vref2)), FSProp (_, _, Some vref1, _) ->
             let pinfo = FSProp (g, ty, Some vref1, Some vref2)
             props.[pinfo] <- pinfo 
@@ -221,11 +217,7 @@
                 let st = info.ProvidedType
                 match optFilter with
                 |   None ->
-<<<<<<< HEAD
-                        [ for fi in st.PApplyArray((fun st -> st.GetFields()), "GetFields" , m) -> ProvidedField(amap, fi, m) ]
-=======
                         [ for fi in st.PApplyArray((fun st -> st.GetFields()), "GetFields", m) -> ProvidedField(amap, fi, m) ]
->>>>>>> 88d18d99
                 |   Some name ->
                         match st.PApply ((fun st -> st.GetField name), m) with
                         |   Tainted.Null -> []
@@ -250,11 +242,7 @@
                 let st = info.ProvidedType
                 match optFilter with
                 |   None ->
-<<<<<<< HEAD
-                        [   for ei in st.PApplyArray((fun st -> st.GetEvents()), "GetEvents" , m) -> ProvidedEvent(amap, ei, m) ]
-=======
                         [   for ei in st.PApplyArray((fun st -> st.GetEvents()), "GetEvents", m) -> ProvidedEvent(amap, ei, m) ]
->>>>>>> 88d18d99
                 |   Some name ->
                         match st.PApply ((fun st -> st.GetEvent name), m) with
                         |   Tainted.Null -> []
