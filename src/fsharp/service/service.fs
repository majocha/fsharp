// Copyright (c) Microsoft Corporation.  All Rights Reserved.  See License.txt in the project root for license information.

namespace FSharp.Compiler.CodeAnalysis

open System
open System.Diagnostics
open System.IO
open System.Reflection
open System.Threading
open Internal.Utilities.Collections
open Internal.Utilities.Library
open Internal.Utilities.Library.Extras
open FSharp.Compiler 
open FSharp.Compiler.AbstractIL
open FSharp.Compiler.AbstractIL.IL
open FSharp.Compiler.AbstractIL.ILBinaryReader
open FSharp.Compiler.CodeAnalysis
open FSharp.Compiler.CompilerConfig
open FSharp.Compiler.CompilerDiagnostics
open FSharp.Compiler.CompilerImports
open FSharp.Compiler.CompilerOptions
open FSharp.Compiler.DependencyManager
open FSharp.Compiler.Diagnostics
open FSharp.Compiler.Driver
open FSharp.Compiler.ErrorLogger
open FSharp.Compiler.IO
open FSharp.Compiler.ParseAndCheckInputs
open FSharp.Compiler.ScriptClosure
open FSharp.Compiler.Symbols
open FSharp.Compiler.Syntax
open FSharp.Compiler.Tokenization
open FSharp.Compiler.Text
open FSharp.Compiler.Text.Range
open FSharp.Compiler.TcGlobals 
open FSharp.Compiler.BuildGraph

[<AutoOpen>]
module EnvMisc =
    let braceMatchCacheSize = GetEnvInteger "FCS_BraceMatchCacheSize" 5
    let parseFileCacheSize = GetEnvInteger "FCS_ParseFileCacheSize" 2
    let checkFileInProjectCacheSize = GetEnvInteger "FCS_CheckFileInProjectCacheSize" 10

    let projectCacheSizeDefault   = GetEnvInteger "FCS_ProjectCacheSizeDefault" 3
    let frameworkTcImportsCacheStrongSize = GetEnvInteger "FCS_frameworkTcImportsCacheStrongSizeDefault" 8

//----------------------------------------------------------------------------
// BackgroundCompiler
//

/// Callback that indicates whether a requested result has become obsolete.    
[<NoComparison;NoEquality>]
type IsResultObsolete = 
    | IsResultObsolete of (unit->bool)


[<AutoOpen>]
module Helpers = 

    /// Determine whether two (fileName,options) keys are identical w.r.t. affect on checking
    let AreSameForChecking2((fileName1: string, options1: FSharpProjectOptions), (fileName2, options2)) =
        (fileName1 = fileName2) 
        && FSharpProjectOptions.AreSameForChecking(options1,options2)
        
    /// Determine whether two (fileName,options) keys should be identical w.r.t. resource usage
    let AreSubsumable2((fileName1:string,o1:FSharpProjectOptions),(fileName2:string,o2:FSharpProjectOptions)) =
        (fileName1 = fileName2)
        && FSharpProjectOptions.UseSameProject(o1,o2)

    /// Determine whether two (fileName,sourceText,options) keys should be identical w.r.t. parsing
    let AreSameForParsing((fileName1: string, source1Hash: int64, options1), (fileName2, source2Hash, options2)) =
        fileName1 = fileName2 && options1 = options2 && source1Hash = source2Hash

    let AreSimilarForParsing((fileName1, _, _), (fileName2, _, _)) =
        fileName1 = fileName2
        
    /// Determine whether two (fileName,sourceText,options) keys should be identical w.r.t. checking
    let AreSameForChecking3((fileName1: string, source1Hash: int64, options1: FSharpProjectOptions), (fileName2, source2Hash, options2)) =
        (fileName1 = fileName2) 
        && FSharpProjectOptions.AreSameForChecking(options1,options2)
        && source1Hash = source2Hash

    /// Determine whether two (fileName,sourceText,options) keys should be identical w.r.t. resource usage
    let AreSubsumable3((fileName1:string,_,o1:FSharpProjectOptions),(fileName2:string,_,o2:FSharpProjectOptions)) =
        (fileName1 = fileName2)
        && FSharpProjectOptions.UseSameProject(o1,o2)

module CompileHelpers =
    let mkCompilationErrorHandlers() = 
        let errors = ResizeArray<_>()

        let errorSink isError exn = 
            let mainError, relatedErrors = SplitRelatedDiagnostics exn
            let oneError e = errors.Add(FSharpDiagnostic.CreateFromException (e, isError, range0, true)) // Suggest names for errors
            oneError mainError
            List.iter oneError relatedErrors

        let errorLogger = 
            { new ErrorLogger("CompileAPI") with 
                member x.DiagnosticSink(exn, isError) = errorSink isError exn
                member x.ErrorCount = errors |> Seq.filter (fun e -> e.Severity = FSharpDiagnosticSeverity.Error) |> Seq.length }

        let loggerProvider = 
            { new ErrorLoggerProvider() with 
                member x.CreateErrorLoggerUpToMaxErrors(_tcConfigBuilder, _exiter) = errorLogger    }
        errors, errorLogger, loggerProvider

    let tryCompile errorLogger f = 
        use unwindParsePhase = PushThreadBuildPhaseUntilUnwind BuildPhase.Parse            
        use unwindEL_2 = PushErrorLoggerPhaseUntilUnwind (fun _ -> errorLogger)
        let exiter = { new Exiter with member x.Exit n = raise StopProcessing }
        try 
            f exiter
            0
        with e -> 
            stopProcessingRecovery e range0
            1

    /// Compile using the given flags.  Source files names are resolved via the FileSystem API. The output file must be given by a -o flag. 
    let compileFromArgs (ctok, argv: string[], legacyReferenceResolver, tcImportsCapture, dynamicAssemblyCreator)  = 
    
        let errors, errorLogger, loggerProvider = mkCompilationErrorHandlers()
        let result = 
            tryCompile errorLogger (fun exiter -> 
                mainCompile (ctok, argv, legacyReferenceResolver, (*bannerAlreadyPrinted*)true, ReduceMemoryFlag.Yes, CopyFSharpCoreFlag.No, exiter, loggerProvider, tcImportsCapture, dynamicAssemblyCreator) )
    
        errors.ToArray(), result

    let compileFromAsts (ctok, legacyReferenceResolver, asts, assemblyName, outFile, dependencies, noframework, pdbFile, executable, tcImportsCapture, dynamicAssemblyCreator) =

        let errors, errorLogger, loggerProvider = mkCompilationErrorHandlers()
    
        let executable = defaultArg executable true
        let target = if executable then CompilerTarget.ConsoleExe else CompilerTarget.Dll
    
        let result = 
            tryCompile errorLogger (fun exiter -> 
                compileOfAst (ctok, legacyReferenceResolver, ReduceMemoryFlag.Yes, assemblyName, target, outFile, pdbFile, dependencies, noframework, exiter, loggerProvider, asts, tcImportsCapture, dynamicAssemblyCreator))

        errors.ToArray(), result

    let createDynamicAssembly (debugInfo: bool, tcImportsRef: TcImports option ref, execute: bool, assemblyBuilderRef: _ option ref) (tcConfig: TcConfig, tcGlobals:TcGlobals, outfile, ilxMainModule) =

        // Create an assembly builder
        let assemblyName = AssemblyName(Path.GetFileNameWithoutExtension outfile)
        let flags = System.Reflection.Emit.AssemblyBuilderAccess.Run
#if FX_NO_APP_DOMAINS
        let assemblyBuilder = System.Reflection.Emit.AssemblyBuilder.DefineDynamicAssembly(assemblyName, flags)
        let moduleBuilder = assemblyBuilder.DefineDynamicModule("IncrementalModule")
#else
        let assemblyBuilder = AppDomain.CurrentDomain.DefineDynamicAssembly(assemblyName, flags)
        let moduleBuilder = assemblyBuilder.DefineDynamicModule("IncrementalModule", debugInfo)
#endif            
        // Omit resources in dynamic assemblies, because the module builder is constructed without a filename the module 
        // is tagged as transient and as such DefineManifestResource will throw an invalid operation if resources are present.
        // 
        // Also, the dynamic assembly creator can't currently handle types called "<Module>" from statically linked assemblies.
        let ilxMainModule = 
            { ilxMainModule with 
                TypeDefs = ilxMainModule.TypeDefs.AsList |> List.filter (fun td -> not (isTypeNameForGlobalFunctions td.Name)) |> mkILTypeDefs
                Resources=mkILResources [] }

        // The function used to resolve types while emitting the code
        let assemblyResolver s = 
            match tcImportsRef.Value.Value.TryFindExistingFullyQualifiedPathByExactAssemblyRef s with 
            | Some res -> Some (Choice1Of2 res)
            | None -> None

        // Emit the code
        let _emEnv,execs = ILRuntimeWriter.emitModuleFragment(tcGlobals.ilg, tcConfig.emitTailcalls, ILRuntimeWriter.emEnv0, assemblyBuilder, moduleBuilder, ilxMainModule, debugInfo, assemblyResolver, tcGlobals.TryFindSysILTypeRef)

        // Execute the top-level initialization, if requested
        if execute then 
            for exec in execs do 
                match exec() with 
                | None -> ()
                | Some exn -> 
                    PreserveStackTrace(exn)
                    raise exn

        // Register the reflected definitions for the dynamically generated assembly
        for resource in ilxMainModule.Resources.AsList do 
            if IsReflectedDefinitionsResource resource then 
                Quotations.Expr.RegisterReflectedDefinitions (assemblyBuilder, moduleBuilder.Name, resource.GetBytes().ToArray())

        // Save the result
        assemblyBuilderRef.Value <- Some assemblyBuilder
        
    let setOutputStreams execute = 
        // Set the output streams, if requested
        match execute with
        | Some (writer,error) -> 
            Console.SetOut writer
            Console.SetError error
        | None -> ()

type SourceTextHash = int64
type CacheStamp = int64
type FileName = string      
type FilePath = string
type ProjectPath = string
type FileVersion = int

type ParseCacheLockToken() = interface LockToken
type ScriptClosureCacheToken() = interface LockToken

type CheckFileCacheKey = FileName * SourceTextHash * FSharpProjectOptions
type CheckFileCacheValue = FSharpParseFileResults * FSharpCheckFileResults * SourceTextHash * DateTime

// There is only one instance of this type, held in FSharpChecker
type BackgroundCompiler(
                        legacyReferenceResolver, 
                        projectCacheSize, 
                        keepAssemblyContents, 
                        keepAllBackgroundResolutions, 
                        tryGetMetadataSnapshot, 
                        suggestNamesForErrors, 
                        keepAllBackgroundSymbolUses, 
                        enableBackgroundItemKeyStoreAndSemanticClassification, 
                        enablePartialTypeChecking) as self =

    let beforeFileChecked = Event<string * FSharpProjectOptions>()
    let fileParsed = Event<string * FSharpProjectOptions>()
    let fileChecked = Event<string * FSharpProjectOptions>()
    let projectChecked = Event<FSharpProjectOptions>()

    // STATIC ROOT: FSharpLanguageServiceTestable.FSharpChecker.backgroundCompiler.scriptClosureCache 
    /// Information about the derived script closure.
    let scriptClosureCache = 
        MruCache<AnyCallerThreadToken, FSharpProjectOptions, LoadClosure>(projectCacheSize, 
            areSame=FSharpProjectOptions.AreSameForChecking, 
            areSimilar=FSharpProjectOptions.UseSameProject)

    let frameworkTcImportsCache = FrameworkImportsCache(frameworkTcImportsCacheStrongSize)

    // We currently share one global dependency provider for all scripts for the FSharpChecker.
    // For projects, one is used per project.
    // 
    // Sharing one for all scripts is necessary for good performance from GetProjectOptionsFromScript,
    // which requires a dependency provider to process through the project options prior to working out
    // if the cached incremental builder can be used for the project.
    let dependencyProviderForScripts = new DependencyProvider()

    /// CreateOneIncrementalBuilder (for background type checking). Note that fsc.fs also
    /// creates an incremental builder used by the command line compiler.
    let CreateOneIncrementalBuilder (options:FSharpProjectOptions, userOpName) = 
      node {
        Trace.TraceInformation("FCS: {0}.{1} ({2})", userOpName, "CreateOneIncrementalBuilder", options.ProjectFileName)
        let projectReferences =  
            [ for r in options.ReferencedProjects do

               match r with
               | FSharpReferencedProject.FSharpReference(nm,opts) ->
                   // Don't use cross-project references for FSharp.Core, since various bits of code require a concrete FSharp.Core to exist on-disk.
                   // The only solutions that have these cross-project references to FSharp.Core are VisualFSharp.sln and FSharp.sln. The only ramification
                   // of this is that you need to build FSharp.Core to get intellisense in those projects.

                   if (try Path.GetFileNameWithoutExtension(nm) with _ -> "") <> GetFSharpCoreLibraryName() then

                     yield
                        { new IProjectReference with 
                            member x.EvaluateRawContents() = 
                              node {
                                Trace.TraceInformation("FCS: {0}.{1} ({2})", userOpName, "GetAssemblyData", nm)
                                return! self.GetAssemblyData(opts, userOpName + ".CheckReferencedProject("+nm+")")
                              }
                            member x.TryGetLogicalTimeStamp(cache) = 
                                self.TryGetLogicalTimeStampForProject(cache, opts)
                            member x.FileName = nm }
                            
                | FSharpReferencedProject.PEReference(nm,getStamp,delayedReader) ->
                    yield
                        { new IProjectReference with 
                            member x.EvaluateRawContents() = 
                              node {
                                let! ilReaderOpt = delayedReader.TryGetILModuleReader() |> NodeCode.FromCancellable
                                match ilReaderOpt with
                                | Some ilReader ->
                                    let ilModuleDef, ilAsmRefs = ilReader.ILModuleDef, ilReader.ILAssemblyRefs
                                    let data = RawFSharpAssemblyData(ilModuleDef, ilAsmRefs) :> IRawFSharpAssemblyData
                                    return ProjectAssemblyDataResult.Available data
                                | _ ->
                                    // Note 'false' - if a PEReference doesn't find an ILModuleReader then we don't
                                    // continue to try to use an on-disk DLL
                                    return ProjectAssemblyDataResult.Unavailable false
                              }
                            member x.TryGetLogicalTimeStamp _ = getStamp() |> Some
                            member x.FileName = nm }

                | FSharpReferencedProject.ILModuleReference(nm,getStamp,getReader) ->
                    yield
                        { new IProjectReference with 
                            member x.EvaluateRawContents() = 
                              node {
                                let ilReader = getReader()
                                let ilModuleDef, ilAsmRefs = ilReader.ILModuleDef, ilReader.ILAssemblyRefs
                                let data = RawFSharpAssemblyData(ilModuleDef, ilAsmRefs) :> IRawFSharpAssemblyData
                                return ProjectAssemblyDataResult.Available data
                              }
                            member x.TryGetLogicalTimeStamp _ = getStamp() |> Some
                            member x.FileName = nm }
                ]

        let loadClosure = scriptClosureCache.TryGet(AnyCallerThread, options)

        let! builderOpt, diagnostics = 
            IncrementalBuilder.TryCreateIncrementalBuilderForProjectOptions
                  (legacyReferenceResolver, FSharpCheckerResultsSettings.defaultFSharpBinariesDir, frameworkTcImportsCache, loadClosure, Array.toList options.SourceFiles, 
                   Array.toList options.OtherOptions, projectReferences, options.ProjectDirectory, 
                   options.UseScriptResolutionRules, keepAssemblyContents, keepAllBackgroundResolutions,
                   tryGetMetadataSnapshot, suggestNamesForErrors, keepAllBackgroundSymbolUses,
                   enableBackgroundItemKeyStoreAndSemanticClassification,
                   enablePartialTypeChecking,
                   (if options.UseScriptResolutionRules then Some dependencyProviderForScripts else None))

        match builderOpt with 
        | None -> ()
        | Some builder -> 

#if !NO_EXTENSIONTYPING
            // Register the behaviour that responds to CCUs being invalidated because of type
            // provider Invalidate events. This invalidates the configuration in the build.
            builder.ImportsInvalidatedByTypeProvider.Add(fun () -> self.InvalidateConfiguration(options, userOpName))
#endif

            // Register the callback called just before a file is typechecked by the background builder (without recording
            // errors or intellisense information).
            //
            // This indicates to the UI that the file type check state is dirty. If the file is open and visible then 
            // the UI will sooner or later request a typecheck of the file, recording errors and intellisense information.
            builder.BeforeFileChecked.Add (fun file -> beforeFileChecked.Trigger(file, options))
            builder.FileParsed.Add (fun file -> fileParsed.Trigger(file, options))
            builder.FileChecked.Add (fun file -> fileChecked.Trigger(file, options))
            builder.ProjectChecked.Add (fun () -> projectChecked.Trigger options)

        return (builderOpt, diagnostics)
      }

    let parseCacheLock = Lock<ParseCacheLockToken>()
    
    // STATIC ROOT: FSharpLanguageServiceTestable.FSharpChecker.parseFileInProjectCache. Most recently used cache for parsing files.
    let parseFileCache = MruCache<ParseCacheLockToken,_ * SourceTextHash * _,_>(parseFileCacheSize, areSimilar = AreSimilarForParsing, areSame = AreSameForParsing)

    // STATIC ROOT: FSharpLanguageServiceTestable.FSharpChecker.checkFileInProjectCache
    //
    /// Cache which holds recently seen type-checks.
    /// This cache may hold out-of-date entries, in two senses
    ///    - there may be a more recent antecedent state available because the background build has made it available
    ///    - the source for the file may have changed

    // Also keyed on source. This can only be out of date if the antecedent is out of date
    let checkFileInProjectCache =
        MruCache<ParseCacheLockToken, CheckFileCacheKey, GraphNode<CheckFileCacheValue>>
            (keepStrongly=checkFileInProjectCacheSize,
             areSame=AreSameForChecking3,
             areSimilar=AreSubsumable3)

    // STATIC ROOT: FSharpLanguageServiceTestable.FSharpChecker.backgroundCompiler.incrementalBuildersCache. This root typically holds more 
    // live information than anything else in the F# Language Service, since it holds up to 3 (projectCacheStrongSize) background project builds
    // strongly.
    // 
    /// Cache of builds keyed by options.  
    let gate = obj()
    let incrementalBuildersCache = 
        MruCache<AnyCallerThreadToken, FSharpProjectOptions, GraphNode<IncrementalBuilder option * FSharpDiagnostic[]>>
                (keepStrongly=projectCacheSize, keepMax=projectCacheSize, 
                 areSame =  FSharpProjectOptions.AreSameForChecking, 
                 areSimilar =  FSharpProjectOptions.UseSameProject)

    let tryGetBuilderNode options =
        incrementalBuildersCache.TryGet (AnyCallerThread, options)

    let tryGetBuilder options : NodeCode<IncrementalBuilder option * FSharpDiagnostic[]> option =
        tryGetBuilderNode options
        |> Option.map (fun x -> x.GetOrComputeValue())

    let tryGetSimilarBuilder options : NodeCode<IncrementalBuilder option * FSharpDiagnostic[]> option =
        incrementalBuildersCache.TryGetSimilar (AnyCallerThread, options)
        |> Option.map (fun x -> x.GetOrComputeValue())

    let tryGetAnyBuilder options : NodeCode<IncrementalBuilder option * FSharpDiagnostic[]> option =
        incrementalBuildersCache.TryGetAny (AnyCallerThread, options)
        |> Option.map (fun x -> x.GetOrComputeValue())

    let createBuilderNode (options, userOpName, ct: CancellationToken) =
        lock gate (fun () ->
            if ct.IsCancellationRequested then
                GraphNode(node { return None, [||] })
            else
                let getBuilderNode = 
                    GraphNode(CreateOneIncrementalBuilder(options, userOpName))
                incrementalBuildersCache.Set (AnyCallerThread, options, getBuilderNode)
                getBuilderNode
        )

    let createAndGetBuilder (options, userOpName) =
        node {
            let! ct = NodeCode.CancellationToken
            let getBuilderNode = createBuilderNode (options, userOpName, ct)
            return! getBuilderNode.GetOrComputeValue()
        }
<<<<<<< HEAD

    let getOrCreateBuilder (options, userOpName) : NodeCode<IncrementalBuilder option * FSharpDiagnostic[]> =
        match tryGetBuilder options with
        | Some getBuilder -> 
            node {
                match! getBuilder with
                | builderOpt, creationDiags when builderOpt.IsNone || not builderOpt.Value.IsReferencesInvalidated -> 
                    Logger.Log LogCompilerFunctionId.Service_IncrementalBuildersCache_GettingCache
                    return builderOpt,creationDiags
                | _ ->
                    // The builder could be re-created,
                    //    clear the check file caches that are associated with it.
                    //    We must do this in order to not return stale results when references
                    //    in the project get changed/added/removed.
                    parseCacheLock.AcquireLock(fun ltok -> 
                        options.SourceFiles
                        |> Array.iter (fun sourceFile ->
                            let key = (sourceFile, 0L, options)
                            checkFileInProjectCache.RemoveAnySimilar(ltok, key)
                        )
                    )
                    return! createAndGetBuilder (options, userOpName)
            }
        | _ -> 
            createAndGetBuilder (options, userOpName)

=======

    let getOrCreateBuilder (options, userOpName) : NodeCode<IncrementalBuilder option * FSharpDiagnostic[]> =
        match tryGetBuilder options with
        | Some getBuilder -> 
            node {
                match! getBuilder with
                | builderOpt, creationDiags when builderOpt.IsNone || not builderOpt.Value.IsReferencesInvalidated -> 
                    Logger.Log LogCompilerFunctionId.Service_IncrementalBuildersCache_GettingCache
                    return builderOpt,creationDiags
                | _ ->
                    // The builder could be re-created,
                    //    clear the check file caches that are associated with it.
                    //    We must do this in order to not return stale results when references
                    //    in the project get changed/added/removed.
                    parseCacheLock.AcquireLock(fun ltok -> 
                        options.SourceFiles
                        |> Array.iter (fun sourceFile ->
                            let key = (sourceFile, 0L, options)
                            checkFileInProjectCache.RemoveAnySimilar(ltok, key)
                        )
                    )
                    return! createAndGetBuilder (options, userOpName)
            }
        | _ -> 
            createAndGetBuilder (options, userOpName)

>>>>>>> 97c3d7b4
    let getSimilarOrCreateBuilder (options, userOpName) =
        match tryGetSimilarBuilder options with
        | Some res -> res
        // The builder does not exist at all. Create it.
        | None -> getOrCreateBuilder (options, userOpName)

    let getOrCreateBuilderWithInvalidationFlag (options, canInvalidateProject, userOpName) =
        if canInvalidateProject then
            getOrCreateBuilder (options, userOpName)
        else
            getSimilarOrCreateBuilder (options, userOpName)

    let getAnyBuilder (options, userOpName) =
        match tryGetAnyBuilder options with
        | Some getBuilder -> 
            Logger.Log LogCompilerFunctionId.Service_IncrementalBuildersCache_GettingCache
            getBuilder
        | _ ->
            getOrCreateBuilder (options, userOpName)

    /// Should be a fast operation. Ensures that we have only one async lazy object per file and its hash.
    let getCheckFileNode (parseResults,
                          sourceText,
                          fileName,
                          options,
                          _fileVersion,
                          builder,
                          tcPrior,
                          tcInfo,
                          creationDiags) onComplete =

        // Here we lock for the creation of the node, not its execution
        parseCacheLock.AcquireLock (fun ltok -> 
            let key = (fileName, sourceText.GetHashCode() |> int64, options)
            match checkFileInProjectCache.TryGet(ltok, key) with
            | Some res -> res
            | _ ->
                let res =
                    GraphNode(node {
                        let! res =
                            self.CheckOneFileImplAux(
                                parseResults,
                                sourceText,
                                fileName,
                                options,
                                builder,
                                tcPrior,
                                tcInfo,
                                creationDiags)
                        onComplete()
                        return res
                    })
                checkFileInProjectCache.Set(ltok, key, res)
                res
        )

    static let mutable actualParseFileCount = 0

    static let mutable actualCheckFileCount = 0

    member _.ParseFile(filename: string, sourceText: ISourceText, options: FSharpParsingOptions, cache: bool, userOpName: string) =
        async {
          if cache then
            let hash = sourceText.GetHashCode() |> int64
            match parseCacheLock.AcquireLock(fun ltok -> parseFileCache.TryGet(ltok, (filename, hash, options))) with
            | Some res -> return res
            | None ->
                Interlocked.Increment(&actualParseFileCount) |> ignore
                let parseDiags, parseTree, anyErrors = ParseAndCheckFile.parseFile(sourceText, filename, options, userOpName, suggestNamesForErrors)
                let res = FSharpParseFileResults(parseDiags, parseTree, anyErrors, options.SourceFiles)
                parseCacheLock.AcquireLock(fun ltok -> parseFileCache.Set(ltok, (filename, hash, options), res))
                return res
          else
            let parseDiags, parseTree, anyErrors = ParseAndCheckFile.parseFile(sourceText, filename, options, userOpName, false)
            return FSharpParseFileResults(parseDiags, parseTree, anyErrors, options.SourceFiles)
        }

    /// Fetch the parse information from the background compiler (which checks w.r.t. the FileSystem API)
    member _.GetBackgroundParseResultsForFileInProject(filename, options, userOpName) =
        node {
            let! builderOpt, creationDiags = getOrCreateBuilder (options, userOpName)
            match builderOpt with
            | None ->
                let parseTree = EmptyParsedInput(filename, (false, false))
                return FSharpParseFileResults(creationDiags, parseTree, true, [| |])
            | Some builder -> 
                let parseTree,_,_,parseDiags = builder.GetParseResultsForFile filename
                let diagnostics = [| yield! creationDiags; yield! DiagnosticHelpers.CreateDiagnostics (builder.TcConfig.errorSeverityOptions, false, filename, parseDiags, suggestNamesForErrors) |]
                return FSharpParseFileResults(diagnostics = diagnostics, input = parseTree, parseHadErrors = false, dependencyFiles = builder.AllDependenciesDeprecated)
        }

    member _.GetCachedCheckFileResult(builder: IncrementalBuilder, filename, sourceText: ISourceText, options) =
        node {
            let hash = sourceText.GetHashCode() |> int64
            let key = (filename, hash, options)
            let cachedResultsOpt = parseCacheLock.AcquireLock(fun ltok -> checkFileInProjectCache.TryGet(ltok, key))

            match cachedResultsOpt with
            | Some cachedResults ->
                match! cachedResults.GetOrComputeValue() with
                | parseResults, checkResults,_,priorTimeStamp 
                        when 
                        (match builder.GetCheckResultsBeforeFileInProjectEvenIfStale filename with 
                        | None -> false
                        | Some(tcPrior) -> 
                            tcPrior.TimeStamp = priorTimeStamp &&
                            builder.AreCheckResultsBeforeFileInProjectReady(filename)) -> 
                    return Some (parseResults,checkResults)
                | _ ->
                    parseCacheLock.AcquireLock(fun ltok -> checkFileInProjectCache.RemoveAnySimilar(ltok, key))
                    return None
            | _ ->
                return None
        }

    member private bc.CheckOneFileImplAux
        (parseResults: FSharpParseFileResults,
         sourceText: ISourceText,
         fileName: string,
         options: FSharpProjectOptions,
         builder: IncrementalBuilder,
         tcPrior: PartialCheckResults,
         tcInfo: TcInfo,
         creationDiags: FSharpDiagnostic[]) : NodeCode<CheckFileCacheValue> = 

        node {
            // Get additional script #load closure information if applicable.
            // For scripts, this will have been recorded by GetProjectOptionsFromScript.
            let tcConfig = tcPrior.TcConfig
            let loadClosure = scriptClosureCache.TryGet(AnyCallerThread, options)

            let! checkAnswer = 
                FSharpCheckFileResults.CheckOneFile
                    (parseResults,
                        sourceText,
                        fileName,
                        options.ProjectFileName, 
                        tcConfig,
                        tcPrior.TcGlobals,
                        tcPrior.TcImports, 
                        tcInfo.tcState,
                        tcInfo.moduleNamesDict,
                        loadClosure,
                        tcInfo.TcErrors,
                        options.IsIncompleteTypeCheckEnvironment, 
                        options, 
                        builder, 
                        Array.ofList tcInfo.tcDependencyFiles, 
                        creationDiags, 
                        parseResults.Diagnostics, 
                        keepAssemblyContents,
                        suggestNamesForErrors) |> NodeCode.FromCancellable
            GraphNode.SetPreferredUILang tcConfig.preferredUiLang
            return (parseResults, checkAnswer, sourceText.GetHashCode() |> int64, tcPrior.TimeStamp)
        }
        

    member private bc.CheckOneFileImpl
        (parseResults: FSharpParseFileResults,
         sourceText: ISourceText,
         fileName: string,
         options: FSharpProjectOptions,
         fileVersion: int,
         builder: IncrementalBuilder,
         tcPrior: PartialCheckResults,
         tcInfo: TcInfo,
         creationDiags: FSharpDiagnostic[]) =

         node {
            match! bc.GetCachedCheckFileResult(builder, fileName, sourceText, options) with
            | Some (_, results) -> return FSharpCheckFileAnswer.Succeeded results
            | _ ->
                let lazyCheckFile =
                    getCheckFileNode 
                        (parseResults, sourceText, fileName, options, fileVersion, builder, tcPrior, tcInfo, creationDiags)
                        (fun () ->
                            Interlocked.Increment(&actualCheckFileCount) |> ignore
                        )

                let! _, results, _, _ = lazyCheckFile.GetOrComputeValue()
                return FSharpCheckFileAnswer.Succeeded results
         }

    /// Type-check the result obtained by parsing, but only if the antecedent type checking context is available. 
    member bc.CheckFileInProjectAllowingStaleCachedResults(parseResults: FSharpParseFileResults, filename, fileVersion, sourceText: ISourceText, options, userOpName) =
        node {
            let! cachedResults = 
                node {
                    let! builderOpt, creationDiags = getAnyBuilder (options, userOpName) 

                    match builderOpt with
                    | Some builder ->
                        match! bc.GetCachedCheckFileResult(builder, filename, sourceText, options) with
                        | Some (_, checkResults) -> return Some (builder, creationDiags, Some (FSharpCheckFileAnswer.Succeeded checkResults))
                        | _ -> return Some (builder, creationDiags, None)
                    | _ -> return None // the builder wasn't ready
                }
                        
            match cachedResults with
            | None -> return None
            | Some (_, _, Some x) -> return Some x
            | Some (builder, creationDiags, None) ->
                Trace.TraceInformation("FCS: {0}.{1} ({2})", userOpName, "CheckFileInProjectAllowingStaleCachedResults.CacheMiss", filename)
                match builder.GetCheckResultsBeforeFileInProjectEvenIfStale filename with
                | Some tcPrior -> 
                    match tcPrior.TryPeekTcInfo() with
                    | Some tcInfo -> 
                        let! checkResults = bc.CheckOneFileImpl(parseResults, sourceText, filename, options, fileVersion, builder, tcPrior, tcInfo, creationDiags)
                        return Some checkResults
                    | None ->
                        return None
                | None -> return None  // the incremental builder was not up to date
        }

    /// Type-check the result obtained by parsing. Force the evaluation of the antecedent type checking context if needed.
    member bc.CheckFileInProject(parseResults: FSharpParseFileResults, filename, fileVersion, sourceText: ISourceText, options, userOpName) =
        node {
            let! builderOpt,creationDiags = getOrCreateBuilder (options, userOpName)
            match builderOpt with
            | None -> return FSharpCheckFileAnswer.Succeeded (FSharpCheckFileResults.MakeEmpty(filename, creationDiags, keepAssemblyContents))
            | Some builder -> 
                // Check the cache. We can only use cached results when there is no work to do to bring the background builder up-to-date
                let! cachedResults = bc.GetCachedCheckFileResult(builder, filename, sourceText, options)

                match cachedResults with
                | Some (_, checkResults) -> return FSharpCheckFileAnswer.Succeeded checkResults
                | _ ->
                    let! tcPrior = builder.GetCheckResultsBeforeFileInProject filename
                    let! tcInfo = tcPrior.GetOrComputeTcInfo()
                    return! bc.CheckOneFileImpl(parseResults, sourceText, filename, options, fileVersion, builder, tcPrior, tcInfo, creationDiags)
        }

    /// Parses and checks the source file and returns untyped AST and check results.
    member bc.ParseAndCheckFileInProject (filename:string, fileVersion, sourceText: ISourceText, options:FSharpProjectOptions, userOpName) =
        node {
            let strGuid = "_ProjectId=" + (options.ProjectId |> Option.defaultValue "null")
            Logger.LogBlockMessageStart (filename + strGuid) LogCompilerFunctionId.Service_ParseAndCheckFileInProject

            let! builderOpt,creationDiags = getOrCreateBuilder (options, userOpName)
            match builderOpt with
            | None -> 
                Logger.LogBlockMessageStop (filename + strGuid + "-Failed_Aborted") LogCompilerFunctionId.Service_ParseAndCheckFileInProject

                let parseTree = EmptyParsedInput(filename, (false, false))
                let parseResults = FSharpParseFileResults(creationDiags, parseTree, true, [| |])
                return (parseResults, FSharpCheckFileAnswer.Aborted)

            | Some builder -> 
                let! cachedResults = bc.GetCachedCheckFileResult(builder, filename, sourceText, options)

                match cachedResults with 
                | Some (parseResults, checkResults) -> 
                    Logger.LogBlockMessageStop (filename + strGuid + "-Successful_Cached") LogCompilerFunctionId.Service_ParseAndCheckFileInProject

                    return (parseResults, FSharpCheckFileAnswer.Succeeded checkResults)
                | _ ->
                    let! tcPrior = builder.GetCheckResultsBeforeFileInProject filename
                    let! tcInfo = tcPrior.GetOrComputeTcInfo()
                    // Do the parsing.
                    let parsingOptions = FSharpParsingOptions.FromTcConfig(builder.TcConfig, Array.ofList builder.SourceFiles, options.UseScriptResolutionRules)
                    GraphNode.SetPreferredUILang tcPrior.TcConfig.preferredUiLang
                    let parseDiags, parseTree, anyErrors = ParseAndCheckFile.parseFile (sourceText, filename, parsingOptions, userOpName, suggestNamesForErrors)
                    let parseResults = FSharpParseFileResults(parseDiags, parseTree, anyErrors, builder.AllDependenciesDeprecated)
                    let! checkResults = bc.CheckOneFileImpl(parseResults, sourceText, filename, options, fileVersion, builder, tcPrior, tcInfo, creationDiags)

                    Logger.LogBlockMessageStop (filename + strGuid + "-Successful") LogCompilerFunctionId.Service_ParseAndCheckFileInProject

                    return (parseResults, checkResults)
        }

    /// Fetch the check information from the background compiler (which checks w.r.t. the FileSystem API)
    member _.GetBackgroundCheckResultsForFileInProject(filename, options, userOpName) =
        node {
            let! builderOpt, creationDiags = getOrCreateBuilder (options, userOpName)
            match builderOpt with
            | None ->
                let parseTree = EmptyParsedInput(filename, (false, false))
                let parseResults = FSharpParseFileResults(creationDiags, parseTree, true, [| |])
                let typedResults = FSharpCheckFileResults.MakeEmpty(filename, creationDiags, true)
                return (parseResults, typedResults)
            | Some builder -> 
                let parseTree, _, _, parseDiags = builder.GetParseResultsForFile filename
                let! tcProj = builder.GetFullCheckResultsAfterFileInProject filename

                let! tcInfo, tcInfoExtras = tcProj.GetOrComputeTcInfoWithExtras()

                let tcResolutions = tcInfoExtras.tcResolutions
                let tcSymbolUses = tcInfoExtras.tcSymbolUses
                let tcOpenDeclarations = tcInfoExtras.tcOpenDeclarations
                let latestCcuSigForFile = tcInfo.latestCcuSigForFile
                let tcState = tcInfo.tcState
                let tcEnvAtEnd = tcInfo.tcEnvAtEndOfFile
                let latestImplementationFile = tcInfoExtras.latestImplFile
                let tcDependencyFiles = tcInfo.tcDependencyFiles
                let tcErrors = tcInfo.TcErrors
                let errorOptions = builder.TcConfig.errorSeverityOptions
                let parseDiags = [| yield! creationDiags; yield! DiagnosticHelpers.CreateDiagnostics (errorOptions, false, filename, parseDiags, suggestNamesForErrors) |]
                let tcErrors = [| yield! creationDiags; yield! DiagnosticHelpers.CreateDiagnostics (errorOptions, false, filename, tcErrors, suggestNamesForErrors) |]
                let parseResults = FSharpParseFileResults(diagnostics=parseDiags, input=parseTree, parseHadErrors=false, dependencyFiles=builder.AllDependenciesDeprecated)
                let loadClosure = scriptClosureCache.TryGet(AnyCallerThread, options)
                let typedResults = 
                    FSharpCheckFileResults.Make
                        (filename, 
                            options.ProjectFileName, 
                            tcProj.TcConfig, 
                            tcProj.TcGlobals, 
                            options.IsIncompleteTypeCheckEnvironment, 
                            builder, 
                            options,
                            Array.ofList tcDependencyFiles, 
                            creationDiags, 
                            parseResults.Diagnostics, 
                            tcErrors,
                            keepAssemblyContents,
                            Option.get latestCcuSigForFile, 
                            tcState.Ccu, 
                            tcProj.TcImports, 
                            tcEnvAtEnd.AccessRights,
                            tcResolutions, 
                            tcSymbolUses,
                            tcEnvAtEnd.NameEnv,
                            loadClosure, 
                            latestImplementationFile,
                            tcOpenDeclarations) 
                return (parseResults, typedResults)
          }

    member _.FindReferencesInFile(filename: string, options: FSharpProjectOptions, symbol: FSharpSymbol, canInvalidateProject: bool, userOpName: string) =
        node {
            let! builderOpt, _ = getOrCreateBuilderWithInvalidationFlag (options, canInvalidateProject, userOpName)
            match builderOpt with
            | None -> return Seq.empty
            | Some builder -> 
                if builder.ContainsFile filename then
                    let! checkResults = builder.GetFullCheckResultsAfterFileInProject filename
                    let! keyStoreOpt = checkResults.GetOrComputeItemKeyStoreIfEnabled()
                    match keyStoreOpt with
                    | None -> return Seq.empty
                    | Some reader -> return reader.FindAll symbol.Item
                else
                    return Seq.empty
        }


    member _.GetSemanticClassificationForFile(filename: string, options: FSharpProjectOptions, userOpName: string) =
        node {
            let! builderOpt, _ = getOrCreateBuilder (options, userOpName)
            match builderOpt with
            | None -> return None
            | Some builder -> 
                let! checkResults = builder.GetFullCheckResultsAfterFileInProject filename
                let! scopt = checkResults.GetOrComputeSemanticClassificationIfEnabled()
                match scopt with
                | None -> return None
                | Some sc -> return Some (sc.GetView ())
        }

    /// Try to get recent approximate type check results for a file. 
    member _.TryGetRecentCheckResultsForFile(filename: string, options:FSharpProjectOptions, sourceText: ISourceText option, _userOpName: string) =
        match sourceText with 
        | Some sourceText -> 
            let hash = sourceText.GetHashCode() |> int64
            let resOpt = parseCacheLock.AcquireLock(fun ltok -> checkFileInProjectCache.TryGet(ltok,(filename,hash,options)))
            match resOpt with
            | Some res ->
                match res.TryPeekValue() with
                | ValueSome(a,b,c,_) -> 
                    Some(a,b,c)
                | ValueNone ->
                    None
            | None ->
                None
        | None -> 
            None

    /// Parse and typecheck the whole project (the implementation, called recursively as project graph is evaluated)
    member private _.ParseAndCheckProjectImpl(options, userOpName) =
      node {
        let! builderOpt,creationDiags = getOrCreateBuilder (options, userOpName)
        match builderOpt with 
        | None -> 
            return FSharpCheckProjectResults (options.ProjectFileName, None, keepAssemblyContents, creationDiags, None)
        | Some builder -> 
            let! tcProj, ilAssemRef, _, tcAssemblyExprOpt = builder.GetFullCheckResultsAndImplementationsForProject()
            let errorOptions = tcProj.TcConfig.errorSeverityOptions
            let fileName = DummyFileNameForRangesWithoutASpecificLocation

            // Although we do not use 'tcInfoExtras', computing it will make sure we get an extra info.
            let! tcInfo, _tcInfoExtras = tcProj.GetOrComputeTcInfoWithExtras()

            let topAttribs = tcInfo.topAttribs
            let tcState = tcInfo.tcState
            let tcEnvAtEnd = tcInfo.tcEnvAtEndOfFile
            let tcErrors = tcInfo.TcErrors
            let tcDependencyFiles = tcInfo.tcDependencyFiles
            let diagnostics =
                [| yield! creationDiags;
                    yield! DiagnosticHelpers.CreateDiagnostics (errorOptions, true, fileName, tcErrors, suggestNamesForErrors) |]
            let results = 
                FSharpCheckProjectResults
                    (options.ProjectFileName,
                    Some tcProj.TcConfig,
                    keepAssemblyContents,
                    diagnostics, 
                    Some(tcProj.TcGlobals, tcProj.TcImports, tcState.Ccu, tcState.CcuSig, 
                        (Choice1Of2 builder), topAttribs, ilAssemRef, 
                        tcEnvAtEnd.AccessRights, tcAssemblyExprOpt,
                        Array.ofList tcDependencyFiles,
                        options))
            return results
      }

    member _.GetAssemblyData(options, userOpName) =
        node {
            let! builderOpt,_ = getOrCreateBuilder (options, userOpName)
            match builderOpt with 
            | None -> 
                return ProjectAssemblyDataResult.Unavailable true
            | Some builder -> 
                let! _, _, tcAssemblyDataOpt, _ = builder.GetCheckResultsAndImplementationsForProject()
                return tcAssemblyDataOpt
        }

    /// Get the timestamp that would be on the output if fully built immediately
    member private _.TryGetLogicalTimeStampForProject(cache, options) =
        match tryGetBuilderNode options with
        | Some lazyWork -> 
            match lazyWork.TryPeekValue() with
            | ValueSome (Some builder, _) ->
                Some(builder.GetLogicalTimeStampForProject(cache))
            | _ ->
                None
        | _ -> 
            None

    /// Parse and typecheck the whole project.
    member bc.ParseAndCheckProject(options, userOpName) =
        bc.ParseAndCheckProjectImpl(options, userOpName)

    member _.GetProjectOptionsFromScript(filename, sourceText, previewEnabled, loadedTimeStamp, otherFlags, useFsiAuxLib: bool option, useSdkRefs: bool option, sdkDirOverride: string option, assumeDotNetFramework: bool option, optionsStamp: int64 option, _userOpName) = 
          cancellable {
            use errors = new ErrorScope()

            // Do we add a reference to FSharp.Compiler.Interactive.Settings by default?
            let useFsiAuxLib = defaultArg useFsiAuxLib true
            let useSdkRefs =  defaultArg useSdkRefs true
            let reduceMemoryUsage = ReduceMemoryFlag.Yes
            let previewEnabled = defaultArg previewEnabled false

            // Do we assume .NET Framework references for scripts?
            let assumeDotNetFramework = defaultArg assumeDotNetFramework true
            let extraFlags =
                if previewEnabled then
                    [| "--langversion:preview" |]
                else
                    [||]
            let otherFlags = defaultArg otherFlags extraFlags
            let useSimpleResolution = 
#if ENABLE_MONO_SUPPORT
                runningOnMono || otherFlags |> Array.exists (fun x -> x = "--simpleresolution")
#else
                true
#endif
            let loadedTimeStamp = defaultArg loadedTimeStamp DateTime.MaxValue // Not 'now', we don't want to force reloading
            let applyCompilerOptions tcConfigB  = 
                let fsiCompilerOptions = GetCoreFsiCompilerOptions tcConfigB 
                ParseCompilerOptions (ignore, fsiCompilerOptions, Array.toList otherFlags)

            let loadClosure =
                LoadClosure.ComputeClosureOfScriptText(legacyReferenceResolver, 
                    FSharpCheckerResultsSettings.defaultFSharpBinariesDir, filename, sourceText, 
                    CodeContext.Editing, useSimpleResolution, useFsiAuxLib, useSdkRefs, sdkDirOverride, Lexhelp.LexResourceManager(), 
                    applyCompilerOptions, assumeDotNetFramework, 
                    tryGetMetadataSnapshot, reduceMemoryUsage, dependencyProviderForScripts)

            let otherFlags = 
                [| yield "--noframework"; yield "--warn:3";
                   yield! otherFlags 
                   for r in loadClosure.References do yield "-r:" + fst r
                   for code,_ in loadClosure.NoWarns do yield "--nowarn:" + code
                |]

            let options = 
                {
                    ProjectFileName = filename + ".fsproj" // Make a name that is unique in this directory.
                    ProjectId = None
                    SourceFiles = loadClosure.SourceFiles |> List.map fst |> List.toArray
                    OtherOptions = otherFlags 
                    ReferencedProjects= [| |]  
                    IsIncompleteTypeCheckEnvironment = false
                    UseScriptResolutionRules = true 
                    LoadTime = loadedTimeStamp
                    UnresolvedReferences = Some (FSharpUnresolvedReferencesSet(loadClosure.UnresolvedReferences))
                    OriginalLoadReferences = loadClosure.OriginalLoadReferences
                    Stamp = optionsStamp
                }
            scriptClosureCache.Set(AnyCallerThread, options, loadClosure) // Save the full load closure for later correlation.
            let diags = loadClosure.LoadClosureRootFileDiagnostics |> List.map (fun (exn, isError) -> FSharpDiagnostic.CreateFromException(exn, isError, range.Zero, false))
            return options, (diags @ errors.Diagnostics)
          }
          |> Cancellable.toAsync
            
    member bc.InvalidateConfiguration(options: FSharpProjectOptions, userOpName) =
        if incrementalBuildersCache.ContainsSimilarKey (AnyCallerThread, options) then
            let _ = createBuilderNode (options, userOpName, CancellationToken.None)
            ()

    member bc.ClearCache(options: seq<FSharpProjectOptions>, _userOpName) =
        lock gate (fun () ->
            options
            |> Seq.iter (fun options -> incrementalBuildersCache.RemoveAnySimilar(AnyCallerThread, options))
        )

    member _.NotifyProjectCleaned (options: FSharpProjectOptions, userOpName) =
        async {
            let! ct = Async.CancellationToken
            // If there was a similar entry (as there normally will have been) then re-establish an empty builder .  This 
            // is a somewhat arbitrary choice - it will have the effect of releasing memory associated with the previous 
            // builder, but costs some time.
            if incrementalBuildersCache.ContainsSimilarKey (AnyCallerThread, options) then
                let _ = createBuilderNode (options, userOpName, ct)
                ()
        }

    member _.BeforeBackgroundFileCheck = beforeFileChecked.Publish

    member _.FileParsed = fileParsed.Publish

    member _.FileChecked = fileChecked.Publish

    member _.ProjectChecked = projectChecked.Publish

    member _.ClearCaches() =
        lock gate (fun () ->
            parseCacheLock.AcquireLock (fun ltok -> 
                checkFileInProjectCache.Clear(ltok)
                parseFileCache.Clear(ltok))
            incrementalBuildersCache.Clear(AnyCallerThread)
            frameworkTcImportsCache.Clear()
            scriptClosureCache.Clear AnyCallerThread
        )

    member _.DownsizeCaches() =
        lock gate (fun () ->
            parseCacheLock.AcquireLock (fun ltok -> 
                checkFileInProjectCache.Resize(ltok, newKeepStrongly=1)
                parseFileCache.Resize(ltok, newKeepStrongly=1))
            incrementalBuildersCache.Resize(AnyCallerThread, newKeepStrongly=1, newKeepMax=1)
            frameworkTcImportsCache.Downsize()
            scriptClosureCache.Resize(AnyCallerThread,newKeepStrongly=1, newKeepMax=1)
        )
         
    member _.FrameworkImportsCache = frameworkTcImportsCache

    static member ActualParseFileCount = actualParseFileCount

    static member ActualCheckFileCount = actualCheckFileCount


[<Sealed; AutoSerializable(false)>]
// There is typically only one instance of this type in an IDE process.
type FSharpChecker(legacyReferenceResolver, 
                    projectCacheSize, 
                    keepAssemblyContents,
                    keepAllBackgroundResolutions,
                    tryGetMetadataSnapshot,
                    suggestNamesForErrors,
                    keepAllBackgroundSymbolUses,
                    enableBackgroundItemKeyStoreAndSemanticClassification,
                    enablePartialTypeChecking) =

    let backgroundCompiler =
        BackgroundCompiler(
            legacyReferenceResolver,
            projectCacheSize,
            keepAssemblyContents,
            keepAllBackgroundResolutions,
            tryGetMetadataSnapshot,
            suggestNamesForErrors,
            keepAllBackgroundSymbolUses,
            enableBackgroundItemKeyStoreAndSemanticClassification,
            enablePartialTypeChecking)

    static let globalInstance = lazy FSharpChecker.Create()
            
    // STATIC ROOT: FSharpLanguageServiceTestable.FSharpChecker.braceMatchCache. Most recently used cache for brace matching. Accessed on the
    // background UI thread, not on the compiler thread.
    //
    // This cache is safe for concurrent access.
    let braceMatchCache = MruCache<AnyCallerThreadToken,_,_>(braceMatchCacheSize, areSimilar = AreSimilarForParsing, areSame = AreSameForParsing) 

<<<<<<< HEAD
    let mutable maxMemoryReached = false

    let mutable maxMB = maxMBDefault

    let maxMemEvent = Event<unit>()

=======
>>>>>>> 97c3d7b4
    /// Instantiate an interactive checker.    
    static member Create(
                         ?projectCacheSize, 
                         ?keepAssemblyContents, 
                         ?keepAllBackgroundResolutions, 
                         ?legacyReferenceResolver, 
                         ?tryGetMetadataSnapshot, 
                         ?suggestNamesForErrors, 
                         ?keepAllBackgroundSymbolUses, 
                         ?enableBackgroundItemKeyStoreAndSemanticClassification, 
                         ?enablePartialTypeChecking) = 

        let legacyReferenceResolver = 
            match legacyReferenceResolver with
            | Some rr -> rr
            | None -> SimulatedMSBuildReferenceResolver.getResolver()

        let keepAssemblyContents = defaultArg keepAssemblyContents false
        let keepAllBackgroundResolutions = defaultArg keepAllBackgroundResolutions true
        let projectCacheSizeReal = defaultArg projectCacheSize projectCacheSizeDefault
        let tryGetMetadataSnapshot = defaultArg tryGetMetadataSnapshot (fun _ -> None)
        let suggestNamesForErrors = defaultArg suggestNamesForErrors false
        let keepAllBackgroundSymbolUses = defaultArg keepAllBackgroundSymbolUses true
        let enableBackgroundItemKeyStoreAndSemanticClassification = defaultArg enableBackgroundItemKeyStoreAndSemanticClassification false
        let enablePartialTypeChecking = defaultArg enablePartialTypeChecking false

        if keepAssemblyContents && enablePartialTypeChecking then
            invalidArg "enablePartialTypeChecking" "'keepAssemblyContents' and 'enablePartialTypeChecking' cannot be both enabled."

        FSharpChecker(legacyReferenceResolver,
            projectCacheSizeReal,
            keepAssemblyContents,
            keepAllBackgroundResolutions,
            tryGetMetadataSnapshot,
            suggestNamesForErrors,
            keepAllBackgroundSymbolUses,
            enableBackgroundItemKeyStoreAndSemanticClassification,
            enablePartialTypeChecking)

    member _.ReferenceResolver = legacyReferenceResolver

    member _.MatchBraces(filename, sourceText: ISourceText, options: FSharpParsingOptions, ?userOpName: string) =
        let userOpName = defaultArg userOpName "Unknown"
        let hash = sourceText.GetHashCode() |> int64
        async {
            match braceMatchCache.TryGet(AnyCallerThread, (filename, hash, options)) with
            | Some res -> return res
            | None ->
                let res = ParseAndCheckFile.matchBraces(sourceText, filename, options, userOpName, suggestNamesForErrors)
                braceMatchCache.Set(AnyCallerThread, (filename, hash, options), res)
                return res
        }

    member ic.MatchBraces(filename, source: string, options: FSharpProjectOptions, ?userOpName: string) =
        let userOpName = defaultArg userOpName "Unknown"
        let parsingOptions, _ = ic.GetParsingOptionsFromProjectOptions(options)
        ic.MatchBraces(filename, SourceText.ofString source, parsingOptions, userOpName)

    member ic.GetParsingOptionsFromProjectOptions(options): FSharpParsingOptions * _ =
        let sourceFiles = List.ofArray options.SourceFiles
        let argv = List.ofArray options.OtherOptions
        ic.GetParsingOptionsFromCommandLineArgs(sourceFiles, argv, options.UseScriptResolutionRules)

    member ic.ParseFile(filename, sourceText, options, ?cache, ?userOpName: string) =
        let cache = defaultArg cache true
        let userOpName = defaultArg userOpName "Unknown"
        backgroundCompiler.ParseFile(filename, sourceText, options, cache, userOpName)

    member ic.ParseFileInProject(filename, source: string, options, ?cache: bool, ?userOpName: string) =
        let parsingOptions, _ = ic.GetParsingOptionsFromProjectOptions(options)
        ic.ParseFile(filename, SourceText.ofString source, parsingOptions, ?cache=cache, ?userOpName=userOpName)

    member _.GetBackgroundParseResultsForFileInProject (filename,options, ?userOpName: string) =
        let userOpName = defaultArg userOpName "Unknown"
        backgroundCompiler.GetBackgroundParseResultsForFileInProject(filename, options, userOpName)
        |> Async.AwaitNodeCode
        
    member _.GetBackgroundCheckResultsForFileInProject (filename,options, ?userOpName: string) =
        let userOpName = defaultArg userOpName "Unknown"
        backgroundCompiler.GetBackgroundCheckResultsForFileInProject(filename,options, userOpName)
        |> Async.AwaitNodeCode
        
    /// Try to get recent approximate type check results for a file. 
    member _.TryGetRecentCheckResultsForFile(filename: string, options:FSharpProjectOptions, ?sourceText, ?userOpName: string) =
        let userOpName = defaultArg userOpName "Unknown"
        backgroundCompiler.TryGetRecentCheckResultsForFile(filename,options,sourceText,userOpName)

    member _.Compile(argv: string[], ?userOpName: string) =
        let _userOpName = defaultArg userOpName "Unknown"
        async {
            let ctok = CompilationThreadToken()
            return CompileHelpers.compileFromArgs (ctok, argv, legacyReferenceResolver, None, None)
        }

    member _.Compile (ast:ParsedInput list, assemblyName:string, outFile:string, dependencies:string list, ?pdbFile:string, ?executable:bool, ?noframework:bool, ?userOpName: string) =
      let _userOpName = defaultArg userOpName "Unknown"
      async {
        let ctok = CompilationThreadToken()
        let noframework = defaultArg noframework false
        return CompileHelpers.compileFromAsts (ctok, legacyReferenceResolver, ast, assemblyName, outFile, dependencies, noframework, pdbFile, executable, None, None)
      }

    member _.CompileToDynamicAssembly (otherFlags: string[], execute: (TextWriter * TextWriter) option, ?userOpName: string)  = 
      let _userOpName = defaultArg userOpName "Unknown"
      async {
        let ctok = CompilationThreadToken()
        CompileHelpers.setOutputStreams execute
        
        // References used to capture the results of compilation
        let tcImportsRef = ref None
        let assemblyBuilderRef = ref None
        let tcImportsCapture = Some (fun tcImports -> tcImportsRef.Value <- Some tcImports)

        // Function to generate and store the results of compilation 
        let debugInfo =  otherFlags |> Array.exists (fun arg -> arg = "-g" || arg = "--debug:+" || arg = "/debug:+")
        let dynamicAssemblyCreator = Some (CompileHelpers.createDynamicAssembly (debugInfo, tcImportsRef, execute.IsSome, assemblyBuilderRef))

        // Perform the compilation, given the above capturing function.
        let errorsAndWarnings, result = CompileHelpers.compileFromArgs (ctok, otherFlags, legacyReferenceResolver, tcImportsCapture, dynamicAssemblyCreator)

        // Retrieve and return the results
        let assemblyOpt = 
            match assemblyBuilderRef.Value with 
            | None -> None
            | Some a ->  Some (a :> Assembly)

        return errorsAndWarnings, result, assemblyOpt
      }

    member _.CompileToDynamicAssembly (ast:ParsedInput list, assemblyName:string, dependencies:string list, execute: (TextWriter * TextWriter) option, ?debug:bool, ?noframework:bool, ?userOpName: string) =
      let _userOpName = defaultArg userOpName "Unknown"
      async {
        let ctok = CompilationThreadToken()
        CompileHelpers.setOutputStreams execute

        // References used to capture the results of compilation
        let tcImportsRef = ref (None: TcImports option)
        let assemblyBuilderRef = ref None
        let tcImportsCapture = Some (fun tcImports -> tcImportsRef.Value <- Some tcImports)

        let debugInfo = defaultArg debug false
        let noframework = defaultArg noframework false
        let location = Path.Combine(FileSystem.GetTempPathShim(),"test"+string(hash assemblyName))
        try Directory.CreateDirectory(location) |> ignore with _ -> ()

        let outFile = Path.Combine(location, assemblyName + ".dll")

        // Function to generate and store the results of compilation 
        let dynamicAssemblyCreator = Some (CompileHelpers.createDynamicAssembly (debugInfo, tcImportsRef, execute.IsSome, assemblyBuilderRef))

        // Perform the compilation, given the above capturing function.
        let errorsAndWarnings, result = 
            CompileHelpers.compileFromAsts (ctok, legacyReferenceResolver, ast, assemblyName, outFile, dependencies, noframework, None, Some execute.IsSome, tcImportsCapture, dynamicAssemblyCreator)

        // Retrieve and return the results
        let assemblyOpt = 
            match assemblyBuilderRef.Value with 
            | None -> None
            | Some a ->  Some (a :> Assembly)

        return errorsAndWarnings, result, assemblyOpt
      }

    /// This function is called when the entire environment is known to have changed for reasons not encoded in the ProjectOptions of any project/compilation.
    /// For example, the type provider approvals file may have changed.
    member ic.InvalidateAll() =
        ic.ClearCaches()
            
    member ic.ClearCaches() =
        let utok = AnyCallerThread
        braceMatchCache.Clear(utok)
        backgroundCompiler.ClearCaches() 
<<<<<<< HEAD

    member _.CheckMaxMemoryReached() =
        if not maxMemoryReached && GC.GetTotalMemory(false) > int64 maxMB * 1024L * 1024L then 
            Trace.TraceWarning("!!!!!!!! MAX MEMORY REACHED, DOWNSIZING F# COMPILER CACHES !!!!!!!!!!!!!!!")
            // If the maxMB limit is reached, drastic action is taken
            //   - reduce strong cache sizes to a minimum
            maxMemoryReached <- true
            braceMatchCache.Resize(AnyCallerThread, newKeepStrongly=10)
            backgroundCompiler.DownsizeCaches()
            maxMemEvent.Trigger( () )
=======
>>>>>>> 97c3d7b4

    // This is for unit testing only
    member ic.ClearLanguageServiceRootCachesAndCollectAndFinalizeAllTransients() =
        ic.ClearCaches()
        GC.Collect()
        GC.WaitForPendingFinalizers() 
        FxResolver.ClearStaticCaches()
            
    /// This function is called when the configuration is known to have changed for reasons not encoded in the ProjectOptions.
    /// For example, dependent references may have been deleted or created.
    member _.InvalidateConfiguration(options: FSharpProjectOptions, ?userOpName: string) =
        let userOpName = defaultArg userOpName "Unknown"
        backgroundCompiler.InvalidateConfiguration(options, userOpName)

    /// Clear the internal cache of the given projects.
    member _.ClearCache(options: seq<FSharpProjectOptions>, ?userOpName: string) =
        let userOpName = defaultArg userOpName "Unknown"
        backgroundCompiler.ClearCache(options, userOpName)

    /// This function is called when a project has been cleaned, and thus type providers should be refreshed.
    member _.NotifyProjectCleaned(options: FSharpProjectOptions, ?userOpName: string) =
        let userOpName = defaultArg userOpName "Unknown"
        backgroundCompiler.NotifyProjectCleaned (options, userOpName)
              
    /// Typecheck a source code file, returning a handle to the results of the 
    /// parse including the reconstructed types in the file.
    member _.CheckFileInProjectAllowingStaleCachedResults(parseResults:FSharpParseFileResults, filename:string, fileVersion:int, source:string, options:FSharpProjectOptions, ?userOpName: string) =        
        let userOpName = defaultArg userOpName "Unknown"
        backgroundCompiler.CheckFileInProjectAllowingStaleCachedResults(parseResults,filename,fileVersion,SourceText.ofString source,options,userOpName)
        |> Async.AwaitNodeCode

    /// Typecheck a source code file, returning a handle to the results of the 
    /// parse including the reconstructed types in the file.
    member _.CheckFileInProject(parseResults:FSharpParseFileResults, filename:string, fileVersion:int, sourceText:ISourceText, options:FSharpProjectOptions, ?userOpName: string) =        
        let userOpName = defaultArg userOpName "Unknown"
        backgroundCompiler.CheckFileInProject(parseResults,filename,fileVersion,sourceText,options,userOpName)
        |> Async.AwaitNodeCode

    /// Typecheck a source code file, returning a handle to the results of the 
    /// parse including the reconstructed types in the file.
    member _.ParseAndCheckFileInProject(filename:string, fileVersion:int, sourceText:ISourceText, options:FSharpProjectOptions, ?userOpName: string) =        
        let userOpName = defaultArg userOpName "Unknown"
        backgroundCompiler.ParseAndCheckFileInProject(filename, fileVersion, sourceText, options, userOpName)
        |> Async.AwaitNodeCode
            
    member _.ParseAndCheckProject(options, ?userOpName: string) =
        let userOpName = defaultArg userOpName "Unknown"
        backgroundCompiler.ParseAndCheckProject(options, userOpName)
        |> Async.AwaitNodeCode

    member _.FindBackgroundReferencesInFile(filename:string, options: FSharpProjectOptions, symbol: FSharpSymbol, ?canInvalidateProject: bool, ?userOpName: string) =
        let canInvalidateProject = defaultArg canInvalidateProject true
        let userOpName = defaultArg userOpName "Unknown"
        backgroundCompiler.FindReferencesInFile(filename, options, symbol, canInvalidateProject, userOpName)
        |> Async.AwaitNodeCode

    member _.GetBackgroundSemanticClassificationForFile(filename:string, options: FSharpProjectOptions, ?userOpName) =
        let userOpName = defaultArg userOpName "Unknown"
        backgroundCompiler.GetSemanticClassificationForFile(filename, options, userOpName)
        |> Async.AwaitNodeCode

    /// For a given script file, get the ProjectOptions implied by the #load closure
    member _.GetProjectOptionsFromScript(filename, source, ?previewEnabled, ?loadedTimeStamp, ?otherFlags, ?useFsiAuxLib, ?useSdkRefs, ?assumeDotNetFramework, ?sdkDirOverride, ?optionsStamp: int64, ?userOpName: string) = 
        let userOpName = defaultArg userOpName "Unknown"
        backgroundCompiler.GetProjectOptionsFromScript(filename, source, previewEnabled, loadedTimeStamp, otherFlags, useFsiAuxLib, useSdkRefs, sdkDirOverride, assumeDotNetFramework, optionsStamp, userOpName)

    member _.GetProjectOptionsFromCommandLineArgs(projectFileName, argv, ?loadedTimeStamp, ?isInteractive, ?isEditing) = 
        let isEditing = defaultArg isEditing false
        let isInteractive = defaultArg isInteractive false
        let loadedTimeStamp = defaultArg loadedTimeStamp DateTime.MaxValue // Not 'now', we don't want to force reloading
        let argv = 
            let define = if isInteractive then "--define:INTERACTIVE" else "--define:COMPILED"
            Array.append argv [| define |]
        let argv = 
            if isEditing then Array.append argv [| "--define:EDITING" |] else argv
        { ProjectFileName = projectFileName
          ProjectId = None
          SourceFiles = [| |] // the project file names will be inferred from the ProjectOptions
          OtherOptions = argv 
          ReferencedProjects= [| |]  
          IsIncompleteTypeCheckEnvironment = false
          UseScriptResolutionRules = false
          LoadTime = loadedTimeStamp
          UnresolvedReferences = None
          OriginalLoadReferences=[]
          Stamp = None }

    member _.GetParsingOptionsFromCommandLineArgs(sourceFiles, argv, ?isInteractive, ?isEditing) =
        let isEditing = defaultArg isEditing false
        let isInteractive = defaultArg isInteractive false
        use errorScope = new ErrorScope()
        let tcConfigB = 
            TcConfigBuilder.CreateNew(legacyReferenceResolver,
                defaultFSharpBinariesDir=FSharpCheckerResultsSettings.defaultFSharpBinariesDir,
                reduceMemoryUsage=ReduceMemoryFlag.Yes,
                implicitIncludeDir="",
                isInteractive=isInteractive,
                isInvalidationSupported=false,
                defaultCopyFSharpCore=CopyFSharpCoreFlag.No,
                tryGetMetadataSnapshot=tryGetMetadataSnapshot,
                sdkDirOverride=None,
                rangeForErrors=range0)

        // These defines are implied by the F# compiler
        tcConfigB.conditionalCompilationDefines <- 
            let define = if isInteractive then "INTERACTIVE" else "COMPILED"
            define :: tcConfigB.conditionalCompilationDefines
        if isEditing then 
            tcConfigB.conditionalCompilationDefines <- "EDITING":: tcConfigB.conditionalCompilationDefines

        // Apply command-line arguments and collect more source files if they are in the arguments
        let sourceFilesNew = ApplyCommandLineArgs(tcConfigB, sourceFiles, argv)
        FSharpParsingOptions.FromTcConfigBuilder(tcConfigB, Array.ofList sourceFilesNew, isInteractive), errorScope.Diagnostics

    member ic.GetParsingOptionsFromCommandLineArgs(argv, ?isInteractive: bool, ?isEditing) =
        ic.GetParsingOptionsFromCommandLineArgs([], argv, ?isInteractive=isInteractive, ?isEditing=isEditing)

    member _.BeforeBackgroundFileCheck  = backgroundCompiler.BeforeBackgroundFileCheck

    member _.FileParsed  = backgroundCompiler.FileParsed

    member _.FileChecked  = backgroundCompiler.FileChecked

    member _.ProjectChecked = backgroundCompiler.ProjectChecked

    static member ActualParseFileCount = BackgroundCompiler.ActualParseFileCount

    static member ActualCheckFileCount = BackgroundCompiler.ActualCheckFileCount
          
    static member Instance with get() = globalInstance.Force()

    member internal _.FrameworkImportsCache = backgroundCompiler.FrameworkImportsCache

    /// Tokenize a single line, returning token information and a tokenization state represented by an integer
    member _.TokenizeLine (line: string, state: FSharpTokenizerLexState) = 
        let tokenizer = FSharpSourceTokenizer([], None)
        let lineTokenizer = tokenizer.CreateLineTokenizer line
        let mutable state = (None, state)
        let tokens = 
            [| while (state <- lineTokenizer.ScanToken (snd state); (fst state).IsSome) do
                    yield (fst state).Value |]
        tokens, snd state 

    /// Tokenize an entire file, line by line
    member x.TokenizeFile (source: string) : FSharpTokenInfo[][] = 
        let lines = source.Split('\n')
        let tokens = 
            [| let mutable state = FSharpTokenizerLexState.Initial
               for line in lines do 
                   let tokens, n = x.TokenizeLine(line, state) 
                   state <- n 
                   yield tokens |]
        tokens

namespace FSharp.Compiler

open System
open System.IO
open Internal.Utilities
open FSharp.Compiler.CodeAnalysis
open FSharp.Compiler.CompilerConfig
open FSharp.Compiler.EditorServices
open FSharp.Compiler.Text.Range
open FSharp.Compiler.ErrorLogger

type CompilerEnvironment() =
    /// Source file extensions
    static let compilableExtensions = FSharpSigFileSuffixes @ FSharpImplFileSuffixes @ FSharpScriptFileSuffixes

    /// Single file projects extensions
    static let singleFileProjectExtensions = FSharpScriptFileSuffixes

    static member BinFolderOfDefaultFSharpCompiler(?probePoint) =
        FSharpEnvironment.BinFolderOfDefaultFSharpCompiler(probePoint)

    // Legacy entry point, no longer used by FSharp.Editor
    static member DefaultReferencesForOrphanSources assumeDotNetFramework =
        let currentDirectory = Directory.GetCurrentDirectory()
        let fxResolver = FxResolver(assumeDotNetFramework, currentDirectory, rangeForErrors=range0, useSdkRefs=true, isInteractive=false, sdkDirOverride=None)
        let references, _ = fxResolver.GetDefaultReferences (useFsiAuxLib=false)
        references
    
    /// Publish compiler-flags parsing logic. Must be fast because its used by the colorizer.
    static member GetCompilationDefinesForEditing (parsingOptions: FSharpParsingOptions) =
        SourceFileImpl.AdditionalDefinesForUseInEditor(parsingOptions.IsInteractive) @
        parsingOptions.ConditionalCompilationDefines
            
    /// Return true if this is a subcategory of error or warning message that the language service can emit
    static member IsCheckerSupportedSubcategory(subcategory:string) =
        // Beware: This code logic is duplicated in DocumentTask.cs in the language service
        PhasedDiagnostic.IsSubcategoryOfCompile(subcategory)

    /// Return the language ID, which is the expression evaluator id that the
    /// debugger will use.
    static member GetDebuggerLanguageID() =
        Guid(0xAB4F38C9u, 0xB6E6us, 0x43baus, 0xBEuy, 0x3Buy, 0x58uy, 0x08uy, 0x0Buy, 0x2Cuy, 0xCCuy, 0xE3uy)
        
    static member IsScriptFile (fileName: string) = ParseAndCheckInputs.IsScript fileName

    /// Whether or not this file is compilable
    static member IsCompilable file =
        let ext = Path.GetExtension file
        compilableExtensions |> List.exists(fun e->0 = String.Compare(e, ext, StringComparison.OrdinalIgnoreCase))

    /// Whether or not this file should be a single-file project
    static member MustBeSingleFileProject file =
        let ext = Path.GetExtension file
        singleFileProjectExtensions |> List.exists(fun e-> 0 = String.Compare(e, ext, StringComparison.OrdinalIgnoreCase))
<|MERGE_RESOLUTION|>--- conflicted
+++ resolved
@@ -398,7 +398,6 @@
             let getBuilderNode = createBuilderNode (options, userOpName, ct)
             return! getBuilderNode.GetOrComputeValue()
         }
-<<<<<<< HEAD
 
     let getOrCreateBuilder (options, userOpName) : NodeCode<IncrementalBuilder option * FSharpDiagnostic[]> =
         match tryGetBuilder options with
@@ -425,34 +424,6 @@
         | _ -> 
             createAndGetBuilder (options, userOpName)
 
-=======
-
-    let getOrCreateBuilder (options, userOpName) : NodeCode<IncrementalBuilder option * FSharpDiagnostic[]> =
-        match tryGetBuilder options with
-        | Some getBuilder -> 
-            node {
-                match! getBuilder with
-                | builderOpt, creationDiags when builderOpt.IsNone || not builderOpt.Value.IsReferencesInvalidated -> 
-                    Logger.Log LogCompilerFunctionId.Service_IncrementalBuildersCache_GettingCache
-                    return builderOpt,creationDiags
-                | _ ->
-                    // The builder could be re-created,
-                    //    clear the check file caches that are associated with it.
-                    //    We must do this in order to not return stale results when references
-                    //    in the project get changed/added/removed.
-                    parseCacheLock.AcquireLock(fun ltok -> 
-                        options.SourceFiles
-                        |> Array.iter (fun sourceFile ->
-                            let key = (sourceFile, 0L, options)
-                            checkFileInProjectCache.RemoveAnySimilar(ltok, key)
-                        )
-                    )
-                    return! createAndGetBuilder (options, userOpName)
-            }
-        | _ -> 
-            createAndGetBuilder (options, userOpName)
-
->>>>>>> 97c3d7b4
     let getSimilarOrCreateBuilder (options, userOpName) =
         match tryGetSimilarBuilder options with
         | Some res -> res
@@ -1044,15 +1015,6 @@
     // This cache is safe for concurrent access.
     let braceMatchCache = MruCache<AnyCallerThreadToken,_,_>(braceMatchCacheSize, areSimilar = AreSimilarForParsing, areSame = AreSameForParsing) 
 
-<<<<<<< HEAD
-    let mutable maxMemoryReached = false
-
-    let mutable maxMB = maxMBDefault
-
-    let maxMemEvent = Event<unit>()
-
-=======
->>>>>>> 97c3d7b4
     /// Instantiate an interactive checker.    
     static member Create(
                          ?projectCacheSize, 
@@ -1225,19 +1187,6 @@
         let utok = AnyCallerThread
         braceMatchCache.Clear(utok)
         backgroundCompiler.ClearCaches() 
-<<<<<<< HEAD
-
-    member _.CheckMaxMemoryReached() =
-        if not maxMemoryReached && GC.GetTotalMemory(false) > int64 maxMB * 1024L * 1024L then 
-            Trace.TraceWarning("!!!!!!!! MAX MEMORY REACHED, DOWNSIZING F# COMPILER CACHES !!!!!!!!!!!!!!!")
-            // If the maxMB limit is reached, drastic action is taken
-            //   - reduce strong cache sizes to a minimum
-            maxMemoryReached <- true
-            braceMatchCache.Resize(AnyCallerThread, newKeepStrongly=10)
-            backgroundCompiler.DownsizeCaches()
-            maxMemEvent.Trigger( () )
-=======
->>>>>>> 97c3d7b4
 
     // This is for unit testing only
     member ic.ClearLanguageServiceRootCachesAndCollectAndFinalizeAllTransients() =
