--- conflicted
+++ resolved
@@ -95,14 +95,9 @@
         default this.VisitComponentInfo (_) = None
 
         /// VisitLetOrUse allows overriding behavior when visiting module or local let or use bindings
-<<<<<<< HEAD
-        abstract VisitLetOrUse : SynBinding list * range -> 'T option
-        default this.VisitLetOrUse (_, _) = None
-
-=======
         abstract VisitLetOrUse : TraversePath * (SynBinding -> 'T option) * SynBinding list * range -> 'T option
         default this.VisitLetOrUse (_, _, _, _) = None
->>>>>>> 4529c8fd
+
         /// VisitType allows overriding behavior when visiting simple pats
         abstract VisitSimplePats : SynSimplePat list -> 'T option
         default this.VisitSimplePats (_) = None
