--- conflicted
+++ resolved
@@ -145,11 +145,7 @@
     let pubpathOfTyconRef (x: TyconRef) = x.PublicPath
 
     /// Output the quick info information of a language item
-<<<<<<< HEAD
-    let rec FormatItemDescriptionToToolTipElement isListItem (infoReader: InfoReader) ad m denv (item: ItemWithInst) = 
-=======
     let rec FormatItemDescriptionToToolTipElement displayFullName (infoReader: InfoReader) ad m denv (item: ItemWithInst) = 
->>>>>>> 97c3d7b4
         let g = infoReader.g
         let amap = infoReader.amap
         let denv = SimplerDisplayEnv denv 
@@ -157,11 +153,7 @@
         match item.Item with
         | Item.ImplicitOp(_, { contents = Some(TraitConstraintSln.FSMethSln(_, vref, _)) }) -> 
             // operator with solution
-<<<<<<< HEAD
-            FormatItemDescriptionToToolTipElement isListItem infoReader ad m denv { item with Item = Item.Value vref }
-=======
             FormatItemDescriptionToToolTipElement displayFullName infoReader ad m denv { item with Item = Item.Value vref }
->>>>>>> 97c3d7b4
 
         | Item.Value vref | Item.CustomBuilder (_, vref) ->            
             let prettyTyparInst, resL = NicePrint.layoutQualifiedValOrMember denv infoReader item.TyparInst vref
@@ -223,11 +215,7 @@
         // F# exception names
         | Item.ExnCase ecref -> 
             let layout = NicePrint.layoutExnDef denv infoReader ecref
-<<<<<<< HEAD
-            let remarks = OutputFullName isListItem pubpathOfTyconRef fullDisplayTextOfExnRefAsLayout ecref
-=======
             let remarks = OutputFullName displayFullName pubpathOfTyconRef fullDisplayTextOfExnRefAsLayout ecref
->>>>>>> 97c3d7b4
             let layout = toArray layout
             let remarks = toArray remarks
             ToolTipElement.Single (layout, xml, remarks=remarks)
@@ -385,11 +373,7 @@
                             // be shown in the tip.
                             showDocumentation = false  }
             let layout = NicePrint.layoutTyconDefn denv infoReader ad m (* width *) tcref.Deref
-<<<<<<< HEAD
-            let remarks = OutputFullName isListItem pubpathOfTyconRef fullDisplayTextOfTyconRefAsLayout tcref
-=======
             let remarks = OutputFullName displayFullName pubpathOfTyconRef fullDisplayTextOfTyconRefAsLayout tcref
->>>>>>> 97c3d7b4
             let layout = toArray layout
             let remarks = toArray remarks
             ToolTipElement.Single (layout, xml, remarks=remarks)
@@ -461,11 +445,7 @@
             ToolTipElement.Single (layout, xml, paramName = id.idText)
             
         | Item.SetterArg (_, item) -> 
-<<<<<<< HEAD
-            FormatItemDescriptionToToolTipElement isListItem infoReader ad m denv (ItemWithNoInst item)
-=======
             FormatItemDescriptionToToolTipElement displayFullName infoReader ad m denv (ItemWithNoInst item)
->>>>>>> 97c3d7b4
 
         |  _ -> 
             ToolTipElement.None
