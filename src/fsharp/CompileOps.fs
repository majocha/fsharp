// Copyright (c) Microsoft Corporation. All Rights Reserved. See License.txt in the project root for license information.

/// Coordinating compiler operations - configuration, loading initial context, reporting errors etc.
module internal FSharp.Compiler.CompileOps

open System
open System.Collections.Generic
open System.Diagnostics
open System.IO
open System.Text

open Internal.Utilities
open Internal.Utilities.Collections
open Internal.Utilities.Filename
open Internal.Utilities.Text

open FSharp.Compiler.AbstractIL
open FSharp.Compiler.AbstractIL.IL
open FSharp.Compiler.AbstractIL.ILBinaryReader
open FSharp.Compiler.AbstractIL.Internal
open FSharp.Compiler.AbstractIL.Internal.Library
open FSharp.Compiler.AbstractIL.Extensions.ILX
open FSharp.Compiler.AbstractIL.Diagnostics

open FSharp.Compiler
open FSharp.Compiler.Ast
open FSharp.Compiler.AttributeChecking
open FSharp.Compiler.ConstraintSolver
open FSharp.Compiler.DiagnosticMessage
open FSharp.Compiler.ErrorLogger
open FSharp.Compiler.Features
open FSharp.Compiler.Import
open FSharp.Compiler.Infos
open FSharp.Compiler.Lexhelp
open FSharp.Compiler.Lib
open FSharp.Compiler.MethodCalls
open FSharp.Compiler.MethodOverrides
open FSharp.Compiler.NameResolution
open FSharp.Compiler.PrettyNaming
open FSharp.Compiler.Range
open FSharp.Compiler.ReferenceResolver
open FSharp.Compiler.SignatureConformance
open FSharp.Compiler.TastPickle
open FSharp.Compiler.TypeChecker
open FSharp.Compiler.Tast
open FSharp.Compiler.Tastops
open FSharp.Compiler.TcGlobals
open FSharp.Compiler.Text

open FSharp.Compiler.DotNetFrameworkDependencies

#if !NO_EXTENSIONTYPING
open FSharp.Compiler.ExtensionTyping
open Microsoft.FSharp.Core.CompilerServices
#endif

#if DEBUG
[<AutoOpen>]
module internal CompilerService =
    let showAssertForUnexpectedException = ref true
#endif // DEBUG

//----------------------------------------------------------------------------
// Some Globals
//--------------------------------------------------------------------------

let FSharpSigFileSuffixes = [".mli";".fsi"]
let mlCompatSuffixes = [".mli";".ml"]
let FSharpImplFileSuffixes = [".ml";".fs";".fsscript";".fsx"]
let resSuffixes = [".resx"]
let FSharpScriptFileSuffixes = [".fsscript";".fsx"]
let doNotRequireNamespaceOrModuleSuffixes = [".mli";".ml"] @ FSharpScriptFileSuffixes
let FSharpLightSyntaxFileSuffixes: string list = [ ".fs";".fsscript";".fsx";".fsi" ]


//----------------------------------------------------------------------------
// ERROR REPORTING
//--------------------------------------------------------------------------

exception HashIncludeNotAllowedInNonScript of range
exception HashReferenceNotAllowedInNonScript of range
exception HashDirectiveNotAllowedInNonScript of range
exception FileNameNotResolved of (*filename*) string * (*description of searched locations*) string * range
exception AssemblyNotResolved of (*originalName*) string * range
exception LoadedSourceNotFoundIgnoring of (*filename*) string * range
exception MSBuildReferenceResolutionWarning of (*MSBuild warning code*)string * (*Message*)string * range
exception MSBuildReferenceResolutionError of (*MSBuild warning code*)string * (*Message*)string * range
exception DeprecatedCommandLineOptionFull of string * range
exception DeprecatedCommandLineOptionForHtmlDoc of string * range
exception DeprecatedCommandLineOptionSuggestAlternative of string * string * range
exception DeprecatedCommandLineOptionNoDescription of string * range
exception InternalCommandLineOption of string * range
exception HashLoadedSourceHasIssues of (*warnings*) exn list * (*errors*) exn list * range
exception HashLoadedScriptConsideredSource of range


let GetRangeOfDiagnostic(err: PhasedDiagnostic) = 
  let rec RangeFromException = function
      | ErrorFromAddingConstraint(_, err2, _) -> RangeFromException err2 
#if !NO_EXTENSIONTYPING
      | ExtensionTyping.ProvidedTypeResolutionNoRange e -> RangeFromException e
      | ExtensionTyping.ProvidedTypeResolution(m, _)
#endif
      | ReservedKeyword(_, m)
      | IndentationProblem(_, m)
      | ErrorFromAddingTypeEquation(_, _, _, _, _, m) 
      | ErrorFromApplyingDefault(_, _, _, _, _, m) 
      | ErrorsFromAddingSubsumptionConstraint(_, _, _, _, _, _, m)
      | FunctionExpected(_, _, m)
      | BakedInMemberConstraintName(_, m)
      | StandardOperatorRedefinitionWarning(_, m)
      | BadEventTransformation m
      | ParameterlessStructCtor m
      | FieldNotMutable (_, _, m) 
      | Recursion (_, _, _, _, m) 
      | InvalidRuntimeCoercion(_, _, _, m) 
      | IndeterminateRuntimeCoercion(_, _, _, m)
      | IndeterminateStaticCoercion (_, _, _, m)
      | StaticCoercionShouldUseBox (_, _, _, m)
      | CoercionTargetSealed(_, _, m)
      | UpcastUnnecessary m
      | QuotationTranslator.IgnoringPartOfQuotedTermWarning (_, m) 
      
      | TypeTestUnnecessary m
      | RuntimeCoercionSourceSealed(_, _, m)
      | OverrideDoesntOverride(_, _, _, _, _, m)
      | UnionPatternsBindDifferentNames m 
      | UnionCaseWrongArguments (_, _, _, m) 
      | TypeIsImplicitlyAbstract m 
      | RequiredButNotSpecified (_, _, _, _, m) 
      | FunctionValueUnexpected (_, _, m)
      | UnitTypeExpected (_, _, m)
      | UnitTypeExpectedWithEquality (_, _, m)
      | UnitTypeExpectedWithPossiblePropertySetter (_, _, _, _, m)
      | UnitTypeExpectedWithPossibleAssignment (_, _, _, _, m)
      | UseOfAddressOfOperator m 
      | DeprecatedThreadStaticBindingWarning m 
      | NonUniqueInferredAbstractSlot (_, _, _, _, _, m) 
      | DefensiveCopyWarning (_, m)
      | LetRecCheckedAtRuntime m 
      | UpperCaseIdentifierInPattern m
      | NotUpperCaseConstructor m
      | RecursiveUseCheckedAtRuntime (_, _, m) 
      | LetRecEvaluatedOutOfOrder (_, _, _, m) 
      | Error (_, m)
      | ErrorWithSuggestions (_, m, _, _)
      | NumberedError (_, m)
      | SyntaxError (_, m) 
      | InternalError (_, m)
      | FullAbstraction(_, m)
      | InterfaceNotRevealed(_, _, m) 
      | WrappedError (_, m)
      | PatternMatchCompilation.MatchIncomplete (_, _, m)
      | PatternMatchCompilation.EnumMatchIncomplete (_, _, m)
      | PatternMatchCompilation.RuleNeverMatched m 
      | ValNotMutable(_, _, m)
      | ValNotLocal(_, _, m) 
      | MissingFields(_, m) 
      | OverrideInIntrinsicAugmentation m
      | IntfImplInIntrinsicAugmentation m 
      | OverrideInExtrinsicAugmentation m
      | IntfImplInExtrinsicAugmentation m 
      | ValueRestriction(_, _, _, _, m) 
      | LetRecUnsound (_, _, m) 
      | ObsoleteError (_, m) 
      | ObsoleteWarning (_, m) 
      | Experimental (_, m) 
      | PossibleUnverifiableCode m
      | UserCompilerMessage (_, _, m) 
      | Deprecated(_, m) 
      | LibraryUseOnly m 
      | FieldsFromDifferentTypes (_, _, _, m) 
      | IndeterminateType m
      | TyconBadArgs(_, _, _, m) -> 
          Some m

      | FieldNotContained(_, arf, _, _) -> Some arf.Range
      | ValueNotContained(_, _, aval, _, _) -> Some aval.Range
      | ConstrNotContained(_, aval, _, _) -> Some aval.Id.idRange
      | ExnconstrNotContained(_, aexnc, _, _) -> Some aexnc.Range

      | VarBoundTwice id 
      | UndefinedName(_, _, id, _) -> 
          Some id.idRange 

      | Duplicate(_, _, m) 
      | NameClash(_, _, _, m, _, _, _) 
      | UnresolvedOverloading(_, _, _, m) 
      | UnresolvedConversionOperator (_, _, _, m)
      | PossibleOverload(_, _, _, m) 
      | VirtualAugmentationOnNullValuedType m
      | NonVirtualAugmentationOnNullValuedType m
      | NonRigidTypar(_, _, _, _, _, m)
      | ConstraintSolverTupleDiffLengths(_, _, _, m, _) 
      | ConstraintSolverInfiniteTypes(_, _, _, _, m, _) 
      | ConstraintSolverMissingConstraint(_, _, _, m, _) 
      | ConstraintSolverTypesNotInEqualityRelation(_, _, _, m, _, _)
      | ConstraintSolverError(_, m, _) 
      | ConstraintSolverTypesNotInSubsumptionRelation(_, _, _, m, _) 
      | ConstraintSolverRelatedInformation(_, m, _) 
      | SelfRefObjCtor(_, m) -> 
          Some m

      | NotAFunction(_, _, mfun, _) -> 
          Some mfun
          
      | NotAFunctionButIndexer(_, _, _, mfun, _) -> 
          Some mfun

      | IllegalFileNameChar(_) -> Some rangeCmdArgs

      | UnresolvedReferenceError(_, m) 
      | UnresolvedPathReference(_, _, m) 
      | DeprecatedCommandLineOptionFull(_, m) 
      | DeprecatedCommandLineOptionForHtmlDoc(_, m) 
      | DeprecatedCommandLineOptionSuggestAlternative(_, _, m) 
      | DeprecatedCommandLineOptionNoDescription(_, m) 
      | InternalCommandLineOption(_, m)
      | HashIncludeNotAllowedInNonScript m
      | HashReferenceNotAllowedInNonScript m 
      | HashDirectiveNotAllowedInNonScript m  
      | FileNameNotResolved(_, _, m) 
      | LoadedSourceNotFoundIgnoring(_, m) 
      | MSBuildReferenceResolutionWarning(_, _, m) 
      | MSBuildReferenceResolutionError(_, _, m) 
      | AssemblyNotResolved(_, m) 
      | HashLoadedSourceHasIssues(_, _, m) 
      | HashLoadedScriptConsideredSource m -> 
          Some m
      // Strip TargetInvocationException wrappers
      | :? System.Reflection.TargetInvocationException as e -> 
          RangeFromException e.InnerException
#if !NO_EXTENSIONTYPING
      | :? TypeProviderError as e -> e.Range |> Some
#endif
      
      | _ -> None
  
  RangeFromException err.Exception

let GetDiagnosticNumber(err: PhasedDiagnostic) = 
   let rec GetFromException(e: exn) = 
      match e with
      (* DO NOT CHANGE THESE NUMBERS *)
      | ErrorFromAddingTypeEquation _ -> 1
      | FunctionExpected _ -> 2
      | NotAFunctionButIndexer _ -> 3217
      | NotAFunction _ -> 3
      | FieldNotMutable _ -> 5
      | Recursion _ -> 6
      | InvalidRuntimeCoercion _ -> 7
      | IndeterminateRuntimeCoercion _ -> 8
      | PossibleUnverifiableCode _ -> 9
      | SyntaxError _ -> 10
      // 11 cannot be reused
      // 12 cannot be reused
      | IndeterminateStaticCoercion _ -> 13
      | StaticCoercionShouldUseBox _ -> 14
      // 15 cannot be reused
      | RuntimeCoercionSourceSealed _ -> 16 
      | OverrideDoesntOverride _ -> 17
      | UnionPatternsBindDifferentNames _ -> 18
      | UnionCaseWrongArguments _ -> 19
      | UnitTypeExpected _ -> 20
      | UnitTypeExpectedWithEquality _ -> 20
      | UnitTypeExpectedWithPossiblePropertySetter _ -> 20
      | UnitTypeExpectedWithPossibleAssignment _ -> 20
      | RecursiveUseCheckedAtRuntime _ -> 21
      | LetRecEvaluatedOutOfOrder _ -> 22
      | NameClash _ -> 23
      // 24 cannot be reused
      | PatternMatchCompilation.MatchIncomplete _ -> 25
      | PatternMatchCompilation.RuleNeverMatched _ -> 26
      | ValNotMutable _ -> 27
      | ValNotLocal _ -> 28
      | MissingFields _ -> 29
      | ValueRestriction _ -> 30
      | LetRecUnsound _ -> 31
      | FieldsFromDifferentTypes _ -> 32
      | TyconBadArgs _ -> 33
      | ValueNotContained _ -> 34
      | Deprecated _ -> 35
      | ConstrNotContained _ -> 36
      | Duplicate _ -> 37
      | VarBoundTwice _ -> 38
      | UndefinedName _ -> 39
      | LetRecCheckedAtRuntime _ -> 40
      | UnresolvedOverloading _ -> 41
      | LibraryUseOnly _ -> 42
      | ErrorFromAddingConstraint _ -> 43
      | ObsoleteWarning _ -> 44
      | FullAbstraction _ -> 45
      | ReservedKeyword _ -> 46
      | SelfRefObjCtor _ -> 47
      | VirtualAugmentationOnNullValuedType _ -> 48
      | UpperCaseIdentifierInPattern _ -> 49
      | InterfaceNotRevealed _ -> 50
      | UseOfAddressOfOperator _ -> 51
      | DefensiveCopyWarning _ -> 52
      | NotUpperCaseConstructor _ -> 53
      | TypeIsImplicitlyAbstract _ -> 54
      // 55 cannot be reused
      | DeprecatedThreadStaticBindingWarning _ -> 56
      | Experimental _ -> 57
      | IndentationProblem _ -> 58
      | CoercionTargetSealed _ -> 59 
      | OverrideInIntrinsicAugmentation _ -> 60
      | NonVirtualAugmentationOnNullValuedType _ -> 61
      | UserCompilerMessage (_, n, _) -> n
      | ExnconstrNotContained _ -> 63
      | NonRigidTypar _ -> 64
      // 65 cannot be reused
      | UpcastUnnecessary _ -> 66
      | TypeTestUnnecessary _ -> 67
      | QuotationTranslator.IgnoringPartOfQuotedTermWarning _ -> 68
      | IntfImplInIntrinsicAugmentation _ -> 69
      | NonUniqueInferredAbstractSlot _ -> 70
      | ErrorFromApplyingDefault _ -> 71
      | IndeterminateType _ -> 72
      | InternalError _ -> 73
      | UnresolvedReferenceNoRange _
      | UnresolvedReferenceError _ 
      | UnresolvedPathReferenceNoRange _ 
      | UnresolvedPathReference _ -> 74
      | DeprecatedCommandLineOptionFull _
      | DeprecatedCommandLineOptionForHtmlDoc _
      | DeprecatedCommandLineOptionSuggestAlternative _
      | DeprecatedCommandLineOptionNoDescription _ 
      | InternalCommandLineOption _ -> 75
      | HashIncludeNotAllowedInNonScript _ 
      | HashReferenceNotAllowedInNonScript _ 
      | HashDirectiveNotAllowedInNonScript _ -> 76
      | BakedInMemberConstraintName _ -> 77
      | FileNameNotResolved _ -> 78  
      | LoadedSourceNotFoundIgnoring _ -> 79
      // 80 cannot be reused
      | ParameterlessStructCtor _ -> 81
      | MSBuildReferenceResolutionWarning _ -> 82
      | MSBuildReferenceResolutionError _ -> 83
      | AssemblyNotResolved _ -> 84
      | HashLoadedSourceHasIssues _ -> 85
      | StandardOperatorRedefinitionWarning _ -> 86
      | InvalidInternalsVisibleToAssemblyName _ -> 87
      // 88 cannot be reused
      | OverrideInExtrinsicAugmentation _ -> 89
      | IntfImplInExtrinsicAugmentation _ -> 90
      | BadEventTransformation _ -> 91
      | HashLoadedScriptConsideredSource _ -> 92
      | UnresolvedConversionOperator _ -> 93
      // avoid 94-100 for safety
      | ObsoleteError _ -> 101
#if !NO_EXTENSIONTYPING
      | ExtensionTyping.ProvidedTypeResolutionNoRange _
      | ExtensionTyping.ProvidedTypeResolution _ -> 103
#endif
      | PatternMatchCompilation.EnumMatchIncomplete _ -> 104
       (* DO NOT CHANGE THE NUMBERS *)

      // Strip TargetInvocationException wrappers
      | :? System.Reflection.TargetInvocationException as e -> 
          GetFromException e.InnerException
      
      | WrappedError(e, _) -> GetFromException e   

      | Error ((n, _), _) -> n
      | ErrorWithSuggestions ((n, _), _, _, _) -> n
      | Failure _ -> 192
      | NumberedError((n, _), _) -> n
      | IllegalFileNameChar(fileName, invalidChar) -> fst (FSComp.SR.buildUnexpectedFileNameCharacter(fileName, string invalidChar))
#if !NO_EXTENSIONTYPING
      | :? TypeProviderError as e -> e.Number
#endif
      | ErrorsFromAddingSubsumptionConstraint (_, _, _, _, _, ContextInfo.DowncastUsedInsteadOfUpcast _, _) -> fst (FSComp.SR.considerUpcast("", ""))
      | _ -> 193
   GetFromException err.Exception
   
let GetWarningLevel err = 
  match err.Exception with 
  // Level 5 warnings
  | RecursiveUseCheckedAtRuntime _
  | LetRecEvaluatedOutOfOrder _
  | DefensiveCopyWarning _
  | FullAbstraction _ -> 5
  | NumberedError((n, _), _) 
  | ErrorWithSuggestions((n, _), _, _, _) 
  | Error((n, _), _) -> 
      // 1178, tcNoComparisonNeeded1, "The struct, record or union type '%s' is not structurally comparable because the type parameter %s does not satisfy the 'comparison' constraint..."
      // 1178, tcNoComparisonNeeded2, "The struct, record or union type '%s' is not structurally comparable because the type '%s' does not satisfy the 'comparison' constraint...."
      // 1178, tcNoEqualityNeeded1, "The struct, record or union type '%s' does not support structural equality because the type parameter %s does not satisfy the 'equality' constraint..."
      // 1178, tcNoEqualityNeeded2, "The struct, record or union type '%s' does not support structural equality because the type '%s' does not satisfy the 'equality' constraint...."
      if (n = 1178) then 5 else 2
  // Level 2 
  | _ -> 2

let warningOn err level specificWarnOn = 
    let n = GetDiagnosticNumber err
    List.contains n specificWarnOn ||
    // Some specific warnings are never on by default, i.e. unused variable warnings
    match n with 
    | 1182 -> false // chkUnusedValue - off by default
    | 3218 -> false // ArgumentsInSigAndImplMismatch - off by default
    | 3180 -> false // abImplicitHeapAllocation - off by default
    | _ -> level >= GetWarningLevel err 

let SplitRelatedDiagnostics(err: PhasedDiagnostic) = 
    let ToPhased e = {Exception=e; Phase = err.Phase}
    let rec SplitRelatedException = function
      | UnresolvedOverloading(a, overloads, b, c) -> 
           let related = overloads |> List.map ToPhased
           UnresolvedOverloading(a, [], b, c)|>ToPhased, related
      | ConstraintSolverRelatedInformation(fopt, m2, e) -> 
          let e, related = SplitRelatedException e
          ConstraintSolverRelatedInformation(fopt, m2, e.Exception)|>ToPhased, related
      | ErrorFromAddingTypeEquation(g, denv, t1, t2, e, m) ->
          let e, related = SplitRelatedException e
          ErrorFromAddingTypeEquation(g, denv, t1, t2, e.Exception, m)|>ToPhased, related
      | ErrorFromApplyingDefault(g, denv, tp, defaultType, e, m) ->  
          let e, related = SplitRelatedException e
          ErrorFromApplyingDefault(g, denv, tp, defaultType, e.Exception, m)|>ToPhased, related
      | ErrorsFromAddingSubsumptionConstraint(g, denv, t1, t2, e, contextInfo, m) ->  
          let e, related = SplitRelatedException e
          ErrorsFromAddingSubsumptionConstraint(g, denv, t1, t2, e.Exception, contextInfo, m)|>ToPhased, related
      | ErrorFromAddingConstraint(x, e, m) ->  
          let e, related = SplitRelatedException e
          ErrorFromAddingConstraint(x, e.Exception, m)|>ToPhased, related
      | WrappedError (e, m) -> 
          let e, related = SplitRelatedException e
          WrappedError(e.Exception, m)|>ToPhased, related
      // Strip TargetInvocationException wrappers
      | :? System.Reflection.TargetInvocationException as e -> 
          SplitRelatedException e.InnerException
      | e -> 
           ToPhased e, []
    SplitRelatedException err.Exception


let DeclareMesssage = FSharp.Compiler.DiagnosticMessage.DeclareResourceString

do FSComp.SR.RunStartupValidation()
let SeeAlsoE() = DeclareResourceString("SeeAlso", "%s")
let ConstraintSolverTupleDiffLengthsE() = DeclareResourceString("ConstraintSolverTupleDiffLengths", "%d%d")
let ConstraintSolverInfiniteTypesE() = DeclareResourceString("ConstraintSolverInfiniteTypes", "%s%s")
let ConstraintSolverMissingConstraintE() = DeclareResourceString("ConstraintSolverMissingConstraint", "%s")
let ConstraintSolverTypesNotInEqualityRelation1E() = DeclareResourceString("ConstraintSolverTypesNotInEqualityRelation1", "%s%s")
let ConstraintSolverTypesNotInEqualityRelation2E() = DeclareResourceString("ConstraintSolverTypesNotInEqualityRelation2", "%s%s")
let ConstraintSolverTypesNotInSubsumptionRelationE() = DeclareResourceString("ConstraintSolverTypesNotInSubsumptionRelation", "%s%s%s")
let ErrorFromAddingTypeEquation1E() = DeclareResourceString("ErrorFromAddingTypeEquation1", "%s%s%s")
let ErrorFromAddingTypeEquation2E() = DeclareResourceString("ErrorFromAddingTypeEquation2", "%s%s%s")
let ErrorFromApplyingDefault1E() = DeclareResourceString("ErrorFromApplyingDefault1", "%s")
let ErrorFromApplyingDefault2E() = DeclareResourceString("ErrorFromApplyingDefault2", "")
let ErrorsFromAddingSubsumptionConstraintE() = DeclareResourceString("ErrorsFromAddingSubsumptionConstraint", "%s%s%s")
let UpperCaseIdentifierInPatternE() = DeclareResourceString("UpperCaseIdentifierInPattern", "")
let NotUpperCaseConstructorE() = DeclareResourceString("NotUpperCaseConstructor", "")
let PossibleOverloadE() = DeclareResourceString("PossibleOverload", "%s%s")
let FunctionExpectedE() = DeclareResourceString("FunctionExpected", "")
let BakedInMemberConstraintNameE() = DeclareResourceString("BakedInMemberConstraintName", "%s")
let BadEventTransformationE() = DeclareResourceString("BadEventTransformation", "")
let ParameterlessStructCtorE() = DeclareResourceString("ParameterlessStructCtor", "")
let InterfaceNotRevealedE() = DeclareResourceString("InterfaceNotRevealed", "%s")
let TyconBadArgsE() = DeclareResourceString("TyconBadArgs", "%s%d%d")
let IndeterminateTypeE() = DeclareResourceString("IndeterminateType", "")
let NameClash1E() = DeclareResourceString("NameClash1", "%s%s")
let NameClash2E() = DeclareResourceString("NameClash2", "%s%s%s%s%s")
let Duplicate1E() = DeclareResourceString("Duplicate1", "%s")
let Duplicate2E() = DeclareResourceString("Duplicate2", "%s%s")
let UndefinedName2E() = DeclareResourceString("UndefinedName2", "")
let FieldNotMutableE() = DeclareResourceString("FieldNotMutable", "")
let FieldsFromDifferentTypesE() = DeclareResourceString("FieldsFromDifferentTypes", "%s%s")
let VarBoundTwiceE() = DeclareResourceString("VarBoundTwice", "%s")
let RecursionE() = DeclareResourceString("Recursion", "%s%s%s%s")
let InvalidRuntimeCoercionE() = DeclareResourceString("InvalidRuntimeCoercion", "%s%s%s")
let IndeterminateRuntimeCoercionE() = DeclareResourceString("IndeterminateRuntimeCoercion", "%s%s")
let IndeterminateStaticCoercionE() = DeclareResourceString("IndeterminateStaticCoercion", "%s%s")
let StaticCoercionShouldUseBoxE() = DeclareResourceString("StaticCoercionShouldUseBox", "%s%s")
let TypeIsImplicitlyAbstractE() = DeclareResourceString("TypeIsImplicitlyAbstract", "")
let NonRigidTypar1E() = DeclareResourceString("NonRigidTypar1", "%s%s")
let NonRigidTypar2E() = DeclareResourceString("NonRigidTypar2", "%s%s")
let NonRigidTypar3E() = DeclareResourceString("NonRigidTypar3", "%s%s")
let OBlockEndSentenceE() = DeclareResourceString("BlockEndSentence", "")
let UnexpectedEndOfInputE() = DeclareResourceString("UnexpectedEndOfInput", "")
let UnexpectedE() = DeclareResourceString("Unexpected", "%s")
let NONTERM_interactionE() = DeclareResourceString("NONTERM.interaction", "")
let NONTERM_hashDirectiveE() = DeclareResourceString("NONTERM.hashDirective", "")
let NONTERM_fieldDeclE() = DeclareResourceString("NONTERM.fieldDecl", "")
let NONTERM_unionCaseReprE() = DeclareResourceString("NONTERM.unionCaseRepr", "")
let NONTERM_localBindingE() = DeclareResourceString("NONTERM.localBinding", "")
let NONTERM_hardwhiteLetBindingsE() = DeclareResourceString("NONTERM.hardwhiteLetBindings", "")
let NONTERM_classDefnMemberE() = DeclareResourceString("NONTERM.classDefnMember", "")
let NONTERM_defnBindingsE() = DeclareResourceString("NONTERM.defnBindings", "")
let NONTERM_classMemberSpfnE() = DeclareResourceString("NONTERM.classMemberSpfn", "")
let NONTERM_valSpfnE() = DeclareResourceString("NONTERM.valSpfn", "")
let NONTERM_tyconSpfnE() = DeclareResourceString("NONTERM.tyconSpfn", "")
let NONTERM_anonLambdaExprE() = DeclareResourceString("NONTERM.anonLambdaExpr", "")
let NONTERM_attrUnionCaseDeclE() = DeclareResourceString("NONTERM.attrUnionCaseDecl", "")
let NONTERM_cPrototypeE() = DeclareResourceString("NONTERM.cPrototype", "")
let NONTERM_objectImplementationMembersE() = DeclareResourceString("NONTERM.objectImplementationMembers", "")
let NONTERM_ifExprCasesE() = DeclareResourceString("NONTERM.ifExprCases", "")
let NONTERM_openDeclE() = DeclareResourceString("NONTERM.openDecl", "")
let NONTERM_fileModuleSpecE() = DeclareResourceString("NONTERM.fileModuleSpec", "")
let NONTERM_patternClausesE() = DeclareResourceString("NONTERM.patternClauses", "")
let NONTERM_beginEndExprE() = DeclareResourceString("NONTERM.beginEndExpr", "")
let NONTERM_recdExprE() = DeclareResourceString("NONTERM.recdExpr", "")
let NONTERM_tyconDefnE() = DeclareResourceString("NONTERM.tyconDefn", "")
let NONTERM_exconCoreE() = DeclareResourceString("NONTERM.exconCore", "")
let NONTERM_typeNameInfoE() = DeclareResourceString("NONTERM.typeNameInfo", "")
let NONTERM_attributeListE() = DeclareResourceString("NONTERM.attributeList", "")
let NONTERM_quoteExprE() = DeclareResourceString("NONTERM.quoteExpr", "")
let NONTERM_typeConstraintE() = DeclareResourceString("NONTERM.typeConstraint", "")
let NONTERM_Category_ImplementationFileE() = DeclareResourceString("NONTERM.Category.ImplementationFile", "")
let NONTERM_Category_DefinitionE() = DeclareResourceString("NONTERM.Category.Definition", "")
let NONTERM_Category_SignatureFileE() = DeclareResourceString("NONTERM.Category.SignatureFile", "")
let NONTERM_Category_PatternE() = DeclareResourceString("NONTERM.Category.Pattern", "")
let NONTERM_Category_ExprE() = DeclareResourceString("NONTERM.Category.Expr", "")
let NONTERM_Category_TypeE() = DeclareResourceString("NONTERM.Category.Type", "")
let NONTERM_typeArgsActualE() = DeclareResourceString("NONTERM.typeArgsActual", "")
let TokenName1E() = DeclareResourceString("TokenName1", "%s")
let TokenName1TokenName2E() = DeclareResourceString("TokenName1TokenName2", "%s%s")
let TokenName1TokenName2TokenName3E() = DeclareResourceString("TokenName1TokenName2TokenName3", "%s%s%s")
let RuntimeCoercionSourceSealed1E() = DeclareResourceString("RuntimeCoercionSourceSealed1", "%s")
let RuntimeCoercionSourceSealed2E() = DeclareResourceString("RuntimeCoercionSourceSealed2", "%s")
let CoercionTargetSealedE() = DeclareResourceString("CoercionTargetSealed", "%s")
let UpcastUnnecessaryE() = DeclareResourceString("UpcastUnnecessary", "")
let TypeTestUnnecessaryE() = DeclareResourceString("TypeTestUnnecessary", "")
let OverrideDoesntOverride1E() = DeclareResourceString("OverrideDoesntOverride1", "%s")
let OverrideDoesntOverride2E() = DeclareResourceString("OverrideDoesntOverride2", "%s")
let OverrideDoesntOverride3E() = DeclareResourceString("OverrideDoesntOverride3", "%s")
let OverrideDoesntOverride4E() = DeclareResourceString("OverrideDoesntOverride4", "%s")
let UnionCaseWrongArgumentsE() = DeclareResourceString("UnionCaseWrongArguments", "%d%d")
let UnionPatternsBindDifferentNamesE() = DeclareResourceString("UnionPatternsBindDifferentNames", "")
let RequiredButNotSpecifiedE() = DeclareResourceString("RequiredButNotSpecified", "%s%s%s")
let UseOfAddressOfOperatorE() = DeclareResourceString("UseOfAddressOfOperator", "")
let DefensiveCopyWarningE() = DeclareResourceString("DefensiveCopyWarning", "%s")
let DeprecatedThreadStaticBindingWarningE() = DeclareResourceString("DeprecatedThreadStaticBindingWarning", "")
let FunctionValueUnexpectedE() = DeclareResourceString("FunctionValueUnexpected", "%s")
let UnitTypeExpectedE() = DeclareResourceString("UnitTypeExpected", "%s")
let UnitTypeExpectedWithEqualityE() = DeclareResourceString("UnitTypeExpectedWithEquality", "%s")
let UnitTypeExpectedWithPossiblePropertySetterE() = DeclareResourceString("UnitTypeExpectedWithPossiblePropertySetter", "%s%s%s")
let UnitTypeExpectedWithPossibleAssignmentE() = DeclareResourceString("UnitTypeExpectedWithPossibleAssignment", "%s%s")
let UnitTypeExpectedWithPossibleAssignmentToMutableE() = DeclareResourceString("UnitTypeExpectedWithPossibleAssignmentToMutable", "%s%s")
let RecursiveUseCheckedAtRuntimeE() = DeclareResourceString("RecursiveUseCheckedAtRuntime", "")
let LetRecUnsound1E() = DeclareResourceString("LetRecUnsound1", "%s")
let LetRecUnsound2E() = DeclareResourceString("LetRecUnsound2", "%s%s")
let LetRecUnsoundInnerE() = DeclareResourceString("LetRecUnsoundInner", "%s")
let LetRecEvaluatedOutOfOrderE() = DeclareResourceString("LetRecEvaluatedOutOfOrder", "")
let LetRecCheckedAtRuntimeE() = DeclareResourceString("LetRecCheckedAtRuntime", "")
let SelfRefObjCtor1E() = DeclareResourceString("SelfRefObjCtor1", "")
let SelfRefObjCtor2E() = DeclareResourceString("SelfRefObjCtor2", "")
let VirtualAugmentationOnNullValuedTypeE() = DeclareResourceString("VirtualAugmentationOnNullValuedType", "")
let NonVirtualAugmentationOnNullValuedTypeE() = DeclareResourceString("NonVirtualAugmentationOnNullValuedType", "")
let NonUniqueInferredAbstractSlot1E() = DeclareResourceString("NonUniqueInferredAbstractSlot1", "%s")
let NonUniqueInferredAbstractSlot2E() = DeclareResourceString("NonUniqueInferredAbstractSlot2", "")
let NonUniqueInferredAbstractSlot3E() = DeclareResourceString("NonUniqueInferredAbstractSlot3", "%s%s")
let NonUniqueInferredAbstractSlot4E() = DeclareResourceString("NonUniqueInferredAbstractSlot4", "")
let Failure3E() = DeclareResourceString("Failure3", "%s")
let Failure4E() = DeclareResourceString("Failure4", "%s")
let FullAbstractionE() = DeclareResourceString("FullAbstraction", "%s")
let MatchIncomplete1E() = DeclareResourceString("MatchIncomplete1", "")
let MatchIncomplete2E() = DeclareResourceString("MatchIncomplete2", "%s")
let MatchIncomplete3E() = DeclareResourceString("MatchIncomplete3", "%s")
let MatchIncomplete4E() = DeclareResourceString("MatchIncomplete4", "")
let RuleNeverMatchedE() = DeclareResourceString("RuleNeverMatched", "")
let EnumMatchIncomplete1E() = DeclareResourceString("EnumMatchIncomplete1", "")
let ValNotMutableE() = DeclareResourceString("ValNotMutable", "%s")
let ValNotLocalE() = DeclareResourceString("ValNotLocal", "")
let Obsolete1E() = DeclareResourceString("Obsolete1", "")
let Obsolete2E() = DeclareResourceString("Obsolete2", "%s")
let ExperimentalE() = DeclareResourceString("Experimental", "%s")
let PossibleUnverifiableCodeE() = DeclareResourceString("PossibleUnverifiableCode", "")
let DeprecatedE() = DeclareResourceString("Deprecated", "%s")
let LibraryUseOnlyE() = DeclareResourceString("LibraryUseOnly", "")
let MissingFieldsE() = DeclareResourceString("MissingFields", "%s")
let ValueRestriction1E() = DeclareResourceString("ValueRestriction1", "%s%s%s")
let ValueRestriction2E() = DeclareResourceString("ValueRestriction2", "%s%s%s")
let ValueRestriction3E() = DeclareResourceString("ValueRestriction3", "%s")
let ValueRestriction4E() = DeclareResourceString("ValueRestriction4", "%s%s%s")
let ValueRestriction5E() = DeclareResourceString("ValueRestriction5", "%s%s%s")
let RecoverableParseErrorE() = DeclareResourceString("RecoverableParseError", "")
let ReservedKeywordE() = DeclareResourceString("ReservedKeyword", "%s")
let IndentationProblemE() = DeclareResourceString("IndentationProblem", "%s")
let OverrideInIntrinsicAugmentationE() = DeclareResourceString("OverrideInIntrinsicAugmentation", "")
let OverrideInExtrinsicAugmentationE() = DeclareResourceString("OverrideInExtrinsicAugmentation", "")
let IntfImplInIntrinsicAugmentationE() = DeclareResourceString("IntfImplInIntrinsicAugmentation", "")
let IntfImplInExtrinsicAugmentationE() = DeclareResourceString("IntfImplInExtrinsicAugmentation", "")
let UnresolvedReferenceNoRangeE() = DeclareResourceString("UnresolvedReferenceNoRange", "%s")
let UnresolvedPathReferenceNoRangeE() = DeclareResourceString("UnresolvedPathReferenceNoRange", "%s%s")
let HashIncludeNotAllowedInNonScriptE() = DeclareResourceString("HashIncludeNotAllowedInNonScript", "")
let HashReferenceNotAllowedInNonScriptE() = DeclareResourceString("HashReferenceNotAllowedInNonScript", "")
let HashDirectiveNotAllowedInNonScriptE() = DeclareResourceString("HashDirectiveNotAllowedInNonScript", "")
let FileNameNotResolvedE() = DeclareResourceString("FileNameNotResolved", "%s%s")
let AssemblyNotResolvedE() = DeclareResourceString("AssemblyNotResolved", "%s")
let HashLoadedSourceHasIssues1E() = DeclareResourceString("HashLoadedSourceHasIssues1", "")
let HashLoadedSourceHasIssues2E() = DeclareResourceString("HashLoadedSourceHasIssues2", "")
let HashLoadedScriptConsideredSourceE() = DeclareResourceString("HashLoadedScriptConsideredSource", "")  
let InvalidInternalsVisibleToAssemblyName1E() = DeclareResourceString("InvalidInternalsVisibleToAssemblyName1", "%s%s")
let InvalidInternalsVisibleToAssemblyName2E() = DeclareResourceString("InvalidInternalsVisibleToAssemblyName2", "%s")
let LoadedSourceNotFoundIgnoringE() = DeclareResourceString("LoadedSourceNotFoundIgnoring", "%s")
let MSBuildReferenceResolutionErrorE() = DeclareResourceString("MSBuildReferenceResolutionError", "%s%s")
let TargetInvocationExceptionWrapperE() = DeclareResourceString("TargetInvocationExceptionWrapper", "%s")

let getErrorString key = SR.GetString key

let (|InvalidArgument|_|) (exn: exn) = match exn with :? ArgumentException as e -> Some e.Message | _ -> None

let OutputPhasedErrorR (os: StringBuilder) (err: PhasedDiagnostic) (canSuggestNames: bool) =

    let suggestNames suggestionsF idText =
        if canSuggestNames then
            let buffer = ErrorResolutionHints.SuggestionBuffer idText
            if not buffer.Disabled then
              suggestionsF buffer.Add
              if not buffer.IsEmpty then
                  os.Append " " |> ignore
                  os.Append(FSComp.SR.undefinedNameSuggestionsIntro()) |> ignore
                  for value in buffer do
                      os.AppendLine() |> ignore
                      os.Append "   " |> ignore
                      os.Append(DecompileOpName value) |> ignore

    let rec OutputExceptionR (os: StringBuilder) error = 

      match error with
      | ConstraintSolverTupleDiffLengths(_, tl1, tl2, m, m2) -> 
          os.Append(ConstraintSolverTupleDiffLengthsE().Format tl1.Length tl2.Length) |> ignore
          if m.StartLine <> m2.StartLine then 
             os.Append(SeeAlsoE().Format (stringOfRange m)) |> ignore

      | ConstraintSolverInfiniteTypes(denv, contextInfo, t1, t2, m, m2) ->
          // REVIEW: consider if we need to show _cxs (the type parameter constraints)
          let t1, t2, _cxs = NicePrint.minimalStringsOfTwoTypes denv t1 t2
          os.Append(ConstraintSolverInfiniteTypesE().Format t1 t2) |> ignore

          match contextInfo with
          | ContextInfo.ReturnInComputationExpression ->
            os.Append(" " + FSComp.SR.returnUsedInsteadOfReturnBang()) |> ignore
          | ContextInfo.YieldInComputationExpression ->
            os.Append(" " + FSComp.SR.yieldUsedInsteadOfYieldBang()) |> ignore
          | _ -> ()

          if m.StartLine <> m2.StartLine then 
             os.Append(SeeAlsoE().Format (stringOfRange m)) |> ignore

      | ConstraintSolverMissingConstraint(denv, tpr, tpc, m, m2) -> 
          os.Append(ConstraintSolverMissingConstraintE().Format (NicePrint.stringOfTyparConstraint denv (tpr, tpc))) |> ignore
          if m.StartLine <> m2.StartLine then 
             os.Append(SeeAlsoE().Format (stringOfRange m)) |> ignore

      | ConstraintSolverTypesNotInEqualityRelation(denv, (TType_measure _ as t1), (TType_measure _ as t2), m, m2, _) -> 
          // REVIEW: consider if we need to show _cxs (the type parameter constraints)
          let t1, t2, _cxs = NicePrint.minimalStringsOfTwoTypes denv t1 t2
          
          os.Append(ConstraintSolverTypesNotInEqualityRelation1E().Format t1 t2 ) |> ignore
          
          if m.StartLine <> m2.StartLine then
             os.Append(SeeAlsoE().Format (stringOfRange m)) |> ignore

      | ConstraintSolverTypesNotInEqualityRelation(denv, t1, t2, m, m2, contextInfo) -> 
          // REVIEW: consider if we need to show _cxs (the type parameter constraints)
          let t1, t2, _cxs = NicePrint.minimalStringsOfTwoTypes denv t1 t2
          
          match contextInfo with
          | ContextInfo.IfExpression range when Range.equals range m -> os.Append(FSComp.SR.ifExpression(t1, t2)) |> ignore
          | ContextInfo.CollectionElement (isArray, range) when Range.equals range m -> 
            if isArray then
                os.Append(FSComp.SR.arrayElementHasWrongType(t1, t2)) |> ignore
            else
                os.Append(FSComp.SR.listElementHasWrongType(t1, t2)) |> ignore
          | ContextInfo.OmittedElseBranch range when Range.equals range m -> os.Append(FSComp.SR.missingElseBranch(t2)) |> ignore
          | ContextInfo.ElseBranchResult range when Range.equals range m -> os.Append(FSComp.SR.elseBranchHasWrongType(t1, t2)) |> ignore
          | ContextInfo.FollowingPatternMatchClause range when Range.equals range m -> os.Append(FSComp.SR.followingPatternMatchClauseHasWrongType(t1, t2)) |> ignore
          | ContextInfo.PatternMatchGuard range when Range.equals range m -> os.Append(FSComp.SR.patternMatchGuardIsNotBool(t2)) |> ignore
          | _ -> os.Append(ConstraintSolverTypesNotInEqualityRelation2E().Format t1 t2) |> ignore
          if m.StartLine <> m2.StartLine then 
             os.Append(SeeAlsoE().Format (stringOfRange m)) |> ignore

      | ConstraintSolverTypesNotInSubsumptionRelation(denv, t1, t2, m, m2) -> 
          // REVIEW: consider if we need to show _cxs (the type parameter constraints)
          let t1, t2, cxs = NicePrint.minimalStringsOfTwoTypes denv t1 t2
          os.Append(ConstraintSolverTypesNotInSubsumptionRelationE().Format t2 t1 cxs) |> ignore
          if m.StartLine <> m2.StartLine then 
             os.Append(SeeAlsoE().Format (stringOfRange m2)) |> ignore

      | ConstraintSolverError(msg, m, m2) -> 
         os.Append msg |> ignore
         if m.StartLine <> m2.StartLine then 
            os.Append(SeeAlsoE().Format (stringOfRange m2)) |> ignore

      | ConstraintSolverRelatedInformation(fopt, _, e) -> 
          match e with 
          | ConstraintSolverError _ -> OutputExceptionR os e
          | _ -> ()
          fopt |> Option.iter (Printf.bprintf os " %s")

      | ErrorFromAddingTypeEquation(g, denv, t1, t2, ConstraintSolverTypesNotInEqualityRelation(_, t1', t2', m, _, contextInfo), _) 
         when typeEquiv g t1 t1'
              && typeEquiv g t2 t2' ->
          let t1, t2, tpcs = NicePrint.minimalStringsOfTwoTypes denv t1 t2
          match contextInfo with
          | ContextInfo.IfExpression range when Range.equals range m -> os.Append(FSComp.SR.ifExpression(t1, t2)) |> ignore
          | ContextInfo.CollectionElement (isArray, range) when Range.equals range m -> 
            if isArray then
                os.Append(FSComp.SR.arrayElementHasWrongType(t1, t2)) |> ignore
            else
                os.Append(FSComp.SR.listElementHasWrongType(t1, t2)) |> ignore
          | ContextInfo.OmittedElseBranch range when Range.equals range m -> os.Append(FSComp.SR.missingElseBranch(t2)) |> ignore
          | ContextInfo.ElseBranchResult range when Range.equals range m -> os.Append(FSComp.SR.elseBranchHasWrongType(t1, t2)) |> ignore
          | ContextInfo.FollowingPatternMatchClause range when Range.equals range m -> os.Append(FSComp.SR.followingPatternMatchClauseHasWrongType(t1, t2)) |> ignore
          | ContextInfo.PatternMatchGuard range when Range.equals range m -> os.Append(FSComp.SR.patternMatchGuardIsNotBool(t2)) |> ignore
          | ContextInfo.TupleInRecordFields ->
                os.Append(ErrorFromAddingTypeEquation1E().Format t2 t1 tpcs) |> ignore
                os.Append(System.Environment.NewLine + FSComp.SR.commaInsteadOfSemicolonInRecord()) |> ignore
          | _ when t2 = "bool" && t1.EndsWithOrdinal(" ref") ->
                os.Append(ErrorFromAddingTypeEquation1E().Format t2 t1 tpcs) |> ignore
                os.Append(System.Environment.NewLine + FSComp.SR.derefInsteadOfNot()) |> ignore
          | _ -> os.Append(ErrorFromAddingTypeEquation1E().Format t2 t1 tpcs) |> ignore

      | ErrorFromAddingTypeEquation(_, _, _, _, ((ConstraintSolverTypesNotInEqualityRelation (_, _, _, _, _, contextInfo) ) as e), _) when (match contextInfo with ContextInfo.NoContext -> false | _ -> true) ->  
          OutputExceptionR os e

      | ErrorFromAddingTypeEquation(_, _, _, _, ((ConstraintSolverTypesNotInSubsumptionRelation _ | ConstraintSolverError _ ) as e), _) ->  
          OutputExceptionR os e

      | ErrorFromAddingTypeEquation(g, denv, t1, t2, e, _) ->
          if not (typeEquiv g t1 t2) then
              let t1, t2, tpcs = NicePrint.minimalStringsOfTwoTypes denv t1 t2
              if t1<>t2 + tpcs then os.Append(ErrorFromAddingTypeEquation2E().Format t1 t2 tpcs) |> ignore

          OutputExceptionR os e

      | ErrorFromApplyingDefault(_, denv, _, defaultType, e, _) ->  
          let defaultType = NicePrint.minimalStringOfType denv defaultType
          os.Append(ErrorFromApplyingDefault1E().Format defaultType) |> ignore
          OutputExceptionR os e
          os.Append(ErrorFromApplyingDefault2E().Format) |> ignore

      | ErrorsFromAddingSubsumptionConstraint(g, denv, t1, t2, e, contextInfo, _) ->
          match contextInfo with
          | ContextInfo.DowncastUsedInsteadOfUpcast isOperator -> 
              let t1, t2, _ = NicePrint.minimalStringsOfTwoTypes denv t1 t2
              if isOperator then
                  os.Append(FSComp.SR.considerUpcastOperator(t1, t2) |> snd) |> ignore
              else
                  os.Append(FSComp.SR.considerUpcast(t1, t2) |> snd) |> ignore
          | _ ->
              if not (typeEquiv g t1 t2) then
                  let t1, t2, tpcs = NicePrint.minimalStringsOfTwoTypes denv t1 t2
                  if t1 <> (t2 + tpcs) then 
                      os.Append(ErrorsFromAddingSubsumptionConstraintE().Format t2 t1 tpcs) |> ignore
                  else
                      OutputExceptionR os e
              else
                  OutputExceptionR os e

      | UpperCaseIdentifierInPattern(_) -> 
          os.Append(UpperCaseIdentifierInPatternE().Format) |> ignore

      | NotUpperCaseConstructor(_) -> 
          os.Append(NotUpperCaseConstructorE().Format) |> ignore

      | ErrorFromAddingConstraint(_, e, _) ->  
          OutputExceptionR os e

#if !NO_EXTENSIONTYPING
      | ExtensionTyping.ProvidedTypeResolutionNoRange e

      | ExtensionTyping.ProvidedTypeResolution(_, e) -> 
          OutputExceptionR os e

      | :? TypeProviderError as e ->
          os.Append(e.ContextualErrorMessage) |> ignore
#endif

      | UnresolvedOverloading(_, _, mtext, _) -> 
          os.Append mtext |> ignore

      | UnresolvedConversionOperator(denv, fromTy, toTy, _) -> 
          let t1, t2, _tpcs = NicePrint.minimalStringsOfTwoTypes denv fromTy toTy
          os.Append(FSComp.SR.csTypeDoesNotSupportConversion(t1, t2)) |> ignore

      | PossibleOverload(_, minfo, originalError, _) -> 
          // print original error that describes reason why this overload was rejected
          let buf = new StringBuilder()
          OutputExceptionR buf originalError

          os.Append(PossibleOverloadE().Format minfo (buf.ToString())) |> ignore

      | FunctionExpected _ ->
          os.Append(FunctionExpectedE().Format) |> ignore

      | BakedInMemberConstraintName(nm, _) ->
          os.Append(BakedInMemberConstraintNameE().Format nm) |> ignore

      | StandardOperatorRedefinitionWarning(msg, _) -> 
          os.Append msg |> ignore

      | BadEventTransformation(_) ->
         os.Append(BadEventTransformationE().Format) |> ignore

      | ParameterlessStructCtor(_) ->
         os.Append(ParameterlessStructCtorE().Format) |> ignore

      | InterfaceNotRevealed(denv, ity, _) ->
          os.Append(InterfaceNotRevealedE().Format (NicePrint.minimalStringOfType denv ity)) |> ignore

      | NotAFunctionButIndexer(_, _, name, _, _) ->
          match name with
          | Some name -> os.Append(FSComp.SR.notAFunctionButMaybeIndexerWithName name) |> ignore
          | _ -> os.Append(FSComp.SR.notAFunctionButMaybeIndexer()) |> ignore

      | NotAFunction(_, _, _, marg) ->
          if marg.StartColumn = 0 then
              os.Append(FSComp.SR.notAFunctionButMaybeDeclaration()) |> ignore
          else
              os.Append(FSComp.SR.notAFunction()) |> ignore

      | TyconBadArgs(_, tcref, d, _) -> 
          let exp = tcref.TyparsNoRange.Length
          if exp = 0 then
              os.Append(FSComp.SR.buildUnexpectedTypeArgs(fullDisplayTextOfTyconRef tcref, d)) |> ignore
          else
              os.Append(TyconBadArgsE().Format (fullDisplayTextOfTyconRef tcref) exp d) |> ignore

      | IndeterminateType(_) -> 
          os.Append(IndeterminateTypeE().Format) |> ignore

      | NameClash(nm, k1, nm1, _, k2, nm2, _) -> 
          if nm = nm1 && nm1 = nm2 && k1 = k2 then 
              os.Append(NameClash1E().Format k1 nm1) |> ignore
          else
              os.Append(NameClash2E().Format k1 nm1 nm k2 nm2) |> ignore

      | Duplicate(k, s, _) -> 
          if k = "member" then 
              os.Append(Duplicate1E().Format (DecompileOpName s)) |> ignore
          else 
              os.Append(Duplicate2E().Format k (DecompileOpName s)) |> ignore

      | UndefinedName(_, k, id, suggestionsF) ->
          os.Append(k (DecompileOpName id.idText)) |> ignore
<<<<<<< HEAD
          suggestNames suggestionsF id.idText
=======
          if suggestNames then
              let filtered = ErrorResolutionHints.FilterPredictions suggestionsF id.idText 
              if List.isEmpty filtered |> not then
                  os.Append(ErrorResolutionHints.FormatPredictions DecompileOpName filtered) |> ignore
>>>>>>> a156928a

      | InternalUndefinedItemRef(f, smr, ccuName, s) ->  
          let _, errs = f(smr, ccuName, s)
          os.Append errs |> ignore  

      | FieldNotMutable _ -> 
          os.Append(FieldNotMutableE().Format) |> ignore

      | FieldsFromDifferentTypes (_, fref1, fref2, _) -> 
          os.Append(FieldsFromDifferentTypesE().Format fref1.FieldName fref2.FieldName) |> ignore

      | VarBoundTwice id ->  
          os.Append(VarBoundTwiceE().Format (DecompileOpName id.idText)) |> ignore

      | Recursion (denv, id, ty1, ty2, _) -> 
          let t1, t2, tpcs = NicePrint.minimalStringsOfTwoTypes denv ty1 ty2
          os.Append(RecursionE().Format (DecompileOpName id.idText) t1 t2 tpcs) |> ignore

      | InvalidRuntimeCoercion(denv, ty1, ty2, _) -> 
          let t1, t2, tpcs = NicePrint.minimalStringsOfTwoTypes denv ty1 ty2
          os.Append(InvalidRuntimeCoercionE().Format t1 t2 tpcs) |> ignore

      | IndeterminateRuntimeCoercion(denv, ty1, ty2, _) -> 
          let t1, t2, _cxs = NicePrint.minimalStringsOfTwoTypes denv ty1 ty2
          os.Append(IndeterminateRuntimeCoercionE().Format t1 t2) |> ignore

      | IndeterminateStaticCoercion(denv, ty1, ty2, _) -> 
          // REVIEW: consider if we need to show _cxs (the type parameter constraints)
          let t1, t2, _cxs = NicePrint.minimalStringsOfTwoTypes denv ty1 ty2
          os.Append(IndeterminateStaticCoercionE().Format t1 t2) |> ignore

      | StaticCoercionShouldUseBox(denv, ty1, ty2, _) ->
          // REVIEW: consider if we need to show _cxs (the type parameter constraints)
          let t1, t2, _cxs = NicePrint.minimalStringsOfTwoTypes denv ty1 ty2
          os.Append(StaticCoercionShouldUseBoxE().Format t1 t2) |> ignore

      | TypeIsImplicitlyAbstract(_) -> 
          os.Append(TypeIsImplicitlyAbstractE().Format) |> ignore

      | NonRigidTypar(denv, tpnmOpt, typarRange, ty1, ty, _) -> 
          // REVIEW: consider if we need to show _cxs (the type parameter constraints)
          let (ty1, ty), _cxs = PrettyTypes.PrettifyTypePair denv.g (ty1, ty)
          match tpnmOpt with 
          | None -> 
              os.Append(NonRigidTypar1E().Format (stringOfRange typarRange) (NicePrint.stringOfTy denv ty)) |> ignore
          | Some tpnm -> 
              match ty1 with 
              | TType_measure _ -> 
                os.Append(NonRigidTypar2E().Format tpnm (NicePrint.stringOfTy denv ty)) |> ignore
              | _ -> 
                os.Append(NonRigidTypar3E().Format tpnm (NicePrint.stringOfTy denv ty)) |> ignore

      | SyntaxError (ctxt, _) -> 
          let ctxt = unbox<Parsing.ParseErrorContext<Parser.token>>(ctxt)
          
          let (|EndOfStructuredConstructToken|_|) token = 
              match token with
              | Parser.TOKEN_ODECLEND 
              | Parser.TOKEN_OBLOCKSEP 
              | Parser.TOKEN_OEND 
              | Parser.TOKEN_ORIGHT_BLOCK_END 
              | Parser.TOKEN_OBLOCKEND | Parser.TOKEN_OBLOCKEND_COMING_SOON | Parser.TOKEN_OBLOCKEND_IS_HERE -> Some()
              | _ -> None

          let tokenIdToText tid = 
              match tid with 
              | Parser.TOKEN_IDENT -> getErrorString("Parser.TOKEN.IDENT")
              | Parser.TOKEN_BIGNUM 
              | Parser.TOKEN_INT8  
              | Parser.TOKEN_UINT8 
              | Parser.TOKEN_INT16  
              | Parser.TOKEN_UINT16 
              | Parser.TOKEN_INT32 
              | Parser.TOKEN_UINT32 
              | Parser.TOKEN_INT64 
              | Parser.TOKEN_UINT64 
              | Parser.TOKEN_UNATIVEINT 
              | Parser.TOKEN_NATIVEINT -> getErrorString("Parser.TOKEN.INT")
              | Parser.TOKEN_IEEE32 
              | Parser.TOKEN_IEEE64 -> getErrorString("Parser.TOKEN.FLOAT")
              | Parser.TOKEN_DECIMAL -> getErrorString("Parser.TOKEN.DECIMAL")
              | Parser.TOKEN_CHAR -> getErrorString("Parser.TOKEN.CHAR")
                
              | Parser.TOKEN_BASE -> getErrorString("Parser.TOKEN.BASE")
              | Parser.TOKEN_LPAREN_STAR_RPAREN -> getErrorString("Parser.TOKEN.LPAREN.STAR.RPAREN")
              | Parser.TOKEN_DOLLAR -> getErrorString("Parser.TOKEN.DOLLAR")
              | Parser.TOKEN_INFIX_STAR_STAR_OP -> getErrorString("Parser.TOKEN.INFIX.STAR.STAR.OP")
              | Parser.TOKEN_INFIX_COMPARE_OP -> getErrorString("Parser.TOKEN.INFIX.COMPARE.OP")
              | Parser.TOKEN_COLON_GREATER -> getErrorString("Parser.TOKEN.COLON.GREATER")  
              | Parser.TOKEN_COLON_COLON ->getErrorString("Parser.TOKEN.COLON.COLON")
              | Parser.TOKEN_PERCENT_OP -> getErrorString("Parser.TOKEN.PERCENT.OP")
              | Parser.TOKEN_INFIX_AT_HAT_OP -> getErrorString("Parser.TOKEN.INFIX.AT.HAT.OP")
              | Parser.TOKEN_INFIX_BAR_OP -> getErrorString("Parser.TOKEN.INFIX.BAR.OP")
              | Parser.TOKEN_PLUS_MINUS_OP -> getErrorString("Parser.TOKEN.PLUS.MINUS.OP")
              | Parser.TOKEN_PREFIX_OP -> getErrorString("Parser.TOKEN.PREFIX.OP")
              | Parser.TOKEN_COLON_QMARK_GREATER -> getErrorString("Parser.TOKEN.COLON.QMARK.GREATER")
              | Parser.TOKEN_INFIX_STAR_DIV_MOD_OP -> getErrorString("Parser.TOKEN.INFIX.STAR.DIV.MOD.OP")
              | Parser.TOKEN_INFIX_AMP_OP -> getErrorString("Parser.TOKEN.INFIX.AMP.OP")
              | Parser.TOKEN_AMP -> getErrorString("Parser.TOKEN.AMP")
              | Parser.TOKEN_AMP_AMP -> getErrorString("Parser.TOKEN.AMP.AMP")
              | Parser.TOKEN_BAR_BAR -> getErrorString("Parser.TOKEN.BAR.BAR")
              | Parser.TOKEN_LESS -> getErrorString("Parser.TOKEN.LESS")
              | Parser.TOKEN_GREATER -> getErrorString("Parser.TOKEN.GREATER")
              | Parser.TOKEN_QMARK -> getErrorString("Parser.TOKEN.QMARK")
              | Parser.TOKEN_QMARK_QMARK -> getErrorString("Parser.TOKEN.QMARK.QMARK")
              | Parser.TOKEN_COLON_QMARK-> getErrorString("Parser.TOKEN.COLON.QMARK")
              | Parser.TOKEN_INT32_DOT_DOT -> getErrorString("Parser.TOKEN.INT32.DOT.DOT")
              | Parser.TOKEN_DOT_DOT -> getErrorString("Parser.TOKEN.DOT.DOT")
              | Parser.TOKEN_QUOTE -> getErrorString("Parser.TOKEN.QUOTE")
              | Parser.TOKEN_STAR -> getErrorString("Parser.TOKEN.STAR")
              | Parser.TOKEN_HIGH_PRECEDENCE_TYAPP -> getErrorString("Parser.TOKEN.HIGH.PRECEDENCE.TYAPP")
              | Parser.TOKEN_COLON -> getErrorString("Parser.TOKEN.COLON")
              | Parser.TOKEN_COLON_EQUALS -> getErrorString("Parser.TOKEN.COLON.EQUALS")
              | Parser.TOKEN_LARROW -> getErrorString("Parser.TOKEN.LARROW")
              | Parser.TOKEN_EQUALS -> getErrorString("Parser.TOKEN.EQUALS")
              | Parser.TOKEN_GREATER_BAR_RBRACK -> getErrorString("Parser.TOKEN.GREATER.BAR.RBRACK")
              | Parser.TOKEN_MINUS -> getErrorString("Parser.TOKEN.MINUS")
              | Parser.TOKEN_ADJACENT_PREFIX_OP -> getErrorString("Parser.TOKEN.ADJACENT.PREFIX.OP")
              | Parser.TOKEN_FUNKY_OPERATOR_NAME -> getErrorString("Parser.TOKEN.FUNKY.OPERATOR.NAME") 
              | Parser.TOKEN_COMMA-> getErrorString("Parser.TOKEN.COMMA")
              | Parser.TOKEN_DOT -> getErrorString("Parser.TOKEN.DOT")
              | Parser.TOKEN_BAR-> getErrorString("Parser.TOKEN.BAR")
              | Parser.TOKEN_HASH -> getErrorString("Parser.TOKEN.HASH")
              | Parser.TOKEN_UNDERSCORE -> getErrorString("Parser.TOKEN.UNDERSCORE")
              | Parser.TOKEN_SEMICOLON -> getErrorString("Parser.TOKEN.SEMICOLON")
              | Parser.TOKEN_SEMICOLON_SEMICOLON-> getErrorString("Parser.TOKEN.SEMICOLON.SEMICOLON")
              | Parser.TOKEN_LPAREN-> getErrorString("Parser.TOKEN.LPAREN")
              | Parser.TOKEN_RPAREN | Parser.TOKEN_RPAREN_COMING_SOON | Parser.TOKEN_RPAREN_IS_HERE -> getErrorString("Parser.TOKEN.RPAREN")
              | Parser.TOKEN_LQUOTE -> getErrorString("Parser.TOKEN.LQUOTE")
              | Parser.TOKEN_LBRACK -> getErrorString("Parser.TOKEN.LBRACK")
              | Parser.TOKEN_LBRACE_BAR -> getErrorString("Parser.TOKEN.LBRACE.BAR")
              | Parser.TOKEN_LBRACK_BAR -> getErrorString("Parser.TOKEN.LBRACK.BAR")
              | Parser.TOKEN_LBRACK_LESS -> getErrorString("Parser.TOKEN.LBRACK.LESS")
              | Parser.TOKEN_LBRACE -> getErrorString("Parser.TOKEN.LBRACE")
              | Parser.TOKEN_BAR_RBRACK -> getErrorString("Parser.TOKEN.BAR.RBRACK")
              | Parser.TOKEN_BAR_RBRACE -> getErrorString("Parser.TOKEN.BAR.RBRACE")
              | Parser.TOKEN_GREATER_RBRACK -> getErrorString("Parser.TOKEN.GREATER.RBRACK")
              | Parser.TOKEN_RQUOTE_DOT _ 
              | Parser.TOKEN_RQUOTE -> getErrorString("Parser.TOKEN.RQUOTE")
              | Parser.TOKEN_RBRACK -> getErrorString("Parser.TOKEN.RBRACK")
              | Parser.TOKEN_RBRACE | Parser.TOKEN_RBRACE_COMING_SOON | Parser.TOKEN_RBRACE_IS_HERE -> getErrorString("Parser.TOKEN.RBRACE")
              | Parser.TOKEN_PUBLIC -> getErrorString("Parser.TOKEN.PUBLIC")
              | Parser.TOKEN_PRIVATE -> getErrorString("Parser.TOKEN.PRIVATE")
              | Parser.TOKEN_INTERNAL -> getErrorString("Parser.TOKEN.INTERNAL")
              | Parser.TOKEN_CONSTRAINT -> getErrorString("Parser.TOKEN.CONSTRAINT")
              | Parser.TOKEN_INSTANCE -> getErrorString("Parser.TOKEN.INSTANCE")
              | Parser.TOKEN_DELEGATE -> getErrorString("Parser.TOKEN.DELEGATE")
              | Parser.TOKEN_INHERIT -> getErrorString("Parser.TOKEN.INHERIT")
              | Parser.TOKEN_CONSTRUCTOR-> getErrorString("Parser.TOKEN.CONSTRUCTOR")
              | Parser.TOKEN_DEFAULT -> getErrorString("Parser.TOKEN.DEFAULT")
              | Parser.TOKEN_OVERRIDE-> getErrorString("Parser.TOKEN.OVERRIDE")
              | Parser.TOKEN_ABSTRACT-> getErrorString("Parser.TOKEN.ABSTRACT")
              | Parser.TOKEN_CLASS-> getErrorString("Parser.TOKEN.CLASS")
              | Parser.TOKEN_MEMBER -> getErrorString("Parser.TOKEN.MEMBER")
              | Parser.TOKEN_STATIC -> getErrorString("Parser.TOKEN.STATIC")
              | Parser.TOKEN_NAMESPACE-> getErrorString("Parser.TOKEN.NAMESPACE")
              | Parser.TOKEN_OBLOCKBEGIN -> getErrorString("Parser.TOKEN.OBLOCKBEGIN") 
              | EndOfStructuredConstructToken -> getErrorString("Parser.TOKEN.OBLOCKEND") 
              | Parser.TOKEN_THEN  
              | Parser.TOKEN_OTHEN -> getErrorString("Parser.TOKEN.OTHEN")
              | Parser.TOKEN_ELSE
              | Parser.TOKEN_OELSE -> getErrorString("Parser.TOKEN.OELSE")
              | Parser.TOKEN_LET(_) 
              | Parser.TOKEN_OLET(_) -> getErrorString("Parser.TOKEN.OLET")
              | Parser.TOKEN_OBINDER 
              | Parser.TOKEN_BINDER -> getErrorString("Parser.TOKEN.BINDER")
              | Parser.TOKEN_ODO -> getErrorString("Parser.TOKEN.ODO")
              | Parser.TOKEN_OWITH -> getErrorString("Parser.TOKEN.OWITH")
              | Parser.TOKEN_OFUNCTION -> getErrorString("Parser.TOKEN.OFUNCTION")
              | Parser.TOKEN_OFUN -> getErrorString("Parser.TOKEN.OFUN")
              | Parser.TOKEN_ORESET -> getErrorString("Parser.TOKEN.ORESET")
              | Parser.TOKEN_ODUMMY -> getErrorString("Parser.TOKEN.ODUMMY")
              | Parser.TOKEN_DO_BANG 
              | Parser.TOKEN_ODO_BANG -> getErrorString("Parser.TOKEN.ODO.BANG")
              | Parser.TOKEN_YIELD -> getErrorString("Parser.TOKEN.YIELD")
              | Parser.TOKEN_YIELD_BANG -> getErrorString("Parser.TOKEN.YIELD.BANG")
              | Parser.TOKEN_OINTERFACE_MEMBER-> getErrorString("Parser.TOKEN.OINTERFACE.MEMBER")
              | Parser.TOKEN_ELIF -> getErrorString("Parser.TOKEN.ELIF")
              | Parser.TOKEN_RARROW -> getErrorString("Parser.TOKEN.RARROW")
              | Parser.TOKEN_SIG -> getErrorString("Parser.TOKEN.SIG")
              | Parser.TOKEN_STRUCT -> getErrorString("Parser.TOKEN.STRUCT")
              | Parser.TOKEN_UPCAST -> getErrorString("Parser.TOKEN.UPCAST")
              | Parser.TOKEN_DOWNCAST -> getErrorString("Parser.TOKEN.DOWNCAST")
              | Parser.TOKEN_NULL -> getErrorString("Parser.TOKEN.NULL")
              | Parser.TOKEN_RESERVED -> getErrorString("Parser.TOKEN.RESERVED")
              | Parser.TOKEN_MODULE | Parser.TOKEN_MODULE_COMING_SOON | Parser.TOKEN_MODULE_IS_HERE -> getErrorString("Parser.TOKEN.MODULE")
              | Parser.TOKEN_AND -> getErrorString("Parser.TOKEN.AND")
              | Parser.TOKEN_AS -> getErrorString("Parser.TOKEN.AS")
              | Parser.TOKEN_ASSERT -> getErrorString("Parser.TOKEN.ASSERT")
              | Parser.TOKEN_OASSERT -> getErrorString("Parser.TOKEN.ASSERT")
              | Parser.TOKEN_ASR-> getErrorString("Parser.TOKEN.ASR")
              | Parser.TOKEN_DOWNTO -> getErrorString("Parser.TOKEN.DOWNTO")
              | Parser.TOKEN_EXCEPTION -> getErrorString("Parser.TOKEN.EXCEPTION")
              | Parser.TOKEN_FALSE -> getErrorString("Parser.TOKEN.FALSE")
              | Parser.TOKEN_FOR -> getErrorString("Parser.TOKEN.FOR")
              | Parser.TOKEN_FUN -> getErrorString("Parser.TOKEN.FUN")
              | Parser.TOKEN_FUNCTION-> getErrorString("Parser.TOKEN.FUNCTION")
              | Parser.TOKEN_FINALLY -> getErrorString("Parser.TOKEN.FINALLY")
              | Parser.TOKEN_LAZY -> getErrorString("Parser.TOKEN.LAZY")
              | Parser.TOKEN_OLAZY -> getErrorString("Parser.TOKEN.LAZY")
              | Parser.TOKEN_MATCH -> getErrorString("Parser.TOKEN.MATCH")
              | Parser.TOKEN_MATCH_BANG -> getErrorString("Parser.TOKEN.MATCH.BANG")
              | Parser.TOKEN_MUTABLE -> getErrorString("Parser.TOKEN.MUTABLE")
              | Parser.TOKEN_NEW -> getErrorString("Parser.TOKEN.NEW")
              | Parser.TOKEN_OF -> getErrorString("Parser.TOKEN.OF")
              | Parser.TOKEN_OPEN -> getErrorString("Parser.TOKEN.OPEN")
              | Parser.TOKEN_OR -> getErrorString("Parser.TOKEN.OR")
              | Parser.TOKEN_VOID -> getErrorString("Parser.TOKEN.VOID")
              | Parser.TOKEN_EXTERN-> getErrorString("Parser.TOKEN.EXTERN")
              | Parser.TOKEN_INTERFACE -> getErrorString("Parser.TOKEN.INTERFACE")
              | Parser.TOKEN_REC -> getErrorString("Parser.TOKEN.REC")
              | Parser.TOKEN_TO -> getErrorString("Parser.TOKEN.TO")
              | Parser.TOKEN_TRUE -> getErrorString("Parser.TOKEN.TRUE")
              | Parser.TOKEN_TRY -> getErrorString("Parser.TOKEN.TRY")
              | Parser.TOKEN_TYPE | Parser.TOKEN_TYPE_COMING_SOON | Parser.TOKEN_TYPE_IS_HERE -> getErrorString("Parser.TOKEN.TYPE")
              | Parser.TOKEN_VAL -> getErrorString("Parser.TOKEN.VAL")
              | Parser.TOKEN_INLINE -> getErrorString("Parser.TOKEN.INLINE")
              | Parser.TOKEN_WHEN -> getErrorString("Parser.TOKEN.WHEN")
              | Parser.TOKEN_WHILE -> getErrorString("Parser.TOKEN.WHILE")
              | Parser.TOKEN_WITH-> getErrorString("Parser.TOKEN.WITH")
              | Parser.TOKEN_IF -> getErrorString("Parser.TOKEN.IF")
              | Parser.TOKEN_DO -> getErrorString("Parser.TOKEN.DO")
              | Parser.TOKEN_GLOBAL -> getErrorString("Parser.TOKEN.GLOBAL")
              | Parser.TOKEN_DONE -> getErrorString("Parser.TOKEN.DONE")
              | Parser.TOKEN_IN | Parser.TOKEN_JOIN_IN -> getErrorString("Parser.TOKEN.IN")
              | Parser.TOKEN_HIGH_PRECEDENCE_PAREN_APP-> getErrorString("Parser.TOKEN.HIGH.PRECEDENCE.PAREN.APP")
              | Parser.TOKEN_HIGH_PRECEDENCE_BRACK_APP-> getErrorString("Parser.TOKEN.HIGH.PRECEDENCE.BRACK.APP")
              | Parser.TOKEN_BEGIN -> getErrorString("Parser.TOKEN.BEGIN")
              | Parser.TOKEN_END -> getErrorString("Parser.TOKEN.END")
              | Parser.TOKEN_HASH_LIGHT
              | Parser.TOKEN_HASH_LINE 
              | Parser.TOKEN_HASH_IF 
              | Parser.TOKEN_HASH_ELSE 
              | Parser.TOKEN_HASH_ENDIF -> getErrorString("Parser.TOKEN.HASH.ENDIF")
              | Parser.TOKEN_INACTIVECODE -> getErrorString("Parser.TOKEN.INACTIVECODE")
              | Parser.TOKEN_LEX_FAILURE-> getErrorString("Parser.TOKEN.LEX.FAILURE")
              | Parser.TOKEN_WHITESPACE -> getErrorString("Parser.TOKEN.WHITESPACE")
              | Parser.TOKEN_COMMENT -> getErrorString("Parser.TOKEN.COMMENT")
              | Parser.TOKEN_LINE_COMMENT -> getErrorString("Parser.TOKEN.LINE.COMMENT")
              | Parser.TOKEN_STRING_TEXT -> getErrorString("Parser.TOKEN.STRING.TEXT")
              | Parser.TOKEN_BYTEARRAY -> getErrorString("Parser.TOKEN.BYTEARRAY")
              | Parser.TOKEN_STRING -> getErrorString("Parser.TOKEN.STRING")
              | Parser.TOKEN_KEYWORD_STRING -> getErrorString("Parser.TOKEN.KEYWORD_STRING")
              | Parser.TOKEN_EOF -> getErrorString("Parser.TOKEN.EOF")
              | Parser.TOKEN_CONST -> getErrorString("Parser.TOKEN.CONST")
              | Parser.TOKEN_FIXED -> getErrorString("Parser.TOKEN.FIXED")
              | unknown ->           
                  Debug.Assert(false, "unknown token tag")
                  let result = sprintf "%+A" unknown
                  Debug.Assert(false, result)
                  result

          match ctxt.CurrentToken with 
          | None -> os.Append(UnexpectedEndOfInputE().Format) |> ignore
          | Some token -> 
              match (token |> Parser.tagOfToken |> Parser.tokenTagToTokenId), token with 
              | EndOfStructuredConstructToken, _ -> os.Append(OBlockEndSentenceE().Format) |> ignore
              | Parser.TOKEN_LEX_FAILURE, Parser.LEX_FAILURE str -> Printf.bprintf os "%s" str (* Fix bug://2431 *)
              | token, _ -> os.Append(UnexpectedE().Format (token |> tokenIdToText)) |> ignore

              (* Search for a state producing a single recognized non-terminal in the states on the stack *)
              let foundInContext =
              
                  (* Merge a bunch of expression non terminals *)
                  let (|NONTERM_Category_Expr|_|) = function
                        | Parser.NONTERM_argExpr|Parser.NONTERM_minusExpr|Parser.NONTERM_parenExpr|Parser.NONTERM_atomicExpr
                        | Parser.NONTERM_appExpr|Parser.NONTERM_tupleExpr|Parser.NONTERM_declExpr|Parser.NONTERM_braceExpr|Parser.NONTERM_braceBarExpr
                        | Parser.NONTERM_typedSeqExprBlock
                        | Parser.NONTERM_interactiveExpr -> Some()
                        | _ -> None
                        
                  (* Merge a bunch of pattern non terminals *)
                  let (|NONTERM_Category_Pattern|_|) = function 
                        | Parser.NONTERM_constrPattern|Parser.NONTERM_parenPattern|Parser.NONTERM_atomicPattern -> Some() 
                        | _ -> None
                  
                  (* Merge a bunch of if/then/else non terminals *)
                  let (|NONTERM_Category_IfThenElse|_|) = function
                        | Parser.NONTERM_ifExprThen|Parser.NONTERM_ifExprElifs|Parser.NONTERM_ifExprCases -> Some()
                        | _ -> None
                        
                  (* Merge a bunch of non terminals *)
                  let (|NONTERM_Category_SignatureFile|_|) = function
                        | Parser.NONTERM_signatureFile|Parser.NONTERM_moduleSpfn|Parser.NONTERM_moduleSpfns -> Some()
                        | _ -> None
                  let (|NONTERM_Category_ImplementationFile|_|) = function
                        | Parser.NONTERM_implementationFile|Parser.NONTERM_fileNamespaceImpl|Parser.NONTERM_fileNamespaceImpls -> Some()
                        | _ -> None
                  let (|NONTERM_Category_Definition|_|) = function
                        | Parser.NONTERM_fileModuleImpl|Parser.NONTERM_moduleDefn|Parser.NONTERM_interactiveDefns
                        |Parser.NONTERM_moduleDefns|Parser.NONTERM_moduleDefnsOrExpr -> Some()
                        | _ -> None
                  
                  let (|NONTERM_Category_Type|_|) = function
                        | Parser.NONTERM_typ|Parser.NONTERM_tupleType -> Some()
                        | _ -> None

                  let (|NONTERM_Category_Interaction|_|) = function
                        | Parser.NONTERM_interactiveItemsTerminator|Parser.NONTERM_interaction|Parser.NONTERM__startinteraction -> Some()
                        | _ -> None
         
                  
                  // Canonicalize the categories and check for a unique category
                  ctxt.ReducibleProductions |> List.exists (fun prods -> 
                      match prods 
                            |> List.map Parser.prodIdxToNonTerminal 
                            |> List.map (function 
                                         | NONTERM_Category_Type -> Parser.NONTERM_typ
                                         | NONTERM_Category_Expr -> Parser.NONTERM_declExpr 
                                         | NONTERM_Category_Pattern -> Parser.NONTERM_atomicPattern 
                                         | NONTERM_Category_IfThenElse -> Parser.NONTERM_ifExprThen
                                         | NONTERM_Category_SignatureFile -> Parser.NONTERM_signatureFile
                                         | NONTERM_Category_ImplementationFile -> Parser.NONTERM_implementationFile
                                         | NONTERM_Category_Definition -> Parser.NONTERM_moduleDefn
                                         | NONTERM_Category_Interaction -> Parser.NONTERM_interaction
                                         | nt -> nt)
                            |> Set.ofList 
                            |> Set.toList with 
                      | [Parser.NONTERM_interaction] -> os.Append(NONTERM_interactionE().Format) |> ignore; true
                      | [Parser.NONTERM_hashDirective] -> os.Append(NONTERM_hashDirectiveE().Format) |> ignore; true
                      | [Parser.NONTERM_fieldDecl] -> os.Append(NONTERM_fieldDeclE().Format) |> ignore; true
                      | [Parser.NONTERM_unionCaseRepr] -> os.Append(NONTERM_unionCaseReprE().Format) |> ignore; true
                      | [Parser.NONTERM_localBinding] -> os.Append(NONTERM_localBindingE().Format) |> ignore; true
                      | [Parser.NONTERM_hardwhiteLetBindings] -> os.Append(NONTERM_hardwhiteLetBindingsE().Format) |> ignore; true
                      | [Parser.NONTERM_classDefnMember] -> os.Append(NONTERM_classDefnMemberE().Format) |> ignore; true
                      | [Parser.NONTERM_defnBindings] -> os.Append(NONTERM_defnBindingsE().Format) |> ignore; true
                      | [Parser.NONTERM_classMemberSpfn] -> os.Append(NONTERM_classMemberSpfnE().Format) |> ignore; true
                      | [Parser.NONTERM_valSpfn] -> os.Append(NONTERM_valSpfnE().Format) |> ignore; true
                      | [Parser.NONTERM_tyconSpfn] -> os.Append(NONTERM_tyconSpfnE().Format) |> ignore; true
                      | [Parser.NONTERM_anonLambdaExpr] -> os.Append(NONTERM_anonLambdaExprE().Format) |> ignore; true
                      | [Parser.NONTERM_attrUnionCaseDecl] -> os.Append(NONTERM_attrUnionCaseDeclE().Format) |> ignore; true
                      | [Parser.NONTERM_cPrototype] -> os.Append(NONTERM_cPrototypeE().Format) |> ignore; true
                      | [Parser.NONTERM_objExpr|Parser.NONTERM_objectImplementationMembers] -> os.Append(NONTERM_objectImplementationMembersE().Format) |> ignore; true
                      | [Parser.NONTERM_ifExprThen|Parser.NONTERM_ifExprElifs|Parser.NONTERM_ifExprCases] -> os.Append(NONTERM_ifExprCasesE().Format) |> ignore; true
                      | [Parser.NONTERM_openDecl] -> os.Append(NONTERM_openDeclE().Format) |> ignore; true
                      | [Parser.NONTERM_fileModuleSpec] -> os.Append(NONTERM_fileModuleSpecE().Format) |> ignore; true
                      | [Parser.NONTERM_patternClauses] -> os.Append(NONTERM_patternClausesE().Format) |> ignore; true
                      | [Parser.NONTERM_beginEndExpr] -> os.Append(NONTERM_beginEndExprE().Format) |> ignore; true
                      | [Parser.NONTERM_recdExpr] -> os.Append(NONTERM_recdExprE().Format) |> ignore; true
                      | [Parser.NONTERM_tyconDefn] -> os.Append(NONTERM_tyconDefnE().Format) |> ignore; true
                      | [Parser.NONTERM_exconCore] -> os.Append(NONTERM_exconCoreE().Format) |> ignore; true
                      | [Parser.NONTERM_typeNameInfo] -> os.Append(NONTERM_typeNameInfoE().Format) |> ignore; true
                      | [Parser.NONTERM_attributeList] -> os.Append(NONTERM_attributeListE().Format) |> ignore; true
                      | [Parser.NONTERM_quoteExpr] -> os.Append(NONTERM_quoteExprE().Format) |> ignore; true
                      | [Parser.NONTERM_typeConstraint] -> os.Append(NONTERM_typeConstraintE().Format) |> ignore; true
                      | [NONTERM_Category_ImplementationFile] -> os.Append(NONTERM_Category_ImplementationFileE().Format) |> ignore; true
                      | [NONTERM_Category_Definition] -> os.Append(NONTERM_Category_DefinitionE().Format) |> ignore; true
                      | [NONTERM_Category_SignatureFile] -> os.Append(NONTERM_Category_SignatureFileE().Format) |> ignore; true
                      | [NONTERM_Category_Pattern] -> os.Append(NONTERM_Category_PatternE().Format) |> ignore; true
                      | [NONTERM_Category_Expr] -> os.Append(NONTERM_Category_ExprE().Format) |> ignore; true
                      | [NONTERM_Category_Type] -> os.Append(NONTERM_Category_TypeE().Format) |> ignore; true
                      | [Parser.NONTERM_typeArgsActual] -> os.Append(NONTERM_typeArgsActualE().Format) |> ignore; true
                      | _ -> 
                          false)
                          
#if DEBUG
              if not foundInContext then
                  Printf.bprintf os ". (no 'in' context found: %+A)" (List.map (List.map Parser.prodIdxToNonTerminal) ctxt.ReducibleProductions)
#else
              foundInContext |> ignore // suppress unused variable warning in RELEASE
#endif
              let fix (s: string) = s.Replace(SR.GetString("FixKeyword"), "").Replace(SR.GetString("FixSymbol"), "").Replace(SR.GetString("FixReplace"), "")
              match (ctxt.ShiftTokens 
                           |> List.map Parser.tokenTagToTokenId 
                           |> List.filter (function Parser.TOKEN_error | Parser.TOKEN_EOF -> false | _ -> true) 
                           |> List.map tokenIdToText 
                           |> Set.ofList 
                           |> Set.toList) with 
              | [tokenName1] -> os.Append(TokenName1E().Format (fix tokenName1)) |> ignore
              | [tokenName1;tokenName2] -> os.Append(TokenName1TokenName2E().Format (fix tokenName1) (fix tokenName2)) |> ignore
              | [tokenName1;tokenName2;tokenName3] -> os.Append(TokenName1TokenName2TokenName3E().Format (fix tokenName1) (fix tokenName2) (fix tokenName3)) |> ignore
              | _ -> ()
        (*
              Printf.bprintf os ".\n\n    state = %A\n    token = %A\n    expect (shift) %A\n    expect (reduce) %A\n   prods=%A\n     non terminals: %A" 
                  ctxt.StateStack
                  ctxt.CurrentToken
                  (List.map Parser.tokenTagToTokenId ctxt.ShiftTokens)
                  (List.map Parser.tokenTagToTokenId ctxt.ReduceTokens)
                  ctxt.ReducibleProductions
                  (List.mapSquared Parser.prodIdxToNonTerminal ctxt.ReducibleProductions)
        *)

      | RuntimeCoercionSourceSealed(denv, ty, _) -> 
          // REVIEW: consider if we need to show _cxs (the type parameter constraints)
          let ty, _cxs = PrettyTypes.PrettifyType denv.g ty
          if isTyparTy denv.g ty 
          then os.Append(RuntimeCoercionSourceSealed1E().Format (NicePrint.stringOfTy denv ty)) |> ignore
          else os.Append(RuntimeCoercionSourceSealed2E().Format (NicePrint.stringOfTy denv ty)) |> ignore

      | CoercionTargetSealed(denv, ty, _) -> 
          // REVIEW: consider if we need to show _cxs (the type parameter constraints)
          let ty, _cxs= PrettyTypes.PrettifyType denv.g ty
          os.Append(CoercionTargetSealedE().Format (NicePrint.stringOfTy denv ty)) |> ignore

      | UpcastUnnecessary(_) -> 
          os.Append(UpcastUnnecessaryE().Format) |> ignore

      | TypeTestUnnecessary(_) -> 
          os.Append(TypeTestUnnecessaryE().Format) |> ignore

      | QuotationTranslator.IgnoringPartOfQuotedTermWarning (msg, _) -> 
          Printf.bprintf os "%s" msg

      | OverrideDoesntOverride(denv, impl, minfoVirtOpt, g, amap, m) ->
          let sig1 = DispatchSlotChecking.FormatOverride denv impl
          match minfoVirtOpt with 
          | None -> 
              os.Append(OverrideDoesntOverride1E().Format sig1) |> ignore
          | Some minfoVirt ->
              // https://github.com/Microsoft/visualfsharp/issues/35 
              // Improve error message when attempting to override generic return type with unit:
              // we need to check if unit was used as a type argument
              let rec hasUnitTType_app (types: TType list) =
                  match types with
                  | TType_app (maybeUnit, []) :: ts -> 
                      match maybeUnit.TypeAbbrev with
                      | Some ttype when Tastops.isUnitTy g ttype -> true
                      | _ -> hasUnitTType_app ts
                  | _ :: ts -> hasUnitTType_app ts
                  | [] -> false

              match minfoVirt.ApparentEnclosingType with
              | TType_app (t, types) when t.IsFSharpInterfaceTycon && hasUnitTType_app types ->
                  // match abstract member with 'unit' passed as generic argument
                  os.Append(OverrideDoesntOverride4E().Format sig1) |> ignore
              | _ -> 
                  os.Append(OverrideDoesntOverride2E().Format sig1) |> ignore
                  let sig2 = DispatchSlotChecking.FormatMethInfoSig g amap m denv minfoVirt
                  if sig1 <> sig2 then 
                      os.Append(OverrideDoesntOverride3E().Format sig2) |> ignore

      | UnionCaseWrongArguments (_, n1, n2, _) ->
          os.Append(UnionCaseWrongArgumentsE().Format n2 n1) |> ignore

      | UnionPatternsBindDifferentNames _ -> 
          os.Append(UnionPatternsBindDifferentNamesE().Format) |> ignore

      | ValueNotContained (denv, mref, implVal, sigVal, f) ->
          let text1, text2 = NicePrint.minimalStringsOfTwoValues denv implVal sigVal
          os.Append(f((fullDisplayTextOfModRef mref), text1, text2)) |> ignore

      | ConstrNotContained (denv, v1, v2, f) ->
          os.Append(f((NicePrint.stringOfUnionCase denv v1), (NicePrint.stringOfUnionCase denv v2))) |> ignore

      | ExnconstrNotContained (denv, v1, v2, f) ->
          os.Append(f((NicePrint.stringOfExnDef denv v1), (NicePrint.stringOfExnDef denv v2))) |> ignore

      | FieldNotContained (denv, v1, v2, f) ->
          os.Append(f((NicePrint.stringOfRecdField denv v1), (NicePrint.stringOfRecdField denv v2))) |> ignore

      | RequiredButNotSpecified (_, mref, k, name, _) ->
          let nsb = new System.Text.StringBuilder()
          name nsb;
          os.Append(RequiredButNotSpecifiedE().Format (fullDisplayTextOfModRef mref) k (nsb.ToString())) |> ignore

      | UseOfAddressOfOperator _ -> 
          os.Append(UseOfAddressOfOperatorE().Format) |> ignore

      | DefensiveCopyWarning(s, _) -> os.Append(DefensiveCopyWarningE().Format s) |> ignore

      | DeprecatedThreadStaticBindingWarning(_) -> 
          os.Append(DeprecatedThreadStaticBindingWarningE().Format) |> ignore

      | FunctionValueUnexpected (denv, ty, _) ->
          let ty, _cxs = PrettyTypes.PrettifyType denv.g ty
          let errorText = FunctionValueUnexpectedE().Format (NicePrint.stringOfTy denv ty)
          os.Append errorText |> ignore

      | UnitTypeExpected (denv, ty, _) ->
          let ty, _cxs = PrettyTypes.PrettifyType denv.g ty
          let warningText = UnitTypeExpectedE().Format (NicePrint.stringOfTy denv ty)
          os.Append warningText |> ignore

      | UnitTypeExpectedWithEquality (denv, ty, _) ->
          let ty, _cxs = PrettyTypes.PrettifyType denv.g ty
          let warningText = UnitTypeExpectedWithEqualityE().Format (NicePrint.stringOfTy denv ty)
          os.Append warningText |> ignore

      | UnitTypeExpectedWithPossiblePropertySetter (denv, ty, bindingName, propertyName, _) ->
          let ty, _cxs = PrettyTypes.PrettifyType denv.g ty
          let warningText = UnitTypeExpectedWithPossiblePropertySetterE().Format (NicePrint.stringOfTy denv ty) bindingName propertyName
          os.Append warningText |> ignore

      | UnitTypeExpectedWithPossibleAssignment (denv, ty, isAlreadyMutable, bindingName, _) ->
          let ty, _cxs = PrettyTypes.PrettifyType denv.g ty
          let warningText = 
            if isAlreadyMutable then
                UnitTypeExpectedWithPossibleAssignmentToMutableE().Format (NicePrint.stringOfTy denv ty) bindingName
            else
                UnitTypeExpectedWithPossibleAssignmentE().Format (NicePrint.stringOfTy denv ty) bindingName
          os.Append warningText |> ignore

      | RecursiveUseCheckedAtRuntime _ -> 
          os.Append(RecursiveUseCheckedAtRuntimeE().Format) |> ignore

      | LetRecUnsound (_, [v], _) ->  
          os.Append(LetRecUnsound1E().Format v.DisplayName) |> ignore

      | LetRecUnsound (_, path, _) -> 
          let bos = new System.Text.StringBuilder()
          (path.Tail @ [path.Head]) |> List.iter (fun (v: ValRef) -> bos.Append(LetRecUnsoundInnerE().Format v.DisplayName) |> ignore) 
          os.Append(LetRecUnsound2E().Format (List.head path).DisplayName (bos.ToString())) |> ignore

      | LetRecEvaluatedOutOfOrder (_, _, _, _) -> 
          os.Append(LetRecEvaluatedOutOfOrderE().Format) |> ignore

      | LetRecCheckedAtRuntime _ -> 
          os.Append(LetRecCheckedAtRuntimeE().Format) |> ignore

      | SelfRefObjCtor(false, _) -> 
          os.Append(SelfRefObjCtor1E().Format) |> ignore

      | SelfRefObjCtor(true, _) -> 
          os.Append(SelfRefObjCtor2E().Format) |> ignore

      | VirtualAugmentationOnNullValuedType(_) ->
          os.Append(VirtualAugmentationOnNullValuedTypeE().Format) |> ignore

      | NonVirtualAugmentationOnNullValuedType(_) ->
          os.Append(NonVirtualAugmentationOnNullValuedTypeE().Format) |> ignore

      | NonUniqueInferredAbstractSlot(_, denv, bindnm, bvirt1, bvirt2, _) ->
          os.Append(NonUniqueInferredAbstractSlot1E().Format bindnm) |> ignore
          let ty1 = bvirt1.ApparentEnclosingType
          let ty2 = bvirt2.ApparentEnclosingType
          // REVIEW: consider if we need to show _cxs (the type parameter constraints)
          let t1, t2, _cxs = NicePrint.minimalStringsOfTwoTypes denv ty1 ty2
          os.Append(NonUniqueInferredAbstractSlot2E().Format) |> ignore
          if t1 <> t2 then 
              os.Append(NonUniqueInferredAbstractSlot3E().Format t1 t2) |> ignore
          os.Append(NonUniqueInferredAbstractSlot4E().Format) |> ignore

      | Error ((_, s), _) -> os.Append s |> ignore

      | ErrorWithSuggestions ((_, s), _, idText, suggestionF) -> 
          os.Append(DecompileOpName s) |> ignore
          suggestNames suggestionF idText

      | NumberedError ((_, s), _) -> os.Append s |> ignore

      | InternalError (s, _) 

      | InvalidArgument s 

      | Failure s as exn ->
          ignore exn // use the argument, even in non DEBUG
          let f1 = SR.GetString("Failure1")
          let f2 = SR.GetString("Failure2") 
          match s with 
          | f when f = f1 -> os.Append(Failure3E().Format s) |> ignore
          | f when f = f2 -> os.Append(Failure3E().Format s) |> ignore
          | _ -> os.Append(Failure4E().Format s) |> ignore
#if DEBUG
          Printf.bprintf os "\nStack Trace\n%s\n" (exn.ToString())
          if !showAssertForUnexpectedException then 
              System.Diagnostics.Debug.Assert(false, sprintf "Unexpected exception seen in compiler: %s\n%s" s (exn.ToString()))
#endif

      | FullAbstraction(s, _) -> os.Append(FullAbstractionE().Format s) |> ignore

      | WrappedError (exn, _) -> OutputExceptionR os exn

      | PatternMatchCompilation.MatchIncomplete (isComp, cexOpt, _) -> 
          os.Append(MatchIncomplete1E().Format) |> ignore
          match cexOpt with 
          | None -> ()
          | Some (cex, false) -> os.Append(MatchIncomplete2E().Format cex) |> ignore
          | Some (cex, true) -> os.Append(MatchIncomplete3E().Format cex) |> ignore
          if isComp then 
              os.Append(MatchIncomplete4E().Format) |> ignore

      | PatternMatchCompilation.EnumMatchIncomplete (isComp, cexOpt, _) ->
          os.Append(EnumMatchIncomplete1E().Format) |> ignore
          match cexOpt with
          | None -> ()
          | Some (cex, false) -> os.Append(MatchIncomplete2E().Format cex) |> ignore
          | Some (cex, true) -> os.Append(MatchIncomplete3E().Format cex) |> ignore
          if isComp then
              os.Append(MatchIncomplete4E().Format) |> ignore

      | PatternMatchCompilation.RuleNeverMatched _ -> os.Append(RuleNeverMatchedE().Format) |> ignore

      | ValNotMutable(_, valRef, _) -> os.Append(ValNotMutableE().Format(valRef.DisplayName)) |> ignore

      | ValNotLocal _ -> os.Append(ValNotLocalE().Format) |> ignore

      | ObsoleteError (s, _) 

      | ObsoleteWarning (s, _) -> 
            os.Append(Obsolete1E().Format) |> ignore
            if s <> "" then os.Append(Obsolete2E().Format s) |> ignore

      | Experimental (s, _) -> os.Append(ExperimentalE().Format s) |> ignore

      | PossibleUnverifiableCode _ -> os.Append(PossibleUnverifiableCodeE().Format) |> ignore

      | UserCompilerMessage (msg, _, _) -> os.Append msg |> ignore

      | Deprecated(s, _) -> os.Append(DeprecatedE().Format s) |> ignore

      | LibraryUseOnly(_) -> os.Append(LibraryUseOnlyE().Format) |> ignore

      | MissingFields(sl, _) -> os.Append(MissingFieldsE().Format (String.concat "," sl + ".")) |> ignore

      | ValueRestriction(denv, hassig, v, _, _) -> 
          let denv = { denv with showImperativeTyparAnnotations=true }
          let tau = v.TauType
          if hassig then 
              if isFunTy denv.g tau && (arityOfVal v).HasNoArgs then 
                os.Append(ValueRestriction1E().Format
                  v.DisplayName 
                  (NicePrint.stringOfQualifiedValOrMember denv v)
                  v.DisplayName) |> ignore
              else
                os.Append(ValueRestriction2E().Format
                  v.DisplayName 
                  (NicePrint.stringOfQualifiedValOrMember denv v)
                  v.DisplayName) |> ignore
          else
              match v.MemberInfo with 
              | Some membInfo when 
                  begin match membInfo.MemberFlags.MemberKind with 
                  | MemberKind.PropertyGet 
                  | MemberKind.PropertySet 
                  | MemberKind.Constructor -> true (* can't infer extra polymorphism *)
                  | _ -> false (* can infer extra polymorphism *)
                  end -> 
                      os.Append(ValueRestriction3E().Format (NicePrint.stringOfQualifiedValOrMember denv v)) |> ignore
              | _ -> 
                if isFunTy denv.g tau && (arityOfVal v).HasNoArgs then 
                    os.Append(ValueRestriction4E().Format
                      v.DisplayName
                      (NicePrint.stringOfQualifiedValOrMember denv v)
                      v.DisplayName) |> ignore
                else
                    os.Append(ValueRestriction5E().Format
                      v.DisplayName
                      (NicePrint.stringOfQualifiedValOrMember denv v)
                      v.DisplayName) |> ignore
                

      | Parsing.RecoverableParseError -> os.Append(RecoverableParseErrorE().Format) |> ignore

      | ReservedKeyword (s, _) -> os.Append(ReservedKeywordE().Format s) |> ignore

      | IndentationProblem (s, _) -> os.Append(IndentationProblemE().Format s) |> ignore

      | OverrideInIntrinsicAugmentation(_) -> os.Append(OverrideInIntrinsicAugmentationE().Format) |> ignore

      | OverrideInExtrinsicAugmentation(_) -> os.Append(OverrideInExtrinsicAugmentationE().Format) |> ignore

      | IntfImplInIntrinsicAugmentation(_) -> os.Append(IntfImplInIntrinsicAugmentationE().Format) |> ignore

      | IntfImplInExtrinsicAugmentation(_) -> os.Append(IntfImplInExtrinsicAugmentationE().Format) |> ignore

      | UnresolvedReferenceError(assemblyname, _)

      | UnresolvedReferenceNoRange assemblyname ->
          os.Append(UnresolvedReferenceNoRangeE().Format assemblyname) |> ignore

      | UnresolvedPathReference(assemblyname, pathname, _) 

      | UnresolvedPathReferenceNoRange(assemblyname, pathname) ->
          os.Append(UnresolvedPathReferenceNoRangeE().Format pathname assemblyname) |> ignore

      | DeprecatedCommandLineOptionFull(fullText, _) ->
          os.Append fullText |> ignore

      | DeprecatedCommandLineOptionForHtmlDoc(optionName, _) ->
          os.Append(FSComp.SR.optsDCLOHtmlDoc optionName) |> ignore

      | DeprecatedCommandLineOptionSuggestAlternative(optionName, altOption, _) ->
          os.Append(FSComp.SR.optsDCLODeprecatedSuggestAlternative(optionName, altOption)) |> ignore

      | InternalCommandLineOption(optionName, _) ->
          os.Append(FSComp.SR.optsInternalNoDescription optionName) |> ignore

      | DeprecatedCommandLineOptionNoDescription(optionName, _) ->
          os.Append(FSComp.SR.optsDCLONoDescription optionName) |> ignore

      | HashIncludeNotAllowedInNonScript(_) ->
          os.Append(HashIncludeNotAllowedInNonScriptE().Format) |> ignore

      | HashReferenceNotAllowedInNonScript(_) ->
          os.Append(HashReferenceNotAllowedInNonScriptE().Format) |> ignore

      | HashDirectiveNotAllowedInNonScript(_) ->
          os.Append(HashDirectiveNotAllowedInNonScriptE().Format) |> ignore

      | FileNameNotResolved(filename, locations, _) -> 
          os.Append(FileNameNotResolvedE().Format filename locations) |> ignore

      | AssemblyNotResolved(originalName, _) ->
          os.Append(AssemblyNotResolvedE().Format originalName) |> ignore

      | IllegalFileNameChar(fileName, invalidChar) ->
          os.Append(FSComp.SR.buildUnexpectedFileNameCharacter(fileName, string invalidChar)|>snd) |> ignore

      | HashLoadedSourceHasIssues(warnings, errors, _) -> 
        let Emit(l: exn list) =
            OutputExceptionR os (List.head l)
        if errors=[] then 
            os.Append(HashLoadedSourceHasIssues1E().Format) |> ignore
            Emit warnings
        else
            os.Append(HashLoadedSourceHasIssues2E().Format) |> ignore
            Emit errors

      | HashLoadedScriptConsideredSource(_) ->
          os.Append(HashLoadedScriptConsideredSourceE().Format) |> ignore

      | InvalidInternalsVisibleToAssemblyName(badName, fileNameOption) ->      
          match fileNameOption with      
          | Some file -> os.Append(InvalidInternalsVisibleToAssemblyName1E().Format badName file) |> ignore
          | None -> os.Append(InvalidInternalsVisibleToAssemblyName2E().Format badName) |> ignore

      | LoadedSourceNotFoundIgnoring(filename, _) ->
          os.Append(LoadedSourceNotFoundIgnoringE().Format filename) |> ignore

      | MSBuildReferenceResolutionWarning(code, message, _) 

      | MSBuildReferenceResolutionError(code, message, _) -> 
          os.Append(MSBuildReferenceResolutionErrorE().Format message code) |> ignore

      // Strip TargetInvocationException wrappers
      | :? System.Reflection.TargetInvocationException as e -> 
          OutputExceptionR os e.InnerException

      | :? FileNotFoundException as e -> Printf.bprintf os "%s" e.Message

      | :? DirectoryNotFoundException as e -> Printf.bprintf os "%s" e.Message

      | :? System.ArgumentException as e -> Printf.bprintf os "%s" e.Message

      | :? System.NotSupportedException as e -> Printf.bprintf os "%s" e.Message

      | :? IOException as e -> Printf.bprintf os "%s" e.Message

      | :? System.UnauthorizedAccessException as e -> Printf.bprintf os "%s" e.Message

      | e -> 
          os.Append(TargetInvocationExceptionWrapperE().Format e.Message) |> ignore
#if DEBUG
          Printf.bprintf os "\nStack Trace\n%s\n" (e.ToString())
          if !showAssertForUnexpectedException then 
              System.Diagnostics.Debug.Assert(false, sprintf "Unknown exception seen in compiler: %s" (e.ToString()))
#endif

    OutputExceptionR os err.Exception


// remove any newlines and tabs
let OutputPhasedDiagnostic (os: System.Text.StringBuilder) (err: PhasedDiagnostic) (flattenErrors: bool) (canSuggestNames: bool) =
    let buf = new System.Text.StringBuilder()

    OutputPhasedErrorR buf err canSuggestNames
    let s = if flattenErrors then ErrorLogger.NormalizeErrorString (buf.ToString()) else buf.ToString()
    
    os.Append s |> ignore

let SanitizeFileName fileName implicitIncludeDir =
    // The assert below is almost ok, but it fires in two cases:
    //  - fsi.exe sometimes passes "stdin" as a dummy filename
    //  - if you have a #line directive, e.g. 
    //        # 1000 "Line01.fs"
    //    then it also asserts. But these are edge cases that can be fixed later, e.g. in bug 4651.
    //System.Diagnostics.Debug.Assert(FileSystem.IsPathRootedShim fileName, sprintf "filename should be absolute: '%s'" fileName)
    try
        let fullPath = FileSystem.GetFullPathShim fileName
        let currentDir = implicitIncludeDir
        
        // if the file name is not rooted in the current directory, return the full path
        if not(fullPath.StartsWithOrdinal currentDir) then
            fullPath
        // if the file name is rooted in the current directory, return the relative path
        else
            fullPath.Replace(currentDir+"\\", "")
    with _ ->
        fileName

[<RequireQualifiedAccess>]
type DiagnosticLocation =
    { Range: range
      File: string
      TextRepresentation: string
      IsEmpty: bool }

[<RequireQualifiedAccess>]
type DiagnosticCanonicalInformation = 
    { ErrorNumber: int
      Subcategory: string
      TextRepresentation: string }

[<RequireQualifiedAccess>]
type DiagnosticDetailedInfo = 
    { Location: DiagnosticLocation option
      Canonical: DiagnosticCanonicalInformation
      Message: string }

[<RequireQualifiedAccess>]
type Diagnostic = 
    | Short of bool * string
    | Long of bool * DiagnosticDetailedInfo

/// returns sequence that contains Diagnostic for the given error + Diagnostic for all related errors
let CollectDiagnostic (implicitIncludeDir, showFullPaths, flattenErrors, errorStyle, isError, err: PhasedDiagnostic, canSuggestNames: bool) =
    let outputWhere (showFullPaths, errorStyle) m: DiagnosticLocation =
        if Range.equals m rangeStartup || Range.equals m rangeCmdArgs then
            { Range = m; TextRepresentation = ""; IsEmpty = true; File = "" }
        else
            let file = m.FileName
            let file = if showFullPaths then 
                            Filename.fullpath implicitIncludeDir file
                       else 
                            SanitizeFileName file implicitIncludeDir
            let text, m, file = 
                match errorStyle with
                  | ErrorStyle.EmacsErrors -> 
                    let file = file.Replace("\\", "/")
                    (sprintf "File \"%s\", line %d, characters %d-%d: " file m.StartLine m.StartColumn m.EndColumn), m, file

                  // We're adjusting the columns here to be 1-based - both for parity with C# and for MSBuild, which assumes 1-based columns for error output
                  | ErrorStyle.DefaultErrors -> 
                    let file = file.Replace('/', System.IO.Path.DirectorySeparatorChar)
                    let m = mkRange m.FileName (mkPos m.StartLine (m.StartColumn + 1)) m.End
                    (sprintf "%s(%d,%d): " file m.StartLine m.StartColumn), m, file

                  // We may also want to change TestErrors to be 1-based
                  | ErrorStyle.TestErrors -> 
                    let file = file.Replace("/", "\\")
                    let m = mkRange m.FileName (mkPos m.StartLine (m.StartColumn + 1)) (mkPos m.EndLine (m.EndColumn + 1) )
                    sprintf "%s(%d,%d-%d,%d): " file m.StartLine m.StartColumn m.EndLine m.EndColumn, m, file

                  | ErrorStyle.GccErrors -> 
                    let file = file.Replace('/', System.IO.Path.DirectorySeparatorChar)
                    let m = mkRange m.FileName (mkPos m.StartLine (m.StartColumn + 1)) (mkPos m.EndLine (m.EndColumn + 1) )
                    sprintf "%s:%d:%d: " file m.StartLine m.StartColumn, m, file

                  // Here, we want the complete range information so Project Systems can generate proper squiggles
                  | ErrorStyle.VSErrors -> 
                        // Show prefix only for real files. Otherwise, we just want a truncated error like:
                        //      parse error FS0031: blah blah
                        if not (Range.equals m range0) && not (Range.equals m rangeStartup) && not (Range.equals m rangeCmdArgs) then
                            let file = file.Replace("/", "\\")
                            let m = mkRange m.FileName (mkPos m.StartLine (m.StartColumn + 1)) (mkPos m.EndLine (m.EndColumn + 1) )
                            sprintf "%s(%d,%d,%d,%d): " file m.StartLine m.StartColumn m.EndLine m.EndColumn, m, file
                        else
                            "", m, file
            { Range = m; TextRepresentation = text; IsEmpty = false; File = file }

    match err.Exception with 
    | ReportedError _ -> 
        assert ("" = "Unexpected ReportedError") //  this should never happen 
        Seq.empty
    | StopProcessing -> 
        assert ("" = "Unexpected StopProcessing") // this should never happen 
        Seq.empty
    | _ -> 
        let errors = ResizeArray()
        let report err =
            let OutputWhere err = 
                match GetRangeOfDiagnostic err with 
                | Some m -> Some(outputWhere (showFullPaths, errorStyle) m)
                | None -> None

            let OutputCanonicalInformation(subcategory, errorNumber) : DiagnosticCanonicalInformation = 
                let text = 
                    match errorStyle with
                    // Show the subcategory for --vserrors so that we can fish it out in Visual Studio and use it to determine error stickiness.
                    | ErrorStyle.VSErrors -> sprintf "%s %s FS%04d: " subcategory (if isError then "error" else "warning") errorNumber
                    | _ -> sprintf "%s FS%04d: " (if isError then "error" else "warning") errorNumber
                { ErrorNumber = errorNumber; Subcategory = subcategory; TextRepresentation = text}
        
            let mainError, relatedErrors = SplitRelatedDiagnostics err
            let where = OutputWhere mainError
            let canonical = OutputCanonicalInformation(err.Subcategory(), GetDiagnosticNumber mainError)
            let message = 
                let os = System.Text.StringBuilder()
                OutputPhasedDiagnostic os mainError flattenErrors canSuggestNames
                os.ToString()
            
            let entry: DiagnosticDetailedInfo = { Location = where; Canonical = canonical; Message = message }
            
            errors.Add ( Diagnostic.Long(isError, entry ) )

            let OutputRelatedError(err: PhasedDiagnostic) =
                match errorStyle with
                // Give a canonical string when --vserror.
                | ErrorStyle.VSErrors -> 
                    let relWhere = OutputWhere mainError // mainError?
                    let relCanonical = OutputCanonicalInformation(err.Subcategory(), GetDiagnosticNumber mainError) // Use main error for code
                    let relMessage = 
                        let os = System.Text.StringBuilder()
                        OutputPhasedDiagnostic os err flattenErrors canSuggestNames
                        os.ToString()

                    let entry: DiagnosticDetailedInfo = { Location = relWhere; Canonical = relCanonical; Message = relMessage}
                    errors.Add( Diagnostic.Long (isError, entry) )

                | _ -> 
                    let os = System.Text.StringBuilder()
                    OutputPhasedDiagnostic os err flattenErrors canSuggestNames
                    errors.Add( Diagnostic.Short(isError, os.ToString()) )

            relatedErrors |> List.iter OutputRelatedError

        match err with
#if !NO_EXTENSIONTYPING
        | {Exception = (:? TypeProviderError as tpe)} ->
            tpe.Iter (fun e ->
                let newErr = {err with Exception = e}
                report newErr
            )
#endif
        | x -> report x

        errors:> seq<_>

/// used by fsc.exe and fsi.exe, but not by VS
/// prints error and related errors to the specified StringBuilder
let rec OutputDiagnostic (implicitIncludeDir, showFullPaths, flattenErrors, errorStyle, isError) os (err: PhasedDiagnostic) = 
    
    // 'true' for "canSuggestNames" is passed last here because we want to report suggestions in fsc.exe and fsi.exe, just not in regular IDE usage.
    let errors = CollectDiagnostic (implicitIncludeDir, showFullPaths, flattenErrors, errorStyle, isError, err, true)
    for e in errors do
        Printf.bprintf os "\n"
        match e with
        | Diagnostic.Short(_, txt) -> 
            os.Append txt |> ignore
        | Diagnostic.Long(_, details) ->
            match details.Location with
            | Some l when not l.IsEmpty -> os.Append l.TextRepresentation |> ignore
            | _ -> ()
            os.Append( details.Canonical.TextRepresentation ) |> ignore
            os.Append( details.Message ) |> ignore
      
let OutputDiagnosticContext prefix fileLineFn os err =
    match GetRangeOfDiagnostic err with
    | None -> ()      
    | Some m -> 
        let filename = m.FileName
        let lineA = m.StartLine
        let lineB = m.EndLine
        let line = fileLineFn filename lineA
        if line<>"" then 
            let iA = m.StartColumn
            let iB = m.EndColumn
            let iLen = if lineA = lineB then max (iB - iA) 1 else 1
            Printf.bprintf os "%s%s\n" prefix line
            Printf.bprintf os "%s%s%s\n" prefix (String.make iA '-') (String.make iLen '^')

let (++) x s = x @ [s]

//--------------------------------------------------------------------------
// General file name resolver
//--------------------------------------------------------------------------

/// Will return None if the filename is not found.
let TryResolveFileUsingPaths(paths, m, name) =
    let () = 
        try FileSystem.IsPathRootedShim name |> ignore 
        with :? System.ArgumentException as e -> error(Error(FSComp.SR.buildProblemWithFilename(name, e.Message), m))
    if FileSystem.IsPathRootedShim name && FileSystem.SafeExists name 
    then Some name 
    else
        let res = paths |> List.tryPick (fun path ->  
                    let n = Path.Combine (path, name)
                    if FileSystem.SafeExists n then Some n 
                    else None)
        res

/// Will raise FileNameNotResolved if the filename was not found
let ResolveFileUsingPaths(paths, m, name) =
    match TryResolveFileUsingPaths(paths, m, name) with
    | Some res -> res
    | None ->
        let searchMessage = String.concat "\n " paths
        raise (FileNameNotResolved(name, searchMessage, m))            

let GetWarningNumber(m, s: string) =
    try
        // Okay so ...
        //      #pragma strips FS of the #pragma "FS0004" and validates the warning number
        //      therefore if we have warning id that starts with a numeric digit we convert it to Some (int32)
        //      anything else is ignored None
        if Char.IsDigit(s.[0]) then Some (int32 s)
        elif s.StartsWithOrdinal("FS") = true then raise (new ArgumentException())
        else None
    with err ->
        warning(Error(FSComp.SR.buildInvalidWarningNumber s, m))
        None

let ComputeMakePathAbsolute implicitIncludeDir (path: string) = 
    try  
        // remove any quotation marks from the path first
        let path = path.Replace("\"", "")
        if not (FileSystem.IsPathRootedShim path) 
        then Path.Combine (implicitIncludeDir, path)
        else path 
    with 
        :? System.ArgumentException -> path  

//----------------------------------------------------------------------------
// Configuration
//----------------------------------------------------------------------------

[<RequireQualifiedAccess>]
type CompilerTarget = 
    | WinExe 
    | ConsoleExe 
    | Dll 
    | Module
    member x.IsExe = (match x with ConsoleExe | WinExe -> true | _ -> false)

[<RequireQualifiedAccess>]
type ResolveAssemblyReferenceMode = Speculative | ReportErrors

[<RequireQualifiedAccess>]
type CopyFSharpCoreFlag = Yes | No

/// Represents the file or string used for the --version flag
type VersionFlag = 
    | VersionString of string
    | VersionFile of string
    | VersionNone
    member x.GetVersionInfo implicitIncludeDir =
        let vstr = x.GetVersionString implicitIncludeDir
        try 
            IL.parseILVersion vstr
        with _ -> errorR(Error(FSComp.SR.buildInvalidVersionString vstr, rangeStartup)); IL.parseILVersion "0.0.0.0"

    member x.GetVersionString implicitIncludeDir = 
         match x with 
         | VersionString s -> s
         | VersionFile s ->
             let s = if FileSystem.IsPathRootedShim s then s else Path.Combine(implicitIncludeDir, s)
             if not(FileSystem.SafeExists s) then 
                 errorR(Error(FSComp.SR.buildInvalidVersionFile s, rangeStartup)); "0.0.0.0"
             else
                 use is = System.IO.File.OpenText s
                 is.ReadLine()
         | VersionNone -> "0.0.0.0"


/// Represents a reference to an assembly. May be backed by a real assembly on disk, or a cross-project
/// reference backed by information generated by the the compiler service.
type IRawFSharpAssemblyData = 
    ///  The raw list AutoOpenAttribute attributes in the assembly
    abstract GetAutoOpenAttributes: ILGlobals -> string list
    ///  The raw list InternalsVisibleToAttribute attributes in the assembly
    abstract GetInternalsVisibleToAttributes: ILGlobals -> string list
    ///  The raw IL module definition in the assembly, if any. This is not present for cross-project references
    /// in the language service
    abstract TryGetILModuleDef: unit -> ILModuleDef option
    ///  The raw F# signature data in the assembly, if any
    abstract GetRawFSharpSignatureData: range * ilShortAssemName: string * fileName: string -> (string * (unit -> byte[])) list
    ///  The raw F# optimization data in the assembly, if any
    abstract GetRawFSharpOptimizationData: range * ilShortAssemName: string * fileName: string -> (string * (unit -> byte[])) list
    ///  The table of type forwarders in the assembly
    abstract GetRawTypeForwarders: unit -> ILExportedTypesAndForwarders
    /// The identity of the module
    abstract ILScopeRef: ILScopeRef
    abstract ILAssemblyRefs: ILAssemblyRef list
    abstract ShortAssemblyName: string
    abstract HasAnyFSharpSignatureDataAttribute: bool
    abstract HasMatchingFSharpSignatureDataAttribute: ILGlobals -> bool

/// Cache of time stamps as we traverse a project description
type TimeStampCache(defaultTimeStamp: DateTime) = 
    let files = Dictionary<string, DateTime>()
    let projects = Dictionary<IProjectReference, DateTime>(HashIdentity.Reference)
    member cache.GetFileTimeStamp fileName = 
        let ok, v = files.TryGetValue fileName
        if ok then v else
        let v = 
            try 
                FileSystem.GetLastWriteTimeShim fileName
            with 
            | :? FileNotFoundException ->
                defaultTimeStamp   
        files.[fileName] <- v
        v

    member cache.GetProjectReferenceTimeStamp (pr: IProjectReference, ctok) = 
        let ok, v = projects.TryGetValue pr
        if ok then v else 
        let v = defaultArg (pr.TryGetLogicalTimeStamp (cache, ctok)) defaultTimeStamp
        projects.[pr] <- v
        v

and IProjectReference = 
    /// The name of the assembly file generated by the project
    abstract FileName: string 

    /// Evaluate raw contents of the assembly file generated by the project
    abstract EvaluateRawContents: CompilationThreadToken -> Cancellable<IRawFSharpAssemblyData option>

    /// Get the logical timestamp that would be the timestamp of the assembly file generated by the project
    ///
    /// For project references this is maximum of the timestamps of all dependent files.
    /// The project is not actually built, nor are any assemblies read, but the timestamps for each dependent file 
    /// are read via the FileSystem. If the files don't exist, then a default timestamp is used.
    ///
    /// The operation returns None only if it is not possible to create an IncrementalBuilder for the project at all, e.g. if there
    /// are fatal errors in the options for the project.
    abstract TryGetLogicalTimeStamp: TimeStampCache * CompilationThreadToken -> System.DateTime option

type AssemblyReference = 
    | AssemblyReference of range * string * IProjectReference option

    member x.Range = (let (AssemblyReference(m, _, _)) = x in m)

    member x.Text = (let (AssemblyReference(_, text, _)) = x in text)

    member x.ProjectReference = (let (AssemblyReference(_, _, contents)) = x in contents)

    member x.SimpleAssemblyNameIs name = 
        (String.Compare(fileNameWithoutExtensionWithValidate false x.Text, name, StringComparison.OrdinalIgnoreCase) = 0) ||
        (let text = x.Text.ToLowerInvariant()
         not (text.Contains "/") && not (text.Contains "\\") && not (text.Contains ".dll") && not (text.Contains ".exe") &&
           try let aname = System.Reflection.AssemblyName x.Text in aname.Name = name 
           with _ -> false) 

    override x.ToString() = sprintf "AssemblyReference(%s)" x.Text

type UnresolvedAssemblyReference = UnresolvedAssemblyReference of string * AssemblyReference list
#if !NO_EXTENSIONTYPING
type ResolvedExtensionReference = ResolvedExtensionReference of string * AssemblyReference list * Tainted<ITypeProvider> list
#endif

/// The thread in which compilation calls will be enqueued and done work on.
/// Note: This is currently only used when disposing of type providers and will be extended to all the other type provider calls when compilations can be done in parallel.
///       Right now all calls in FCS to type providers are single-threaded through use of the reactor thread. 
type ICompilationThread =

    /// Enqueue work to be done on a compilation thread.
    abstract EnqueueWork: (CompilationThreadToken -> unit) -> unit

type ImportedBinary =
    { FileName: string
      RawMetadata: IRawFSharpAssemblyData 
#if !NO_EXTENSIONTYPING
      ProviderGeneratedAssembly: System.Reflection.Assembly option
      IsProviderGenerated: bool
      ProviderGeneratedStaticLinkMap: ProvidedAssemblyStaticLinkingMap option
#endif
      ILAssemblyRefs: ILAssemblyRef list
      ILScopeRef: ILScopeRef }

type ImportedAssembly =
    { ILScopeRef: ILScopeRef 
      FSharpViewOfMetadata: CcuThunk
      AssemblyAutoOpenAttributes: string list
      AssemblyInternalsVisibleToAttributes: string list
#if !NO_EXTENSIONTYPING
      IsProviderGenerated: bool
      mutable TypeProviders: Tainted<Microsoft.FSharp.Core.CompilerServices.ITypeProvider> list
#endif
      FSharpOptimizationData: Microsoft.FSharp.Control.Lazy<Option<Optimizer.LazyModuleInfo>> }

type AvailableImportedAssembly =
    | ResolvedImportedAssembly of ImportedAssembly
    | UnresolvedImportedAssembly of string

type CcuLoadFailureAction =
    | RaiseError
    | ReturnNone

[<NoEquality; NoComparison>]
type TcConfigBuilder =
    { mutable primaryAssembly: PrimaryAssembly
      mutable autoResolveOpenDirectivesToDlls: bool
      mutable noFeedback: bool
      mutable stackReserveSize: int32 option
      mutable implicitIncludeDir: string (* normally "." *)
      mutable openDebugInformationForLaterStaticLinking: bool (* only for --standalone *)
      defaultFSharpBinariesDir: string
      mutable compilingFslib: bool
      mutable compilingFslib20: string option
      mutable compilingFslib40: bool
      mutable compilingFslibNoBigInt: bool
      mutable useIncrementalBuilder: bool
      mutable includes: string list
      mutable implicitOpens: string list
      mutable useFsiAuxLib: bool
      mutable framework: bool
      mutable resolutionEnvironment: ReferenceResolver.ResolutionEnvironment
      mutable implicitlyResolveAssemblies: bool
      mutable light: bool option
      mutable conditionalCompilationDefines: string list
      mutable loadedSources: (range * string) list
      mutable referencedDLLs: AssemblyReference list
      mutable projectReferences: IProjectReference list
      mutable knownUnresolvedReferences: UnresolvedAssemblyReference list
      reduceMemoryUsage: ReduceMemoryFlag
      mutable subsystemVersion: int * int
      mutable useHighEntropyVA: bool
      mutable inputCodePage: int option
      mutable embedResources: string list
      mutable errorSeverityOptions: FSharpErrorSeverityOptions
      mutable mlCompatibility: bool
      mutable checkOverflow: bool
      mutable showReferenceResolutions: bool
      mutable outputFile: string option
      mutable platform: ILPlatform option
      mutable prefer32Bit: bool
      mutable useSimpleResolution: bool
      mutable target: CompilerTarget
      mutable debuginfo: bool
      mutable testFlagEmitFeeFeeAs100001: bool
      mutable dumpDebugInfo: bool
      mutable debugSymbolFile: string option
      (* Backend configuration *)
      mutable typeCheckOnly: bool
      mutable parseOnly: bool
      mutable importAllReferencesOnly: bool
      mutable simulateException: string option
      mutable printAst: bool
      mutable tokenizeOnly: bool
      mutable testInteractionParser: bool
      mutable reportNumDecls: bool
      mutable printSignature: bool
      mutable printSignatureFile: string
      mutable xmlDocOutputFile: string option
      mutable stats: bool
      mutable generateFilterBlocks: bool (* don't generate filter blocks due to bugs on Mono *)

      mutable signer: string option
      mutable container: string option

      mutable delaysign: bool
      mutable publicsign: bool
      mutable version: VersionFlag 
      mutable metadataVersion: string option
      mutable standalone: bool
      mutable extraStaticLinkRoots: string list 
      mutable noSignatureData: bool
      mutable onlyEssentialOptimizationData: bool
      mutable useOptimizationDataFile: bool
      mutable jitTracking: bool
      mutable portablePDB: bool
      mutable embeddedPDB: bool
      mutable embedAllSource: bool
      mutable embedSourceList: string list 
      mutable sourceLink: string

      mutable ignoreSymbolStoreSequencePoints: bool
      mutable internConstantStrings: bool
      mutable extraOptimizationIterations: int

      mutable win32res: string 
      mutable win32manifest: string
      mutable includewin32manifest: bool
      mutable linkResources: string list
      mutable legacyReferenceResolver: ReferenceResolver.Resolver 

      mutable showFullPaths: bool
      mutable errorStyle: ErrorStyle
      mutable utf8output: bool
      mutable flatErrors: bool

      mutable maxErrors: int
      mutable abortOnError: bool (* intended for fsi scripts that should exit on first error *)
      mutable baseAddress: int32 option
#if DEBUG
      mutable showOptimizationData: bool
#endif
      mutable showTerms: bool (* show terms between passes? *)
      mutable writeTermsToFiles: bool (* show terms to files? *)
      mutable doDetuple: bool (* run detuple pass? *)
      mutable doTLR: bool (* run TLR pass? *)
      mutable doFinalSimplify: bool (* do final simplification pass *)
      mutable optsOn: bool (* optimizations are turned on *)
      mutable optSettings: Optimizer.OptimizationSettings 
      mutable emitTailcalls: bool
      mutable deterministic: bool
      mutable preferredUiLang: string option
      mutable lcid: int option
      mutable productNameForBannerText: string
      /// show the MS (c) notice, e.g. with help or fsi? 
      mutable showBanner: bool
        
      /// show times between passes? 
      mutable showTimes: bool
      mutable showLoadedAssemblies: bool
      mutable continueAfterParseFailure: bool
#if !NO_EXTENSIONTYPING
      /// show messages about extension type resolution?
      mutable showExtensionTypeMessages: bool
#endif
      mutable compilationThread: ICompilationThread

      /// pause between passes? 
      mutable pause: bool
      /// whenever possible, emit callvirt instead of call
      mutable alwaysCallVirt: bool

      /// if true, strip away data that would not be of use to end users, but is useful to us for debugging
      // REVIEW: "stripDebugData"?
      mutable noDebugData: bool

      /// if true, indicates all type checking and code generation is in the context of fsi.exe
      isInteractive: bool
      isInvalidationSupported: bool

      /// used to log sqm data

      /// if true - every expression in quotations will be augmented with full debug info (filename, location in file)
      mutable emitDebugInfoInQuotations: bool

      mutable exename: string option
      
      // If true - the compiler will copy FSharp.Core.dll along the produced binaries
      mutable copyFSharpCore: CopyFSharpCoreFlag

      /// When false FSI will lock referenced assemblies requiring process restart, false = disable Shadow Copy false (*default*)
      mutable shadowCopyReferences: bool
      mutable useSdkRefs: bool

     /// A function to call to try to get an object that acts as a snapshot of the metadata section of a .NET binary,
     /// and from which we can read the metadata. Only used when metadataOnly=true.
      mutable tryGetMetadataSnapshot: ILReaderTryGetMetadataSnapshot

      mutable internalTestSpanStackReferring: bool

      mutable noConditionalErasure: bool

      mutable pathMap: PathMap

      mutable langVersion: LanguageVersion
      }

    static member Initial =
        {
          primaryAssembly = PrimaryAssembly.Mscorlib // defaut value, can be overridden using the command line switch
          light = None
          noFeedback = false
          stackReserveSize = None
          conditionalCompilationDefines = []
          implicitIncludeDir = String.Empty
          autoResolveOpenDirectivesToDlls = false
          openDebugInformationForLaterStaticLinking = false
          defaultFSharpBinariesDir = String.Empty
          compilingFslib = false
          compilingFslib20 = None
          compilingFslib40 = false
          compilingFslibNoBigInt = false
          useIncrementalBuilder = false
          useFsiAuxLib = false
          implicitOpens = []
          includes = []
          resolutionEnvironment = ResolutionEnvironment.EditingOrCompilation false
          framework = true
          implicitlyResolveAssemblies = true
          referencedDLLs = []
          projectReferences = []
          knownUnresolvedReferences = []
          loadedSources = []
          errorSeverityOptions = FSharpErrorSeverityOptions.Default
          embedResources = []
          inputCodePage = None
          reduceMemoryUsage = ReduceMemoryFlag.Yes // always gets set explicitly 
          subsystemVersion = 4, 0 // per spec for 357994
          useHighEntropyVA = false
          mlCompatibility = false
          checkOverflow = false
          showReferenceResolutions = false
          outputFile = None
          platform = None
          prefer32Bit = false
          useSimpleResolution = runningOnMono
          target = CompilerTarget.ConsoleExe
          debuginfo = false
          testFlagEmitFeeFeeAs100001 = false
          dumpDebugInfo = false
          debugSymbolFile = None

          (* Backend configuration *)
          typeCheckOnly = false
          parseOnly = false
          importAllReferencesOnly = false
          simulateException = None
          printAst = false
          tokenizeOnly = false
          testInteractionParser = false
          reportNumDecls = false
          printSignature = false
          printSignatureFile = ""
          xmlDocOutputFile = None
          stats = false
          generateFilterBlocks = false (* don't generate filter blocks *)

          signer = None
          container = None
          maxErrors = 100
          abortOnError = false
          baseAddress = None

          delaysign = false
          publicsign = false
          version = VersionNone
          metadataVersion = None
          standalone = false
          extraStaticLinkRoots = []
          noSignatureData = false
          onlyEssentialOptimizationData = false
          useOptimizationDataFile = false
          jitTracking = true
          portablePDB = true
          embeddedPDB = false
          embedAllSource = false
          embedSourceList = []
          sourceLink = ""
          ignoreSymbolStoreSequencePoints = false
          internConstantStrings = true
          extraOptimizationIterations = 0

          win32res = ""
          win32manifest = ""
          includewin32manifest = true
          linkResources = []
          legacyReferenceResolver = null
          showFullPaths = false
          errorStyle = ErrorStyle.DefaultErrors

          utf8output = false
          flatErrors = false

 #if DEBUG
          showOptimizationData = false
 #endif
          showTerms = false
          writeTermsToFiles = false

          doDetuple = false
          doTLR = false
          doFinalSimplify = false
          optsOn = false
          optSettings = Optimizer.OptimizationSettings.Defaults
          emitTailcalls = true
          deterministic = false
          preferredUiLang = None
          lcid = None
          // See bug 6071 for product banner spec
          productNameForBannerText = FSComp.SR.buildProductName(FSharpEnvironment.FSharpBannerVersion)
          showBanner = true
          showTimes = false
          showLoadedAssemblies = false
          continueAfterParseFailure = false
#if !NO_EXTENSIONTYPING
          showExtensionTypeMessages = false
#endif
          compilationThread = 
                let ctok = CompilationThreadToken ()
                { new ICompilationThread with member __.EnqueueWork work = work ctok }
          pause = false 
          alwaysCallVirt = true
          noDebugData = false
          isInteractive = false
          isInvalidationSupported = false
          emitDebugInfoInQuotations = false
          exename = None
          copyFSharpCore = CopyFSharpCoreFlag.No
          shadowCopyReferences = false
          useSdkRefs = true
          tryGetMetadataSnapshot = (fun _ -> None)
          internalTestSpanStackReferring = false
          noConditionalErasure = false
          pathMap = PathMap.empty
          langVersion = LanguageVersion("default")
        }

    static member CreateNew(legacyReferenceResolver, defaultFSharpBinariesDir, reduceMemoryUsage, implicitIncludeDir,
                            isInteractive, isInvalidationSupported, defaultCopyFSharpCore, tryGetMetadataSnapshot) =

        Debug.Assert(FileSystem.IsPathRootedShim implicitIncludeDir, sprintf "implicitIncludeDir should be absolute: '%s'" implicitIncludeDir)

        if (String.IsNullOrEmpty defaultFSharpBinariesDir) then
            failwith "Expected a valid defaultFSharpBinariesDir"

        { TcConfigBuilder.Initial with 
            implicitIncludeDir = implicitIncludeDir
            defaultFSharpBinariesDir = defaultFSharpBinariesDir
            reduceMemoryUsage = reduceMemoryUsage
            legacyReferenceResolver = legacyReferenceResolver
            isInteractive = isInteractive
            isInvalidationSupported = isInvalidationSupported
            copyFSharpCore = defaultCopyFSharpCore
            tryGetMetadataSnapshot = tryGetMetadataSnapshot
        }

    member tcConfigB.ResolveSourceFile(m, nm, pathLoadedFrom) = 
        use unwindBuildPhase = PushThreadBuildPhaseUntilUnwind BuildPhase.Parameter
        ResolveFileUsingPaths(tcConfigB.includes @ [pathLoadedFrom], m, nm)

    /// Decide names of output file, pdb and assembly
    member tcConfigB.DecideNames (sourceFiles) =
        use unwindBuildPhase = PushThreadBuildPhaseUntilUnwind BuildPhase.Parameter
        if sourceFiles = [] then errorR(Error(FSComp.SR.buildNoInputsSpecified(), rangeCmdArgs))
        let ext() = match tcConfigB.target with CompilerTarget.Dll -> ".dll" | CompilerTarget.Module -> ".netmodule" | CompilerTarget.ConsoleExe | CompilerTarget.WinExe -> ".exe"
        let implFiles = sourceFiles |> List.filter (fun lower -> List.exists (Filename.checkSuffix (String.lowercase lower)) FSharpImplFileSuffixes)
        let outfile = 
            match tcConfigB.outputFile, List.rev implFiles with 
            | None, [] -> "out" + ext()
            | None, h :: _ -> 
                let basic = fileNameOfPath h
                let modname = try Filename.chopExtension basic with _ -> basic
                modname+(ext())
            | Some f, _ -> f
        let assemblyName = 
            let baseName = fileNameOfPath outfile
            (fileNameWithoutExtension baseName)

        let pdbfile = 
            if tcConfigB.debuginfo then
              Some (match tcConfigB.debugSymbolFile with 
                    | None -> FSharp.Compiler.AbstractIL.ILPdbWriter.getDebugFileName outfile tcConfigB.portablePDB
#if ENABLE_MONO_SUPPORT
                    | Some _ when runningOnMono ->
                        // On Mono, the name of the debug file has to be "<assemblyname>.mdb" so specifying it explicitly is an error
                        warning(Error(FSComp.SR.ilwriteMDBFileNameCannotBeChangedWarning(), rangeCmdArgs))
                        FSharp.Compiler.AbstractIL.ILPdbWriter.getDebugFileName outfile tcConfigB.portablePDB
#endif
                    | Some f -> f)   
            elif (tcConfigB.debugSymbolFile <> None) && (not (tcConfigB.debuginfo)) then
                error(Error(FSComp.SR.buildPdbRequiresDebug(), rangeStartup))  
            else
                None
        tcConfigB.outputFile <- Some outfile
        outfile, pdbfile, assemblyName

    member tcConfigB.TurnWarningOff(m, s: string) =
        use unwindBuildPhase = PushThreadBuildPhaseUntilUnwind BuildPhase.Parameter
        match GetWarningNumber(m, s) with 
        | None -> ()
        | Some n -> 
            // nowarn:62 turns on mlCompatibility, e.g. shows ML compat items in intellisense menus
            if n = 62 then tcConfigB.mlCompatibility <- true
            tcConfigB.errorSeverityOptions <-
                { tcConfigB.errorSeverityOptions with WarnOff = ListSet.insert (=) n tcConfigB.errorSeverityOptions.WarnOff }

    member tcConfigB.TurnWarningOn(m, s: string) =
        use unwindBuildPhase = PushThreadBuildPhaseUntilUnwind BuildPhase.Parameter
        match GetWarningNumber(m, s) with 
        | None -> ()
        | Some n -> 
            // warnon 62 turns on mlCompatibility, e.g. shows ML compat items in intellisense menus
            if n = 62 then tcConfigB.mlCompatibility <- false
            tcConfigB.errorSeverityOptions <-
                { tcConfigB.errorSeverityOptions with WarnOn = ListSet.insert (=) n tcConfigB.errorSeverityOptions.WarnOn }

    member tcConfigB.AddIncludePath (m, path, pathIncludedFrom) = 
        let absolutePath = ComputeMakePathAbsolute pathIncludedFrom path
        let ok = 
            let existsOpt = 
                try Some(Directory.Exists absolutePath) 
                with e -> warning(Error(FSComp.SR.buildInvalidSearchDirectory path, m)); None
            match existsOpt with 
            | Some exists -> 
                if not exists then warning(Error(FSComp.SR.buildSearchDirectoryNotFound absolutePath, m))         
                exists
            | None -> false
        if ok && not (List.contains absolutePath tcConfigB.includes) then 
           tcConfigB.includes <- tcConfigB.includes ++ absolutePath

    member tcConfigB.AddLoadedSource(m, path, pathLoadedFrom) =
        if FileSystem.IsInvalidPathShim path then
            warning(Error(FSComp.SR.buildInvalidFilename path, m))    
        else 
            let path = 
                match TryResolveFileUsingPaths(tcConfigB.includes @ [pathLoadedFrom], m, path) with 
                | Some path -> path
                | None ->
                    // File doesn't exist in the paths. Assume it will be in the load-ed from directory.
                    ComputeMakePathAbsolute pathLoadedFrom path
            if not (List.contains path (List.map snd tcConfigB.loadedSources)) then 
                tcConfigB.loadedSources <- tcConfigB.loadedSources ++ (m, path)

    member tcConfigB.AddEmbeddedSourceFile (file) = 
        tcConfigB.embedSourceList <- tcConfigB.embedSourceList ++ file

    member tcConfigB.AddEmbeddedResource filename =
        tcConfigB.embedResources <- tcConfigB.embedResources ++ filename

    member tcConfigB.AddReferencedAssemblyByPath (m, path) = 
        if FileSystem.IsInvalidPathShim path then
            warning(Error(FSComp.SR.buildInvalidAssemblyName(path), m))
        elif not (tcConfigB.referencedDLLs |> List.exists (fun ar2 -> Range.equals m ar2.Range && path=ar2.Text)) then // NOTE: We keep same paths if range is different.
             let projectReference = tcConfigB.projectReferences |> List.tryPick (fun pr -> if pr.FileName = path then Some pr else None)
             tcConfigB.referencedDLLs <- tcConfigB.referencedDLLs ++ AssemblyReference(m, path, projectReference)
             
    member tcConfigB.RemoveReferencedAssemblyByPath (m, path) =
        tcConfigB.referencedDLLs <- tcConfigB.referencedDLLs |> List.filter (fun ar -> not (Range.equals ar.Range m) || ar.Text <> path)

    member tcConfigB.AddPathMapping (oldPrefix, newPrefix) =
        tcConfigB.pathMap <- tcConfigB.pathMap |> PathMap.addMapping oldPrefix newPrefix
    
    static member SplitCommandLineResourceInfo (ri: string) =
        let p = ri.IndexOf ','
        if p <> -1 then
            let file = String.sub ri 0 p 
            let rest = String.sub ri (p+1) (String.length ri - p - 1) 
            let p = rest.IndexOf ',' 
            if p <> -1 then
                let name = String.sub rest 0 p+".resources" 
                let pubpri = String.sub rest (p+1) (rest.Length - p - 1) 
                if pubpri = "public" then file, name, ILResourceAccess.Public 
                elif pubpri = "private" then file, name, ILResourceAccess.Private
                else error(Error(FSComp.SR.buildInvalidPrivacy pubpri, rangeStartup))
            else 
                file, rest, ILResourceAccess.Public
        else 
            ri, fileNameOfPath ri, ILResourceAccess.Public 


let OpenILBinary(filename, reduceMemoryUsage, ilGlobals, pdbDirPath, shadowCopyReferences, tryGetMetadataSnapshot) =
      let opts: ILReaderOptions = 
          { ilGlobals = ilGlobals
            metadataOnly = MetadataOnlyFlag.Yes
            reduceMemoryUsage = reduceMemoryUsage
            pdbDirPath = pdbDirPath
            tryGetMetadataSnapshot = tryGetMetadataSnapshot } 
                      
      let location =
#if FX_NO_APP_DOMAINS
          // In order to use memory mapped files on the shadow copied version of the Assembly, we `preload the assembly
          // We swallow all exceptions so that we do not change the exception contract of this API
          if shadowCopyReferences then 
            try
              System.Reflection.Assembly.ReflectionOnlyLoadFrom(filename).Location
            with e -> filename
          else
#else
            ignore shadowCopyReferences
#endif
            filename
      AssemblyReader.GetILModuleReader(location, opts)

#if DEBUG
[<System.Diagnostics.DebuggerDisplayAttribute("AssemblyResolution({resolvedPath})")>]
#endif
type AssemblyResolution = 
    { originalReference: AssemblyReference
      resolvedPath: string    
      prepareToolTip: unit -> string
      sysdir: bool 
      ilAssemblyRef: ILAssemblyRef option ref
    }
    override this.ToString() = sprintf "%s%s" (if this.sysdir then "[sys]" else "") this.resolvedPath

    member this.ProjectReference = this.originalReference.ProjectReference

    /// Compute the ILAssemblyRef for a resolved assembly. This is done by reading the binary if necessary. The result
    /// is cached.
    /// 
    /// For project references in the language service, this would result in a build of the project.
    /// This is because ``EvaluateRawContents ctok`` is used. However this path is only currently used
    /// in fsi.fs, which does not use project references.
    //
    member this.GetILAssemblyRef(ctok, reduceMemoryUsage, tryGetMetadataSnapshot) = 
      cancellable {
        match !this.ilAssemblyRef with 
        | Some assemblyRef -> return assemblyRef
        | None ->
            let! assemblyRefOpt = 
              cancellable {
                match this.ProjectReference with 
                | Some r ->   
                    let! contents = r.EvaluateRawContents ctok
                    match contents with 
                    | None -> return None
                    | Some contents -> 
                        match contents.ILScopeRef with 
                        | ILScopeRef.Assembly aref -> return Some aref
                        | _ -> return None
                | None -> return None
              }
            let assemblyRef = 
                match assemblyRefOpt with 
                | Some aref -> aref
                | None -> 
                    let readerSettings: ILReaderOptions = 
                        { pdbDirPath=None
                          ilGlobals = EcmaMscorlibILGlobals
                          reduceMemoryUsage = reduceMemoryUsage
                          metadataOnly = MetadataOnlyFlag.Yes
                          tryGetMetadataSnapshot = tryGetMetadataSnapshot } 
                    use reader = OpenILModuleReader this.resolvedPath readerSettings
                    mkRefToILAssembly reader.ILModuleDef.ManifestOfAssembly
            this.ilAssemblyRef := Some assemblyRef
            return assemblyRef
      }

//----------------------------------------------------------------------------
// Names to match up refs and defs for assemblies and modules
//--------------------------------------------------------------------------

let GetNameOfILModule (m: ILModuleDef) = 
    match m.Manifest with 
    | Some manifest -> manifest.Name
    | None -> m.Name


let MakeScopeRefForILModule (ilModule: ILModuleDef) = 
    match ilModule.Manifest with 
    | Some m -> ILScopeRef.Assembly (mkRefToILAssembly m)
    | None -> ILScopeRef.Module (mkRefToILModule ilModule)

let GetCustomAttributesOfILModule (ilModule: ILModuleDef) = 
    (match ilModule.Manifest with Some m -> m.CustomAttrs | None -> ilModule.CustomAttrs).AsList 

let GetAutoOpenAttributes ilg ilModule = 
    ilModule |> GetCustomAttributesOfILModule |> List.choose (TryFindAutoOpenAttr ilg)

let GetInternalsVisibleToAttributes ilg ilModule = 
    ilModule |> GetCustomAttributesOfILModule |> List.choose (TryFindInternalsVisibleToAttr ilg)
    
//----------------------------------------------------------------------------
// TcConfig 
//--------------------------------------------------------------------------

[<Sealed>]
/// This type is immutable and must be kept as such. Do not extract or mutate the underlying data except by cloning it.
type TcConfig private (data: TcConfigBuilder, validate: bool) =

    // Validate the inputs - this helps ensure errors in options are shown in visual studio rather than only when built
    // However we only validate a minimal number of options at the moment
    do if validate then try data.version.GetVersionInfo(data.implicitIncludeDir) |> ignore with e -> errorR e 

    // clone the input builder to ensure nobody messes with it.
    let data = { data with pause = data.pause }

    let computeKnownDllReference libraryName = 
        let defaultCoreLibraryReference = AssemblyReference(range0, libraryName+".dll", None)
        let nameOfDll(r: AssemblyReference) = 
            let filename = ComputeMakePathAbsolute data.implicitIncludeDir r.Text
            if FileSystem.SafeExists filename then 
                r, Some filename
            else   
                // If the file doesn't exist, let reference resolution logic report the error later...
                defaultCoreLibraryReference, if Range.equals r.Range rangeStartup then Some(filename) else None
        match data.referencedDLLs |> List.filter (fun assemblyReference -> assemblyReference.SimpleAssemblyNameIs libraryName) with
        | [r] -> nameOfDll r
        | [] -> 
            defaultCoreLibraryReference, None
        | r :: _ -> 
            // Recover by picking the first one.
            errorR(Error(FSComp.SR.buildMultipleReferencesNotAllowed libraryName, rangeCmdArgs)) 
            nameOfDll r

    // Look for an explicit reference to mscorlib and use that to compute clrRoot and targetFrameworkVersion
    let primaryAssemblyReference, primaryAssemblyExplicitFilenameOpt = computeKnownDllReference(data.primaryAssembly.Name)
    let fslibReference, fslibExplicitFilenameOpt = 
        let (_, fileNameOpt) as res = computeKnownDllReference getFSharpCoreLibraryName
        match fileNameOpt with
        | None -> 
            // if FSharp.Core was not provided explicitly - use version that was referenced by compiler
            AssemblyReference(range0, getDefaultFSharpCoreReference, None), None
        | _ -> res

    // If either mscorlib.dll/System.Runtime.dll/netstandard.dll or FSharp.Core.dll are explicitly specified then we require the --noframework flag.
    // The reason is that some non-default frameworks may not have the default dlls. For example, Client profile does
    // not have System.Web.dll.
    do if ((primaryAssemblyExplicitFilenameOpt.IsSome || fslibExplicitFilenameOpt.IsSome) && data.framework) then
            error(Error(FSComp.SR.buildExplicitCoreLibRequiresNoFramework("--noframework"), rangeStartup))

    let ilGlobals = mkILGlobals ILScopeRef.Local

    // clrRoot: the location of the primary assembly (mscorlib.dll or netstandard.dll or System.Runtime.dll)
    //
    // targetFrameworkVersionValue: Normally just HighestInstalledNetFrameworkVersion()
    //
    // Note, when mscorlib.dll has been given explicitly the actual value of
    // targetFrameworkVersion shouldn't matter since resolution has already happened.
    // In those cases where it does matter (e.g. --noframework is not being used or we are processing further
    // resolutions for a script) then it is correct to just use HighestInstalledNetFrameworkVersion().
    let clrRootValue, targetFrameworkVersionValue = 
        match primaryAssemblyExplicitFilenameOpt with
        | Some primaryAssemblyFilename ->
            let filename = ComputeMakePathAbsolute data.implicitIncludeDir primaryAssemblyFilename
            try 
                let clrRoot = Some(Path.GetDirectoryName(FileSystem.GetFullPathShim filename))
                clrRoot, data.legacyReferenceResolver.HighestInstalledNetFrameworkVersion()
            with e ->
                // We no longer expect the above to fail but leaving this just in case
                error(Error(FSComp.SR.buildErrorOpeningBinaryFile(filename, e.Message), rangeStartup))
        | None ->
#if !ENABLE_MONO_SUPPORT
            // TODO: we have to get msbuild out of this
            if data.useSimpleResolution then
                None, ""
            else
#endif
                None, data.legacyReferenceResolver.HighestInstalledNetFrameworkVersion()

    let systemAssemblies = systemAssemblies

    // Look for an explicit reference to FSharp.Core and use that to compute fsharpBinariesDir
    // FUTURE: remove this, we only read the binary for the exception it raises
    let fsharpBinariesDirValue = 
// NOTE: It's not clear why this behaviour has been changed for the NETSTANDARD compilations of the F# compiler
#if NETSTANDARD
        ignore ilGlobals
        data.defaultFSharpBinariesDir
#else
        match fslibExplicitFilenameOpt with
        | Some fslibFilename ->
            let filename = ComputeMakePathAbsolute data.implicitIncludeDir fslibFilename
            if fslibReference.ProjectReference.IsNone then 
                try 
                    use ilReader = OpenILBinary(filename, data.reduceMemoryUsage, ilGlobals, None, data.shadowCopyReferences, data.tryGetMetadataSnapshot)
                    ()
                with e -> 
                    error(Error(FSComp.SR.buildErrorOpeningBinaryFile(filename, e.Message), rangeStartup))
                
            let fslibRoot = Path.GetDirectoryName(FileSystem.GetFullPathShim filename)
            fslibRoot
        | _ ->
            data.defaultFSharpBinariesDir
#endif

    member x.primaryAssembly = data.primaryAssembly
    member x.autoResolveOpenDirectivesToDlls = data.autoResolveOpenDirectivesToDlls
    member x.noFeedback = data.noFeedback
    member x.stackReserveSize = data.stackReserveSize   
    member x.implicitIncludeDir = data.implicitIncludeDir
    member x.openDebugInformationForLaterStaticLinking = data.openDebugInformationForLaterStaticLinking
    member x.fsharpBinariesDir = fsharpBinariesDirValue
    member x.compilingFslib = data.compilingFslib
    member x.compilingFslib20 = data.compilingFslib20
    member x.compilingFslib40 = data.compilingFslib40
    member x.compilingFslibNoBigInt = data.compilingFslibNoBigInt
    member x.useIncrementalBuilder = data.useIncrementalBuilder
    member x.includes = data.includes
    member x.implicitOpens = data.implicitOpens
    member x.useFsiAuxLib = data.useFsiAuxLib
    member x.framework = data.framework
    member x.implicitlyResolveAssemblies = data.implicitlyResolveAssemblies
    member x.resolutionEnvironment = data.resolutionEnvironment
    member x.light = data.light
    member x.conditionalCompilationDefines = data.conditionalCompilationDefines
    member x.loadedSources = data.loadedSources
    member x.referencedDLLs = data.referencedDLLs
    member x.knownUnresolvedReferences = data.knownUnresolvedReferences
    member x.clrRoot = clrRootValue
    member x.reduceMemoryUsage = data.reduceMemoryUsage
    member x.subsystemVersion = data.subsystemVersion
    member x.useHighEntropyVA = data.useHighEntropyVA
    member x.inputCodePage = data.inputCodePage
    member x.embedResources = data.embedResources
    member x.errorSeverityOptions = data.errorSeverityOptions
    member x.mlCompatibility = data.mlCompatibility
    member x.checkOverflow = data.checkOverflow
    member x.showReferenceResolutions = data.showReferenceResolutions
    member x.outputFile = data.outputFile
    member x.platform = data.platform
    member x.prefer32Bit = data.prefer32Bit
    member x.useSimpleResolution = data.useSimpleResolution
    member x.target = data.target
    member x.debuginfo = data.debuginfo
    member x.testFlagEmitFeeFeeAs100001 = data.testFlagEmitFeeFeeAs100001
    member x.dumpDebugInfo = data.dumpDebugInfo
    member x.debugSymbolFile = data.debugSymbolFile
    member x.typeCheckOnly = data.typeCheckOnly
    member x.parseOnly = data.parseOnly
    member x.importAllReferencesOnly = data.importAllReferencesOnly
    member x.simulateException = data.simulateException
    member x.printAst = data.printAst
    member x.targetFrameworkVersion = targetFrameworkVersionValue
    member x.tokenizeOnly = data.tokenizeOnly
    member x.testInteractionParser = data.testInteractionParser
    member x.reportNumDecls = data.reportNumDecls
    member x.printSignature = data.printSignature
    member x.printSignatureFile = data.printSignatureFile
    member x.xmlDocOutputFile = data.xmlDocOutputFile
    member x.stats = data.stats
    member x.generateFilterBlocks = data.generateFilterBlocks
    member x.signer = data.signer
    member x.container = data.container
    member x.delaysign = data.delaysign
    member x.publicsign = data.publicsign
    member x.version = data.version
    member x.metadataVersion = data.metadataVersion
    member x.standalone = data.standalone
    member x.extraStaticLinkRoots = data.extraStaticLinkRoots
    member x.noSignatureData = data.noSignatureData
    member x.onlyEssentialOptimizationData = data.onlyEssentialOptimizationData
    member x.useOptimizationDataFile = data.useOptimizationDataFile
    member x.jitTracking = data.jitTracking
    member x.portablePDB = data.portablePDB
    member x.embeddedPDB = data.embeddedPDB
    member x.embedAllSource = data.embedAllSource
    member x.embedSourceList = data.embedSourceList
    member x.sourceLink = data.sourceLink
    member x.ignoreSymbolStoreSequencePoints = data.ignoreSymbolStoreSequencePoints
    member x.internConstantStrings = data.internConstantStrings
    member x.extraOptimizationIterations = data.extraOptimizationIterations
    member x.win32res = data.win32res
    member x.win32manifest = data.win32manifest
    member x.includewin32manifest = data.includewin32manifest
    member x.linkResources = data.linkResources
    member x.showFullPaths = data.showFullPaths
    member x.errorStyle = data.errorStyle
    member x.utf8output = data.utf8output
    member x.flatErrors = data.flatErrors
    member x.maxErrors = data.maxErrors
    member x.baseAddress = data.baseAddress
 #if DEBUG
    member x.showOptimizationData = data.showOptimizationData
#endif
    member x.showTerms = data.showTerms
    member x.writeTermsToFiles = data.writeTermsToFiles
    member x.doDetuple = data.doDetuple
    member x.doTLR = data.doTLR
    member x.doFinalSimplify = data.doFinalSimplify
    member x.optSettings = data.optSettings
    member x.emitTailcalls = data.emitTailcalls
    member x.deterministic = data.deterministic
    member x.pathMap = data.pathMap
    member x.langVersion = data.langVersion
    member x.preferredUiLang = data.preferredUiLang
    member x.lcid = data.lcid
    member x.optsOn = data.optsOn
    member x.productNameForBannerText = data.productNameForBannerText
    member x.showBanner = data.showBanner
    member x.showTimes = data.showTimes
    member x.showLoadedAssemblies = data.showLoadedAssemblies
    member x.continueAfterParseFailure = data.continueAfterParseFailure
#if !NO_EXTENSIONTYPING
    member x.showExtensionTypeMessages = data.showExtensionTypeMessages
#endif
    member x.compilationThread = data.compilationThread
    member x.pause = data.pause
    member x.alwaysCallVirt = data.alwaysCallVirt
    member x.noDebugData = data.noDebugData
    member x.isInteractive = data.isInteractive
    member x.isInvalidationSupported = data.isInvalidationSupported
    member x.emitDebugInfoInQuotations = data.emitDebugInfoInQuotations
    member x.copyFSharpCore = data.copyFSharpCore
    member x.shadowCopyReferences = data.shadowCopyReferences
    member x.useSdkRefs = data.useSdkRefs
    member x.tryGetMetadataSnapshot = data.tryGetMetadataSnapshot
    member x.internalTestSpanStackReferring = data.internalTestSpanStackReferring
    member x.noConditionalErasure = data.noConditionalErasure

    static member Create(builder, validate) = 
        use unwindBuildPhase = PushThreadBuildPhaseUntilUnwind BuildPhase.Parameter
        TcConfig(builder, validate)

    member x.legacyReferenceResolver = data.legacyReferenceResolver
    member tcConfig.CloneOfOriginalBuilder = 
        { data with conditionalCompilationDefines=data.conditionalCompilationDefines }

    member tcConfig.ComputeCanContainEntryPoint(sourceFiles: string list) = 
        let n = sourceFiles.Length in 
        (sourceFiles |> List.mapi (fun i _ -> (i = n-1)), tcConfig.target.IsExe)
            
    // This call can fail if no CLR is found (this is the path to mscorlib)
    member tcConfig.GetTargetFrameworkDirectories() = 
        use unwindBuildPhase = PushThreadBuildPhaseUntilUnwind BuildPhase.Parameter
        try 
          [ 
            // Check if we are given an explicit framework root - if so, use that
            match tcConfig.clrRoot with 
            | Some x -> 
                yield tcConfig.MakePathAbsolute x

            | None -> 
// "there is no really good notion of runtime directory on .NETCore"
#if NETSTANDARD
                let runtimeRoot = Path.GetDirectoryName(typeof<System.Object>.Assembly.Location)
#else
                let runtimeRoot = System.Runtime.InteropServices.RuntimeEnvironment.GetRuntimeDirectory()
#endif
                let runtimeRootWithoutSlash = runtimeRoot.TrimEnd('/', '\\')
                let runtimeRootFacades = Path.Combine(runtimeRootWithoutSlash, "Facades")
                let runtimeRootWPF = Path.Combine(runtimeRootWithoutSlash, "WPF")

                match tcConfig.resolutionEnvironment with
                | ResolutionEnvironment.CompilationAndEvaluation ->
                    // Default compilation-and-execution-time references on .NET Framework and Mono, e.g. for F# Interactive
                    //
                    // In the current way of doing things, F# Interactive refers to implementation assemblies.
                    yield runtimeRoot
                    if Directory.Exists runtimeRootFacades then
                        yield runtimeRootFacades // System.Runtime.dll is in /usr/lib/mono/4.5/Facades
                    if Directory.Exists runtimeRootWPF then
                        yield runtimeRootWPF // PresentationCore.dll is in C:\Windows\Microsoft.NET\Framework\v4.0.30319\WPF

                    match getFrameworkRefsPackDirectory with
                    | Some path when Directory.Exists(path) ->
                        yield path
                    | _ -> ()

                | ResolutionEnvironment.EditingOrCompilation _ ->
#if ENABLE_MONO_SUPPORT
                    if runningOnMono then 
                        // Default compilation-time references on Mono
                        //
                        // On Mono, the default references come from the implementation assemblies.
                        // This is because we have had trouble reliably using MSBuild APIs to compute DotNetFrameworkReferenceAssembliesRootDirectory on Mono.
                        yield runtimeRoot
                        if Directory.Exists runtimeRootFacades then
                            yield runtimeRootFacades // System.Runtime.dll is in /usr/lib/mono/4.5/Facades
                        if Directory.Exists runtimeRootWPF then
                            yield runtimeRootWPF // PresentationCore.dll is in C:\Windows\Microsoft.NET\Framework\v4.0.30319\WPF
                        // On Mono we also add a default reference to the 4.5-api and 4.5-api/Facades directories.  
                        let runtimeRootApi = runtimeRootWithoutSlash + "-api"
                        let runtimeRootApiFacades = Path.Combine(runtimeRootApi, "Facades")
                        if Directory.Exists runtimeRootApi then
                            yield runtimeRootApi
                        if Directory.Exists runtimeRootApiFacades then
                             yield runtimeRootApiFacades
                    else                                
#endif
                        // Default compilation-time references on .NET Framework
                        //
                        // This is the normal case for "fsc.exe a.fs". We refer to the reference assemblies folder.
                        let frameworkRoot = tcConfig.legacyReferenceResolver.DotNetFrameworkReferenceAssembliesRootDirectory
                        let frameworkRootVersion = Path.Combine(frameworkRoot, tcConfig.targetFrameworkVersion)
                        yield frameworkRootVersion
                        let facades = Path.Combine(frameworkRootVersion, "Facades")
                        if Directory.Exists facades then
                            yield facades
                  ]                    
        with e -> 
            errorRecovery e range0; [] 

    member tcConfig.ComputeLightSyntaxInitialStatus filename = 
        use unwindBuildPhase = PushThreadBuildPhaseUntilUnwind BuildPhase.Parameter
        let lower = String.lowercase filename
        let lightOnByDefault = List.exists (Filename.checkSuffix lower) FSharpLightSyntaxFileSuffixes
        if lightOnByDefault then (tcConfig.light <> Some false) else (tcConfig.light = Some true )

    member tcConfig.GetAvailableLoadedSources() =
        use unwindBuildPhase = PushThreadBuildPhaseUntilUnwind BuildPhase.Parameter
        let resolveLoadedSource (m, path) =
            try
                if not(FileSystem.SafeExists path) then 
                    error(LoadedSourceNotFoundIgnoring(path, m))                         
                    None
                else Some(m, path)
            with e -> errorRecovery e m; None
        tcConfig.loadedSources 
        |> List.choose resolveLoadedSource 
        |> List.distinct     

    /// A closed set of assemblies where, for any subset S:
    ///    - the TcImports object built for S (and thus the F# Compiler CCUs for the assemblies in S) 
    ///       is a resource that can be shared between any two IncrementalBuild objects that reference
    ///       precisely S
    ///
    /// Determined by looking at the set of assemblies referenced by f# .
    ///
    /// Returning true may mean that the file is locked and/or placed into the
    /// 'framework' reference set that is potentially shared across multiple compilations.
    member tcConfig.IsSystemAssembly (filename: string) =
        try
            FileSystem.SafeExists filename &&
            ((tcConfig.GetTargetFrameworkDirectories() |> List.exists (fun clrRoot -> clrRoot = Path.GetDirectoryName filename)) ||
             (systemAssemblies.Contains (fileNameWithoutExtension filename)) ||
             isInReferenceAssemblyPackDirectory filename)
        with _ ->
            false

    // This is not the complete set of search paths, it is just the set 
    // that is special to F# (as compared to MSBuild resolution)
    member tcConfig.GetSearchPathsForLibraryFiles() = 
        [ yield! tcConfig.GetTargetFrameworkDirectories()
          yield! List.map (tcConfig.MakePathAbsolute) tcConfig.includes
          yield tcConfig.implicitIncludeDir 
          yield tcConfig.fsharpBinariesDir ]

    member tcConfig.MakePathAbsolute path = 
        let result = ComputeMakePathAbsolute tcConfig.implicitIncludeDir path
        result

    member tcConfig.TryResolveLibWithDirectories (r: AssemblyReference) = 
        let m, nm = r.Range, r.Text
        use unwindBuildPhase = PushThreadBuildPhaseUntilUnwind BuildPhase.Parameter
        // Only want to resolve certain extensions (otherwise, 'System.Xml' is ambiguous).
        // MSBuild resolution is limited to .exe and .dll so do the same here.
        let ext = System.IO.Path.GetExtension nm
        let isNetModule = String.Compare(ext, ".netmodule", StringComparison.OrdinalIgnoreCase)=0 
        
        // See if the language service has already produced the contents of the assembly for us, virtually
        match r.ProjectReference with 
        | Some _ -> 
            let resolved = r.Text
            let sysdir = tcConfig.IsSystemAssembly resolved
            Some
                { originalReference = r
                  resolvedPath = resolved
                  prepareToolTip = (fun () -> resolved)
                  sysdir = sysdir
                  ilAssemblyRef = ref None }
        | None -> 

        if String.Compare(ext, ".dll", StringComparison.OrdinalIgnoreCase)=0 
           || String.Compare(ext, ".exe", StringComparison.OrdinalIgnoreCase)=0 
           || isNetModule then

            let searchPaths =
                // if this is a #r reference (not from dummy range), make sure the directory of the declaring
                // file is included in the search path. This should ideally already be one of the search paths, but
                // during some global checks it won't be. We append to the end of the search list so that this is the last
                // place that is checked.
                let isPoundRReference (r: range) =
                    not (Range.equals r range0) &&
                    not (Range.equals r rangeStartup) &&
                    not (Range.equals r rangeCmdArgs) &&
                    FileSystem.IsPathRootedShim r.FileName

                if isPoundRReference m then
                    tcConfig.GetSearchPathsForLibraryFiles() @ [Path.GetDirectoryName(m.FileName)]
                else    
                    tcConfig.GetSearchPathsForLibraryFiles()

            let resolved = TryResolveFileUsingPaths(searchPaths, m, nm)
            match resolved with 
            | Some resolved -> 
                let sysdir = tcConfig.IsSystemAssembly resolved
                Some
                    { originalReference = r
                      resolvedPath = resolved
                      prepareToolTip = (fun () -> 
                            let fusionName = System.Reflection.AssemblyName.GetAssemblyName(resolved).ToString()
                            let line(append: string) = append.Trim([|' '|])+"\n"
                            line resolved + line fusionName)
                      sysdir = sysdir
                      ilAssemblyRef = ref None }
            | None -> None
        else None

    member tcConfig.ResolveLibWithDirectories (ccuLoadFaulureAction, r: AssemblyReference) =
        let m, nm = r.Range, r.Text
        use unwindBuildPhase = PushThreadBuildPhaseUntilUnwind BuildPhase.Parameter
        // test for both libraries and executables
        let ext = System.IO.Path.GetExtension nm
        let isExe = (String.Compare(ext, ".exe", StringComparison.OrdinalIgnoreCase) = 0)
        let isDLL = (String.Compare(ext, ".dll", StringComparison.OrdinalIgnoreCase) = 0)
        let isNetModule = (String.Compare(ext, ".netmodule", StringComparison.OrdinalIgnoreCase) = 0)

        let rs = 
            if isExe || isDLL || isNetModule then
                [r]
            else
                [AssemblyReference(m, nm+".dll", None);AssemblyReference(m, nm+".exe", None);AssemblyReference(m, nm+".netmodule", None)]

        match rs |> List.tryPick (fun r -> tcConfig.TryResolveLibWithDirectories r) with
        | Some res -> Some res
        | None ->
            match ccuLoadFaulureAction with
            | CcuLoadFailureAction.RaiseError ->
                let searchMessage = String.concat "\n " (tcConfig.GetSearchPathsForLibraryFiles())
                raise (FileNameNotResolved(nm, searchMessage, m))
            | CcuLoadFailureAction.ReturnNone -> None

    member tcConfig.ResolveSourceFile(m, nm, pathLoadedFrom) = 
        data.ResolveSourceFile(m, nm, pathLoadedFrom)

    // NOTE!! if mode=Speculative then this method must not report ANY warnings or errors through 'warning' or 'error'. Instead
    // it must return warnings and errors as data
    //
    // NOTE!! if mode=ReportErrors then this method must not raise exceptions. It must just report the errors and recover
    static member TryResolveLibsUsingMSBuildRules (tcConfig: TcConfig, originalReferences: AssemblyReference list, errorAndWarningRange: range, mode: ResolveAssemblyReferenceMode) : AssemblyResolution list * UnresolvedAssemblyReference list =
        use unwindBuildPhase = PushThreadBuildPhaseUntilUnwind BuildPhase.Parameter
        if tcConfig.useSimpleResolution then
            failwith "MSBuild resolution is not supported."
        if originalReferences=[] then [], []
        else            
            // Group references by name with range values in the grouped value list.
            // In the grouped reference, store the index of the last use of the reference.
            let groupedReferences = 
                originalReferences
                |> List.indexed
                |> Seq.groupBy(fun (_, reference) -> reference.Text)
                |> Seq.map(fun (assemblyName, assemblyAndIndexGroup)->
                    let assemblyAndIndexGroup = assemblyAndIndexGroup |> List.ofSeq
                    let highestPosition = assemblyAndIndexGroup |> List.maxBy fst |> fst
                    let assemblyGroup = assemblyAndIndexGroup |> List.map snd
                    assemblyName, highestPosition, assemblyGroup)
                |> Array.ofSeq

            let logMessage showMessages = 
                if showMessages && tcConfig.showReferenceResolutions then (fun (message: string)->dprintf "%s\n" message)
                else ignore

            let logDiagnostic showMessages = 
                (fun isError code message->
                    if showMessages && mode = ResolveAssemblyReferenceMode.ReportErrors then 
                      if isError then
                        errorR(MSBuildReferenceResolutionError(code, message, errorAndWarningRange))
                      else
                        match code with 
                        // These are warnings that mean 'not resolved' for some assembly.
                        // Note that we don't get to know the name of the assembly that couldn't be resolved.
                        // Ignore these and rely on the logic below to emit an error for each unresolved reference.
                        | "MSB3246" // Resolved file has a bad image, no metadata, or is otherwise inaccessible.
                        | "MSB3106"  
                            -> ()
                        | _ -> 
                            if code = "MSB3245" then 
                                errorR(MSBuildReferenceResolutionWarning(code, message, errorAndWarningRange))
                            else
                                warning(MSBuildReferenceResolutionWarning(code, message, errorAndWarningRange)))

            let targetProcessorArchitecture = 
                    match tcConfig.platform with
                    | None -> "MSIL"
                    | Some X86 -> "x86"
                    | Some AMD64 -> "amd64"
                    | Some IA64 -> "ia64"

            // First, try to resolve everything as a file using simple resolution
            let resolvedAsFile = 
                groupedReferences 
                |> Array.map(fun (_filename, maxIndexOfReference, references)->
                                let assemblyResolution = references |> List.choose (fun r -> tcConfig.TryResolveLibWithDirectories r)
                                (maxIndexOfReference, assemblyResolution))  
                |> Array.filter(fun (_, refs)->refs |> isNil |> not)
                
                                       
            // Whatever is left, pass to MSBuild.
            let Resolve(references, showMessages) =
                try 
                    tcConfig.legacyReferenceResolver.Resolve
                       (tcConfig.resolutionEnvironment, 
                        references, 
                        tcConfig.targetFrameworkVersion, 
                        tcConfig.GetTargetFrameworkDirectories(), 
                        targetProcessorArchitecture, 
                        tcConfig.fsharpBinariesDir, // FSharp binaries directory
                        tcConfig.includes, // Explicit include directories
                        tcConfig.implicitIncludeDir, // Implicit include directory (likely the project directory)
                        logMessage showMessages, logDiagnostic showMessages)
                with 
                    ReferenceResolver.ResolutionFailure -> error(Error(FSComp.SR.buildAssemblyResolutionFailed(), errorAndWarningRange))
            
            let toMsBuild = [|0..groupedReferences.Length-1|] 
                             |> Array.map(fun i->(p13 groupedReferences.[i]), (p23 groupedReferences.[i]), i) 
                             |> Array.filter (fun (_, i0, _)->resolvedAsFile|>Array.exists(fun (i1, _) -> i0=i1)|>not)
                             |> Array.map(fun (ref, _, i)->ref, string i)

            let resolutions = Resolve(toMsBuild, (*showMessages*)true)  

            // Map back to original assembly resolutions.
            let resolvedByMsbuild = 
                resolutions
                    |> Array.map(fun resolvedFile -> 
                                    let i = int resolvedFile.baggage
                                    let _, maxIndexOfReference, ms = groupedReferences.[i]
                                    let assemblyResolutions =
                                        ms|>List.map(fun originalReference ->
                                                    System.Diagnostics.Debug.Assert(FileSystem.IsPathRootedShim(resolvedFile.itemSpec), sprintf "msbuild-resolved path is not absolute: '%s'" resolvedFile.itemSpec)
                                                    let canonicalItemSpec = FileSystem.GetFullPathShim(resolvedFile.itemSpec)
                                                    { originalReference=originalReference 
                                                      resolvedPath=canonicalItemSpec 
                                                      prepareToolTip = (fun () -> resolvedFile.prepareToolTip (originalReference.Text, canonicalItemSpec))
                                                      sysdir= tcConfig.IsSystemAssembly canonicalItemSpec
                                                      ilAssemblyRef = ref None })
                                    (maxIndexOfReference, assemblyResolutions))

            // When calculating the resulting resolutions, we're going to use the index of the reference
            // in the original specification and resort it to match the ordering that we had.
            let resultingResolutions =
                    [resolvedByMsbuild;resolvedAsFile]
                    |> Array.concat                                  
                    |> Array.sortBy fst
                    |> Array.map snd
                    |> List.ofArray
                    |> List.concat                                                 
                    
            // O(N^2) here over a small set of referenced assemblies.
            let IsResolved(originalName: string) =
                if resultingResolutions |> List.exists(fun resolution -> resolution.originalReference.Text = originalName) then true
                else 
                    // MSBuild resolution may have unified the result of two duplicate references. Try to re-resolve now.
                    // If re-resolution worked then this was a removed duplicate.
                    Resolve([|originalName, ""|], (*showMessages*)false).Length<>0 
                    
            let unresolvedReferences =                     
                    groupedReferences 
                    //|> Array.filter(p13 >> IsNotFileOrIsAssembly)
                    |> Array.filter(p13 >> IsResolved >> not)   
                    |> List.ofArray                 

            // If mode=Speculative, then we haven't reported any errors.
            // We report the error condition by returning an empty list of resolutions
            if mode = ResolveAssemblyReferenceMode.Speculative && (List.length unresolvedReferences) > 0 then 
                [], (List.ofArray groupedReferences) |> List.map (fun (name, _, r) -> (name, r)) |> List.map UnresolvedAssemblyReference
            else 
                resultingResolutions, unresolvedReferences |> List.map (fun (name, _, r) -> (name, r)) |> List.map UnresolvedAssemblyReference    


    member tcConfig.PrimaryAssemblyDllReference() = primaryAssemblyReference
    member tcConfig.CoreLibraryDllReference() = fslibReference


let ReportWarning options err = 
    warningOn err (options.WarnLevel) (options.WarnOn) && not (List.contains (GetDiagnosticNumber err) (options.WarnOff))

let ReportWarningAsError options err =
    warningOn err (options.WarnLevel) (options.WarnOn) &&
    not (List.contains (GetDiagnosticNumber err) (options.WarnAsWarn)) &&
    ((options.GlobalWarnAsError && not (List.contains (GetDiagnosticNumber err) options.WarnOff)) ||
     List.contains (GetDiagnosticNumber err) (options.WarnAsError))

//----------------------------------------------------------------------------
// Scoped #nowarn pragmas


let GetScopedPragmasForHashDirective hd = 
    [ match hd with 
      | ParsedHashDirective("nowarn", numbers, m) ->
          for s in numbers do
          match GetWarningNumber(m, s) with 
            | None -> ()
            | Some n -> yield ScopedPragma.WarningOff(m, n) 
      | _ -> () ]


let GetScopedPragmasForInput input = 

    match input with 
    | ParsedInput.SigFile (ParsedSigFileInput (scopedPragmas=pragmas)) -> pragmas
    | ParsedInput.ImplFile (ParsedImplFileInput (scopedPragmas=pragmas)) -> pragmas



/// Build an ErrorLogger that delegates to another ErrorLogger but filters warnings turned off by the given pragma declarations
//
// NOTE: we allow a flag to turn of strict file checking. This is because file names sometimes don't match due to use of 
// #line directives, e.g. for pars.fs/pars.fsy. In this case we just test by line number - in most cases this is sufficient
// because we install a filtering error handler on a file-by-file basis for parsing and type-checking.
// However this is indicative of a more systematic problem where source-line 
// sensitive operations (lexfilter and warning filtering) do not always
// interact well with #line directives.
type ErrorLoggerFilteringByScopedPragmas (checkFile, scopedPragmas, errorLogger: ErrorLogger) =
    inherit ErrorLogger("ErrorLoggerFilteringByScopedPragmas")

    override x.DiagnosticSink (phasedError, isError) = 
        if isError then 
            errorLogger.DiagnosticSink (phasedError, isError)
        else 
          let report = 
            let warningNum = GetDiagnosticNumber phasedError
            match GetRangeOfDiagnostic phasedError with 
            | Some m -> 
                not (scopedPragmas |> List.exists (fun pragma ->
                    match pragma with 
                    | ScopedPragma.WarningOff(pragmaRange, warningNumFromPragma) -> 
                        warningNum = warningNumFromPragma && 
                        (not checkFile || m.FileIndex = pragmaRange.FileIndex) &&
                        Range.posGeq m.Start pragmaRange.Start))  
            | None -> true
          if report then errorLogger.DiagnosticSink(phasedError, false)

    override x.ErrorCount = errorLogger.ErrorCount

let GetErrorLoggerFilteringByScopedPragmas(checkFile, scopedPragmas, errorLogger) = 
    (ErrorLoggerFilteringByScopedPragmas(checkFile, scopedPragmas, errorLogger) :> ErrorLogger)


//----------------------------------------------------------------------------
// Parsing
//--------------------------------------------------------------------------


let CanonicalizeFilename filename = 
    let basic = fileNameOfPath filename
    String.capitalize (try Filename.chopExtension basic with _ -> basic)

let IsScript filename = 
    let lower = String.lowercase filename 
    FSharpScriptFileSuffixes |> List.exists (Filename.checkSuffix lower)
    
// Give a unique name to the different kinds of inputs. Used to correlate signature and implementation files
//   QualFileNameOfModuleName - files with a single module declaration or an anonymous module
let QualFileNameOfModuleName m filename modname = QualifiedNameOfFile(mkSynId m (textOfLid modname + (if IsScript filename then "$fsx" else "")))
let QualFileNameOfFilename m filename = QualifiedNameOfFile(mkSynId m (CanonicalizeFilename filename + (if IsScript filename then "$fsx" else "")))

// Interactive fragments
let ComputeQualifiedNameOfFileFromUniquePath (m, p: string list) = QualifiedNameOfFile(mkSynId m (String.concat "_" p))

let QualFileNameOfSpecs filename specs = 
    match specs with 
    | [SynModuleOrNamespaceSig(modname, _, kind, _, _, _, _, m)] when kind.IsModule -> QualFileNameOfModuleName m filename modname
    | [SynModuleOrNamespaceSig(_, _, kind, _, _, _, _, m)] when not kind.IsModule -> QualFileNameOfFilename m filename
    | _ -> QualFileNameOfFilename (mkRange filename pos0 pos0) filename

let QualFileNameOfImpls filename specs = 
    match specs with 
    | [SynModuleOrNamespace(modname, _, kind, _, _, _, _, m)] when kind.IsModule -> QualFileNameOfModuleName m filename modname
    | [SynModuleOrNamespace(_, _, kind, _, _, _, _, m)] when not kind.IsModule -> QualFileNameOfFilename m filename
    | _ -> QualFileNameOfFilename (mkRange filename pos0 pos0) filename

let PrepandPathToQualFileName x (QualifiedNameOfFile q) = ComputeQualifiedNameOfFileFromUniquePath (q.idRange, pathOfLid x@[q.idText])
let PrepandPathToImpl x (SynModuleOrNamespace(p, b, c, d, e, f, g, h)) = SynModuleOrNamespace(x@p, b, c, d, e, f, g, h)
let PrepandPathToSpec x (SynModuleOrNamespaceSig(p, b, c, d, e, f, g, h)) = SynModuleOrNamespaceSig(x@p, b, c, d, e, f, g, h)

let PrependPathToInput x inp = 
    match inp with 
    | ParsedInput.ImplFile (ParsedImplFileInput (b, c, q, d, hd, impls, e)) -> ParsedInput.ImplFile (ParsedImplFileInput (b, c, PrepandPathToQualFileName x q, d, hd, List.map (PrepandPathToImpl x) impls, e))
    | ParsedInput.SigFile (ParsedSigFileInput (b, q, d, hd, specs)) -> ParsedInput.SigFile (ParsedSigFileInput (b, PrepandPathToQualFileName x q, d, hd, List.map (PrepandPathToSpec x) specs))

let ComputeAnonModuleName check defaultNamespace filename (m: range) = 
    let modname = CanonicalizeFilename filename
    if check && not (modname |> String.forall (fun c -> System.Char.IsLetterOrDigit c || c = '_')) then
          if not (filename.EndsWith("fsx", StringComparison.OrdinalIgnoreCase) || filename.EndsWith("fsscript", StringComparison.OrdinalIgnoreCase)) then
              warning(Error(FSComp.SR.buildImplicitModuleIsNotLegalIdentifier(modname, (fileNameOfPath filename)), m))
    let combined = 
      match defaultNamespace with 
      | None -> modname
      | Some ns -> textOfPath [ns;modname]

    let anonymousModuleNameRange =
        let filename = m.FileName
        mkRange filename pos0 pos0
    pathToSynLid anonymousModuleNameRange (splitNamespace combined)

let PostParseModuleImpl (_i, defaultNamespace, isLastCompiland, filename, impl) = 
    match impl with 
    | ParsedImplFileFragment.NamedModule(SynModuleOrNamespace(lid, isRec, kind, decls, xmlDoc, attribs, access, m)) -> 
        let lid = 
            match lid with 
            | [id] when kind.IsModule && id.idText = MangledGlobalName ->
                error(Error(FSComp.SR.buildInvalidModuleOrNamespaceName(), id.idRange))
            | id :: rest when id.idText = MangledGlobalName -> rest
            | _ -> lid
        SynModuleOrNamespace(lid, isRec, kind, decls, xmlDoc, attribs, access, m)

    | ParsedImplFileFragment.AnonModule (defs, m)-> 
        let isLast, isExe = isLastCompiland 
        let lower = String.lowercase filename
        if not (isLast && isExe) && not (doNotRequireNamespaceOrModuleSuffixes |> List.exists (Filename.checkSuffix lower)) then
            match defs with
            | SynModuleDecl.NestedModule(_) :: _ -> errorR(Error(FSComp.SR.noEqualSignAfterModule(), trimRangeToLine m))
            | _ -> errorR(Error(FSComp.SR.buildMultiFileRequiresNamespaceOrModule(), trimRangeToLine m))

        let modname = ComputeAnonModuleName (not (isNil defs)) defaultNamespace filename (trimRangeToLine m)
        SynModuleOrNamespace(modname, false, AnonModule, defs, PreXmlDoc.Empty, [], None, m)

    | ParsedImplFileFragment.NamespaceFragment (lid, a, kind, c, d, e, m)-> 
        let lid, kind = 
            match lid with 
            | id :: rest when id.idText = MangledGlobalName ->
                rest, if List.isEmpty rest then GlobalNamespace else kind
            | _ -> lid, kind
        SynModuleOrNamespace(lid, a, kind, c, d, e, None, m)

let PostParseModuleSpec (_i, defaultNamespace, isLastCompiland, filename, intf) = 
    match intf with 
    | ParsedSigFileFragment.NamedModule(SynModuleOrNamespaceSig(lid, isRec, kind, decls, xmlDoc, attribs, access, m)) -> 
        let lid = 
            match lid with 
            | [id] when kind.IsModule && id.idText = MangledGlobalName ->
                error(Error(FSComp.SR.buildInvalidModuleOrNamespaceName(), id.idRange))
            | id :: rest when id.idText = MangledGlobalName -> rest
            | _ -> lid
        SynModuleOrNamespaceSig(lid, isRec, NamedModule, decls, xmlDoc, attribs, access, m)

    | ParsedSigFileFragment.AnonModule (defs, m) -> 
        let isLast, isExe = isLastCompiland
        let lower = String.lowercase filename
        if not (isLast && isExe) && not (doNotRequireNamespaceOrModuleSuffixes |> List.exists (Filename.checkSuffix lower)) then 
            match defs with
            | SynModuleSigDecl.NestedModule(_) :: _ -> errorR(Error(FSComp.SR.noEqualSignAfterModule(), m))
            | _ -> errorR(Error(FSComp.SR.buildMultiFileRequiresNamespaceOrModule(), m))

        let modname = ComputeAnonModuleName (not (isNil defs)) defaultNamespace filename (trimRangeToLine m)
        SynModuleOrNamespaceSig(modname, false, AnonModule, defs, PreXmlDoc.Empty, [], None, m)

    | ParsedSigFileFragment.NamespaceFragment (lid, a, kind, c, d, e, m)-> 
        let lid, kind = 
            match lid with 
            | id :: rest when id.idText = MangledGlobalName ->
                rest, if List.isEmpty rest then GlobalNamespace else kind
            | _ -> lid, kind
        SynModuleOrNamespaceSig(lid, a, kind, c, d, e, None, m)



let PostParseModuleImpls (defaultNamespace, filename, isLastCompiland, ParsedImplFile (hashDirectives, impls)) = 
    match impls |> List.rev |> List.tryPick (function ParsedImplFileFragment.NamedModule(SynModuleOrNamespace(lid, _, _, _, _, _, _, _)) -> Some lid | _ -> None) with
    | Some lid when impls.Length > 1 -> 
        errorR(Error(FSComp.SR.buildMultipleToplevelModules(), rangeOfLid lid))
    | _ -> 
        ()
    let impls = impls |> List.mapi (fun i x -> PostParseModuleImpl (i, defaultNamespace, isLastCompiland, filename, x)) 
    let qualName = QualFileNameOfImpls filename impls
    let isScript = IsScript filename

    let scopedPragmas = 
        [ for (SynModuleOrNamespace(_, _, _, decls, _, _, _, _)) in impls do 
            for d in decls do
                match d with 
                | SynModuleDecl.HashDirective (hd, _) -> yield! GetScopedPragmasForHashDirective hd
                | _ -> () 
          for hd in hashDirectives do 
              yield! GetScopedPragmasForHashDirective hd ]
    ParsedInput.ImplFile (ParsedImplFileInput (filename, isScript, qualName, scopedPragmas, hashDirectives, impls, isLastCompiland))
  
let PostParseModuleSpecs (defaultNamespace, filename, isLastCompiland, ParsedSigFile (hashDirectives, specs)) = 
    match specs |> List.rev |> List.tryPick (function ParsedSigFileFragment.NamedModule(SynModuleOrNamespaceSig(lid, _, _, _, _, _, _, _)) -> Some lid | _ -> None) with
    | Some lid when specs.Length > 1 -> 
        errorR(Error(FSComp.SR.buildMultipleToplevelModules(), rangeOfLid lid))
    | _ -> 
        ()
        
    let specs = specs |> List.mapi (fun i x -> PostParseModuleSpec(i, defaultNamespace, isLastCompiland, filename, x)) 
    let qualName = QualFileNameOfSpecs filename specs
    let scopedPragmas = 
        [ for (SynModuleOrNamespaceSig(_, _, _, decls, _, _, _, _)) in specs do 
            for d in decls do
                match d with 
                | SynModuleSigDecl.HashDirective(hd, _) -> yield! GetScopedPragmasForHashDirective hd
                | _ -> () 
          for hd in hashDirectives do 
              yield! GetScopedPragmasForHashDirective hd ]

    ParsedInput.SigFile (ParsedSigFileInput (filename, qualName, scopedPragmas, hashDirectives, specs))

type ModuleNamesDict = Map<string,Map<string,QualifiedNameOfFile>>

/// Checks if a module name is already given and deduplicates the name if needed.
let DeduplicateModuleName (moduleNamesDict: ModuleNamesDict) fileName (qualNameOfFile: QualifiedNameOfFile) =
    let path = Path.GetDirectoryName fileName
    let path = if FileSystem.IsPathRootedShim path then try FileSystem.GetFullPathShim path with _ -> path else path
    match moduleNamesDict.TryGetValue qualNameOfFile.Text with
    | true, paths ->
        if paths.ContainsKey path then 
            paths.[path], moduleNamesDict
        else
            let count = paths.Count + 1
            let id = qualNameOfFile.Id
            let qualNameOfFileT = if count = 1 then qualNameOfFile else QualifiedNameOfFile(Ident(id.idText + "___" + count.ToString(), id.idRange))
            let moduleNamesDictT = moduleNamesDict.Add(qualNameOfFile.Text, paths.Add(path, qualNameOfFileT))
            qualNameOfFileT, moduleNamesDictT
    | _ ->
        let moduleNamesDictT = moduleNamesDict.Add(qualNameOfFile.Text, Map.empty.Add(path, qualNameOfFile))
        qualNameOfFile, moduleNamesDictT

/// Checks if a ParsedInput is using a module name that was already given and deduplicates the name if needed.
let DeduplicateParsedInputModuleName (moduleNamesDict: ModuleNamesDict) input =
    match input with
    | ParsedInput.ImplFile (ParsedImplFileInput.ParsedImplFileInput (fileName, isScript, qualNameOfFile, scopedPragmas, hashDirectives, modules, (isLastCompiland, isExe))) ->
        let qualNameOfFileT, moduleNamesDictT = DeduplicateModuleName moduleNamesDict fileName qualNameOfFile
        let inputT = ParsedInput.ImplFile (ParsedImplFileInput.ParsedImplFileInput (fileName, isScript, qualNameOfFileT, scopedPragmas, hashDirectives, modules, (isLastCompiland, isExe)))
        inputT, moduleNamesDictT
    | ParsedInput.SigFile (ParsedSigFileInput.ParsedSigFileInput (fileName, qualNameOfFile, scopedPragmas, hashDirectives, modules)) ->
        let qualNameOfFileT, moduleNamesDictT = DeduplicateModuleName moduleNamesDict fileName qualNameOfFile
        let inputT = ParsedInput.SigFile (ParsedSigFileInput.ParsedSigFileInput (fileName, qualNameOfFileT, scopedPragmas, hashDirectives, modules))
        inputT, moduleNamesDictT

let ParseInput (lexer, errorLogger: ErrorLogger, lexbuf: UnicodeLexing.Lexbuf, defaultNamespace, filename, isLastCompiland) = 
    // The assert below is almost ok, but it fires in two cases:
    //  - fsi.exe sometimes passes "stdin" as a dummy filename
    //  - if you have a #line directive, e.g. 
    //        # 1000 "Line01.fs"
    //    then it also asserts. But these are edge cases that can be fixed later, e.g. in bug 4651.
    //System.Diagnostics.Debug.Assert(System.IO.Path.IsPathRooted filename, sprintf "should be absolute: '%s'" filename)
    let lower = String.lowercase filename 
    // Delay sending errors and warnings until after the file is parsed. This gives us a chance to scrape the
    // #nowarn declarations for the file
    let delayLogger = CapturingErrorLogger("Parsing")
    use unwindEL = PushErrorLoggerPhaseUntilUnwind (fun _ -> delayLogger)
    use unwindBP = PushThreadBuildPhaseUntilUnwind BuildPhase.Parse
    let mutable scopedPragmas = []
    try     
        let input = 
            if mlCompatSuffixes |> List.exists (Filename.checkSuffix lower) then  
                mlCompatWarning (FSComp.SR.buildCompilingExtensionIsForML()) rangeStartup 

            if FSharpImplFileSuffixes |> List.exists (Filename.checkSuffix lower) then  
                let impl = Parser.implementationFile lexer lexbuf 
                PostParseModuleImpls (defaultNamespace, filename, isLastCompiland, impl)
            elif FSharpSigFileSuffixes |> List.exists (Filename.checkSuffix lower) then  
                let intfs = Parser.signatureFile lexer lexbuf 
                PostParseModuleSpecs (defaultNamespace, filename, isLastCompiland, intfs)
            else 
                delayLogger.Error(Error(FSComp.SR.buildInvalidSourceFileExtension filename, Range.rangeStartup))
        scopedPragmas <- GetScopedPragmasForInput input
        input
    finally
        // OK, now commit the errors, since the ScopedPragmas will (hopefully) have been scraped
        let filteringErrorLogger = ErrorLoggerFilteringByScopedPragmas(false, scopedPragmas, errorLogger)
        delayLogger.CommitDelayedDiagnostics filteringErrorLogger

//----------------------------------------------------------------------------
// parsing - ParseOneInputFile
// Filename is (ml/mli/fs/fsi source). Parse it to AST. 
//----------------------------------------------------------------------------
let ParseOneInputLexbuf (tcConfig: TcConfig, lexResourceManager, conditionalCompilationDefines, lexbuf, filename, isLastCompiland, errorLogger) =
    use unwindbuildphase = PushThreadBuildPhaseUntilUnwind BuildPhase.Parse
    try 
        let skip = true in (* don't report whitespace from lexer *)
        let lightSyntaxStatus = LightSyntaxStatus (tcConfig.ComputeLightSyntaxInitialStatus filename, true) 
        let lexargs = mkLexargs (filename, conditionalCompilationDefines@tcConfig.conditionalCompilationDefines, lightSyntaxStatus, lexResourceManager, ref [], errorLogger, tcConfig.pathMap)
        let shortFilename = SanitizeFileName filename tcConfig.implicitIncludeDir 
        let input = 
            Lexhelp.usingLexbufForParsing (lexbuf, filename) (fun lexbuf ->
                if verbose then dprintn ("Parsing... "+shortFilename)
                let tokenizer = LexFilter.LexFilter(lightSyntaxStatus, tcConfig.compilingFslib, Lexer.token lexargs skip, lexbuf)

                if tcConfig.tokenizeOnly then 
                    while true do 
                        printf "tokenize - getting one token from %s\n" shortFilename
                        let t = tokenizer.Lexer lexbuf
                        printf "tokenize - got %s @ %a\n" (Parser.token_to_string t) outputRange lexbuf.LexemeRange
                        (match t with Parser.EOF _ -> exit 0 | _ -> ())
                        if lexbuf.IsPastEndOfStream then printf "!!! at end of stream\n"

                if tcConfig.testInteractionParser then 
                    while true do 
                        match (Parser.interaction tokenizer.Lexer lexbuf) with
                        | IDefns(l, m) -> dprintf "Parsed OK, got %d defs @ %a\n" l.Length outputRange m
                        | IHash (_, m) -> dprintf "Parsed OK, got hash @ %a\n" outputRange m
                    exit 0

                let res = ParseInput(tokenizer.Lexer, errorLogger, lexbuf, None, filename, isLastCompiland)

                if tcConfig.reportNumDecls then 
                    let rec flattenSpecs specs = 
                          specs |> List.collect (function (SynModuleSigDecl.NestedModule (_, _, subDecls, _)) -> flattenSpecs subDecls | spec -> [spec])
                    let rec flattenDefns specs = 
                          specs |> List.collect (function (SynModuleDecl.NestedModule (_, _, subDecls, _, _)) -> flattenDefns subDecls | defn -> [defn])

                    let flattenModSpec (SynModuleOrNamespaceSig(_, _, _, decls, _, _, _, _)) = flattenSpecs decls
                    let flattenModImpl (SynModuleOrNamespace(_, _, _, decls, _, _, _, _)) = flattenDefns decls
                    match res with 
                    | ParsedInput.SigFile (ParsedSigFileInput (_, _, _, _, specs)) -> 
                        dprintf "parsing yielded %d specs" (List.collect flattenModSpec specs).Length
                    | ParsedInput.ImplFile (ParsedImplFileInput (modules = impls)) -> 
                        dprintf "parsing yielded %d definitions" (List.collect flattenModImpl impls).Length
                res
            )
        if verbose then dprintn ("Parsed "+shortFilename)
        Some input 
    with e -> (* errorR(Failure("parse failed")); *) errorRecovery e rangeStartup; None 
            
            
let ParseOneInputFile (tcConfig: TcConfig, lexResourceManager, conditionalCompilationDefines, filename, isLastCompiland, errorLogger, retryLocked) =
    try 
       let lower = String.lowercase filename
       if List.exists (Filename.checkSuffix lower) (FSharpSigFileSuffixes@FSharpImplFileSuffixes) then  
            if not(FileSystem.SafeExists filename) then
                error(Error(FSComp.SR.buildCouldNotFindSourceFile filename, rangeStartup))
            let isFeatureSupported featureId = tcConfig.langVersion.SupportsFeature featureId
            let lexbuf = UnicodeLexing.UnicodeFileAsLexbuf(isFeatureSupported, filename, tcConfig.inputCodePage, retryLocked) 
            ParseOneInputLexbuf(tcConfig, lexResourceManager, conditionalCompilationDefines, lexbuf, filename, isLastCompiland, errorLogger)
       else error(Error(FSComp.SR.buildInvalidSourceFileExtension(SanitizeFileName filename tcConfig.implicitIncludeDir), rangeStartup))
    with e -> (* errorR(Failure("parse failed")); *) errorRecovery e rangeStartup; None 
     

[<Sealed>] 
type TcAssemblyResolutions(tcConfig: TcConfig, results: AssemblyResolution list, unresolved: UnresolvedAssemblyReference list) = 

    let originalReferenceToResolution = results |> List.map (fun r -> r.originalReference.Text, r) |> Map.ofList
    let resolvedPathToResolution = results |> List.map (fun r -> r.resolvedPath, r) |> Map.ofList

    /// Add some resolutions to the map of resolution results.                
    member tcResolutions.AddResolutionResults newResults = TcAssemblyResolutions(tcConfig, results @ newResults, unresolved)

    /// Add some unresolved results.
    member tcResolutions.AddUnresolvedReferences newUnresolved = TcAssemblyResolutions(tcConfig, results, unresolved @ newUnresolved)

    /// Get information about referenced DLLs
    member tcResolutions.GetAssemblyResolutions() = results
    member tcResolutions.GetUnresolvedReferences() = unresolved
    member tcResolutions.TryFindByOriginalReference(assemblyReference: AssemblyReference) = originalReferenceToResolution.TryFind assemblyReference.Text

    /// This doesn't need to be cancellable, it is only used by F# Interactive
    member tcResolution.TryFindByExactILAssemblyRef (ctok, assemblyRef) = 
        results |> List.tryFind (fun ar->
            let r = ar.GetILAssemblyRef(ctok, tcConfig.reduceMemoryUsage, tcConfig.tryGetMetadataSnapshot) |> Cancellable.runWithoutCancellation 
            r = assemblyRef)

    /// This doesn't need to be cancellable, it is only used by F# Interactive
    member tcResolution.TryFindBySimpleAssemblyName (ctok, simpleAssemName) = 
        results |> List.tryFind (fun ar->
            let r = ar.GetILAssemblyRef(ctok, tcConfig.reduceMemoryUsage, tcConfig.tryGetMetadataSnapshot) |> Cancellable.runWithoutCancellation 
            r.Name = simpleAssemName)

    member tcResolutions.TryFindByResolvedPath nm = resolvedPathToResolution.TryFind nm
    member tcResolutions.TryFindByOriginalReferenceText nm = originalReferenceToResolution.TryFind nm
        
    static member ResolveAssemblyReferences (ctok, tcConfig: TcConfig, assemblyList: AssemblyReference list, knownUnresolved: UnresolvedAssemblyReference list) : TcAssemblyResolutions =
        let resolved, unresolved = 
            if tcConfig.useSimpleResolution then 
                let resolutions = 
                    assemblyList 
                    |> List.map (fun assemblyReference -> 
                           try 
                               Choice1Of2 (tcConfig.ResolveLibWithDirectories (CcuLoadFailureAction.RaiseError, assemblyReference) |> Option.get)
                           with e -> 
                               errorRecovery e assemblyReference.Range
                               Choice2Of2 assemblyReference)
                let successes = resolutions |> List.choose (function Choice1Of2 x -> Some x | _ -> None)
                let failures = resolutions |> List.choose (function Choice2Of2 x -> Some (UnresolvedAssemblyReference(x.Text, [x])) | _ -> None)
                successes, failures
            else
                RequireCompilationThread ctok // we don't want to do assembly resolution concurrently, we assume MSBuild doesn't handle this
                TcConfig.TryResolveLibsUsingMSBuildRules (tcConfig, assemblyList, rangeStartup, ResolveAssemblyReferenceMode.ReportErrors)
        TcAssemblyResolutions(tcConfig, resolved, unresolved @ knownUnresolved)                    

    static member GetAllDllReferences (tcConfig: TcConfig) = [
            let primaryReference = tcConfig.PrimaryAssemblyDllReference()
            //yield primaryReference

            if not tcConfig.compilingFslib then 
                yield tcConfig.CoreLibraryDllReference()

            let assumeDotNetFramework = primaryReference.SimpleAssemblyNameIs("mscorlib")
            if tcConfig.framework then
                for s in defaultReferencesForScriptsAndOutOfProjectSources assumeDotNetFramework tcConfig.useSdkRefs do
                    yield AssemblyReference(rangeStartup, (if s.EndsWith(".dll", StringComparison.OrdinalIgnoreCase) then s else s+".dll"), None)

            if tcConfig.useFsiAuxLib then
                let name = Path.Combine(tcConfig.fsharpBinariesDir, getFsiLibraryName + ".dll")
                yield AssemblyReference(rangeStartup, name, None)

            yield! tcConfig.referencedDLLs
        ]

    static member SplitNonFoundationalResolutions (ctok, tcConfig: TcConfig) =
        let assemblyList = TcAssemblyResolutions.GetAllDllReferences tcConfig
        let resolutions = TcAssemblyResolutions.ResolveAssemblyReferences (ctok, tcConfig, assemblyList, tcConfig.knownUnresolvedReferences)
        let frameworkDLLs, nonFrameworkReferences = resolutions.GetAssemblyResolutions() |> List.partition (fun r -> r.sysdir) 
        let unresolved = resolutions.GetUnresolvedReferences()
#if DEBUG
        let itFailed = ref false
        let addedText = "\nIf you want to debug this right now, attach a debugger, and put a breakpoint in 'CompileOps.fs' near the text '!itFailed', and you can re-step through the assembly resolution logic."
        unresolved 
        |> List.iter (fun (UnresolvedAssemblyReference(referenceText, _ranges)) ->
            if referenceText.Contains("mscorlib") then
                System.Diagnostics.Debug.Assert(false, sprintf "whoops, did not resolve mscorlib: '%s'%s" referenceText addedText)
                itFailed := true)
        frameworkDLLs 
        |> List.iter (fun x ->
            if not(FileSystem.IsPathRootedShim(x.resolvedPath)) then
                System.Diagnostics.Debug.Assert(false, sprintf "frameworkDLL should be absolute path: '%s'%s" x.resolvedPath addedText)
                itFailed := true)
        nonFrameworkReferences 
        |> List.iter (fun x -> 
            if not(FileSystem.IsPathRootedShim(x.resolvedPath)) then
                System.Diagnostics.Debug.Assert(false, sprintf "nonFrameworkReference should be absolute path: '%s'%s" x.resolvedPath addedText) 
                itFailed := true)
        if !itFailed then
            // idea is, put a breakpoint here and then step through
            let assemblyList = TcAssemblyResolutions.GetAllDllReferences tcConfig
            let resolutions = TcAssemblyResolutions.ResolveAssemblyReferences (ctok, tcConfig, assemblyList, [])
            let _frameworkDLLs, _nonFrameworkReferences = resolutions.GetAssemblyResolutions() |> List.partition (fun r -> r.sysdir) 
            ()
#endif
        frameworkDLLs, nonFrameworkReferences, unresolved

    static member BuildFromPriorResolutions (ctok, tcConfig: TcConfig, resolutions, knownUnresolved) =
        let references = resolutions |> List.map (fun r -> r.originalReference)
        TcAssemblyResolutions.ResolveAssemblyReferences (ctok, tcConfig, references, knownUnresolved)
            

//----------------------------------------------------------------------------
// Typecheck and optimization environments on disk
//--------------------------------------------------------------------------

let IsSignatureDataResource (r: ILResource) = 
    r.Name.StartsWithOrdinal FSharpSignatureDataResourceName ||
    r.Name.StartsWithOrdinal FSharpSignatureDataResourceName2

let IsOptimizationDataResource (r: ILResource) = 
    r.Name.StartsWithOrdinal FSharpOptimizationDataResourceName|| 
    r.Name.StartsWithOrdinal FSharpOptimizationDataResourceName2

let GetSignatureDataResourceName (r: ILResource) = 
    if r.Name.StartsWithOrdinal FSharpSignatureDataResourceName then 
        String.dropPrefix r.Name FSharpSignatureDataResourceName
    elif r.Name.StartsWithOrdinal FSharpSignatureDataResourceName2 then 
        String.dropPrefix r.Name FSharpSignatureDataResourceName2
    else failwith "GetSignatureDataResourceName"

let GetOptimizationDataResourceName (r: ILResource) = 
    if r.Name.StartsWithOrdinal FSharpOptimizationDataResourceName then 
        String.dropPrefix r.Name FSharpOptimizationDataResourceName
    elif r.Name.StartsWithOrdinal FSharpOptimizationDataResourceName2 then 
        String.dropPrefix r.Name FSharpOptimizationDataResourceName2
    else failwith "GetOptimizationDataResourceName"

let IsReflectedDefinitionsResource (r: ILResource) =
    r.Name.StartsWithOrdinal(QuotationPickler.SerializedReflectedDefinitionsResourceNameBase)

let MakeILResource rname bytes = 
    { Name = rname
      Location = ILResourceLocation.LocalOut bytes
      Access = ILResourceAccess.Public
      CustomAttrsStored = storeILCustomAttrs emptyILCustomAttrs
      MetadataIndex = NoMetadataIdx }

let PickleToResource inMem file (g: TcGlobals) scope rname p x =
    let file = PathMap.apply g.pathMap file

    { Name = rname
      Location = (let bytes = pickleObjWithDanglingCcus inMem file g scope p x in ILResourceLocation.LocalOut bytes)
      Access = ILResourceAccess.Public
      CustomAttrsStored = storeILCustomAttrs emptyILCustomAttrs
      MetadataIndex = NoMetadataIdx }

let GetSignatureData (file, ilScopeRef, ilModule, byteReader) : PickledDataWithReferences<PickledCcuInfo> = 
    unpickleObjWithDanglingCcus file ilScopeRef ilModule unpickleCcuInfo (byteReader())

let WriteSignatureData (tcConfig: TcConfig, tcGlobals, exportRemapping, ccu: CcuThunk, file, inMem) : ILResource =
    let mspec = ccu.Contents
    let mspec = ApplyExportRemappingToEntity tcGlobals exportRemapping mspec
    // For historical reasons, we use a different resource name for FSharp.Core, so older F# compilers 
    // don't complain when they see the resource.
    let rname = if ccu.AssemblyName = getFSharpCoreLibraryName then FSharpSignatureDataResourceName2 else FSharpSignatureDataResourceName

    let includeDir =
        if String.IsNullOrEmpty tcConfig.implicitIncludeDir then ""
        else
            tcConfig.implicitIncludeDir
            |> System.IO.Path.GetFullPath
            |> PathMap.applyDir tcGlobals.pathMap
 
    PickleToResource inMem file tcGlobals ccu (rname+ccu.AssemblyName) pickleCcuInfo 
        { mspec=mspec 
          compileTimeWorkingDir=includeDir
          usesQuotations = ccu.UsesFSharp20PlusQuotations }

let GetOptimizationData (file, ilScopeRef, ilModule, byteReader) = 
    unpickleObjWithDanglingCcus file ilScopeRef ilModule Optimizer.u_CcuOptimizationInfo (byteReader())

let WriteOptimizationData (tcGlobals, file, inMem, ccu: CcuThunk, modulInfo) = 
    // For historical reasons, we use a different resource name for FSharp.Core, so older F# compilers 
    // don't complain when they see the resource.
    let rname = if ccu.AssemblyName = getFSharpCoreLibraryName then FSharpOptimizationDataResourceName2 else FSharpOptimizationDataResourceName 
    PickleToResource inMem file tcGlobals ccu (rname+ccu.AssemblyName) Optimizer.p_CcuOptimizationInfo modulInfo

//----------------------------------------------------------------------------
// Abstraction for project reference

type RawFSharpAssemblyDataBackedByFileOnDisk (ilModule: ILModuleDef, ilAssemblyRefs) = 
    let externalSigAndOptData = ["FSharp.Core"]
    interface IRawFSharpAssemblyData with 
         member __.GetAutoOpenAttributes ilg = GetAutoOpenAttributes ilg ilModule 
         member __.GetInternalsVisibleToAttributes ilg = GetInternalsVisibleToAttributes ilg ilModule 
         member __.TryGetILModuleDef() = Some ilModule 
         member __.GetRawFSharpSignatureData(m, ilShortAssemName, filename) = 
            let resources = ilModule.Resources.AsList
            let sigDataReaders = 
                [ for iresource in resources do
                    if IsSignatureDataResource iresource then 
                        let ccuName = GetSignatureDataResourceName iresource
                        yield (ccuName, fun () -> iresource.GetBytes()) ]
                        
            let sigDataReaders = 
                if sigDataReaders.IsEmpty && List.contains ilShortAssemName externalSigAndOptData then 
                    let sigFileName = Path.ChangeExtension(filename, "sigdata")
                    if not (FileSystem.SafeExists sigFileName) then 
                        error(Error(FSComp.SR.buildExpectedSigdataFile (FileSystem.GetFullPathShim sigFileName), m))
                    [ (ilShortAssemName, fun () -> FileSystem.ReadAllBytesShim sigFileName)]
                else
                    sigDataReaders
            sigDataReaders
         member __.GetRawFSharpOptimizationData(m, ilShortAssemName, filename) =             
            let optDataReaders = 
                ilModule.Resources.AsList
                |> List.choose (fun r -> if IsOptimizationDataResource r then Some(GetOptimizationDataResourceName r, (fun () -> r.GetBytes())) else None)

            // Look for optimization data in a file 
            let optDataReaders = 
                if optDataReaders.IsEmpty && List.contains ilShortAssemName externalSigAndOptData then 
                    let optDataFile = Path.ChangeExtension(filename, "optdata")
                    if not (FileSystem.SafeExists optDataFile) then 
                        error(Error(FSComp.SR.buildExpectedFileAlongSideFSharpCore(optDataFile, FileSystem.GetFullPathShim optDataFile), m))
                    [ (ilShortAssemName, (fun () -> FileSystem.ReadAllBytesShim optDataFile))]
                else
                    optDataReaders
            optDataReaders
         member __.GetRawTypeForwarders() =
            match ilModule.Manifest with 
            | Some manifest -> manifest.ExportedTypes
            | None -> mkILExportedTypes []
         member __.ShortAssemblyName = GetNameOfILModule ilModule 
         member __.ILScopeRef = MakeScopeRefForILModule ilModule
         member __.ILAssemblyRefs = ilAssemblyRefs
         member __.HasAnyFSharpSignatureDataAttribute = 
            let attrs = GetCustomAttributesOfILModule ilModule
            List.exists IsSignatureDataVersionAttr attrs
         member __.HasMatchingFSharpSignatureDataAttribute ilg = 
            let attrs = GetCustomAttributesOfILModule ilModule
            List.exists (IsMatchingSignatureDataVersionAttr ilg (IL.parseILVersion Internal.Utilities.FSharpEnvironment.FSharpBinaryMetadataFormatRevision)) attrs


//----------------------------------------------------------------------------
// Relink blobs of saved data by fixing up ccus.
//--------------------------------------------------------------------------

let availableToOptionalCcu = function
    | ResolvedCcu ccu -> Some ccu
    | UnresolvedCcu _ -> None


//----------------------------------------------------------------------------
// TcConfigProvider
//--------------------------------------------------------------------------

/// Represents a computation to return a TcConfig. Normally this is just a constant immutable TcConfig, 
/// but for F# Interactive it may be based on an underlying mutable TcConfigBuilder.
type TcConfigProvider = 
    | TcConfigProvider of (CompilationThreadToken -> TcConfig)
    member x.Get ctok = (let (TcConfigProvider f) = x in f ctok)

    /// Get a TcConfigProvider which will return only the exact TcConfig.
    static member Constant tcConfig = TcConfigProvider(fun _ctok -> tcConfig)

    /// Get a TcConfigProvider which will continue to respect changes in the underlying
    /// TcConfigBuilder rather than delivering snapshots.
    static member BasedOnMutableBuilder tcConfigB = TcConfigProvider(fun _ctok -> TcConfig.Create(tcConfigB, validate=false))
    
    
//----------------------------------------------------------------------------
// TcImports
//--------------------------------------------------------------------------

#if !NO_EXTENSIONTYPING
// These are hacks in order to allow TcImports to be held as a weak reference inside a type provider.
// The reason is due to older type providers compiled using an older TypeProviderSDK, that SDK used reflection on fields and properties to determine the contract.
// The reflection code has now since been removed, see here: https://github.com/fsprojects/FSharp.TypeProviders.SDK/pull/305. But we still need to work on older type providers.
// One day we can remove these hacks when we deemed most if not all type providers were re-compiled using the newer TypeProviderSDK.
// Yuck.
type TcImportsDllInfoHack =
    {
        FileName: string
    }

and TcImportsWeakHack (tcImports: WeakReference<TcImports>) =
    let mutable dllInfos: TcImportsDllInfoHack list = []

    member __.SetDllInfos (value: ImportedBinary list) =
        dllInfos <- value |> List.map (fun x -> { FileName = x.FileName })

    member __.Base: TcImportsWeakHack option =
        match tcImports.TryGetTarget() with
        | true, strong ->
            match strong.Base with
            | Some (baseTcImports: TcImports) ->
                Some baseTcImports.Weak
            | _ ->
                None
        | _ -> 
            None

    member __.SystemRuntimeContainsType typeName =
        match tcImports.TryGetTarget () with
        | true, strong -> strong.SystemRuntimeContainsType typeName
        | _ -> false
#endif          
/// Represents a table of imported assemblies with their resolutions.
/// Is a disposable object, but it is recommended not to explicitly call Dispose unless you absolutely know nothing will be using its contents after the disposal.
/// Otherwise, simply allow the GC to collect this and it will properly call Dispose from the finalizer.
and [<Sealed>] TcImports(tcConfigP: TcConfigProvider, initialResolutions: TcAssemblyResolutions, importsBase: TcImports option, ilGlobalsOpt, compilationThread: ICompilationThread) as this = 

    let mutable resolutions = initialResolutions
    let mutable importsBase: TcImports option = importsBase
    let mutable dllInfos: ImportedBinary list = []
    let mutable dllTable: NameMap<ImportedBinary> = NameMap.empty
    let mutable ccuInfos: ImportedAssembly list = []
    let mutable ccuTable: NameMap<ImportedAssembly> = NameMap.empty
    let mutable disposeActions = []
    let mutable disposed = false
    let mutable ilGlobalsOpt = ilGlobalsOpt
    let mutable tcGlobals = None
#if !NO_EXTENSIONTYPING
    let mutable disposeTypeProviderActions = []
    let mutable generatedTypeRoots = new System.Collections.Generic.Dictionary<ILTypeRef, int * ProviderGeneratedType>()
    let mutable tcImportsWeak = TcImportsWeakHack (WeakReference<_> this)
#endif
    
    let CheckDisposed() =
        if disposed then assert false

    let dispose () =
        CheckDisposed()
        // disposing deliberately only closes this tcImports, not the ones up the chain 
        disposed <- true        
        if verbose then 
            dprintf "disposing of TcImports, %d binaries\n" disposeActions.Length
#if !NO_EXTENSIONTYPING
        let actions = disposeTypeProviderActions
        disposeTypeProviderActions <- []
        if actions.Length > 0 then
            compilationThread.EnqueueWork (fun _ -> for action in actions do action())
#endif
        let actions = disposeActions
        disposeActions <- []
        for action in actions do action()

    static let ccuHasType (ccu: CcuThunk) (nsname: string list) (tname: string) =
        let matchNameSpace (entityOpt: Entity option) n =
            match entityOpt with
            | None -> None
            | Some entity ->
                entity.ModuleOrNamespaceType.AllEntitiesByCompiledAndLogicalMangledNames.TryFind n

        match (Some ccu.Contents, nsname) ||> List.fold matchNameSpace with
        | Some ns ->
                match Map.tryFind tname ns.ModuleOrNamespaceType.TypesByMangledName with
                | Some _ -> true
                | None -> false
        | None -> false

    member internal tcImports.Base = 
            CheckDisposed()
            importsBase

    member tcImports.CcuTable =
            CheckDisposed()
            ccuTable
        
    member tcImports.DllTable =
            CheckDisposed()
            dllTable
            
#if !NO_EXTENSIONTYPING
    member tcImports.Weak = 
            CheckDisposed()
            tcImportsWeak
#endif
        
    member tcImports.RegisterCcu ccuInfo =
        CheckDisposed()
        ccuInfos <- ccuInfos ++ ccuInfo
        // Assembly Ref Resolution: remove this use of ccu.AssemblyName
        ccuTable <- NameMap.add (ccuInfo.FSharpViewOfMetadata.AssemblyName) ccuInfo ccuTable
    
    member tcImports.RegisterDll dllInfo =
        CheckDisposed()
        dllInfos <- dllInfos ++ dllInfo
#if !NO_EXTENSIONTYPING
        tcImportsWeak.SetDllInfos dllInfos
#endif
        dllTable <- NameMap.add (getNameOfScopeRef dllInfo.ILScopeRef) dllInfo dllTable

    member tcImports.GetDllInfos() : ImportedBinary list = 
        CheckDisposed()
        match importsBase with 
        | Some importsBase-> importsBase.GetDllInfos() @ dllInfos
        | None -> dllInfos
        
    member tcImports.AllAssemblyResolutions() = 
        CheckDisposed()
        let ars = resolutions.GetAssemblyResolutions()
        match importsBase with 
        | Some importsBase-> importsBase.AllAssemblyResolutions() @ ars
        | None -> ars
        
    member tcImports.TryFindDllInfo (ctok: CompilationThreadToken, m, assemblyName, lookupOnly) =
        CheckDisposed()
        let rec look (t: TcImports) =       
            match NameMap.tryFind assemblyName t.DllTable with
            | Some res -> Some res
            | None -> 
                match t.Base with 
                | Some t2 -> look t2
                | None -> None
        match look tcImports with
        | Some res -> Some res
        | None ->
            tcImports.ImplicitLoadIfAllowed(ctok, m, assemblyName, lookupOnly)
            look tcImports
    

    member tcImports.FindDllInfo (ctok, m, assemblyName) =
        match tcImports.TryFindDllInfo (ctok, m, assemblyName, lookupOnly=false) with 
        | Some res -> res
        | None -> error(Error(FSComp.SR.buildCouldNotResolveAssembly assemblyName, m))

    member tcImports.GetImportedAssemblies() = 
        CheckDisposed()
        match importsBase with 
        | Some importsBase-> List.append (importsBase.GetImportedAssemblies()) ccuInfos
        | None -> ccuInfos        
        
    member tcImports.GetCcusExcludingBase() = 
        CheckDisposed()
        ccuInfos |> List.map (fun x -> x.FSharpViewOfMetadata)        

    member tcImports.GetCcusInDeclOrder() =         
        CheckDisposed()
        List.map (fun x -> x.FSharpViewOfMetadata) (tcImports.GetImportedAssemblies())  
        
    // This is the main "assembly reference --> assembly" resolution routine. 
    member tcImports.FindCcuInfo (ctok, m, assemblyName, lookupOnly) = 
        CheckDisposed()
        let rec look (t: TcImports) = 
            match NameMap.tryFind assemblyName t.CcuTable with
            | Some res -> Some res
            | None -> 
                 match t.Base with 
                 | Some t2 -> look t2 
                 | None -> None

        match look tcImports with
        | Some res -> ResolvedImportedAssembly res
        | None ->
            tcImports.ImplicitLoadIfAllowed(ctok, m, assemblyName, lookupOnly)
            match look tcImports with 
            | Some res -> ResolvedImportedAssembly res
            | None -> UnresolvedImportedAssembly assemblyName
        

    member tcImports.FindCcu (ctok, m, assemblyName, lookupOnly) = 
        CheckDisposed()
        match tcImports.FindCcuInfo(ctok, m, assemblyName, lookupOnly) with
        | ResolvedImportedAssembly importedAssembly -> ResolvedCcu(importedAssembly.FSharpViewOfMetadata)
        | UnresolvedImportedAssembly assemblyName -> UnresolvedCcu assemblyName

    member tcImports.FindCcuFromAssemblyRef(ctok, m, assemblyRef: ILAssemblyRef) = 
        CheckDisposed()
        match tcImports.FindCcuInfo(ctok, m, assemblyRef.Name, lookupOnly=false) with
        | ResolvedImportedAssembly importedAssembly -> ResolvedCcu(importedAssembly.FSharpViewOfMetadata)
        | UnresolvedImportedAssembly _ -> UnresolvedCcu(assemblyRef.QualifiedName)


#if !NO_EXTENSIONTYPING
    member tcImports.GetProvidedAssemblyInfo(ctok, m, assembly: Tainted<ProvidedAssembly>) = 
        let anameOpt = assembly.PUntaint((fun assembly -> match assembly with null -> None | a -> Some (a.GetName())), m)
        match anameOpt with 
        | None -> false, None
        | Some aname -> 
        let ilShortAssemName = aname.Name
        match tcImports.FindCcu (ctok, m, ilShortAssemName, lookupOnly=true) with 
        | ResolvedCcu ccu -> 
            if ccu.IsProviderGenerated then 
                let dllinfo = tcImports.FindDllInfo(ctok, m, ilShortAssemName)
                true, dllinfo.ProviderGeneratedStaticLinkMap
            else
                false, None

        | UnresolvedCcu _ -> 
            let g = tcImports.GetTcGlobals()
            let ilScopeRef = ILScopeRef.Assembly (ILAssemblyRef.FromAssemblyName aname)
            let fileName = aname.Name + ".dll"
            let bytes = assembly.PApplyWithProvider((fun (assembly, provider) -> assembly.GetManifestModuleContents provider), m).PUntaint(id, m)
            let tcConfig = tcConfigP.Get ctok
            let ilModule, ilAssemblyRefs = 
                let opts: ILReaderOptions = 
                    { ilGlobals = g.ilg 
                      reduceMemoryUsage = tcConfig.reduceMemoryUsage
                      pdbDirPath = None 
                      metadataOnly = MetadataOnlyFlag.Yes
                      tryGetMetadataSnapshot = tcConfig.tryGetMetadataSnapshot }
                let reader = OpenILModuleReaderFromBytes fileName bytes opts
                reader.ILModuleDef, reader.ILAssemblyRefs

            let theActualAssembly = assembly.PUntaint((fun x -> x.Handle), m)
            let dllinfo = 
                { RawMetadata= RawFSharpAssemblyDataBackedByFileOnDisk (ilModule, ilAssemblyRefs) 
                  FileName=fileName
                  ProviderGeneratedAssembly=Some theActualAssembly
                  IsProviderGenerated=true
                  ProviderGeneratedStaticLinkMap= if g.isInteractive then None else Some (ProvidedAssemblyStaticLinkingMap.CreateNew())
                  ILScopeRef = ilScopeRef
                  ILAssemblyRefs = ilAssemblyRefs }
            tcImports.RegisterDll dllinfo
            let ccuData: CcuData = 
              { IsFSharp=false
                UsesFSharp20PlusQuotations=false
                InvalidateEvent=(new Event<_>()).Publish
                IsProviderGenerated = true
                QualifiedName= Some (assembly.PUntaint((fun a -> a.FullName), m))
                Contents = NewCcuContents ilScopeRef m ilShortAssemName (NewEmptyModuleOrNamespaceType Namespace) 
                ILScopeRef = ilScopeRef
                Stamp = newStamp()
                SourceCodeDirectory = ""  
                FileName = Some fileName
                MemberSignatureEquality = (fun ty1 ty2 -> Tastops.typeEquivAux EraseAll g ty1 ty2)
                ImportProvidedType = (fun ty -> Import.ImportProvidedType (tcImports.GetImportMap()) m ty)
                TryGetILModuleDef = (fun () -> Some ilModule)
                TypeForwarders = Map.empty }
                    
            let ccu = CcuThunk.Create(ilShortAssemName, ccuData)
            let ccuinfo = 
                { FSharpViewOfMetadata=ccu 
                  ILScopeRef = ilScopeRef 
                  AssemblyAutoOpenAttributes = []
                  AssemblyInternalsVisibleToAttributes = []
                  IsProviderGenerated = true
                  TypeProviders=[]
                  FSharpOptimizationData = notlazy None }
            tcImports.RegisterCcu ccuinfo
            // Yes, it is generative
            true, dllinfo.ProviderGeneratedStaticLinkMap

    member tcImports.RecordGeneratedTypeRoot root = 
        // checking if given ProviderGeneratedType was already recorded before (probably for another set of static parameters) 
        let (ProviderGeneratedType(_, ilTyRef, _)) = root
        let index = 
            match generatedTypeRoots.TryGetValue ilTyRef with
            | true, (index, _) -> index
            | false, _ -> generatedTypeRoots.Count
        generatedTypeRoots.[ilTyRef] <- (index, root)

    member tcImports.ProviderGeneratedTypeRoots = 
        generatedTypeRoots.Values
        |> Seq.sortBy fst
        |> Seq.map snd
        |> Seq.toList
#endif

    member private tcImports.AttachDisposeAction action =
        CheckDisposed()
        disposeActions <- action :: disposeActions

#if !NO_EXTENSIONTYPING
    member private tcImports.AttachDisposeTypeProviderAction action =
        CheckDisposed()
        disposeTypeProviderActions <- action :: disposeTypeProviderActions
#endif
  
    // Note: the returned binary reader is associated with the tcImports, i.e. when the tcImports are closed 
    // then the reader is closed. 
    member tcImports.OpenILBinaryModule(ctok, filename, m) = 
      try
        CheckDisposed()
        let tcConfig = tcConfigP.Get ctok
        let pdbDirPath =
            // We open the pdb file if one exists parallel to the binary we 
            // are reading, so that --standalone will preserve debug information. 
            if tcConfig.openDebugInformationForLaterStaticLinking then 
                let pdbDir = try Filename.directoryName filename with _ -> "."
                let pdbFile = (try Filename.chopExtension filename with _ -> filename) + ".pdb" 

                if FileSystem.SafeExists pdbFile then 
                    if verbose then dprintf "reading PDB file %s from directory %s\n" pdbFile pdbDir
                    Some pdbDir
                else
                    None
            else
                None

        let ilGlobals =
            // ILScopeRef.Local can be used only for primary assembly (mscorlib or System.Runtime) itself
            // Remaining assemblies should be opened using existing ilGlobals (so they can properly locate fundamental types)
            match ilGlobalsOpt with
            | None -> mkILGlobals ILScopeRef.Local
            | Some g -> g

        let ilILBinaryReader =
            OpenILBinary (filename, tcConfig.reduceMemoryUsage, ilGlobals, pdbDirPath, tcConfig.shadowCopyReferences, tcConfig.tryGetMetadataSnapshot)

        tcImports.AttachDisposeAction(fun _ -> (ilILBinaryReader :> IDisposable).Dispose())
        ilILBinaryReader.ILModuleDef, ilILBinaryReader.ILAssemblyRefs
      with e ->
        error(Error(FSComp.SR.buildErrorOpeningBinaryFile(filename, e.Message), m))

    (* auxModTable is used for multi-module assemblies *)
    member tcImports.MkLoaderForMultiModuleILAssemblies ctok m =
        CheckDisposed()
        let auxModTable = HashMultiMap(10, HashIdentity.Structural)
        fun viewedScopeRef ->
        
            let tcConfig = tcConfigP.Get ctok
            match viewedScopeRef with
            | ILScopeRef.Module modref -> 
                let key = modref.Name
                if not (auxModTable.ContainsKey key) then
                    let resolution = tcConfig.ResolveLibWithDirectories (CcuLoadFailureAction.RaiseError, AssemblyReference(m, key, None)) |> Option.get
                    let ilModule, _ = tcImports.OpenILBinaryModule(ctok, resolution.resolvedPath, m)
                    auxModTable.[key] <- ilModule
                auxModTable.[key] 

            | _ -> 
                error(InternalError("Unexpected ILScopeRef.Local or ILScopeRef.Assembly in exported type table", m))

    member tcImports.IsAlreadyRegistered nm =
        CheckDisposed()
        tcImports.GetDllInfos() |> List.exists (fun dll -> 
            match dll.ILScopeRef with 
            | ILScopeRef.Assembly a -> a.Name = nm 
            | _ -> false)

    member tcImports.GetImportMap() = 
        CheckDisposed()
        let loaderInterface = 
            { new Import.AssemblyLoader with 
                 member x.FindCcuFromAssemblyRef (ctok, m, ilAssemblyRef) = 
                     tcImports.FindCcuFromAssemblyRef (ctok, m, ilAssemblyRef)
#if !NO_EXTENSIONTYPING
                 member x.GetProvidedAssemblyInfo (ctok, m, assembly) = tcImports.GetProvidedAssemblyInfo (ctok, m, assembly)
                 member x.RecordGeneratedTypeRoot root = tcImports.RecordGeneratedTypeRoot root
#endif
             }
        new Import.ImportMap (tcImports.GetTcGlobals(), loaderInterface)

    // Note the tcGlobals are only available once mscorlib and fslib have been established. For TcImports, 
    // they are logically only needed when converting AbsIL data structures into F# data structures, and
    // when converting AbsIL types in particular, since these types are normalized through the tables
    // in the tcGlobals (E.g. normalizing 'System.Int32' to 'int'). On the whole ImportILAssembly doesn't
    // actually convert AbsIL types - it only converts the outer shell of type definitions - the vast majority of
    // types such as those in method signatures are currently converted on-demand. However ImportILAssembly does have to
    // convert the types that are constraints in generic parameters, which was the original motivation for making sure that
    // ImportILAssembly had a tcGlobals available when it really needs it.
    member tcImports.GetTcGlobals() : TcGlobals =
        CheckDisposed()
        match tcGlobals with 
        | Some g -> g 
        | None -> 
            match importsBase with 
            | Some b -> b.GetTcGlobals() 
            | None -> failwith "unreachable: GetGlobals - are the references to mscorlib.dll and FSharp.Core.dll valid?"

    member private tcImports.SetILGlobals ilg =
        CheckDisposed()
        ilGlobalsOpt <- Some ilg

    member private tcImports.SetTcGlobals g =
        CheckDisposed()
        tcGlobals <- Some g

#if !NO_EXTENSIONTYPING
    member private tcImports.InjectProvidedNamespaceOrTypeIntoEntity 
            (typeProviderEnvironment, 
             tcConfig: TcConfig, 
             m, entity: Entity, 
             injectedNamspace, remainingNamespace, 
             provider, 
             st: Tainted<ProvidedType> option) = 
        match remainingNamespace with
        | next :: rest ->
            // Inject the namespace entity 
            match entity.ModuleOrNamespaceType.ModulesAndNamespacesByDemangledName.TryFind next with
            | Some childEntity ->
                tcImports.InjectProvidedNamespaceOrTypeIntoEntity (typeProviderEnvironment, tcConfig, m, childEntity, next :: injectedNamspace, rest, provider, st)
            | None -> 
                // Build up the artificial namespace if there is not a real one.
                let cpath = CompPath(ILScopeRef.Local, injectedNamspace |> List.rev |> List.map (fun n -> (n, ModuleOrNamespaceKind.Namespace)) )
                let newNamespace = NewModuleOrNamespace (Some cpath) taccessPublic (ident(next, rangeStartup)) XmlDoc.Empty [] (MaybeLazy.Strict (NewEmptyModuleOrNamespaceType Namespace)) 
                entity.ModuleOrNamespaceType.AddModuleOrNamespaceByMutation newNamespace
                tcImports.InjectProvidedNamespaceOrTypeIntoEntity (typeProviderEnvironment, tcConfig, m, newNamespace, next :: injectedNamspace, rest, provider, st)
        | [] -> 
            match st with
            | Some st ->
                // Inject the wrapper type into the provider assembly.
                //
                // Generated types get properly injected into the provided (i.e. generated) assembly CCU in tc.fs

                let importProvidedType t = Import.ImportProvidedType (tcImports.GetImportMap()) m t
                let isSuppressRelocate = tcConfig.isInteractive || st.PUntaint((fun st -> st.IsSuppressRelocate), m) 
                let newEntity = Construct.NewProvidedTycon(typeProviderEnvironment, st, importProvidedType, isSuppressRelocate, m) 
                entity.ModuleOrNamespaceType.AddProvidedTypeEntity newEntity
            | None -> ()

            entity.entity_tycon_repr <-
                match entity.TypeReprInfo with 
                // This is the first extension 
                | TNoRepr -> 
                    TProvidedNamespaceExtensionPoint(typeProviderEnvironment, [provider])
                                
                // Add to the existing list of extensions
                | TProvidedNamespaceExtensionPoint(resolutionFolder, prior) as repr -> 
                    if not(prior |> List.exists(fun r->Tainted.EqTainted r provider)) then 
                        TProvidedNamespaceExtensionPoint(resolutionFolder, provider :: prior)
                    else 
                        repr

                | _ -> failwith "Unexpected representation in namespace entity referred to by a type provider"

    member tcImportsStrong.ImportTypeProviderExtensions 
               (ctok, tcConfig: TcConfig, 
                fileNameOfRuntimeAssembly, 
                ilScopeRefOfRuntimeAssembly, 
                runtimeAssemblyAttributes: ILAttribute list, 
                entityToInjectInto, invalidateCcu: Event<_>, m) = 

        let startingErrorCount = CompileThreadStatic.ErrorLogger.ErrorCount

        // Find assembly level TypeProviderAssemblyAttributes. These will point to the assemblies that 
        // have class which implement ITypeProvider and which have TypeProviderAttribute on them.
        let designTimeAssemblyNames = 
            runtimeAssemblyAttributes 
            |> List.choose (TryDecodeTypeProviderAssemblyAttr (defaultArg ilGlobalsOpt EcmaMscorlibILGlobals))
            // If no design-time assembly is specified, use the runtime assembly
            |> List.map (function null -> fileNameOfRuntimeAssembly | s -> s)
            // For each simple name of a design-time assembly, we take the first matching one in the order they are 
            // specified in the attributes
            |> List.distinctBy (fun s -> try Path.GetFileNameWithoutExtension s with _ -> s)

        if not (List.isEmpty designTimeAssemblyNames) then

            // Find the SystemRuntimeAssemblyVersion value to report in the TypeProviderConfig.
            let primaryAssemblyVersion = 
                let primaryAssemblyRef = tcConfig.PrimaryAssemblyDllReference()
                let resolution = tcConfig.ResolveLibWithDirectories (CcuLoadFailureAction.RaiseError, primaryAssemblyRef) |> Option.get
                 // MSDN: this method causes the file to be opened and closed, but the assembly is not added to this domain
                let name = System.Reflection.AssemblyName.GetAssemblyName(resolution.resolvedPath)
                name.Version

            let typeProviderEnvironment = 
                 { resolutionFolder = tcConfig.implicitIncludeDir
                   outputFile = tcConfig.outputFile
                   showResolutionMessages = tcConfig.showExtensionTypeMessages 
                   referencedAssemblies = Array.distinct [| for r in tcImportsStrong.AllAssemblyResolutions() -> r.resolvedPath |]
                   temporaryFolder = FileSystem.GetTempPathShim() }

            // The type provider should not hold strong references to disposed
            // TcImport objects. So the callbacks provided in the type provider config
            // dispatch via a thunk which gets set to a non-resource-capturing 
            // failing function when the object is disposed. 
            let systemRuntimeContainsType =  
                // NOTE: do not touch this, edit: but we did, we had no choice - TPs cannot hold a strong reference on TcImports "ever".
                let tcImports = tcImportsWeak
                let systemRuntimeContainsTypeRef = ref (fun typeName -> tcImports.SystemRuntimeContainsType typeName)
                tcImportsStrong.AttachDisposeTypeProviderAction(fun () -> systemRuntimeContainsTypeRef := (fun _ -> raise (System.ObjectDisposedException("The type provider has been disposed"))))  
                fun arg -> systemRuntimeContainsTypeRef.Value arg  

            let providers = 
                [ for designTimeAssemblyName in designTimeAssemblyNames do
                      yield! ExtensionTyping.GetTypeProvidersOfAssembly(fileNameOfRuntimeAssembly, ilScopeRefOfRuntimeAssembly, designTimeAssemblyName, typeProviderEnvironment, 
                                                                        tcConfig.isInvalidationSupported, tcConfig.isInteractive, systemRuntimeContainsType, primaryAssemblyVersion, m) ]

            // Note, type providers are disposable objects. The TcImports owns the provider objects - when/if it is disposed, the providers are disposed.
            // We ignore all exceptions from provider disposal.
            for provider in providers do 
                tcImportsStrong.AttachDisposeTypeProviderAction(fun () -> 
                    try 
                        provider.PUntaintNoFailure(fun x -> x).Dispose() 
                    with e -> 
                        ())
            
            // Add the invalidation signal handlers to each provider
            for provider in providers do 
                provider.PUntaint((fun tp -> 

                    // Register the type provider invalidation handler.
                    //
                    // We are explicit about what the handler closure captures to help reason about the
                    // lifetime of captured objects, especially in case the type provider instance gets leaked
                    // or keeps itself alive mistakenly, e.g. via some global state in the type provider instance.
                    //
                    // The closure captures 
                    //   1. an Event value, ultimately this is made available in all CCus as ccu.InvalidateEvent
                    //   2. any handlers registered to ccu.InvalidateEvent 
                    //   3. a message string
                    //
                    // Note that the invalidation handler does not explicitly capture the TcImports. 
                    // The only place where handlers are registered is to ccu.InvalidateEvent is in IncrementalBuilder.fs.

                    let capturedInvalidateCcu = invalidateCcu
                    let capturedMessage = "The provider '" + fileNameOfRuntimeAssembly + "' reported a change"
                    let handler = tp.Invalidate.Subscribe(fun _ -> capturedInvalidateCcu.Trigger (capturedMessage))  

                    // When the TcImports is disposed we detach the invalidation callback
                    tcImportsStrong.AttachDisposeTypeProviderAction(fun () -> try handler.Dispose() with _ -> ())), m)  
                
            match providers with
            | [] -> 
                warning(Error(FSComp.SR.etHostingAssemblyFoundWithoutHosts(fileNameOfRuntimeAssembly, typeof<Microsoft.FSharp.Core.CompilerServices.TypeProviderAssemblyAttribute>.FullName), m)) 
            | _ -> 

#if DEBUG
                if typeProviderEnvironment.showResolutionMessages then
                    dprintfn "Found extension type hosting hosting assembly '%s' with the following extensions:" fileNameOfRuntimeAssembly
                    providers |> List.iter(fun provider ->dprintfn " %s" (ExtensionTyping.DisplayNameOfTypeProvider(provider.TypeProvider, m)))
#endif
                    
                for provider in providers do 
                    try
                        // Inject an entity for the namespace, or if one already exists, then record this as a provider
                        // for that namespace.
                        let rec loop (providedNamespace: Tainted<IProvidedNamespace>) =
                            let path = ExtensionTyping.GetProvidedNamespaceAsPath(m, provider, providedNamespace.PUntaint((fun r -> r.NamespaceName), m))
                            tcImportsStrong.InjectProvidedNamespaceOrTypeIntoEntity (typeProviderEnvironment, tcConfig, m, entityToInjectInto, [], path, provider, None)

                            // Inject entities for the types returned by provider.GetTypes(). 
                            //
                            // NOTE: The types provided by GetTypes() are available for name resolution
                            // when the namespace is "opened". This is part of the specification of the language
                            // feature.
                            let tys = providedNamespace.PApplyArray((fun provider -> provider.GetTypes()), "GetTypes", m)
                            let ptys = [| for ty in tys -> ty.PApply((fun ty -> ty |> ProvidedType.CreateNoContext), m) |]
                            for st in ptys do 
                                tcImportsStrong.InjectProvidedNamespaceOrTypeIntoEntity (typeProviderEnvironment, tcConfig, m, entityToInjectInto, [], path, provider, Some st)

                            for providedNestedNamespace in providedNamespace.PApplyArray((fun provider -> provider.GetNestedNamespaces()), "GetNestedNamespaces", m) do 
                                loop providedNestedNamespace

                        RequireCompilationThread ctok // IProvidedType.GetNamespaces is an example of a type provider call
                        let providedNamespaces = provider.PApplyArray((fun r -> r.GetNamespaces()), "GetNamespaces", m)

                        for providedNamespace in providedNamespaces do
                            loop providedNamespace
                    with e -> 
                        errorRecovery e m

                if startingErrorCount<CompileThreadStatic.ErrorLogger.ErrorCount then
                    error(Error(FSComp.SR.etOneOrMoreErrorsSeenDuringExtensionTypeSetting(), m))  

            providers 
        else []
#endif

    /// Query information about types available in target system runtime library
    member tcImports.SystemRuntimeContainsType (typeName: string) : bool = 
        let ns, typeName = IL.splitILTypeName typeName
        let tcGlobals = tcImports.GetTcGlobals()
        tcGlobals.TryFindSysTyconRef ns typeName |> Option.isSome

    // Add a referenced assembly
    //
    // Retargetable assembly refs are required for binaries that must run 
    // against DLLs supported by multiple publishers. For example
    // Compact Framework binaries must use this. However it is not
    // clear when else it is required, e.g. for Mono.
    
    member tcImports.PrepareToImportReferencedILAssembly (ctok, m, filename, dllinfo: ImportedBinary) =
        CheckDisposed()
        let tcConfig = tcConfigP.Get ctok
        assert dllinfo.RawMetadata.TryGetILModuleDef().IsSome
        let ilModule = dllinfo.RawMetadata.TryGetILModuleDef().Value
        let ilScopeRef = dllinfo.ILScopeRef
        let aref =   
            match ilScopeRef with 
            | ILScopeRef.Assembly aref -> aref 
            | _ -> error(InternalError("PrepareToImportReferencedILAssembly: cannot reference .NET netmodules directly, reference the containing assembly instead", m))

        let nm = aref.Name
        if verbose then dprintn ("Converting IL assembly to F# data structures "+nm)
        let auxModuleLoader = tcImports.MkLoaderForMultiModuleILAssemblies ctok m
        let invalidateCcu = new Event<_>()
        let ccu = Import.ImportILAssembly(tcImports.GetImportMap, m, auxModuleLoader, ilScopeRef, tcConfig.implicitIncludeDir, Some filename, ilModule, invalidateCcu.Publish)
        
        let ilg = defaultArg ilGlobalsOpt EcmaMscorlibILGlobals

        let ccuinfo = 
            { FSharpViewOfMetadata=ccu 
              ILScopeRef = ilScopeRef 
              AssemblyAutoOpenAttributes = GetAutoOpenAttributes ilg ilModule
              AssemblyInternalsVisibleToAttributes = GetInternalsVisibleToAttributes ilg ilModule
#if !NO_EXTENSIONTYPING
              IsProviderGenerated = false 
              TypeProviders = []
#endif
              FSharpOptimizationData = notlazy None }
        tcImports.RegisterCcu ccuinfo
        let phase2 () = 
#if !NO_EXTENSIONTYPING
            ccuinfo.TypeProviders <- tcImports.ImportTypeProviderExtensions (ctok, tcConfig, filename, ilScopeRef, ilModule.ManifestOfAssembly.CustomAttrs.AsList, ccu.Contents, invalidateCcu, m)
#endif
            [ResolvedImportedAssembly ccuinfo]
        phase2

    member tcImports.PrepareToImportReferencedFSharpAssembly (ctok, m, filename, dllinfo: ImportedBinary) =
        CheckDisposed()
#if !NO_EXTENSIONTYPING
        let tcConfig = tcConfigP.Get ctok
#endif
        let ilModule = dllinfo.RawMetadata 
        let ilScopeRef = dllinfo.ILScopeRef 
        let ilShortAssemName = getNameOfScopeRef ilScopeRef 
        if verbose then dprintn ("Converting F# assembly to F# data structures "+(getNameOfScopeRef ilScopeRef))
        if verbose then dprintn ("Relinking interface info from F# assembly "+ilShortAssemName)
        let optDataReaders = ilModule.GetRawFSharpOptimizationData(m, ilShortAssemName, filename)

        let ccuRawDataAndInfos = 
            ilModule.GetRawFSharpSignatureData(m, ilShortAssemName, filename)
            |> List.map (fun (ccuName, sigDataReader) -> 
                let data = GetSignatureData (filename, ilScopeRef, ilModule.TryGetILModuleDef(), sigDataReader)

                let optDatas = Map.ofList optDataReaders

                let minfo: PickledCcuInfo = data.RawData 
                let mspec = minfo.mspec 

#if !NO_EXTENSIONTYPING
                let invalidateCcu = new Event<_>()
#endif

                let codeDir = minfo.compileTimeWorkingDir
                let ccuData: CcuData = 
                    { ILScopeRef=ilScopeRef
                      Stamp = newStamp()
                      FileName = Some filename 
                      QualifiedName= Some(ilScopeRef.QualifiedName)
                      SourceCodeDirectory = codeDir (* note: in some cases we fix up this information later *)
                      IsFSharp=true
                      Contents = mspec 
#if !NO_EXTENSIONTYPING
                      InvalidateEvent=invalidateCcu.Publish
                      IsProviderGenerated = false
                      ImportProvidedType = (fun ty -> Import.ImportProvidedType (tcImports.GetImportMap()) m ty)
#endif
                      TryGetILModuleDef = ilModule.TryGetILModuleDef
                      UsesFSharp20PlusQuotations = minfo.usesQuotations
                      MemberSignatureEquality= (fun ty1 ty2 -> Tastops.typeEquivAux EraseAll (tcImports.GetTcGlobals()) ty1 ty2)
                      TypeForwarders = ImportILAssemblyTypeForwarders(tcImports.GetImportMap, m, ilModule.GetRawTypeForwarders()) }

                let ccu = CcuThunk.Create(ccuName, ccuData)

                let optdata = 
                    lazy 
                        (match Map.tryFind ccuName optDatas with 
                         | None -> 
                            if verbose then dprintf "*** no optimization data for CCU %s, was DLL compiled with --no-optimization-data??\n" ccuName 
                            None
                         | Some info -> 
                            let data = GetOptimizationData (filename, ilScopeRef, ilModule.TryGetILModuleDef(), info)
                            let res = data.OptionalFixup(fun nm -> availableToOptionalCcu(tcImports.FindCcu(ctok, m, nm, lookupOnly=false))) 
                            if verbose then dprintf "found optimization data for CCU %s\n" ccuName 
                            Some res)
                let ilg = defaultArg ilGlobalsOpt EcmaMscorlibILGlobals
                let ccuinfo = 
                    { FSharpViewOfMetadata=ccu 
                      AssemblyAutoOpenAttributes = ilModule.GetAutoOpenAttributes ilg
                      AssemblyInternalsVisibleToAttributes = ilModule.GetInternalsVisibleToAttributes ilg
                      FSharpOptimizationData=optdata 
#if !NO_EXTENSIONTYPING
                      IsProviderGenerated = false
                      TypeProviders = []
#endif
                      ILScopeRef = ilScopeRef }  
                let phase2() = 
#if !NO_EXTENSIONTYPING
                     match ilModule.TryGetILModuleDef() with 
                     | None -> () // no type providers can be used without a real IL Module present
                     | Some ilModule ->
                         ccuinfo.TypeProviders <- tcImports.ImportTypeProviderExtensions (ctok, tcConfig, filename, ilScopeRef, ilModule.ManifestOfAssembly.CustomAttrs.AsList, ccu.Contents, invalidateCcu, m)
#else
                     ()
#endif
                data, ccuinfo, phase2)
                     
        // Register all before relinking to cope with mutually-referential ccus 
        ccuRawDataAndInfos |> List.iter (p23 >> tcImports.RegisterCcu)
        let phase2 () = 
            (* Relink *)
            (* dprintf "Phase2: %s\n" filename; REMOVE DIAGNOSTICS *)
            ccuRawDataAndInfos |> List.iter (fun (data, _, _) -> data.OptionalFixup(fun nm -> availableToOptionalCcu(tcImports.FindCcu(ctok, m, nm, lookupOnly=false))) |> ignore)
#if !NO_EXTENSIONTYPING
            ccuRawDataAndInfos |> List.iter (fun (_, _, phase2) -> phase2())
#endif
            ccuRawDataAndInfos |> List.map p23 |> List.map ResolvedImportedAssembly  
        phase2
         

    // NOTE: When used in the Language Service this can cause the transitive checking of projects. Hence it must be cancellable.
    member tcImports.RegisterAndPrepareToImportReferencedDll (ctok, r: AssemblyResolution) : Cancellable<_ * (unit -> AvailableImportedAssembly list)> =
      cancellable {
        CheckDisposed()
        let m = r.originalReference.Range
        let filename = r.resolvedPath
        let! contentsOpt = 
          cancellable {
            match r.ProjectReference with 
            | Some ilb -> return! ilb.EvaluateRawContents ctok
            | None -> return None
          }

        let assemblyData = 
            match contentsOpt with 
            | Some ilb -> ilb
            | None -> 
                let ilModule, ilAssemblyRefs = tcImports.OpenILBinaryModule(ctok, filename, m)
                RawFSharpAssemblyDataBackedByFileOnDisk (ilModule, ilAssemblyRefs) :> IRawFSharpAssemblyData

        let ilShortAssemName = assemblyData.ShortAssemblyName 
        let ilScopeRef = assemblyData.ILScopeRef

        if tcImports.IsAlreadyRegistered ilShortAssemName then 
            let dllinfo = tcImports.FindDllInfo(ctok, m, ilShortAssemName)
            let phase2() = [tcImports.FindCcuInfo(ctok, m, ilShortAssemName, lookupOnly=true)] 
            return dllinfo, phase2
        else 
            let dllinfo = 
                { RawMetadata=assemblyData 
                  FileName=filename
#if !NO_EXTENSIONTYPING
                  ProviderGeneratedAssembly=None
                  IsProviderGenerated=false
                  ProviderGeneratedStaticLinkMap = None
#endif
                  ILScopeRef = ilScopeRef
                  ILAssemblyRefs = assemblyData.ILAssemblyRefs }
            tcImports.RegisterDll dllinfo
            let ilg = defaultArg ilGlobalsOpt EcmaMscorlibILGlobals
            let phase2 = 
                if assemblyData.HasAnyFSharpSignatureDataAttribute then 
                    if not (assemblyData.HasMatchingFSharpSignatureDataAttribute ilg) then 
                      errorR(Error(FSComp.SR.buildDifferentVersionMustRecompile filename, m))
                      tcImports.PrepareToImportReferencedILAssembly (ctok, m, filename, dllinfo)
                    else 
                      try
                        tcImports.PrepareToImportReferencedFSharpAssembly (ctok, m, filename, dllinfo)
                      with e -> error(Error(FSComp.SR.buildErrorOpeningBinaryFile(filename, e.Message), m))
                else 
                    tcImports.PrepareToImportReferencedILAssembly (ctok, m, filename, dllinfo)
            return dllinfo, phase2
         }

    // NOTE: When used in the Language Service this can cause the transitive checking of projects. Hence it must be cancellable.
    member tcImports.RegisterAndImportReferencedAssemblies (ctok, nms: AssemblyResolution list) =
      cancellable {
        CheckDisposed()

        let! results = 
           nms |> Cancellable.each (fun nm -> 
               cancellable {
                   try
                            let! res = tcImports.RegisterAndPrepareToImportReferencedDll (ctok, nm)
                            return Some res
                   with e ->
                            errorR(Error(FSComp.SR.buildProblemReadingAssembly(nm.resolvedPath, e.Message), nm.originalReference.Range))
                            return None 
               })

        let dllinfos, phase2s = results |> List.choose id |> List.unzip
        let ccuinfos = (List.collect (fun phase2 -> phase2()) phase2s) 
        return dllinfos, ccuinfos
      }
      
    /// Note that implicit loading is not used for compilations from MSBuild, which passes ``--noframework``
    /// Implicit loading is done in non-cancellation mode. Implicit loading is never used in the language service, so 
    /// no cancellation is needed.
    member tcImports.ImplicitLoadIfAllowed (ctok, m, assemblyName, lookupOnly) = 
        CheckDisposed()
        // If the user is asking for the default framework then also try to resolve other implicit assemblies as they are discovered.
        // Using this flag to mean 'allow implicit discover of assemblies'.
        let tcConfig = tcConfigP.Get ctok
        if not lookupOnly && tcConfig.implicitlyResolveAssemblies then 
            let tryFile speculativeFileName = 
                let foundFile = tcImports.TryResolveAssemblyReference (ctok, AssemblyReference (m, speculativeFileName, None), ResolveAssemblyReferenceMode.Speculative)
                match foundFile with 
                | OkResult (warns, res) ->
                    ReportWarnings warns
                    tcImports.RegisterAndImportReferencedAssemblies(ctok, res) |> Cancellable.runWithoutCancellation |> ignore
                    true
                | ErrorResult (_warns, _err) -> 
                    // Throw away warnings and errors - this is speculative loading
                    false

            if tryFile (assemblyName + ".dll") then ()
            else tryFile (assemblyName + ".exe") |> ignore

#if !NO_EXTENSIONTYPING
    member tcImports.TryFindProviderGeneratedAssemblyByName(ctok, assemblyName: string) : System.Reflection.Assembly option = 
        // The assembly may not be in the resolutions, but may be in the load set including EST injected assemblies
        match tcImports.TryFindDllInfo (ctok, range0, assemblyName, lookupOnly=true) with 
        | Some res -> 
            // Provider-generated assemblies don't necessarily have an on-disk representation we can load.
            res.ProviderGeneratedAssembly 
        | _ -> None
#endif

    /// This doesn't need to be cancellable, it is only used by F# Interactive
    member tcImports.TryFindExistingFullyQualifiedPathBySimpleAssemblyName (ctok, simpleAssemName) : string option = 
        resolutions.TryFindBySimpleAssemblyName (ctok, simpleAssemName) |> Option.map (fun r -> r.resolvedPath)

    /// This doesn't need to be cancellable, it is only used by F# Interactive
    member tcImports.TryFindExistingFullyQualifiedPathByExactAssemblyRef(ctok, assemblyRef: ILAssemblyRef) : string option = 
        resolutions.TryFindByExactILAssemblyRef (ctok, assemblyRef) |> Option.map (fun r -> r.resolvedPath)

    member tcImports.TryResolveAssemblyReference(ctok, assemblyReference: AssemblyReference, mode: ResolveAssemblyReferenceMode) : OperationResult<AssemblyResolution list> = 
        let tcConfig = tcConfigP.Get ctok
        // First try to lookup via the original reference text.
        match resolutions.TryFindByOriginalReference assemblyReference with
        | Some assemblyResolution -> 
            ResultD [assemblyResolution]
        | None ->
#if NO_MSBUILD_REFERENCE_RESOLUTION
           try 
               ResultD [tcConfig.ResolveLibWithDirectories assemblyReference]
           with e -> 
               ErrorD e
#else                      
            // Next try to lookup up by the exact full resolved path.
            match resolutions.TryFindByResolvedPath assemblyReference.Text with 
            | Some assemblyResolution -> 
                ResultD [assemblyResolution]
            | None ->      
                if tcConfigP.Get(ctok).useSimpleResolution then
                    let action = 
                        match mode with 
                        | ResolveAssemblyReferenceMode.ReportErrors -> CcuLoadFailureAction.RaiseError
                        | ResolveAssemblyReferenceMode.Speculative -> CcuLoadFailureAction.ReturnNone
                    match tcConfig.ResolveLibWithDirectories (action, assemblyReference) with 
                    | Some resolved -> 
                        resolutions <- resolutions.AddResolutionResults [resolved]
                        ResultD [resolved]
                    | None ->
                        ErrorD(AssemblyNotResolved(assemblyReference.Text, assemblyReference.Range))
                else 
                    // This is a previously unencounterd assembly. Resolve it and add it to the list.
                    // But don't cache resolution failures because the assembly may appear on the disk later.
                    let resolved, unresolved = TcConfig.TryResolveLibsUsingMSBuildRules(tcConfig, [ assemblyReference ], assemblyReference.Range, mode)
                    match resolved, unresolved with
                    | (assemblyResolution :: _, _) -> 
                        resolutions <- resolutions.AddResolutionResults resolved
                        ResultD [assemblyResolution]
                    | (_, _ :: _) -> 
                        resolutions <- resolutions.AddUnresolvedReferences unresolved
                        ErrorD(AssemblyNotResolved(assemblyReference.Text, assemblyReference.Range))
                    | [], [] -> 
                        // Note, if mode=ResolveAssemblyReferenceMode.Speculative and the resolution failed then TryResolveLibsUsingMSBuildRules returns
                        // the empty list and we convert the failure into an AssemblyNotResolved here.
                        ErrorD(AssemblyNotResolved(assemblyReference.Text, assemblyReference.Range))

#endif                        
     

    member tcImports.ResolveAssemblyReference(ctok, assemblyReference, mode) : AssemblyResolution list = 
        CommitOperationResult(tcImports.TryResolveAssemblyReference(ctok, assemblyReference, mode))

    // Note: This returns a TcImports object. However, framework TcImports are not currently disposed. The only reason
    // we dispose TcImports is because we need to dispose type providers, and type providers are never included in the framework DLL set.
    // If a framework set ever includes type providers, you will not have to worry about explicitly calling Dispose as the Finalizer will handle it.
    static member BuildFrameworkTcImports (ctok, tcConfigP: TcConfigProvider, frameworkDLLs, nonFrameworkDLLs) =
      cancellable {

        let tcConfig = tcConfigP.Get ctok
        let tcResolutions = TcAssemblyResolutions.BuildFromPriorResolutions(ctok, tcConfig, frameworkDLLs, [])
        let tcAltResolutions = TcAssemblyResolutions.BuildFromPriorResolutions(ctok, tcConfig, nonFrameworkDLLs, [])

        let frameworkTcImports = new TcImports(tcConfigP, tcResolutions, None, None, tcConfig.compilationThread) 

        // Fetch the primaryAssembly from the referenced assemblies otherwise 
        let primaryAssemblyReference =
            let path = frameworkDLLs |> List.tryFind(fun dll -> String.Compare(Path.GetFileNameWithoutExtension(dll.resolvedPath), tcConfig.primaryAssembly.Name, StringComparison.OrdinalIgnoreCase) = 0)
            match path with
            | Some p -> AssemblyReference(range0, p.resolvedPath, None)
            | None -> tcConfig.PrimaryAssemblyDllReference()

        let primaryAssemblyResolution = frameworkTcImports.ResolveAssemblyReference(ctok, primaryAssemblyReference, ResolveAssemblyReferenceMode.ReportErrors)
        let! primaryAssem = frameworkTcImports.RegisterAndImportReferencedAssemblies(ctok, primaryAssemblyResolution)
        let primaryScopeRef = 
            match primaryAssem with
              | (_, [ResolvedImportedAssembly ccu]) -> ccu.FSharpViewOfMetadata.ILScopeRef
              | _ -> failwith "unexpected"

        let ilGlobals = mkILGlobals primaryScopeRef
        frameworkTcImports.SetILGlobals ilGlobals

        // Load the rest of the framework DLLs all at once (they may be mutually recursive)
        let! _assemblies = frameworkTcImports.RegisterAndImportReferencedAssemblies (ctok, tcResolutions.GetAssemblyResolutions())

        // These are the DLLs we can search for well-known types
        let sysCcus =
             [| for ccu in frameworkTcImports.GetCcusInDeclOrder() do
                   //printfn "found sys ccu %s" ccu.AssemblyName
                   yield ccu |]

        //for ccu in nonFrameworkDLLs do
        //    printfn "found non-sys ccu %s" ccu.resolvedPath

        let tryFindSysTypeCcu path typeName =
            sysCcus |> Array.tryFind (fun ccu -> ccuHasType ccu path typeName) 

        let fslibCcu = 
            if tcConfig.compilingFslib then 
                // When compiling FSharp.Core.dll, the fslibCcu reference to FSharp.Core.dll is a delayed ccu thunk fixed up during type checking
                CcuThunk.CreateDelayed getFSharpCoreLibraryName
            else
                let fslibCcuInfo =
                    let coreLibraryReference = tcConfig.CoreLibraryDllReference()
                    
                    let resolvedAssemblyRef = 
                        match tcResolutions.TryFindByOriginalReference coreLibraryReference with
                        | Some resolution -> Some resolution
                        | _ -> 
                            // Are we using a "non-canonical" FSharp.Core?
                            match tcAltResolutions.TryFindByOriginalReference coreLibraryReference with
                            | Some resolution -> Some resolution
                            | _ -> tcResolutions.TryFindByOriginalReferenceText (getFSharpCoreLibraryName)  // was the ".dll" elided?
                    
                    match resolvedAssemblyRef with 
                    | Some coreLibraryResolution -> 
                        match frameworkTcImports.RegisterAndImportReferencedAssemblies(ctok, [coreLibraryResolution]) |> Cancellable.runWithoutCancellation with
                        | (_, [ResolvedImportedAssembly fslibCcuInfo ]) -> fslibCcuInfo
                        | _ -> 
                            error(InternalError("BuildFrameworkTcImports: no successful import of "+coreLibraryResolution.resolvedPath, coreLibraryResolution.originalReference.Range))
                    | None -> 
                        error(InternalError(sprintf "BuildFrameworkTcImports: no resolution of '%s'" coreLibraryReference.Text, rangeStartup))
                IlxSettings.ilxFsharpCoreLibAssemRef := 
                    (let scoref = fslibCcuInfo.ILScopeRef
                     match scoref with
                     | ILScopeRef.Assembly aref -> Some aref
                     | ILScopeRef.Local | ILScopeRef.Module _ -> error(InternalError("not ILScopeRef.Assembly", rangeStartup)))
                fslibCcuInfo.FSharpViewOfMetadata

        // OK, now we have both mscorlib.dll and FSharp.Core.dll we can create TcGlobals
        let tcGlobals = TcGlobals(tcConfig.compilingFslib, ilGlobals, fslibCcu,
                                  tcConfig.implicitIncludeDir, tcConfig.mlCompatibility,
                                  tcConfig.isInteractive, tryFindSysTypeCcu, tcConfig.emitDebugInfoInQuotations,
                                  tcConfig.noDebugData, tcConfig.pathMap)

#if DEBUG
        // the global_g reference cell is used only for debug printing
        global_g := Some tcGlobals
#endif
        // do this prior to parsing, since parsing IL assembly code may refer to mscorlib
#if !NO_INLINE_IL_PARSER
        FSharp.Compiler.AbstractIL.Internal.AsciiConstants.parseILGlobals := tcGlobals.ilg 
#endif
        frameworkTcImports.SetTcGlobals tcGlobals
        return tcGlobals, frameworkTcImports
      }

    member tcImports.ReportUnresolvedAssemblyReferences knownUnresolved =
        // Report that an assembly was not resolved.
        let reportAssemblyNotResolved(file, originalReferences: AssemblyReference list) = 
            originalReferences |> List.iter(fun originalReference -> errorR(AssemblyNotResolved(file, originalReference.Range)))
        knownUnresolved
        |> List.map (function UnresolvedAssemblyReference(file, originalReferences) -> file, originalReferences)
        |> List.iter reportAssemblyNotResolved

    override tcImports.Finalize () =
        dispose ()
        
    static member BuildNonFrameworkTcImports (ctok, tcConfigP: TcConfigProvider, tcGlobals: TcGlobals, baseTcImports, nonFrameworkReferences, knownUnresolved) = 
      cancellable {
        let tcConfig = tcConfigP.Get ctok
        let tcResolutions = TcAssemblyResolutions.BuildFromPriorResolutions(ctok, tcConfig, nonFrameworkReferences, knownUnresolved)
        let references = tcResolutions.GetAssemblyResolutions()
        let tcImports = new TcImports(tcConfigP, tcResolutions, Some baseTcImports, Some tcGlobals.ilg, tcConfig.compilationThread)
        let! _assemblies = tcImports.RegisterAndImportReferencedAssemblies(ctok, references)
        tcImports.ReportUnresolvedAssemblyReferences knownUnresolved
        return tcImports
      }
      
    static member BuildTcImports(ctok, tcConfigP: TcConfigProvider) = 
      cancellable {
        let tcConfig = tcConfigP.Get ctok
        //let foundationalTcImports, tcGlobals = TcImports.BuildFoundationalTcImports tcConfigP
        let frameworkDLLs, nonFrameworkReferences, knownUnresolved = TcAssemblyResolutions.SplitNonFoundationalResolutions(ctok, tcConfig)
        let! tcGlobals, frameworkTcImports = TcImports.BuildFrameworkTcImports (ctok, tcConfigP, frameworkDLLs, nonFrameworkReferences)
        let! tcImports = TcImports.BuildNonFrameworkTcImports(ctok, tcConfigP, tcGlobals, frameworkTcImports, nonFrameworkReferences, knownUnresolved)
        return tcGlobals, tcImports
      }
        
    interface System.IDisposable with 
        member tcImports.Dispose() = 
            dispose ()
            GC.SuppressFinalize tcImports

    override tcImports.ToString() = "TcImports(...)"
        
/// Process #r in F# Interactive.
/// Adds the reference to the tcImports and add the ccu to the type checking environment.
let RequireDLL (ctok, tcImports: TcImports, tcEnv, thisAssemblyName, m, file) = 
    let resolutions = CommitOperationResult(tcImports.TryResolveAssemblyReference(ctok, AssemblyReference(m, file, None), ResolveAssemblyReferenceMode.ReportErrors))
    let dllinfos, ccuinfos = tcImports.RegisterAndImportReferencedAssemblies(ctok, resolutions) |> Cancellable.runWithoutCancellation
   
    let asms = 
        ccuinfos |> List.map (function
            | ResolvedImportedAssembly asm -> asm
            | UnresolvedImportedAssembly assemblyName -> error(Error(FSComp.SR.buildCouldNotResolveAssemblyRequiredByFile(assemblyName, file), m)))

    let g = tcImports.GetTcGlobals()
    let amap = tcImports.GetImportMap()
    let tcEnv = (tcEnv, asms) ||> List.fold (fun tcEnv asm -> AddCcuToTcEnv(g, amap, m, tcEnv, thisAssemblyName, asm.FSharpViewOfMetadata, asm.AssemblyAutoOpenAttributes, asm.AssemblyInternalsVisibleToAttributes)) 
    tcEnv, (dllinfos, asms)

       
       
let ProcessMetaCommandsFromInput 
     (nowarnF: 'state -> range * string -> 'state, 
      dllRequireF: 'state -> range * string -> 'state, 
      loadSourceF: 'state -> range * string -> unit) 
     (tcConfig: TcConfigBuilder, inp, pathOfMetaCommandSource, state0) =
     
    use unwindBuildPhase = PushThreadBuildPhaseUntilUnwind BuildPhase.Parse

    let canHaveScriptMetaCommands = 
        match inp with 
        | ParsedInput.SigFile (_) -> false
        | ParsedInput.ImplFile (ParsedImplFileInput (isScript = isScript)) -> isScript

    let ProcessMetaCommand state hash =
        let mutable matchedm = range0
        try 
            match hash with 
            | ParsedHashDirective("I", args, m) ->
               if not canHaveScriptMetaCommands then 
                   errorR(HashIncludeNotAllowedInNonScript m)
               match args with 
               | [path] -> 
                   matchedm<-m
                   tcConfig.AddIncludePath(m, path, pathOfMetaCommandSource)
                   state
               | _ -> 
                   errorR(Error(FSComp.SR.buildInvalidHashIDirective(), m))
                   state
            | ParsedHashDirective("nowarn", numbers, m) ->
               List.fold (fun state d -> nowarnF state (m, d)) state numbers
            | ParsedHashDirective(("reference" | "r"), args, m) -> 
               if not canHaveScriptMetaCommands then 
                   errorR(HashReferenceNotAllowedInNonScript m)
               match args with 
               | [path] -> 
                   matchedm<-m
                   dllRequireF state (m, path)
               | _ -> 
                   errorR(Error(FSComp.SR.buildInvalidHashrDirective(), m))
                   state
            | ParsedHashDirective("load", args, m) -> 
               if not canHaveScriptMetaCommands then 
                   errorR(HashDirectiveNotAllowedInNonScript m)
               match args with 
               | _ :: _ -> 
                  matchedm<-m
                  args |> List.iter (fun path -> loadSourceF state (m, path))
               | _ -> 
                  errorR(Error(FSComp.SR.buildInvalidHashloadDirective(), m))
               state
            | ParsedHashDirective("time", args, m) -> 
               if not canHaveScriptMetaCommands then 
                   errorR(HashDirectiveNotAllowedInNonScript m)
               match args with 
               | [] -> 
                   ()
               | ["on" | "off"] -> 
                   ()
               | _ -> 
                   errorR(Error(FSComp.SR.buildInvalidHashtimeDirective(), m))
               state
               
            | _ -> 
               
            (* warning(Error("This meta-command has been ignored", m)) *) 
               state
        with e -> errorRecovery e matchedm; state

    let rec WarnOnIgnoredSpecDecls decls = 
        decls |> List.iter (fun d -> 
            match d with 
            | SynModuleSigDecl.HashDirective (_, m) -> warning(Error(FSComp.SR.buildDirectivesInModulesAreIgnored(), m)) 
            | SynModuleSigDecl.NestedModule (_, _, subDecls, _) -> WarnOnIgnoredSpecDecls subDecls
            | _ -> ())

    let rec WarnOnIgnoredImplDecls decls = 
        decls |> List.iter (fun d -> 
            match d with 
            | SynModuleDecl.HashDirective (_, m) -> warning(Error(FSComp.SR.buildDirectivesInModulesAreIgnored(), m)) 
            | SynModuleDecl.NestedModule (_, _, subDecls, _, _) -> WarnOnIgnoredImplDecls subDecls
            | _ -> ())

    let ProcessMetaCommandsFromModuleSpec state (SynModuleOrNamespaceSig(_, _, _, decls, _, _, _, _)) =
        List.fold (fun s d -> 
            match d with 
            | SynModuleSigDecl.HashDirective (h, _) -> ProcessMetaCommand s h
            | SynModuleSigDecl.NestedModule (_, _, subDecls, _) -> WarnOnIgnoredSpecDecls subDecls; s
            | _ -> s)
         state
         decls 

    let ProcessMetaCommandsFromModuleImpl state (SynModuleOrNamespace(_, _, _, decls, _, _, _, _)) =
        List.fold (fun s d -> 
            match d with 
            | SynModuleDecl.HashDirective (h, _) -> ProcessMetaCommand s h
            | SynModuleDecl.NestedModule (_, _, subDecls, _, _) -> WarnOnIgnoredImplDecls subDecls; s
            | _ -> s)
         state
         decls

    match inp with 
    | ParsedInput.SigFile (ParsedSigFileInput (_, _, _, hashDirectives, specs)) -> 
        let state = List.fold ProcessMetaCommand state0 hashDirectives
        let state = List.fold ProcessMetaCommandsFromModuleSpec state specs
        state
    | ParsedInput.ImplFile (ParsedImplFileInput (_, _, _, _, hashDirectives, impls, _)) -> 
        let state = List.fold ProcessMetaCommand state0 hashDirectives
        let state = List.fold ProcessMetaCommandsFromModuleImpl state impls
        state

let ApplyNoWarnsToTcConfig (tcConfig: TcConfig, inp: ParsedInput, pathOfMetaCommandSource) = 
    // Clone
    let tcConfigB = tcConfig.CloneOfOriginalBuilder 
    let addNoWarn = fun () (m, s) -> tcConfigB.TurnWarningOff(m, s)
    let addReferencedAssemblyByPath = fun () (_m, _s) -> ()
    let addLoadedSource = fun () (_m, _s) -> ()
    ProcessMetaCommandsFromInput (addNoWarn, addReferencedAssemblyByPath, addLoadedSource) (tcConfigB, inp, pathOfMetaCommandSource, ())
    TcConfig.Create(tcConfigB, validate=false)

let ApplyMetaCommandsFromInputToTcConfig (tcConfig: TcConfig, inp: ParsedInput, pathOfMetaCommandSource) = 
    // Clone
    let tcConfigB = tcConfig.CloneOfOriginalBuilder 
    let getWarningNumber = fun () _ -> () 
    let addReferencedAssemblyByPath = fun () (m, s) -> tcConfigB.AddReferencedAssemblyByPath(m, s)
    let addLoadedSource = fun () (m, s) -> tcConfigB.AddLoadedSource(m, s, pathOfMetaCommandSource)
    ProcessMetaCommandsFromInput (getWarningNumber, addReferencedAssemblyByPath, addLoadedSource) (tcConfigB, inp, pathOfMetaCommandSource, ())
    TcConfig.Create(tcConfigB, validate=false)

//----------------------------------------------------------------------------
// Compute the load closure of a set of script files
//--------------------------------------------------------------------------

let GetAssemblyResolutionInformation(ctok, tcConfig: TcConfig) =
    use unwindBuildPhase = PushThreadBuildPhaseUntilUnwind BuildPhase.Parameter
    let assemblyList = TcAssemblyResolutions.GetAllDllReferences tcConfig
    let resolutions = TcAssemblyResolutions.ResolveAssemblyReferences (ctok, tcConfig, assemblyList, [])
    resolutions.GetAssemblyResolutions(), resolutions.GetUnresolvedReferences()
    

[<RequireQualifiedAccess>]
type LoadClosureInput = 
    { FileName: string
      SyntaxTree: ParsedInput option
      ParseDiagnostics: (PhasedDiagnostic * bool) list 
      MetaCommandDiagnostics: (PhasedDiagnostic * bool) list }

[<RequireQualifiedAccess>]
type LoadClosure = 
    { /// The source files along with the ranges of the #load positions in each file.
      SourceFiles: (string * range list) list
      /// The resolved references along with the ranges of the #r positions in each file.
      References: (string * AssemblyResolution list) list
      /// The list of references that were not resolved during load closure. These may still be extension references.
      UnresolvedReferences: UnresolvedAssemblyReference list
      /// The list of all sources in the closure with inputs when available
      Inputs: LoadClosureInput list
      /// The #load, including those that didn't resolve
      OriginalLoadReferences: (range * string) list
      /// The #nowarns
      NoWarns: (string * range list) list
      /// Diagnostics seen while processing resolutions
      ResolutionDiagnostics: (PhasedDiagnostic * bool) list
      /// Diagnostics seen while parsing root of closure
      AllRootFileDiagnostics: (PhasedDiagnostic * bool) list
      /// Diagnostics seen while processing the compiler options implied root of closure
      LoadClosureRootFileDiagnostics: (PhasedDiagnostic * bool) list }   


[<RequireQualifiedAccess>]
type CodeContext =
    | CompilationAndEvaluation // in fsi.exe
    | Compilation  // in fsc.exe
    | Editing // in VS
    

module private ScriptPreprocessClosure = 
    open Internal.Utilities.Text.Lexing
    
    /// Represents an input to the closure finding process
    type ClosureSource = ClosureSource of filename: string * referenceRange: range * sourceText: ISourceText * parseRequired: bool 
        
    /// Represents an output of the closure finding process
    type ClosureFile = ClosureFile of string * range * ParsedInput option * (PhasedDiagnostic * bool) list * (PhasedDiagnostic * bool) list * (string * range) list // filename, range, errors, warnings, nowarns

    type Observed() =
        let seen = System.Collections.Generic.Dictionary<_, bool>()
        member ob.SetSeen check = 
            if not(seen.ContainsKey check) then 
                seen.Add(check, true)
        
        member ob.HaveSeen check =
            seen.ContainsKey check
    
    /// Parse a script from source.
    let ParseScriptText
           (filename: string, sourceText: ISourceText, tcConfig: TcConfig, codeContext,
            lexResourceManager: Lexhelp.LexResourceManager, errorLogger: ErrorLogger) =

        // fsc.exe -- COMPILED\!INTERACTIVE
        // fsi.exe -- !COMPILED\INTERACTIVE
        // Language service
        //     .fs -- EDITING + COMPILED\!INTERACTIVE
        //     .fsx -- EDITING + !COMPILED\INTERACTIVE    
        let defines =
            match codeContext with 
            | CodeContext.CompilationAndEvaluation -> ["INTERACTIVE"]
            | CodeContext.Compilation -> ["COMPILED"]
            | CodeContext.Editing -> "EDITING" :: (if IsScript filename then ["INTERACTIVE"] else ["COMPILED"])

        let isFeatureSupported featureId = tcConfig.langVersion.SupportsFeature featureId
        let lexbuf = UnicodeLexing.SourceTextAsLexbuf(isFeatureSupported, sourceText) 

        let isLastCompiland = (IsScript filename), tcConfig.target.IsExe        // The root compiland is last in the list of compilands.
        ParseOneInputLexbuf (tcConfig, lexResourceManager, defines, lexbuf, filename, isLastCompiland, errorLogger) 

    /// Create a TcConfig for load closure starting from a single .fsx file
    let CreateScriptTextTcConfig 
           (legacyReferenceResolver, defaultFSharpBinariesDir, 
            filename: string, codeContext, 
            useSimpleResolution, useFsiAuxLib, 
            basicReferences, applyCommandLineArgs, 
            assumeDotNetFramework, useSdkRefs,
            tryGetMetadataSnapshot, reduceMemoryUsage) =  

        let projectDir = Path.GetDirectoryName filename
        let isInteractive = (codeContext = CodeContext.CompilationAndEvaluation)
        let isInvalidationSupported = (codeContext = CodeContext.Editing)

        let tcConfigB = 
            TcConfigBuilder.CreateNew
                (legacyReferenceResolver, defaultFSharpBinariesDir, reduceMemoryUsage, projectDir, 
                 isInteractive, isInvalidationSupported, defaultCopyFSharpCore=CopyFSharpCoreFlag.No, 
                 tryGetMetadataSnapshot=tryGetMetadataSnapshot) 

        applyCommandLineArgs tcConfigB

        match basicReferences with 
        | None -> (basicReferencesForScriptLoadClosure useFsiAuxLib useSdkRefs assumeDotNetFramework) |> List.iter(fun f->tcConfigB.AddReferencedAssemblyByPath(range0, f)) // Add script references
        | Some rs -> for m, r in rs do tcConfigB.AddReferencedAssemblyByPath(m, r)

        tcConfigB.resolutionEnvironment <-
            match codeContext with 
            | CodeContext.Editing -> ResolutionEnvironment.EditingOrCompilation true
            | CodeContext.Compilation -> ResolutionEnvironment.EditingOrCompilation false
            | CodeContext.CompilationAndEvaluation -> ResolutionEnvironment.CompilationAndEvaluation
        tcConfigB.framework <- false 
        tcConfigB.useSimpleResolution <- useSimpleResolution
        // Indicates that there are some references not in basicReferencesForScriptLoadClosure which should
        // be added conditionally once the relevant version of mscorlib.dll has been detected.
        tcConfigB.implicitlyResolveAssemblies <- false
        tcConfigB.useSdkRefs <- useSdkRefs

        TcConfig.Create(tcConfigB, validate=true)

    let ClosureSourceOfFilename(filename, m, inputCodePage, parseRequired) = 
        try
            let filename = FileSystem.GetFullPathShim filename
            use stream = FileSystem.FileStreamReadShim filename
            use reader = 
                match inputCodePage with 
                | None -> new StreamReader(stream, true)
                | Some (n: int) -> new StreamReader(stream, Encoding.GetEncoding n) 
            let source = reader.ReadToEnd()
            [ClosureSource(filename, m, SourceText.ofString source, parseRequired)]
        with e -> 
            errorRecovery e m 
            []
            
    let ApplyMetaCommandsFromInputToTcConfigAndGatherNoWarn
           (tcConfig: TcConfig, inp: ParsedInput, pathOfMetaCommandSource) = 

        let tcConfigB = tcConfig.CloneOfOriginalBuilder 
        let nowarns = ref [] 
        let getWarningNumber = fun () (m, s) -> nowarns := (s, m) :: !nowarns
        let addReferencedAssemblyByPath = fun () (m, s) -> tcConfigB.AddReferencedAssemblyByPath(m, s)
        let addLoadedSource = fun () (m, s) -> tcConfigB.AddLoadedSource(m, s, pathOfMetaCommandSource)
        try 
            ProcessMetaCommandsFromInput (getWarningNumber, addReferencedAssemblyByPath, addLoadedSource) (tcConfigB, inp, pathOfMetaCommandSource, ())
        with ReportedError _ ->
            // Recover by using whatever did end up in the tcConfig
            ()
            
        try
            TcConfig.Create(tcConfigB, validate=false), nowarns
        with ReportedError _ ->
            // Recover by using a default TcConfig.
            let tcConfigB = tcConfig.CloneOfOriginalBuilder 
            TcConfig.Create(tcConfigB, validate=false), nowarns
    
    let FindClosureFiles
           (closureSources, tcConfig: TcConfig, codeContext, 
            lexResourceManager: Lexhelp.LexResourceManager) =

        let tcConfig = ref tcConfig
        
        let observedSources = Observed()
        let rec loop (ClosureSource(filename, m, sourceText, parseRequired)) = 
          [     if not (observedSources.HaveSeen(filename)) then
                    observedSources.SetSeen(filename)
                    //printfn "visiting %s" filename
                    if IsScript filename || parseRequired then 
                        let parseResult, parseDiagnostics =
                            let errorLogger = CapturingErrorLogger("FindClosureParse")                    
                            use _unwindEL = PushErrorLoggerPhaseUntilUnwind (fun _ -> errorLogger)
                            let result = ParseScriptText (filename, sourceText, !tcConfig, codeContext, lexResourceManager, errorLogger) 
                            result, errorLogger.Diagnostics

                        match parseResult with 
                        | Some parsedScriptAst ->                    
                            let errorLogger = CapturingErrorLogger("FindClosureMetaCommands")                    
                            use _unwindEL = PushErrorLoggerPhaseUntilUnwind (fun _ -> errorLogger)
                            let pathOfMetaCommandSource = Path.GetDirectoryName filename
                            let preSources = (!tcConfig).GetAvailableLoadedSources()

                            let tcConfigResult, noWarns = ApplyMetaCommandsFromInputToTcConfigAndGatherNoWarn (!tcConfig, parsedScriptAst, pathOfMetaCommandSource)
                            tcConfig := tcConfigResult // We accumulate the tcConfig in order to collect assembly references
                        
                            let postSources = (!tcConfig).GetAvailableLoadedSources()
                            let sources = if preSources.Length < postSources.Length then postSources.[preSources.Length..] else []

                            //for (_, subFile) in sources do
                            //   printfn "visiting %s - has subsource of %s " filename subFile

                            for (m, subFile) in sources do
                                if IsScript subFile then 
                                    for subSource in ClosureSourceOfFilename(subFile, m, tcConfigResult.inputCodePage, false) do
                                        yield! loop subSource
                                else
                                    yield ClosureFile(subFile, m, None, [], [], []) 

                            //printfn "yielding source %s" filename
                            yield ClosureFile(filename, m, Some parsedScriptAst, parseDiagnostics, errorLogger.Diagnostics, !noWarns)

                        | None -> 
                            //printfn "yielding source %s (failed parse)" filename
                            yield ClosureFile(filename, m, None, parseDiagnostics, [], [])
                    else 
                        // Don't traverse into .fs leafs.
                        //printfn "yielding non-script source %s" filename
                        yield ClosureFile(filename, m, None, [], [], []) ]

        closureSources |> List.collect loop, !tcConfig
        
    /// Reduce the full directive closure into LoadClosure
    let GetLoadClosure(ctok, rootFilename, closureFiles, tcConfig: TcConfig, codeContext) = 
    
        // Mark the last file as isLastCompiland. 
        let closureFiles =
            if isNil closureFiles then  
                closureFiles 
            else 
                match List.frontAndBack closureFiles with
                | rest, ClosureFile
                           (filename, m, 
                            Some(ParsedInput.ImplFile (ParsedImplFileInput (name, isScript, qualNameOfFile, scopedPragmas, hashDirectives, implFileFlags, _))), 
                            parseDiagnostics, metaDiagnostics, nowarns) -> 

                    let isLastCompiland = (true, tcConfig.target.IsExe)
                    rest @ [ClosureFile
                                (filename, m, 
                                 Some(ParsedInput.ImplFile (ParsedImplFileInput (name, isScript, qualNameOfFile, scopedPragmas, hashDirectives, implFileFlags, isLastCompiland))), 
                                 parseDiagnostics, metaDiagnostics, nowarns)]

                | _ -> closureFiles

        // Get all source files.
        let sourceFiles = [ for (ClosureFile(filename, m, _, _, _, _)) in closureFiles -> (filename, m) ]

        let sourceInputs = 
            [  for (ClosureFile(filename, _, input, parseDiagnostics, metaDiagnostics, _nowarns)) in closureFiles ->
                   ({ FileName=filename
                      SyntaxTree=input
                      ParseDiagnostics=parseDiagnostics
                      MetaCommandDiagnostics=metaDiagnostics } : LoadClosureInput) ]

        let globalNoWarns = closureFiles |> List.collect (fun (ClosureFile(_, _, _, _, _, noWarns)) -> noWarns)

        // Resolve all references.
        let references, unresolvedReferences, resolutionDiagnostics = 
            let errorLogger = CapturingErrorLogger("GetLoadClosure") 
        
            use unwindEL = PushErrorLoggerPhaseUntilUnwind (fun _ -> errorLogger)
            let references, unresolvedReferences = GetAssemblyResolutionInformation(ctok, tcConfig)
            let references = references |> List.map (fun ar -> ar.resolvedPath, ar)
            references, unresolvedReferences, errorLogger.Diagnostics

        // Root errors and warnings - look at the last item in the closureFiles list
        let loadClosureRootDiagnostics, allRootDiagnostics = 
            match List.rev closureFiles with
            | ClosureFile(_, _, _, parseDiagnostics, metaDiagnostics, _) :: _ -> 
                (metaDiagnostics @ resolutionDiagnostics), 
                (parseDiagnostics @ metaDiagnostics @ resolutionDiagnostics)
            | _ -> [], [] // When no file existed.
        
        let isRootRange exn =
            match GetRangeOfDiagnostic exn with
            | Some m -> 
                // Return true if the error was *not* from a #load-ed file.
                let isArgParameterWhileNotEditing = (codeContext <> CodeContext.Editing) && (Range.equals m range0 || Range.equals m rangeStartup || Range.equals m rangeCmdArgs)
                let isThisFileName = (0 = String.Compare(rootFilename, m.FileName, StringComparison.OrdinalIgnoreCase))
                isArgParameterWhileNotEditing || isThisFileName
            | None -> true
        
        // Filter out non-root errors and warnings
        let allRootDiagnostics = allRootDiagnostics |> List.filter (fst >> isRootRange)
        
        let result: LoadClosure = 
            { SourceFiles = List.groupBy fst sourceFiles |> List.map (map2Of2 (List.map snd))
              References = List.groupBy fst references |> List.map (map2Of2 (List.map snd))
              UnresolvedReferences = unresolvedReferences
              Inputs = sourceInputs
              NoWarns = List.groupBy fst globalNoWarns |> List.map (map2Of2 (List.map snd))
              OriginalLoadReferences = tcConfig.loadedSources
              ResolutionDiagnostics = resolutionDiagnostics
              AllRootFileDiagnostics = allRootDiagnostics
              LoadClosureRootFileDiagnostics = loadClosureRootDiagnostics }       

        result

    /// Given source text, find the full load closure. Used from service.fs, when editing a script file
    let GetFullClosureOfScriptText
           (ctok, legacyReferenceResolver, defaultFSharpBinariesDir, 
            filename, sourceText, codeContext, 
            useSimpleResolution, useFsiAuxLib, useSdkRefs,
            lexResourceManager: Lexhelp.LexResourceManager, 
            applyCommmandLineArgs, assumeDotNetFramework,
            tryGetMetadataSnapshot, reduceMemoryUsage) =

        // Resolve the basic references such as FSharp.Core.dll first, before processing any #I directives in the script
        //
        // This is tries to mimic the action of running the script in F# Interactive - the initial context for scripting is created
        // first, then #I and other directives are processed.
        let references0 = 
            let tcConfig = 
                CreateScriptTextTcConfig(legacyReferenceResolver, defaultFSharpBinariesDir, 
                    filename, codeContext, useSimpleResolution, 
                    useFsiAuxLib, None, applyCommmandLineArgs, assumeDotNetFramework, 
                    useSdkRefs, tryGetMetadataSnapshot, reduceMemoryUsage)

            let resolutions0, _unresolvedReferences = GetAssemblyResolutionInformation(ctok, tcConfig)
            let references0 = resolutions0 |> List.map (fun r->r.originalReference.Range, r.resolvedPath) |> Seq.distinct |> List.ofSeq
            references0

        let tcConfig = 
            CreateScriptTextTcConfig(legacyReferenceResolver, defaultFSharpBinariesDir, filename, 
                 codeContext, useSimpleResolution, useFsiAuxLib, Some references0, 
                 applyCommmandLineArgs, assumeDotNetFramework, useSdkRefs,
                 tryGetMetadataSnapshot, reduceMemoryUsage)

        let closureSources = [ClosureSource(filename, range0, sourceText, true)]
        let closureFiles, tcConfig = FindClosureFiles(closureSources, tcConfig, codeContext, lexResourceManager)
        GetLoadClosure(ctok, filename, closureFiles, tcConfig, codeContext)
        
    /// Given source filename, find the full load closure
    /// Used from fsi.fs and fsc.fs, for #load and command line
    let GetFullClosureOfScriptFiles
           (ctok, tcConfig: TcConfig, 
            files:(string*range) list, 
            codeContext, 
            lexResourceManager: Lexhelp.LexResourceManager) = 

        let mainFile = fst (List.last files)
        let closureSources = files |> List.collect (fun (filename, m) -> ClosureSourceOfFilename(filename, m, tcConfig.inputCodePage, true))
        let closureFiles, tcConfig = FindClosureFiles(closureSources, tcConfig, codeContext, lexResourceManager)
        GetLoadClosure(ctok, mainFile, closureFiles, tcConfig, codeContext)        

type LoadClosure with
    /// Analyze a script text and find the closure of its references. 
    /// Used from FCS, when editing a script file.  
    //
    /// A temporary TcConfig is created along the way, is why this routine takes so many arguments. We want to be sure to use exactly the
    /// same arguments as the rest of the application.
    static member ComputeClosureOfScriptText
                     (ctok, legacyReferenceResolver, defaultFSharpBinariesDir, 
                      filename: string, sourceText: ISourceText, codeContext, useSimpleResolution: bool, 
                      useFsiAuxLib, useSdkRefs, lexResourceManager: Lexhelp.LexResourceManager, 
                      applyCommmandLineArgs, assumeDotNetFramework, tryGetMetadataSnapshot, reduceMemoryUsage) = 

        use unwindBuildPhase = PushThreadBuildPhaseUntilUnwind BuildPhase.Parse
        ScriptPreprocessClosure.GetFullClosureOfScriptText
            (ctok, legacyReferenceResolver, defaultFSharpBinariesDir, filename, sourceText, 
             codeContext, useSimpleResolution, useFsiAuxLib, useSdkRefs, lexResourceManager, 
             applyCommmandLineArgs, assumeDotNetFramework, tryGetMetadataSnapshot, reduceMemoryUsage)

    /// Analyze a set of script files and find the closure of their references.
    static member ComputeClosureOfScriptFiles
                     (ctok, tcConfig: TcConfig, files:(string*range) list, codeContext,
                      lexResourceManager: Lexhelp.LexResourceManager) =
        use unwindBuildPhase = PushThreadBuildPhaseUntilUnwind BuildPhase.Parse
        ScriptPreprocessClosure.GetFullClosureOfScriptFiles (ctok, tcConfig, files, codeContext, lexResourceManager)
        
              

//----------------------------------------------------------------------------
// Initial type checking environment
//--------------------------------------------------------------------------

/// Build the initial type checking environment
let GetInitialTcEnv (thisAssemblyName: string, initm: range, tcConfig: TcConfig, tcImports: TcImports, tcGlobals) =    
    let initm = initm.StartRange

    let ccus = 
        tcImports.GetImportedAssemblies() 
        |> List.map (fun asm -> asm.FSharpViewOfMetadata, asm.AssemblyAutoOpenAttributes, asm.AssemblyInternalsVisibleToAttributes)    

    let amap = tcImports.GetImportMap()

    let tcEnv = CreateInitialTcEnv(tcGlobals, amap, initm, thisAssemblyName, ccus)

    if tcConfig.checkOverflow then
        try TcOpenDecl TcResultsSink.NoSink tcGlobals amap initm initm tcEnv (pathToSynLid initm (splitNamespace FSharpLib.CoreOperatorsCheckedName))
        with e -> errorRecovery e initm; tcEnv
    else
        tcEnv

//----------------------------------------------------------------------------
// Fault injection

/// Inject faults into checking
let CheckSimulateException(tcConfig: TcConfig) = 
    match tcConfig.simulateException with
    | Some("tc-oom") -> raise(System.OutOfMemoryException())
    | Some("tc-an") -> raise(System.ArgumentNullException("simulated"))
    | Some("tc-invop") -> raise(System.InvalidOperationException())
    | Some("tc-av") -> raise(System.AccessViolationException())
    | Some("tc-nfn") -> raise(System.NotFiniteNumberException())
    | Some("tc-aor") -> raise(System.ArgumentOutOfRangeException())
    | Some("tc-dv0") -> raise(System.DivideByZeroException())
    | Some("tc-oe") -> raise(System.OverflowException())
    | Some("tc-atmm") -> raise(System.ArrayTypeMismatchException())
    | Some("tc-bif") -> raise(System.BadImageFormatException())
    | Some("tc-knf") -> raise(System.Collections.Generic.KeyNotFoundException())
    | Some("tc-ior") -> raise(System.IndexOutOfRangeException())
    | Some("tc-ic") -> raise(System.InvalidCastException())
    | Some("tc-ip") -> raise(System.InvalidProgramException())
    | Some("tc-ma") -> raise(System.MemberAccessException())
    | Some("tc-ni") -> raise(System.NotImplementedException())
    | Some("tc-nr") -> raise(System.NullReferenceException())
    | Some("tc-oc") -> raise(System.OperationCanceledException())
    | Some("tc-fail") -> failwith "simulated"
    | _ -> ()

//----------------------------------------------------------------------------
// Type-check sets of files
//--------------------------------------------------------------------------

type RootSigs = Zmap<QualifiedNameOfFile, ModuleOrNamespaceType>
type RootImpls = Zset<QualifiedNameOfFile >

let qnameOrder = Order.orderBy (fun (q: QualifiedNameOfFile) -> q.Text)

type TcState = 
    { tcsCcu: CcuThunk
      tcsCcuType: ModuleOrNamespace
      tcsNiceNameGen: NiceNameGenerator
      tcsTcSigEnv: TcEnv
      tcsTcImplEnv: TcEnv
      tcsCreatesGeneratedProvidedTypes: bool
      tcsRootSigs: RootSigs 
      tcsRootImpls: RootImpls 
      tcsCcuSig: ModuleOrNamespaceType }

    member x.NiceNameGenerator = x.tcsNiceNameGen

    member x.TcEnvFromSignatures = x.tcsTcSigEnv

    member x.TcEnvFromImpls = x.tcsTcImplEnv

    member x.Ccu = x.tcsCcu

    member x.CreatesGeneratedProvidedTypes = x.tcsCreatesGeneratedProvidedTypes

    // Assem(a.fsi + b.fsi + c.fsi) (after checking implementation file )
    member x.CcuType = x.tcsCcuType
 
    // a.fsi + b.fsi + c.fsi (after checking implementation file for c.fs)
    member x.CcuSig = x.tcsCcuSig
 
    member x.NextStateAfterIncrementalFragment tcEnvAtEndOfLastInput = 
        { x with tcsTcSigEnv = tcEnvAtEndOfLastInput
                 tcsTcImplEnv = tcEnvAtEndOfLastInput } 

 
/// Create the initial type checking state for compiling an assembly
let GetInitialTcState(m, ccuName, tcConfig: TcConfig, tcGlobals, tcImports: TcImports, niceNameGen, tcEnv0) =
    ignore tcImports

    // Create a ccu to hold all the results of compilation 
    let ccuType = NewCcuContents ILScopeRef.Local m ccuName (NewEmptyModuleOrNamespaceType Namespace)

    let ccuData: CcuData = 
        { IsFSharp=true
          UsesFSharp20PlusQuotations=false
#if !NO_EXTENSIONTYPING
          InvalidateEvent=(new Event<_>()).Publish
          IsProviderGenerated = false
          ImportProvidedType = (fun ty -> Import.ImportProvidedType (tcImports.GetImportMap()) m ty)
#endif
          TryGetILModuleDef = (fun () -> None)
          FileName=None 
          Stamp = newStamp()
          QualifiedName= None
          SourceCodeDirectory = tcConfig.implicitIncludeDir 
          ILScopeRef=ILScopeRef.Local
          Contents=ccuType
          MemberSignatureEquality= (Tastops.typeEquivAux EraseAll tcGlobals)
          TypeForwarders=Map.empty }

    let ccu = CcuThunk.Create(ccuName, ccuData)

    // OK, is this is the FSharp.Core CCU then fix it up. 
    if tcConfig.compilingFslib then 
        tcGlobals.fslibCcu.Fixup ccu

    { tcsCcu= ccu
      tcsCcuType=ccuType
      tcsNiceNameGen=niceNameGen
      tcsTcSigEnv=tcEnv0
      tcsTcImplEnv=tcEnv0
      tcsCreatesGeneratedProvidedTypes=false
      tcsRootSigs = Zmap.empty qnameOrder
      tcsRootImpls = Zset.empty qnameOrder
      tcsCcuSig = NewEmptyModuleOrNamespaceType Namespace }



/// Typecheck a single file (or interactive entry into F# Interactive)
let TypeCheckOneInputEventually (checkForErrors, tcConfig: TcConfig, tcImports: TcImports, tcGlobals, prefixPathOpt, tcSink, tcState: TcState, inp: ParsedInput) =

    eventually {
        try 
          let! ctok = Eventually.token
          RequireCompilationThread ctok // Everything here requires the compilation thread since it works on the TAST

          CheckSimulateException tcConfig

          let m = inp.Range
          let amap = tcImports.GetImportMap()
          match inp with 
          | ParsedInput.SigFile (ParsedSigFileInput (_, qualNameOfFile, _, _, _) as file) ->
                
              // Check if we've seen this top module signature before. 
              if Zmap.mem qualNameOfFile tcState.tcsRootSigs then 
                  errorR(Error(FSComp.SR.buildSignatureAlreadySpecified(qualNameOfFile.Text), m.StartRange))

              // Check if the implementation came first in compilation order 
              if Zset.contains qualNameOfFile tcState.tcsRootImpls then 
                  errorR(Error(FSComp.SR.buildImplementationAlreadyGivenDetail(qualNameOfFile.Text), m))

              let conditionalDefines =
                  if tcConfig.noConditionalErasure then None else Some (tcConfig.conditionalCompilationDefines)

              // Typecheck the signature file 
              let! (tcEnv, sigFileType, createsGeneratedProvidedTypes) = 
                  TypeCheckOneSigFile (tcGlobals, tcState.tcsNiceNameGen, amap, tcState.tcsCcu, checkForErrors, conditionalDefines, tcSink, tcConfig.internalTestSpanStackReferring) tcState.tcsTcSigEnv file

              let rootSigs = Zmap.add qualNameOfFile sigFileType tcState.tcsRootSigs

              // Add the signature to the signature env (unless it had an explicit signature)
              let ccuSigForFile = CombineCcuContentFragments m [sigFileType; tcState.tcsCcuSig]
                
              // Open the prefixPath for fsi.exe 
              let tcEnv = 
                  match prefixPathOpt with 
                  | None -> tcEnv 
                  | Some prefixPath -> 
                      let m = qualNameOfFile.Range
                      TcOpenDecl tcSink tcGlobals amap m m tcEnv prefixPath

              let tcState = 
                   { tcState with 
                        tcsTcSigEnv=tcEnv
                        tcsTcImplEnv=tcState.tcsTcImplEnv
                        tcsRootSigs=rootSigs
                        tcsCreatesGeneratedProvidedTypes=tcState.tcsCreatesGeneratedProvidedTypes || createsGeneratedProvidedTypes}

              return (tcEnv, EmptyTopAttrs, None, ccuSigForFile), tcState

          | ParsedInput.ImplFile (ParsedImplFileInput (_, _, qualNameOfFile, _, _, _, _) as file) ->
            
              // Check if we've got an interface for this fragment 
              let rootSigOpt = tcState.tcsRootSigs.TryFind qualNameOfFile

              // Check if we've already seen an implementation for this fragment 
              if Zset.contains qualNameOfFile tcState.tcsRootImpls then 
                  errorR(Error(FSComp.SR.buildImplementationAlreadyGiven(qualNameOfFile.Text), m))

              let tcImplEnv = tcState.tcsTcImplEnv

              let conditionalDefines =
                  if tcConfig.noConditionalErasure then None else Some (tcConfig.conditionalCompilationDefines)

              // Typecheck the implementation file 
              let! topAttrs, implFile, _implFileHiddenType, tcEnvAtEnd, createsGeneratedProvidedTypes = 
                  TypeCheckOneImplFile (tcGlobals, tcState.tcsNiceNameGen, amap, tcState.tcsCcu, checkForErrors, conditionalDefines, tcSink, tcConfig.internalTestSpanStackReferring) tcImplEnv rootSigOpt file

              let hadSig = rootSigOpt.IsSome
              let implFileSigType = SigTypeOfImplFile implFile

              let rootImpls = Zset.add qualNameOfFile tcState.tcsRootImpls
        
              // Only add it to the environment if it didn't have a signature 
              let m = qualNameOfFile.Range

              // Add the implementation as to the implementation env
              let tcImplEnv = AddLocalRootModuleOrNamespace TcResultsSink.NoSink tcGlobals amap m tcImplEnv implFileSigType

              // Add the implementation as to the signature env (unless it had an explicit signature)
              let tcSigEnv = 
                  if hadSig then tcState.tcsTcSigEnv 
                  else AddLocalRootModuleOrNamespace TcResultsSink.NoSink tcGlobals amap m tcState.tcsTcSigEnv implFileSigType
                
              // Open the prefixPath for fsi.exe (tcImplEnv)
              let tcImplEnv = 
                  match prefixPathOpt with 
                  | Some prefixPath -> TcOpenDecl tcSink tcGlobals amap m m tcImplEnv prefixPath
                  | _ -> tcImplEnv 

              // Open the prefixPath for fsi.exe (tcSigEnv)
              let tcSigEnv = 
                  match prefixPathOpt with 
                  | Some prefixPath when not hadSig -> TcOpenDecl tcSink tcGlobals amap m m tcSigEnv prefixPath
                  | _ -> tcSigEnv 

              let ccuSig = CombineCcuContentFragments m [implFileSigType; tcState.tcsCcuSig ]

              let ccuSigForFile = CombineCcuContentFragments m [implFileSigType; tcState.tcsCcuSig]

              let tcState = 
                   { tcState with 
                        tcsTcSigEnv=tcSigEnv
                        tcsTcImplEnv=tcImplEnv
                        tcsRootImpls=rootImpls
                        tcsCcuSig=ccuSig
                        tcsCreatesGeneratedProvidedTypes=tcState.tcsCreatesGeneratedProvidedTypes || createsGeneratedProvidedTypes }
              return (tcEnvAtEnd, topAttrs, Some implFile, ccuSigForFile), tcState
     
        with e -> 
            errorRecovery e range0 
            return (tcState.TcEnvFromSignatures, EmptyTopAttrs, None, tcState.tcsCcuSig), tcState
    }

/// Typecheck a single file (or interactive entry into F# Interactive)
let TypeCheckOneInput (ctok, checkForErrors, tcConfig, tcImports, tcGlobals, prefixPathOpt) tcState inp =
    // 'use' ensures that the warning handler is restored at the end
    use unwindEL = PushErrorLoggerPhaseUntilUnwind(fun oldLogger -> GetErrorLoggerFilteringByScopedPragmas(false, GetScopedPragmasForInput inp, oldLogger) )
    use unwindBP = PushThreadBuildPhaseUntilUnwind BuildPhase.TypeCheck
    TypeCheckOneInputEventually (checkForErrors, tcConfig, tcImports, tcGlobals, prefixPathOpt, TcResultsSink.NoSink, tcState, inp) 
        |> Eventually.force ctok

/// Finish checking multiple files (or one interactive entry into F# Interactive)
let TypeCheckMultipleInputsFinish(results, tcState: TcState) =
    let tcEnvsAtEndFile, topAttrs, implFiles, ccuSigsForFiles = List.unzip4 results
    let topAttrs = List.foldBack CombineTopAttrs topAttrs EmptyTopAttrs
    let implFiles = List.choose id implFiles
    // This is the environment required by fsi.exe when incrementally adding definitions 
    let tcEnvAtEndOfLastFile = (match tcEnvsAtEndFile with h :: _ -> h | _ -> tcState.TcEnvFromSignatures)
    (tcEnvAtEndOfLastFile, topAttrs, implFiles, ccuSigsForFiles), tcState

let TypeCheckOneInputAndFinishEventually(checkForErrors, tcConfig: TcConfig, tcImports, tcGlobals, prefixPathOpt, tcSink, tcState, input) =
    eventually {
        Logger.LogBlockStart LogCompilerFunctionId.CompileOps_TypeCheckOneInputAndFinishEventually
        let! results, tcState = TypeCheckOneInputEventually(checkForErrors, tcConfig, tcImports, tcGlobals, prefixPathOpt, tcSink, tcState, input)
        let result = TypeCheckMultipleInputsFinish([results], tcState)
        Logger.LogBlockStop LogCompilerFunctionId.CompileOps_TypeCheckOneInputAndFinishEventually
        return result
    }

let TypeCheckClosedInputSetFinish (declaredImpls: TypedImplFile list, tcState) =
    // Publish the latest contents to the CCU 
    tcState.tcsCcu.Deref.Contents <- NewCcuContents ILScopeRef.Local range0 tcState.tcsCcu.AssemblyName tcState.tcsCcuSig

    // Check all interfaces have implementations 
    tcState.tcsRootSigs |> Zmap.iter (fun qualNameOfFile _ ->  
      if not (Zset.contains qualNameOfFile tcState.tcsRootImpls) then 
        errorR(Error(FSComp.SR.buildSignatureWithoutImplementation(qualNameOfFile.Text), qualNameOfFile.Range)))

    tcState, declaredImpls
    
let TypeCheckClosedInputSet (ctok, checkForErrors, tcConfig, tcImports, tcGlobals, prefixPathOpt, tcState, inputs) =
    // tcEnvAtEndOfLastFile is the environment required by fsi.exe when incrementally adding definitions 
    let results, tcState = (tcState, inputs) ||> List.mapFold (TypeCheckOneInput (ctok, checkForErrors, tcConfig, tcImports, tcGlobals, prefixPathOpt)) 
    let (tcEnvAtEndOfLastFile, topAttrs, implFiles, _), tcState = TypeCheckMultipleInputsFinish(results, tcState)
    let tcState, declaredImpls = TypeCheckClosedInputSetFinish (implFiles, tcState)
    tcState, topAttrs, declaredImpls, tcEnvAtEndOfLastFile

// Existing public APIs delegate to newer implementations
let GetFSharpCoreLibraryName () = getFSharpCoreLibraryName
let DefaultReferencesForScriptsAndOutOfProjectSources assumeDotNetFramework = defaultReferencesForScriptsAndOutOfProjectSources assumeDotNetFramework false<|MERGE_RESOLUTION|>--- conflicted
+++ resolved
@@ -836,14 +836,7 @@
 
       | UndefinedName(_, k, id, suggestionsF) ->
           os.Append(k (DecompileOpName id.idText)) |> ignore
-<<<<<<< HEAD
           suggestNames suggestionsF id.idText
-=======
-          if suggestNames then
-              let filtered = ErrorResolutionHints.FilterPredictions suggestionsF id.idText 
-              if List.isEmpty filtered |> not then
-                  os.Append(ErrorResolutionHints.FormatPredictions DecompileOpName filtered) |> ignore
->>>>>>> a156928a
 
       | InternalUndefinedItemRef(f, smr, ccuName, s) ->  
           let _, errs = f(smr, ccuName, s)
