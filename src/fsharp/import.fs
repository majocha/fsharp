// Copyright (c) Microsoft Corporation.  All Rights Reserved.  See License.txt in the project root for license information.

/// Functions to import .NET binary metadata as TAST objects
module internal FSharp.Compiler.Import

open System.Reflection
open System.Collections.Concurrent
open System.Collections.Generic

open FSharp.Compiler.AbstractIL.IL
open FSharp.Compiler.AbstractIL.Internal.Library
open FSharp.Compiler 
open FSharp.Compiler.Range
open FSharp.Compiler.Tast
open FSharp.Compiler.Tastops
open FSharp.Compiler.TcGlobals
open FSharp.Compiler.Ast
open FSharp.Compiler.ErrorLogger
#if !NO_EXTENSIONTYPING
open FSharp.Compiler.ExtensionTyping
#endif

/// Represents an interface to some of the functionality of TcImports, for loading assemblies 
/// and accessing information about generated provided assemblies.
type AssemblyLoader = 

    /// Resolve an Abstract IL assembly reference to a Ccu
    abstract FindCcuFromAssemblyRef : CompilationThreadToken * range * ILAssemblyRef -> CcuResolutionResult
#if !NO_EXTENSIONTYPING

    /// Get a flag indicating if an assembly is a provided assembly, plus the
    /// table of information recording remappings from type names in the provided assembly to type
    /// names in the statically linked, embedded assembly.
    abstract GetProvidedAssemblyInfo : CompilationThreadToken * range * Tainted<ProvidedAssembly> -> bool * ProvidedAssemblyStaticLinkingMap option

    /// Record a root for a [<Generate>] type to help guide static linking & type relocation
    abstract RecordGeneratedTypeRoot : ProviderGeneratedType -> unit
#endif
        


//-------------------------------------------------------------------------
// Import an IL types as F# types.
//------------------------------------------------------------------------- 

/// Represents a context used by the import routines that convert AbstractIL types and provided 
/// types to F# internal compiler data structures. 
///
/// Also caches the conversion of AbstractIL ILTypeRef nodes, based on hashes of these.
///
/// There is normally only one ImportMap for any assembly compilation, though additional instances can be created
/// using tcImports.GetImportMap() if needed, and it is not harmful if multiple instances are used. The object 
/// serves as an interface through to the tables stored in the primary TcImports structures defined in CompileOps.fs. 
[<Sealed>]
<<<<<<< HEAD
type ImportMap(g:TcGlobals, assemblyLoader:AssemblyLoader) =
=======
type ImportMap(g: TcGlobals, assemblyLoader: AssemblyLoader) =
>>>>>>> 88d18d99
    let typeRefToTyconRefCache = ConcurrentDictionary<ILTypeRef, TyconRef>()
    member this.g = g
    member this.assemblyLoader = assemblyLoader
    member this.ILTypeRefToTyconRefCache = typeRefToTyconRefCache

let CanImportILScopeRef (env: ImportMap) m scoref = 
    match scoref with 
    | ILScopeRef.Local    -> true
    | ILScopeRef.Module _ -> true
    | ILScopeRef.Assembly assemblyRef -> 

        // Explanation: This represents an unchecked invariant in the hosted compiler: that any operations
        // which import types (and resolve assemblies from the tcImports tables) happen on the compilation thread.
        let ctok = AssumeCompilationThreadWithoutEvidence() 

        match env.assemblyLoader.FindCcuFromAssemblyRef (ctok, m, assemblyRef) with
        | UnresolvedCcu _ ->  false
        | ResolvedCcu _ -> true


/// Import a reference to a type definition, given the AbstractIL data for the type reference
<<<<<<< HEAD
let ImportTypeRefData (env:ImportMap) m (scoref, path, typeName) = 
=======
let ImportTypeRefData (env: ImportMap) m (scoref, path, typeName) = 
>>>>>>> 88d18d99
    
    // Explanation: This represents an unchecked invariant in the hosted compiler: that any operations
    // which import types (and resolve assemblies from the tcImports tables) happen on the compilation thread.
    let ctok = AssumeCompilationThreadWithoutEvidence()

    let ccu =  
        match scoref with 
        | ILScopeRef.Local    -> error(InternalError("ImportILTypeRef: unexpected local scope", m))
        | ILScopeRef.Module _ -> error(InternalError("ImportILTypeRef: reference found to a type in an auxiliary module", m))
        | ILScopeRef.Assembly assemblyRef -> env.assemblyLoader.FindCcuFromAssemblyRef (ctok, m, assemblyRef)  // NOTE: only assemblyLoader callsite

    // Do a dereference of a fake tcref for the type just to check it exists in the target assembly and to find
    // the corresponding Tycon.
    let ccu = 
        match ccu with
        | ResolvedCcu ccu->ccu
        | UnresolvedCcu ccuName -> 
            error (Error(FSComp.SR.impTypeRequiredUnavailable(typeName, ccuName), m))
    let fakeTyconRef = mkNonLocalTyconRef (mkNonLocalEntityRef ccu path) typeName
    let tycon = 
        try   
            fakeTyconRef.Deref
        with _ ->
            error (Error(FSComp.SR.impReferencedTypeCouldNotBeFoundInAssembly(String.concat "." (Array.append path  [| typeName |]), ccu.AssemblyName), m))
#if !NO_EXTENSIONTYPING
    // Validate (once because of caching)
    match tycon.TypeReprInfo with
    | TProvidedTypeExtensionPoint info ->
            //printfn "ImportTypeRefData: validating type: typeLogicalName = %A" typeName
            ExtensionTyping.ValidateProvidedTypeAfterStaticInstantiation(m, info.ProvidedType, path, typeName)
    | _ -> 
            ()
#endif
    match tryRescopeEntity ccu tycon with 
    | ValueNone -> error (Error(FSComp.SR.impImportedAssemblyUsesNotPublicType(String.concat "." (Array.toList path@[typeName])), m))
    | ValueSome tcref -> tcref
    

/// Import a reference to a type definition, given an AbstractIL ILTypeRef, without caching
//
// Note, the type names that flow to the point include the "mangled" type names used for static parameters for provided types.
// For example,
//       Foo.Bar,"1.0"
// This is because ImportProvidedType goes via Abstract IL type references. 
<<<<<<< HEAD
let ImportILTypeRefUncached (env:ImportMap) m (tref:ILTypeRef) = 
=======
let ImportILTypeRefUncached (env: ImportMap) m (tref: ILTypeRef) = 
>>>>>>> 88d18d99
    let path, typeName = 
        match tref.Enclosing with 
        | [] -> 
            splitILTypeNameWithPossibleStaticArguments tref.Name
        | h :: t -> 
            let nsp, tname = splitILTypeNameWithPossibleStaticArguments h
            // Note, subsequent type names do not need to be split, only the first
            [| yield! nsp; yield tname; yield! t |], tref.Name

<<<<<<< HEAD
    ImportTypeRefData (env:ImportMap) m (tref.Scope, path, typeName)
=======
    ImportTypeRefData (env: ImportMap) m (tref.Scope, path, typeName)
>>>>>>> 88d18d99

    
/// Import a reference to a type definition, given an AbstractIL ILTypeRef, with caching
let ImportILTypeRef (env: ImportMap) m (tref: ILTypeRef) =
    match env.ILTypeRefToTyconRefCache.TryGetValue(tref) with
    | true, tcref -> tcref
    | _ ->
        let tcref = ImportILTypeRefUncached  env m tref
        env.ILTypeRefToTyconRefCache.[tref] <- tcref
        tcref

/// Import a reference to a type definition, given an AbstractIL ILTypeRef, with caching
let CanImportILTypeRef (env: ImportMap) m (tref: ILTypeRef) =
    env.ILTypeRefToTyconRefCache.ContainsKey(tref) || CanImportILScopeRef env m tref.Scope

/// Import a type, given an AbstractIL ILTypeRef and an F# type instantiation.
/// 
/// Prefer the F# abbreviation for some built-in types, e.g. 'string' rather than 
/// 'System.String', since we prefer the F# abbreviation to the .NET equivalents. 
let ImportTyconRefApp (env: ImportMap) tcref tyargs = 
    env.g.improveType tcref tyargs 

/// Import an IL type as an F# type.
let rec ImportILType (env: ImportMap) m tinst ty =  
    match ty with
    | ILType.Void -> 
        env.g.unit_ty

    | ILType.Array(bounds, ty) -> 
        let n = bounds.Rank
        let elementType = ImportILType env m tinst ty
        mkArrayTy env.g n elementType m

    | ILType.Boxed  tspec | ILType.Value tspec ->
        let tcref = ImportILTypeRef env m tspec.TypeRef 
        let inst = tspec.GenericArgs |> List.map (ImportILType env m tinst) 
        ImportTyconRefApp env tcref inst

    | ILType.Byref ty -> mkByrefTy env.g (ImportILType env m tinst ty)
    | ILType.Ptr ILType.Void  when env.g.voidptr_tcr.CanDeref -> mkVoidPtrTy env.g
    | ILType.Ptr ty  -> mkNativePtrTy env.g (ImportILType env m tinst ty)
    | ILType.FunctionPointer _ -> env.g.nativeint_ty (* failwith "cannot import this kind of type (ptr, fptr)" *)
    | ILType.Modified(_, _, ty) -> 
         // All custom modifiers are ignored
         ImportILType env m tinst ty
    | ILType.TypeVar u16 -> 
         try List.item (int u16) tinst
         with _ -> 
              error(Error(FSComp.SR.impNotEnoughTypeParamsInScopeWhileImporting(), m))

let rec CanImportILType (env: ImportMap) m ty =  
    match ty with
    | ILType.Void -> true
    | ILType.Array(_bounds, ety) -> CanImportILType env m ety
    | ILType.Boxed  tspec | ILType.Value tspec ->
        CanImportILTypeRef env m tspec.TypeRef 
        && tspec.GenericArgs |> List.forall (CanImportILType env m) 
    | ILType.Byref ety -> CanImportILType env m ety
    | ILType.Ptr ety  -> CanImportILType env m ety
    | ILType.FunctionPointer _ -> true
    | ILType.Modified(_, _, ety) -> CanImportILType env m ety
    | ILType.TypeVar _u16 -> true

#if !NO_EXTENSIONTYPING

/// Import a provided type reference as an F# type TyconRef
let ImportProvidedNamedType (env: ImportMap) (m: range) (st: Tainted<ProvidedType>) = 
    // See if a reverse-mapping exists for a generated/relocated System.Type
    match st.PUntaint((fun st -> st.TryGetTyconRef()), m) with 
    | Some x -> (x :?> TyconRef)
    | None ->         
        let tref = ExtensionTyping.GetILTypeRefOfProvidedType (st, m)
        ImportILTypeRef env m tref

/// Import a provided type as an AbstractIL type
<<<<<<< HEAD
let rec ImportProvidedTypeAsILType (env:ImportMap) (m:range) (st:Tainted<ProvidedType>) = 
=======
let rec ImportProvidedTypeAsILType (env: ImportMap) (m: range) (st: Tainted<ProvidedType>) = 
>>>>>>> 88d18d99
    if st.PUntaint ((fun x -> x.IsVoid), m) then ILType.Void
    elif st.PUntaint((fun st -> st.IsGenericParameter), m) then
        mkILTyvarTy (uint16 (st.PUntaint((fun st -> st.GenericParameterPosition), m)))
    elif st.PUntaint((fun st -> st.IsArray), m) then 
        let et = ImportProvidedTypeAsILType env m (st.PApply((fun st -> st.GetElementType()), m))
        ILType.Array(ILArrayShape.FromRank (st.PUntaint((fun st -> st.GetArrayRank()), m)), et)
    elif st.PUntaint((fun st -> st.IsByRef), m) then 
        let et = ImportProvidedTypeAsILType env m (st.PApply((fun st -> st.GetElementType()), m))
        ILType.Byref et
    elif st.PUntaint((fun st -> st.IsPointer), m) then 
        let et = ImportProvidedTypeAsILType env m (st.PApply((fun st -> st.GetElementType()), m))
        ILType.Ptr et
    else
        let gst, genericArgs = 
            if st.PUntaint((fun st -> st.IsGenericType), m) then 
                let args = st.PApplyArray((fun st -> st.GetGenericArguments()), "GetGenericArguments", m) |> Array.map (ImportProvidedTypeAsILType env m) |> List.ofArray 
                let gst = st.PApply((fun st -> st.GetGenericTypeDefinition()), m)
                gst, args
            else   
                st, []
        let tref = ExtensionTyping.GetILTypeRefOfProvidedType (gst, m)
        let tcref = ImportProvidedNamedType env m gst
        let tps = tcref.Typars m
        if tps.Length <> genericArgs.Length then 
           error(Error(FSComp.SR.impInvalidNumberOfGenericArguments(tcref.CompiledName, tps.Length, genericArgs.Length), m))
        // We're converting to an IL type, where generic arguments are erased
        let genericArgs = List.zip tps genericArgs |> List.filter (fun (tp, _) -> not tp.IsErased) |> List.map snd

        let tspec = mkILTySpec(tref, genericArgs)
        if st.PUntaint((fun st -> st.IsValueType), m) then 
            ILType.Value tspec 
        else 
            mkILBoxedType tspec

/// Import a provided type as an F# type.
let rec ImportProvidedType (env: ImportMap) (m: range) (* (tinst: TypeInst) *) (st: Tainted<ProvidedType>) = 

    // Explanation: The two calls below represent am unchecked invariant of the hosted compiler: 
    // that type providers are only activated on the CompilationThread. This invariant is not currently checked 
    // via CompilationThreadToken passing. We leave the two calls below as a reminder of this.
    //
    // This function is one major source of type provider activations, but not the only one: almost 
    // any call in the 'ExtensionTyping' module is a potential type provider activation.
    let ctok = AssumeCompilationThreadWithoutEvidence ()
    RequireCompilationThread ctok

    let g = env.g
    if st.PUntaint((fun st -> st.IsArray), m) then 
        let elemTy = (ImportProvidedType env m (* tinst *) (st.PApply((fun st -> st.GetElementType()), m)))
        mkArrayTy g (st.PUntaint((fun st -> st.GetArrayRank()), m))  elemTy m
    elif st.PUntaint((fun st -> st.IsByRef), m) then 
        let elemTy = (ImportProvidedType env m (* tinst *) (st.PApply((fun st -> st.GetElementType()), m)))
        mkByrefTy g elemTy
    elif st.PUntaint((fun st -> st.IsPointer), m) then 
        let elemTy = (ImportProvidedType env m (* tinst *) (st.PApply((fun st -> st.GetElementType()), m)))
        if isUnitTy g elemTy || isVoidTy g elemTy && g.voidptr_tcr.CanDeref then 
            mkVoidPtrTy g 
        else
            mkNativePtrTy g elemTy
    else

        // REVIEW: Extension type could try to be its own generic arg (or there could be a type loop)
        let tcref, genericArgs = 
            if st.PUntaint((fun st -> st.IsGenericType), m) then 
                let tcref = ImportProvidedNamedType env m (st.PApply((fun st -> st.GetGenericTypeDefinition()), m))
                let args = st.PApplyArray((fun st -> st.GetGenericArguments()), "GetGenericArguments", m) |> Array.map (ImportProvidedType env m (* tinst *) ) |> List.ofArray 
                tcref, args
            else 
                let tcref = ImportProvidedNamedType env m st
                tcref, [] 
        
        /// Adjust for the known primitive numeric types that accept units of measure. 
        let tcref = 
            if tyconRefEq g tcref g.system_Double_tcref && genericArgs.Length = 1 then g.pfloat_tcr
            elif tyconRefEq g tcref g.system_Single_tcref && genericArgs.Length = 1 then g.pfloat32_tcr
            elif tyconRefEq g tcref g.system_Decimal_tcref && genericArgs.Length = 1 then g.pdecimal_tcr
            elif tyconRefEq g tcref g.system_Int16_tcref && genericArgs.Length = 1 then g.pint16_tcr
            elif tyconRefEq g tcref g.system_Int32_tcref && genericArgs.Length = 1 then g.pint_tcr
            elif tyconRefEq g tcref g.system_Int64_tcref && genericArgs.Length = 1 then g.pint64_tcr
            elif tyconRefEq g tcref g.system_SByte_tcref && genericArgs.Length = 1 then g.pint8_tcr
            else tcref
        
        let tps = tcref.Typars m
        if tps.Length <> genericArgs.Length then 
           error(Error(FSComp.SR.impInvalidNumberOfGenericArguments(tcref.CompiledName, tps.Length, genericArgs.Length), m))

        let genericArgs = 
            (tps, genericArgs) ||> List.map2 (fun tp genericArg ->  
                if tp.Kind = TyparKind.Measure then  
                    let rec conv ty = 
                        match ty with 
                        | TType_app (tcref, [t1;t2]) when tyconRefEq g tcref g.measureproduct_tcr -> Measure.Prod (conv t1, conv t2)
                        | TType_app (tcref, [t1]) when tyconRefEq g tcref g.measureinverse_tcr -> Measure.Inv (conv t1)
                        | TType_app (tcref, []) when tyconRefEq g tcref g.measureone_tcr -> Measure.One 
                        | TType_app (tcref, []) when tcref.TypeOrMeasureKind = TyparKind.Measure -> Measure.Con tcref
                        | TType_app (tcref, _) -> 
                            errorR(Error(FSComp.SR.impInvalidMeasureArgument1(tcref.CompiledName, tp.Name), m))
                            Measure.One
                        | _ -> 
                            errorR(Error(FSComp.SR.impInvalidMeasureArgument2(tp.Name), m))
                            Measure.One

                    TType_measure (conv genericArg)
                else
                    genericArg)

        ImportTyconRefApp env tcref genericArgs


/// Import a provided method reference as an Abstract IL method reference
<<<<<<< HEAD
let ImportProvidedMethodBaseAsILMethodRef (env:ImportMap) (m:range) (mbase: Tainted<ProvidedMethodBase>) = 
=======
let ImportProvidedMethodBaseAsILMethodRef (env: ImportMap) (m: range) (mbase: Tainted<ProvidedMethodBase>) = 
>>>>>>> 88d18d99
     let tref = ExtensionTyping.GetILTypeRefOfProvidedType (mbase.PApply((fun mbase -> mbase.DeclaringType), m), m)

     let mbase = 
         // Find the formal member corresponding to the called member
         match mbase.OfType<ProvidedMethodInfo>() with 
         | Some minfo when 
                    minfo.PUntaint((fun minfo -> minfo.IsGenericMethod|| minfo.DeclaringType.IsGenericType), m) -> 
                let declaringType = minfo.PApply((fun minfo -> minfo.DeclaringType), m)
                let declaringGenericTypeDefn =  
                    if declaringType.PUntaint((fun t -> t.IsGenericType), m) then 
                        declaringType.PApply((fun declaringType -> declaringType.GetGenericTypeDefinition()), m)
                    else 
                        declaringType
                let methods = declaringGenericTypeDefn.PApplyArray((fun x -> x.GetMethods()), "GetMethods", m) 
                let metadataToken = minfo.PUntaint((fun minfo -> minfo.MetadataToken), m)
                let found = methods |> Array.tryFind (fun x -> x.PUntaint((fun x -> x.MetadataToken), m) = metadataToken) 
                match found with
                |   Some found -> found.Coerce(m)
                |   None -> 
                        let methodName = minfo.PUntaint((fun minfo -> minfo.Name), m)
                        let typeName = declaringGenericTypeDefn.PUntaint((fun declaringGenericTypeDefn -> declaringGenericTypeDefn.FullName), m)
                        error(NumberedError(FSComp.SR.etIncorrectProvidedMethod(ExtensionTyping.DisplayNameOfTypeProvider(minfo.TypeProvider, m), methodName, metadataToken, typeName), m))
         | _ -> 
         match mbase.OfType<ProvidedConstructorInfo>() with 
         | Some cinfo when cinfo.PUntaint((fun x -> x.DeclaringType.IsGenericType), m) -> 
                let declaringType = cinfo.PApply((fun x -> x.DeclaringType), m)
                let declaringGenericTypeDefn =  declaringType.PApply((fun x -> x.GetGenericTypeDefinition()), m)
                // We have to find the uninstantiated formal signature corresponding to this instantiated constructor.
                // Annoyingly System.Reflection doesn't give us a MetadataToken to compare on, so we have to look by doing
                // the instantiation and comparing..
                let found = 
                    let ctors = declaringGenericTypeDefn.PApplyArray((fun x -> x.GetConstructors()), "GetConstructors", m) 
                    let actualParameterTypes = 
                        [ for p in cinfo.PApplyArray((fun x -> x.GetParameters()), "GetParameters", m) do
                            yield ImportProvidedType env m (p.PApply((fun p -> p.ParameterType), m)) ]
                    let actualGenericArgs = argsOfAppTy env.g (ImportProvidedType env m declaringType)
                    ctors |> Array.tryFind (fun ctor -> 
                       let formalParameterTypesAfterInstantiation = 
                           [ for p in ctor.PApplyArray((fun x -> x.GetParameters()), "GetParameters", m) do
                                let ilFormalTy = ImportProvidedTypeAsILType env m (p.PApply((fun p -> p.ParameterType), m))
                                yield ImportILType env m actualGenericArgs ilFormalTy ]
                       (formalParameterTypesAfterInstantiation, actualParameterTypes) ||>  List.lengthsEqAndForall2 (typeEquiv env.g))
                     
                match found with
                |   Some found -> found.Coerce(m)
                |   None -> 
                    let typeName = declaringGenericTypeDefn.PUntaint((fun x -> x.FullName), m)
                    error(NumberedError(FSComp.SR.etIncorrectProvidedConstructor(ExtensionTyping.DisplayNameOfTypeProvider(cinfo.TypeProvider, m), typeName), m))
         | _ -> mbase

     let rty = 
         match mbase.OfType<ProvidedMethodInfo>() with 
         |  Some minfo -> minfo.PApply((fun minfo -> minfo.ReturnType), m)
         |  None ->
            match mbase.OfType<ProvidedConstructorInfo>() with
            | Some _  -> mbase.PApply((fun _ -> ProvidedType.Void), m)
            | _ -> failwith "unexpected"
     let genericArity = 
        if mbase.PUntaint((fun x -> x.IsGenericMethod), m) then 
            mbase.PUntaint((fun x -> x.GetGenericArguments().Length), m)
        else 0
     let callingConv = (if mbase.PUntaint((fun x -> x.IsStatic), m) then ILCallingConv.Static else ILCallingConv.Instance)
     let parameters = 
         [ for p in mbase.PApplyArray((fun x -> x.GetParameters()), "GetParameters", m) do
              yield ImportProvidedTypeAsILType env m (p.PApply((fun p -> p.ParameterType), m)) ]
     mkILMethRef (tref, callingConv, mbase.PUntaint((fun x -> x.Name), m), genericArity, parameters, ImportProvidedTypeAsILType env m rty )
#endif

//-------------------------------------------------------------------------
// Load an IL assembly into the compiler's internal data structures
// Careful use is made of laziness here to ensure we don't read the entire IL
// assembly on startup.
//-------------------------------------------------------------------------- 


/// Import a set of Abstract IL generic parameter specifications as a list of new
/// F# generic parameters.  
/// 
/// Fixup the constraints so that any references to the generic parameters
/// in the constraints now refer to the new generic parameters.
let ImportILGenericParameters amap m scoref tinst (gps: ILGenericParameterDefs) = 
    match gps with 
    | [] -> []
    | _ -> 
        let amap = amap()
        let tps = gps |> List.map (fun gp -> NewRigidTypar gp.Name m) 

        let tptys = tps |> List.map mkTyparTy
        let importInst = tinst@tptys
        (tps, gps) ||> List.iter2 (fun tp gp -> 
            let constraints = gp.Constraints |> List.map (fun ilty -> TyparConstraint.CoercesTo(ImportILType amap m importInst (rescopeILType scoref ilty), m) )
            let constraints = if gp.HasReferenceTypeConstraint then (TyparConstraint.IsReferenceType(m)::constraints) else constraints
            let constraints = if gp.HasNotNullableValueTypeConstraint then (TyparConstraint.IsNonNullableStruct(m)::constraints) else constraints
            let constraints = if gp.HasDefaultConstructorConstraint then (TyparConstraint.RequiresDefaultConstructor(m)::constraints) else constraints
            tp.SetConstraints constraints)
        tps


/// Given a list of items each keyed by an ordered list of keys, apply 'nodef' to the each group
/// with the same leading key. Apply 'tipf' to the elements where the keylist is empty, and return 
/// the overall results.  Used to bucket types, so System.Char and System.Collections.Generic.List 
/// both get initially bucketed under 'System'.
let multisetDiscriminateAndMap nodef tipf (items: ('Key list * 'Value) list) = 
    // Find all the items with an empty key list and call 'tipf' 
    let tips = 
        [ for (keylist, v) in items do 
             match keylist with 
             | [] -> yield tipf v
             | _ -> () ]

    // Find all the items with a non-empty key list. Bucket them together by
    // the first key. For each bucket, call 'nodef' on that head key and the bucket.
    let nodes = 
        let buckets = new Dictionary<_, _>(10)
        for (keylist, v) in items do
            match keylist with 
            | [] -> ()
            | key :: rest ->
                buckets.[key] <-
                    match buckets.TryGetValue(key) with
                    | true, b -> (rest, v) :: b
                    | _ -> (rest, v) :: []

        [ for (KeyValue(key, items)) in buckets -> nodef key items ]

    tips @ nodes
 

/// Import an IL type definition as a new F# TAST Entity node.
let rec ImportILTypeDef amap m scoref (cpath: CompilationPath) enc nm (tdef: ILTypeDef)  =
    let lazyModuleOrNamespaceTypeForNestedTypes = 
        lazy 
            let cpath = cpath.NestedCompPath nm ModuleOrType
            ImportILTypeDefs amap m scoref cpath (enc@[tdef]) tdef.NestedTypes
    // Add the type itself. 
    NewILTycon 
        (Some cpath) 
        (nm, m) 
        // The read of the type parameters may fail to resolve types. We pick up a new range from the point where that read is forced
        // Make sure we reraise the original exception one occurs - see findOriginalException.
        (LazyWithContext.Create((fun m -> ImportILGenericParameters amap m scoref [] tdef.GenericParams), ErrorLogger.findOriginalException))
        (scoref, enc, tdef) 
        (MaybeLazy.Lazy lazyModuleOrNamespaceTypeForNestedTypes)
       

/// Import a list of (possibly nested) IL types as a new ModuleOrNamespaceType node
/// containing new entities, bucketing by namespace along the way.
and ImportILTypeDefList amap m (cpath: CompilationPath) enc items =
    // Split into the ones with namespaces and without. Add the ones with namespaces in buckets.
    // That is, discriminate based in the first element of the namespace list (e.g. "System") 
    // and, for each bag, fold-in a lazy computation to add the types under that bag .
    //
    // nodef - called for each bucket, where 'n' is the head element of the namespace used
    // as a key in the discrimination, tgs is the remaining descriptors.  We create an entity for 'n'.
    //
    // tipf - called if there are no namespace items left to discriminate on. 
    let entities = 
        items 
        |> multisetDiscriminateAndMap 
            (fun n tgs ->
                let modty = lazy (ImportILTypeDefList amap m (cpath.NestedCompPath n Namespace) enc tgs)
                NewModuleOrNamespace (Some cpath) taccessPublic (mkSynId m n) XmlDoc.Empty [] (MaybeLazy.Lazy modty))
<<<<<<< HEAD
            (fun (n, info:Lazy<_>) -> 
                let (scoref2, _, lazyTypeDef:ILPreTypeDef) = info.Force()
=======
            (fun (n, info: Lazy<_>) -> 
                let (scoref2, _, lazyTypeDef: ILPreTypeDef) = info.Force()
>>>>>>> 88d18d99
                ImportILTypeDef amap m scoref2 cpath enc n (lazyTypeDef.GetTypeDef()))

    let kind = match enc with [] -> Namespace | _ -> ModuleOrType
    NewModuleOrNamespaceType kind entities []
      
/// Import a table of IL types as a ModuleOrNamespaceType.
///
and ImportILTypeDefs amap m scoref cpath enc (tdefs: ILTypeDefs) =
    // We be very careful not to force a read of the type defs here
    tdefs.AsArrayOfPreTypeDefs
    |> Array.map (fun pre -> (pre.Namespace, (pre.Name, notlazy(scoref, pre.MetadataIndex, pre))))
    |> Array.toList
    |> ImportILTypeDefList amap m cpath enc

/// Import the main type definitions in an IL assembly.
///
/// Example: for a collection of types "System.Char", "System.Int32" and "Library.C"
/// the return ModuleOrNamespaceType will contain namespace entities for "System" and "Library", which in turn contain
/// type definition entities for ["Char"; "Int32"]  and ["C"] respectively.  
let ImportILAssemblyMainTypeDefs amap m scoref modul = 
    modul.TypeDefs |> ImportILTypeDefs amap m scoref (CompPath(scoref, [])) [] 

/// Import the "exported types" table for multi-module assemblies. 
let ImportILAssemblyExportedType amap m auxModLoader (scoref: ILScopeRef) (exportedType: ILExportedTypeOrForwarder) = 
    // Forwarders are dealt with separately in the ref->def dereferencing logic in tast.fs as they effectively give rise to type equivalences
    if exportedType.IsForwarder then 
        []
    else
        let ns, n = splitILTypeName exportedType.Name
        let info = 
            lazy (match 
                    (try 
                        let modul = auxModLoader exportedType.ScopeRef
                        let ptd = mkILPreTypeDefComputed (ns, n, (fun () -> modul.TypeDefs.FindByName exportedType.Name))
                        Some ptd
                     with :? KeyNotFoundException -> None)
                    with 
                  | None -> 
                     error(Error(FSComp.SR.impReferenceToDllRequiredByAssembly(exportedType.ScopeRef.QualifiedName, scoref.QualifiedName, exportedType.Name), m))
                  | Some preTypeDef -> 
                     scoref, -1, preTypeDef)
              
        [ ImportILTypeDefList amap m (CompPath(scoref, [])) [] [(ns, (n, info))]  ]

/// Import the "exported types" table for multi-module assemblies. 
let ImportILAssemblyExportedTypes amap m auxModLoader scoref (exportedTypes: ILExportedTypesAndForwarders) = 
    [ for exportedType in exportedTypes.AsList do 
         yield! ImportILAssemblyExportedType amap m auxModLoader scoref exportedType ]

/// Import both the main type definitions and the "exported types" table, i.e. all the 
/// types defined in an IL assembly.
let ImportILAssemblyTypeDefs (amap, m, auxModLoader, aref, mainmod: ILModuleDef) = 
    let scoref = ILScopeRef.Assembly aref
    let mtypsForExportedTypes = ImportILAssemblyExportedTypes amap m auxModLoader scoref mainmod.ManifestOfAssembly.ExportedTypes
    let mainmod = ImportILAssemblyMainTypeDefs amap m scoref mainmod
    CombineCcuContentFragments m (mainmod :: mtypsForExportedTypes)

/// Import the type forwarder table for an IL assembly
let ImportILAssemblyTypeForwarders (amap, m, exportedTypes: ILExportedTypesAndForwarders) = 
    // Note 'td' may be in another module or another assembly!
    // Note: it is very important that we call auxModLoader lazily
    [ //printfn "reading forwarders..." 
        for exportedType in exportedTypes.AsList do 
            let ns, n = splitILTypeName exportedType.Name
            //printfn "found forwarder for %s..." n
            let tcref = lazy ImportILTypeRefUncached (amap()) m (ILTypeRef.Create(exportedType.ScopeRef, [], exportedType.Name))
            yield (Array.ofList ns, n), tcref
<<<<<<< HEAD
            let rec nested (nets:ILNestedExportedTypes) enc = 
=======
            let rec nested (nets: ILNestedExportedTypes) enc = 
>>>>>>> 88d18d99
                [ for net in nets.AsList do 
                    
                    //printfn "found nested forwarder for %s..." net.Name
                    let tcref = lazy ImportILTypeRefUncached (amap()) m (ILTypeRef.Create (exportedType.ScopeRef, enc, net.Name))
                    yield (Array.ofList enc, exportedType.Name), tcref 
                    yield! nested net.Nested (enc @ [ net.Name ]) ]
            yield! nested exportedType.Nested (ns@[n]) 
    ] |> Map.ofList
  

/// Import an IL assembly as a new TAST CCU
let ImportILAssembly(amap:(unit -> ImportMap), m, auxModuleLoader, ilScopeRef, sourceDir, filename, ilModule: ILModuleDef, invalidateCcu: IEvent<string>) = 
        invalidateCcu |> ignore
        let aref =   
            match ilScopeRef with 
            | ILScopeRef.Assembly aref -> aref 
            | _ -> error(InternalError("ImportILAssembly: cannot reference .NET netmodules directly, reference the containing assembly instead", m))
        let nm = aref.Name
        let mty = ImportILAssemblyTypeDefs(amap, m, auxModuleLoader, aref, ilModule)
        let ccuData : CcuData = 
          { IsFSharp=false
            UsesFSharp20PlusQuotations=false
#if !NO_EXTENSIONTYPING
            InvalidateEvent=invalidateCcu
            IsProviderGenerated = false
            ImportProvidedType = (fun ty -> ImportProvidedType (amap()) m ty)
#endif
            QualifiedName= Some ilScopeRef.QualifiedName
            Contents = NewCcuContents ilScopeRef m nm mty 
            ILScopeRef = ilScopeRef
            Stamp = newStamp()
            SourceCodeDirectory = sourceDir  // note: not an accurate value, but IL assemblies don't give us this information in any attributes. 
            FileName = filename
            MemberSignatureEquality= (fun ty1 ty2 -> Tastops.typeEquivAux EraseAll (amap()).g ty1 ty2)
            TryGetILModuleDef = (fun () -> Some ilModule)
            TypeForwarders = 
               (match ilModule.Manifest with 
                | None -> Map.empty
                | Some manifest -> ImportILAssemblyTypeForwarders(amap, m, manifest.ExportedTypes)) }
                
        CcuThunk.Create(nm, ccuData)<|MERGE_RESOLUTION|>--- conflicted
+++ resolved
@@ -52,11 +52,7 @@
 /// using tcImports.GetImportMap() if needed, and it is not harmful if multiple instances are used. The object 
 /// serves as an interface through to the tables stored in the primary TcImports structures defined in CompileOps.fs. 
 [<Sealed>]
-<<<<<<< HEAD
-type ImportMap(g:TcGlobals, assemblyLoader:AssemblyLoader) =
-=======
 type ImportMap(g: TcGlobals, assemblyLoader: AssemblyLoader) =
->>>>>>> 88d18d99
     let typeRefToTyconRefCache = ConcurrentDictionary<ILTypeRef, TyconRef>()
     member this.g = g
     member this.assemblyLoader = assemblyLoader
@@ -78,11 +74,7 @@
 
 
 /// Import a reference to a type definition, given the AbstractIL data for the type reference
-<<<<<<< HEAD
-let ImportTypeRefData (env:ImportMap) m (scoref, path, typeName) = 
-=======
 let ImportTypeRefData (env: ImportMap) m (scoref, path, typeName) = 
->>>>>>> 88d18d99
     
     // Explanation: This represents an unchecked invariant in the hosted compiler: that any operations
     // which import types (and resolve assemblies from the tcImports tables) happen on the compilation thread.
@@ -127,11 +119,7 @@
 // For example,
 //       Foo.Bar,"1.0"
 // This is because ImportProvidedType goes via Abstract IL type references. 
-<<<<<<< HEAD
-let ImportILTypeRefUncached (env:ImportMap) m (tref:ILTypeRef) = 
-=======
 let ImportILTypeRefUncached (env: ImportMap) m (tref: ILTypeRef) = 
->>>>>>> 88d18d99
     let path, typeName = 
         match tref.Enclosing with 
         | [] -> 
@@ -141,11 +129,7 @@
             // Note, subsequent type names do not need to be split, only the first
             [| yield! nsp; yield tname; yield! t |], tref.Name
 
-<<<<<<< HEAD
-    ImportTypeRefData (env:ImportMap) m (tref.Scope, path, typeName)
-=======
     ImportTypeRefData (env: ImportMap) m (tref.Scope, path, typeName)
->>>>>>> 88d18d99
 
     
 /// Import a reference to a type definition, given an AbstractIL ILTypeRef, with caching
@@ -221,11 +205,7 @@
         ImportILTypeRef env m tref
 
 /// Import a provided type as an AbstractIL type
-<<<<<<< HEAD
-let rec ImportProvidedTypeAsILType (env:ImportMap) (m:range) (st:Tainted<ProvidedType>) = 
-=======
 let rec ImportProvidedTypeAsILType (env: ImportMap) (m: range) (st: Tainted<ProvidedType>) = 
->>>>>>> 88d18d99
     if st.PUntaint ((fun x -> x.IsVoid), m) then ILType.Void
     elif st.PUntaint((fun st -> st.IsGenericParameter), m) then
         mkILTyvarTy (uint16 (st.PUntaint((fun st -> st.GenericParameterPosition), m)))
@@ -336,11 +316,7 @@
 
 
 /// Import a provided method reference as an Abstract IL method reference
-<<<<<<< HEAD
-let ImportProvidedMethodBaseAsILMethodRef (env:ImportMap) (m:range) (mbase: Tainted<ProvidedMethodBase>) = 
-=======
 let ImportProvidedMethodBaseAsILMethodRef (env: ImportMap) (m: range) (mbase: Tainted<ProvidedMethodBase>) = 
->>>>>>> 88d18d99
      let tref = ExtensionTyping.GetILTypeRefOfProvidedType (mbase.PApply((fun mbase -> mbase.DeclaringType), m), m)
 
      let mbase = 
@@ -503,13 +479,8 @@
             (fun n tgs ->
                 let modty = lazy (ImportILTypeDefList amap m (cpath.NestedCompPath n Namespace) enc tgs)
                 NewModuleOrNamespace (Some cpath) taccessPublic (mkSynId m n) XmlDoc.Empty [] (MaybeLazy.Lazy modty))
-<<<<<<< HEAD
-            (fun (n, info:Lazy<_>) -> 
-                let (scoref2, _, lazyTypeDef:ILPreTypeDef) = info.Force()
-=======
             (fun (n, info: Lazy<_>) -> 
                 let (scoref2, _, lazyTypeDef: ILPreTypeDef) = info.Force()
->>>>>>> 88d18d99
                 ImportILTypeDef amap m scoref2 cpath enc n (lazyTypeDef.GetTypeDef()))
 
     let kind = match enc with [] -> Namespace | _ -> ModuleOrType
@@ -577,11 +548,7 @@
             //printfn "found forwarder for %s..." n
             let tcref = lazy ImportILTypeRefUncached (amap()) m (ILTypeRef.Create(exportedType.ScopeRef, [], exportedType.Name))
             yield (Array.ofList ns, n), tcref
-<<<<<<< HEAD
-            let rec nested (nets:ILNestedExportedTypes) enc = 
-=======
             let rec nested (nets: ILNestedExportedTypes) enc = 
->>>>>>> 88d18d99
                 [ for net in nets.AsList do 
                     
                     //printfn "found nested forwarder for %s..." net.Name
