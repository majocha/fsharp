--- conflicted
+++ resolved
@@ -673,16 +673,15 @@
           "lib/DNXCore50/System.Console.dll": {}
         }
       },
-<<<<<<< HEAD
-      "System.Diagnostics.Debug/4.0.11-beta-23321": {
-=======
       "System.Diagnostics.Debug/4.0.11-beta-23302": {
->>>>>>> 451d1fcd
         "dependencies": {
           "System.Runtime": "4.0.0"
         },
         "compile": {
           "ref/dotnet/System.Diagnostics.Debug.dll": {}
+        },
+        "runtime": {
+          "lib/DNXCore50/System.Diagnostics.Debug.dll": {}
         }
       },
       "System.Globalization/4.0.11-beta-23213": {
@@ -696,7 +695,7 @@
           "lib/DNXCore50/System.Globalization.dll": {}
         }
       },
-      "System.IO/4.0.11-beta-23321": {
+      "System.IO/4.0.11-beta-23302": {
         "dependencies": {
           "System.Runtime": "4.0.20",
           "System.Text.Encoding": "4.0.0",
@@ -707,6 +706,17 @@
         },
         "runtime": {
           "lib/DNXCore50/System.IO.dll": {}
+        }
+      },
+      "System.IO.FileSystem.Primitives/4.0.0": {
+        "dependencies": {
+          "System.Runtime": "4.0.20"
+        },
+        "compile": {
+          "ref/dotnet/System.IO.FileSystem.Primitives.dll": {}
+        },
+        "runtime": {
+          "lib/dotnet/System.IO.FileSystem.Primitives.dll": {}
         }
       },
       "System.Linq/4.0.0": {
@@ -724,7 +734,7 @@
           "lib/dotnet/System.Linq.dll": {}
         }
       },
-      "System.Linq.Expressions/4.0.11-beta-23321": {
+      "System.Linq.Expressions/4.0.11-beta-23302": {
         "dependencies": {
           "System.Runtime": "4.0.20",
           "System.Resources.ResourceManager": "4.0.0",
@@ -764,764 +774,6 @@
           "lib/dotnet/System.ObjectModel.dll": {}
         }
       },
-      "System.Private.Uri/4.0.1-beta-23321": {},
-      "System.Reflection/4.1.0-beta-23321": {
-        "dependencies": {
-          "System.Runtime": "4.0.20",
-          "System.IO": "4.0.0",
-          "System.Reflection.Primitives": "4.0.0"
-        },
-        "compile": {
-          "ref/dotnet/System.Reflection.dll": {}
-        },
-        "runtime": {
-          "lib/DNXCore50/System.Reflection.dll": {}
-        }
-      },
-      "System.Reflection.Emit/4.0.1-beta-23213": {
-        "dependencies": {
-          "System.Runtime": "4.0.0",
-          "System.Reflection": "4.0.0",
-          "System.Reflection.Emit.ILGeneration": "4.0.0",
-          "System.IO": "4.0.0",
-          "System.Reflection.Primitives": "4.0.0"
-        },
-        "compile": {
-          "ref/dotnet/System.Reflection.Emit.dll": {}
-        },
-        "runtime": {
-          "lib/DNXCore50/System.Reflection.Emit.dll": {}
-        }
-      },
-      "System.Reflection.Emit.ILGeneration/4.0.1-beta-23213": {
-        "dependencies": {
-          "System.Runtime": "4.0.0",
-          "System.Reflection": "4.0.0",
-          "System.Reflection.Primitives": "4.0.0"
-        },
-        "compile": {
-          "ref/dotnet/System.Reflection.Emit.ILGeneration.dll": {}
-        },
-        "runtime": {
-          "lib/DNXCore50/System.Reflection.Emit.ILGeneration.dll": {}
-        }
-      },
-      "System.Reflection.Extensions/4.0.1-beta-23213": {
-        "dependencies": {
-          "System.Runtime": "4.0.0",
-          "System.Reflection": "4.0.0"
-        },
-        "compile": {
-          "ref/dotnet/System.Reflection.Extensions.dll": {}
-        },
-        "runtime": {
-          "lib/DNXCore50/System.Reflection.Extensions.dll": {}
-        }
-      },
-      "System.Reflection.Primitives/4.0.0": {
-        "dependencies": {
-          "System.Runtime": "4.0.0"
-        },
-        "compile": {
-          "ref/dotnet/System.Reflection.Primitives.dll": {}
-        },
-        "runtime": {
-          "lib/DNXCore50/System.Reflection.Primitives.dll": {}
-        }
-      },
-      "System.Reflection.TypeExtensions/4.0.1-beta-23213": {
-        "dependencies": {
-          "System.Runtime": "4.0.0",
-          "System.Reflection": "4.0.0"
-        },
-        "compile": {
-          "ref/dotnet/System.Reflection.TypeExtensions.dll": {}
-        },
-        "runtime": {
-          "lib/DNXCore50/System.Reflection.TypeExtensions.dll": {}
-        }
-      },
-      "System.Resources.ResourceManager/4.0.0": {
-        "dependencies": {
-          "System.Runtime": "4.0.0",
-          "System.Reflection": "4.0.0",
-          "System.Globalization": "4.0.0"
-        },
-        "compile": {
-          "ref/dotnet/System.Resources.ResourceManager.dll": {}
-        },
-        "runtime": {
-          "lib/DNXCore50/System.Resources.ResourceManager.dll": {}
-        }
-      },
-      "System.Runtime/4.0.21-beta-23321": {
-        "dependencies": {
-          "System.Private.Uri": "4.0.1-beta-23321"
-        },
-        "compile": {
-          "ref/dotnet/System.Runtime.dll": {}
-        },
-        "runtime": {
-          "lib/DNXCore50/System.Runtime.dll": {}
-        }
-      },
-      "System.Runtime.Extensions/4.0.10": {
-        "dependencies": {
-          "System.Runtime": "4.0.20"
-        },
-        "compile": {
-          "ref/dotnet/System.Runtime.Extensions.dll": {}
-        },
-        "runtime": {
-          "lib/DNXCore50/System.Runtime.Extensions.dll": {}
-        }
-      },
-      "System.Text.Encoding/4.0.0": {
-        "dependencies": {
-          "System.Runtime": "4.0.0"
-        },
-        "compile": {
-          "ref/dotnet/System.Text.Encoding.dll": {}
-        }
-      },
-      "System.Threading/4.0.11-beta-23213": {
-        "dependencies": {
-          "System.Runtime": "4.0.0",
-          "System.Threading.Tasks": "4.0.0"
-        },
-        "compile": {
-          "ref/dotnet/System.Threading.dll": {}
-        },
-        "runtime": {
-          "lib/DNXCore50/System.Threading.dll": {}
-        }
-      },
-      "System.Threading.Tasks/4.0.0": {
-        "dependencies": {
-          "System.Runtime": "4.0.0"
-        },
-        "compile": {
-          "ref/dotnet/System.Threading.Tasks.dll": {}
-        }
-      }
-    },
-    "DNXCore,Version=v5.0/win7-x86": {
-      "System.Collections/4.0.11-beta-23321": {
-        "dependencies": {
-          "System.Runtime": "4.0.21-beta-23321"
-        },
-        "compile": {
-          "ref/dotnet/System.Collections.dll": {}
-        },
-        "runtime": {
-          "lib/DNXCore50/System.Collections.dll": {}
-        }
-      },
-      "System.Console/4.0.0-beta-23321": {
-        "dependencies": {
-          "System.Runtime": "4.0.0",
-          "System.IO": "4.0.0"
-        },
-        "compile": {
-          "ref/dotnet/System.Console.dll": {}
-        }
-      },
-      "System.Diagnostics.Debug/4.0.11-beta-23321": {
-        "dependencies": {
-          "System.Runtime": "4.0.0"
-        },
-        "compile": {
-          "ref/dotnet/System.Diagnostics.Debug.dll": {}
-        }
-      },
-      "System.Globalization/4.0.11-beta-23213": {
-        "dependencies": {
-          "System.Runtime": "4.0.0"
-        },
-        "compile": {
-          "ref/dotnet/System.Globalization.dll": {}
-        },
-        "runtime": {
-          "lib/DNXCore50/System.Globalization.dll": {}
-        }
-      },
-      "System.IO/4.0.11-beta-23321": {
-        "dependencies": {
-          "System.Runtime": "4.0.20",
-          "System.Text.Encoding": "4.0.0",
-          "System.Threading.Tasks": "4.0.0"
-        },
-        "compile": {
-          "ref/dotnet/System.IO.dll": {}
-        },
-        "runtime": {
-          "lib/DNXCore50/System.IO.dll": {}
-        }
-      },
-      "System.Linq/4.0.0": {
-        "dependencies": {
-          "System.Runtime": "4.0.20",
-          "System.Collections": "4.0.10",
-          "System.Resources.ResourceManager": "4.0.0",
-          "System.Diagnostics.Debug": "4.0.10",
-          "System.Runtime.Extensions": "4.0.10"
-        },
-        "compile": {
-          "ref/dotnet/System.Linq.dll": {}
-        },
-        "runtime": {
-          "lib/dotnet/System.Linq.dll": {}
-        }
-      },
-      "System.Linq.Expressions/4.0.11-beta-23321": {
-        "dependencies": {
-          "System.Runtime": "4.0.20",
-          "System.Resources.ResourceManager": "4.0.0",
-          "System.Reflection.TypeExtensions": "4.0.0",
-          "System.Reflection.Primitives": "4.0.0",
-          "System.Reflection.Emit": "4.0.0",
-          "System.Linq": "4.0.0",
-          "System.Reflection.Extensions": "4.0.0",
-          "System.Collections": "4.0.10",
-          "System.Diagnostics.Debug": "4.0.10",
-          "System.Reflection": "4.0.10",
-          "System.IO": "4.0.10",
-          "System.ObjectModel": "4.0.10",
-          "System.Threading": "4.0.10",
-          "System.Runtime.Extensions": "4.0.10",
-          "System.Globalization": "4.0.10"
-        },
-        "compile": {
-          "ref/dotnet/System.Linq.Expressions.dll": {}
-        },
-        "runtime": {
-          "lib/DNXCore50/System.Linq.Expressions.dll": {}
-        }
-      },
-      "System.ObjectModel/4.0.11-beta-23213": {
-        "dependencies": {
-          "System.Runtime": "4.0.20",
-          "System.Resources.ResourceManager": "4.0.0",
-          "System.Diagnostics.Debug": "4.0.10",
-          "System.Collections": "4.0.10",
-          "System.Threading": "4.0.10"
-        },
-        "compile": {
-          "ref/dotnet/System.ObjectModel.dll": {}
-        },
-        "runtime": {
-          "lib/dotnet/System.ObjectModel.dll": {}
-        }
-      },
-      "System.Private.Uri/4.0.1-beta-23321": {},
-      "System.Reflection/4.1.0-beta-23321": {
-        "dependencies": {
-          "System.Runtime": "4.0.20",
-          "System.IO": "4.0.0",
-          "System.Reflection.Primitives": "4.0.0"
-        },
-        "compile": {
-          "ref/dotnet/System.Reflection.dll": {}
-        },
-        "runtime": {
-          "lib/DNXCore50/System.Reflection.dll": {}
-        }
-      },
-      "System.Reflection.Emit/4.0.1-beta-23213": {
-        "dependencies": {
-          "System.Runtime": "4.0.0",
-          "System.Reflection": "4.0.0",
-          "System.Reflection.Emit.ILGeneration": "4.0.0",
-          "System.IO": "4.0.0",
-          "System.Reflection.Primitives": "4.0.0"
-        },
-        "compile": {
-          "ref/dotnet/System.Reflection.Emit.dll": {}
-        },
-        "runtime": {
-          "lib/DNXCore50/System.Reflection.Emit.dll": {}
-        }
-      },
-      "System.Reflection.Emit.ILGeneration/4.0.1-beta-23213": {
-        "dependencies": {
-          "System.Runtime": "4.0.0",
-          "System.Reflection": "4.0.0",
-          "System.Reflection.Primitives": "4.0.0"
-        },
-        "compile": {
-          "ref/dotnet/System.Reflection.Emit.ILGeneration.dll": {}
-        },
-        "runtime": {
-          "lib/DNXCore50/System.Reflection.Emit.ILGeneration.dll": {}
-        }
-      },
-      "System.Reflection.Extensions/4.0.1-beta-23213": {
-        "dependencies": {
-          "System.Runtime": "4.0.0",
-          "System.Reflection": "4.0.0"
-        },
-        "compile": {
-          "ref/dotnet/System.Reflection.Extensions.dll": {}
-        },
-        "runtime": {
-          "lib/DNXCore50/System.Reflection.Extensions.dll": {}
-        }
-      },
-      "System.Reflection.Primitives/4.0.0": {
-        "dependencies": {
-          "System.Runtime": "4.0.0"
-        },
-        "compile": {
-          "ref/dotnet/System.Reflection.Primitives.dll": {}
-        },
-        "runtime": {
-          "lib/DNXCore50/System.Reflection.Primitives.dll": {}
-        }
-      },
-      "System.Reflection.TypeExtensions/4.0.1-beta-23213": {
-        "dependencies": {
-          "System.Runtime": "4.0.0",
-          "System.Reflection": "4.0.0"
-        },
-        "compile": {
-          "ref/dotnet/System.Reflection.TypeExtensions.dll": {}
-        },
-        "runtime": {
-          "lib/DNXCore50/System.Reflection.TypeExtensions.dll": {}
-        }
-      },
-      "System.Resources.ResourceManager/4.0.0": {
-        "dependencies": {
-          "System.Runtime": "4.0.0",
-          "System.Reflection": "4.0.0",
-          "System.Globalization": "4.0.0"
-        },
-        "compile": {
-          "ref/dotnet/System.Resources.ResourceManager.dll": {}
-        },
-        "runtime": {
-          "lib/DNXCore50/System.Resources.ResourceManager.dll": {}
-        }
-      },
-      "System.Runtime/4.0.21-beta-23321": {
-        "dependencies": {
-          "System.Private.Uri": "4.0.1-beta-23321"
-        },
-        "compile": {
-          "ref/dotnet/System.Runtime.dll": {}
-        },
-        "runtime": {
-          "lib/DNXCore50/System.Runtime.dll": {}
-        }
-      },
-      "System.Runtime.Extensions/4.0.10": {
-        "dependencies": {
-          "System.Runtime": "4.0.20"
-        },
-        "compile": {
-          "ref/dotnet/System.Runtime.Extensions.dll": {}
-        },
-        "runtime": {
-          "lib/DNXCore50/System.Runtime.Extensions.dll": {}
-        }
-      },
-      "System.Text.Encoding/4.0.0": {
-        "dependencies": {
-          "System.Runtime": "4.0.0"
-        },
-        "compile": {
-          "ref/dotnet/System.Text.Encoding.dll": {}
-        }
-      },
-      "System.Threading/4.0.11-beta-23213": {
-        "dependencies": {
-          "System.Runtime": "4.0.0",
-          "System.Threading.Tasks": "4.0.0"
-        },
-        "compile": {
-          "ref/dotnet/System.Threading.dll": {}
-        },
-        "runtime": {
-          "lib/DNXCore50/System.Threading.dll": {}
-        }
-      },
-      "System.Threading.Tasks/4.0.0": {
-        "dependencies": {
-          "System.Runtime": "4.0.0"
-        },
-        "compile": {
-          "ref/dotnet/System.Threading.Tasks.dll": {}
-        }
-      }
-    },
-    "DNXCore,Version=v5.0/win7-x64": {
-      "System.Collections/4.0.11-beta-23321": {
-        "dependencies": {
-          "System.Runtime": "4.0.21-beta-23321"
-        },
-        "compile": {
-          "ref/dotnet/System.Collections.dll": {}
-        },
-        "runtime": {
-          "lib/DNXCore50/System.Collections.dll": {}
-        }
-      },
-      "System.Console/4.0.0-beta-23321": {
-        "dependencies": {
-          "System.Runtime": "4.0.0",
-          "System.IO": "4.0.0"
-        },
-        "compile": {
-          "ref/dotnet/System.Console.dll": {}
-        }
-      },
-      "System.Diagnostics.Debug/4.0.11-beta-23321": {
-        "dependencies": {
-          "System.Runtime": "4.0.0"
-        },
-        "compile": {
-          "ref/dotnet/System.Diagnostics.Debug.dll": {}
-        }
-      },
-      "System.Globalization/4.0.11-beta-23213": {
-        "dependencies": {
-          "System.Runtime": "4.0.0"
-        },
-        "compile": {
-          "ref/dotnet/System.Globalization.dll": {}
-        },
-        "runtime": {
-          "lib/DNXCore50/System.Globalization.dll": {}
-        }
-      },
-      "System.IO/4.0.11-beta-23321": {
-        "dependencies": {
-          "System.Runtime": "4.0.20",
-          "System.Text.Encoding": "4.0.0",
-          "System.Threading.Tasks": "4.0.0"
-        },
-        "compile": {
-          "ref/dotnet/System.IO.dll": {}
-        },
-        "runtime": {
-          "lib/DNXCore50/System.IO.dll": {}
-        }
-      },
-      "System.Linq/4.0.0": {
-        "dependencies": {
-          "System.Runtime": "4.0.20",
-          "System.Collections": "4.0.10",
-          "System.Resources.ResourceManager": "4.0.0",
-          "System.Diagnostics.Debug": "4.0.10",
-          "System.Runtime.Extensions": "4.0.10"
-        },
-        "compile": {
-          "ref/dotnet/System.Linq.dll": {}
-        },
-        "runtime": {
-          "lib/dotnet/System.Linq.dll": {}
-        }
-      },
-      "System.Linq.Expressions/4.0.11-beta-23321": {
-        "dependencies": {
-          "System.Runtime": "4.0.20",
-          "System.Resources.ResourceManager": "4.0.0",
-          "System.Reflection.TypeExtensions": "4.0.0",
-          "System.Reflection.Primitives": "4.0.0",
-          "System.Reflection.Emit": "4.0.0",
-          "System.Linq": "4.0.0",
-          "System.Reflection.Extensions": "4.0.0",
-          "System.Collections": "4.0.10",
-          "System.Diagnostics.Debug": "4.0.10",
-          "System.Reflection": "4.0.10",
-          "System.IO": "4.0.10",
-          "System.ObjectModel": "4.0.10",
-          "System.Threading": "4.0.10",
-          "System.Runtime.Extensions": "4.0.10",
-          "System.Globalization": "4.0.10"
-        },
-        "compile": {
-          "ref/dotnet/System.Linq.Expressions.dll": {}
-        },
-        "runtime": {
-          "lib/DNXCore50/System.Linq.Expressions.dll": {}
-        }
-      },
-      "System.ObjectModel/4.0.11-beta-23213": {
-        "dependencies": {
-          "System.Runtime": "4.0.20",
-          "System.Resources.ResourceManager": "4.0.0",
-          "System.Diagnostics.Debug": "4.0.10",
-          "System.Collections": "4.0.10",
-          "System.Threading": "4.0.10"
-        },
-        "compile": {
-          "ref/dotnet/System.ObjectModel.dll": {}
-        },
-        "runtime": {
-          "lib/dotnet/System.ObjectModel.dll": {}
-        }
-      },
-      "System.Private.Uri/4.0.1-beta-23321": {},
-      "System.Reflection/4.1.0-beta-23321": {
-        "dependencies": {
-          "System.Runtime": "4.0.20",
-          "System.IO": "4.0.0",
-          "System.Reflection.Primitives": "4.0.0"
-        },
-        "compile": {
-          "ref/dotnet/System.Reflection.dll": {}
-        },
-        "runtime": {
-          "lib/DNXCore50/System.Reflection.dll": {}
-        }
-      },
-      "System.Reflection.Emit/4.0.1-beta-23213": {
-        "dependencies": {
-          "System.Runtime": "4.0.0",
-          "System.Reflection": "4.0.0",
-          "System.Reflection.Emit.ILGeneration": "4.0.0",
-          "System.IO": "4.0.0",
-          "System.Reflection.Primitives": "4.0.0"
-        },
-        "compile": {
-          "ref/dotnet/System.Reflection.Emit.dll": {}
-        },
-        "runtime": {
-          "lib/DNXCore50/System.Reflection.Emit.dll": {}
-        }
-      },
-      "System.Reflection.Emit.ILGeneration/4.0.1-beta-23213": {
-        "dependencies": {
-          "System.Runtime": "4.0.0",
-          "System.Reflection": "4.0.0",
-          "System.Reflection.Primitives": "4.0.0"
-        },
-        "compile": {
-          "ref/dotnet/System.Reflection.Emit.ILGeneration.dll": {}
-        },
-        "runtime": {
-          "lib/DNXCore50/System.Reflection.Emit.ILGeneration.dll": {}
-        }
-      },
-      "System.Reflection.Extensions/4.0.1-beta-23213": {
-        "dependencies": {
-          "System.Runtime": "4.0.0",
-          "System.Reflection": "4.0.0"
-        },
-        "compile": {
-          "ref/dotnet/System.Reflection.Extensions.dll": {}
-        },
-        "runtime": {
-          "lib/DNXCore50/System.Reflection.Extensions.dll": {}
-        }
-      },
-      "System.Reflection.Primitives/4.0.0": {
-        "dependencies": {
-          "System.Runtime": "4.0.0"
-        },
-        "compile": {
-          "ref/dotnet/System.Reflection.Primitives.dll": {}
-        },
-        "runtime": {
-          "lib/DNXCore50/System.Reflection.Primitives.dll": {}
-        }
-      },
-      "System.Reflection.TypeExtensions/4.0.1-beta-23213": {
-        "dependencies": {
-          "System.Runtime": "4.0.0",
-          "System.Reflection": "4.0.0"
-        },
-        "compile": {
-          "ref/dotnet/System.Reflection.TypeExtensions.dll": {}
-        },
-        "runtime": {
-          "lib/DNXCore50/System.Reflection.TypeExtensions.dll": {}
-        }
-      },
-      "System.Resources.ResourceManager/4.0.0": {
-        "dependencies": {
-          "System.Runtime": "4.0.0",
-          "System.Reflection": "4.0.0",
-          "System.Globalization": "4.0.0"
-        },
-        "compile": {
-          "ref/dotnet/System.Resources.ResourceManager.dll": {}
-        },
-        "runtime": {
-          "lib/DNXCore50/System.Resources.ResourceManager.dll": {}
-        }
-      },
-      "System.Runtime/4.0.21-beta-23321": {
-        "dependencies": {
-          "System.Private.Uri": "4.0.1-beta-23321"
-        },
-        "compile": {
-          "ref/dotnet/System.Runtime.dll": {}
-        },
-        "runtime": {
-          "lib/DNXCore50/System.Runtime.dll": {}
-        }
-      },
-      "System.Runtime.Extensions/4.0.10": {
-        "dependencies": {
-          "System.Runtime": "4.0.20"
-        },
-        "compile": {
-          "ref/dotnet/System.Runtime.Extensions.dll": {}
-        },
-        "runtime": {
-          "lib/DNXCore50/System.Runtime.Extensions.dll": {}
-        }
-      },
-      "System.Text.Encoding/4.0.0": {
-        "dependencies": {
-          "System.Runtime": "4.0.0"
-        },
-        "compile": {
-          "ref/dotnet/System.Text.Encoding.dll": {}
-        }
-      },
-      "System.Threading/4.0.11-beta-23213": {
-        "dependencies": {
-          "System.Runtime": "4.0.0",
-          "System.Threading.Tasks": "4.0.0"
-        },
-        "compile": {
-          "ref/dotnet/System.Threading.dll": {}
-        },
-        "runtime": {
-          "lib/DNXCore50/System.Threading.dll": {}
-        }
-      },
-      "System.Threading.Tasks/4.0.0": {
-        "dependencies": {
-          "System.Runtime": "4.0.0"
-        },
-        "compile": {
-          "ref/dotnet/System.Threading.Tasks.dll": {}
-        }
-      }
-    },
-    "DNXCore,Version=v5.0/ubuntu.14.04-x64": {
-      "System.Collections/4.0.11-beta-23321": {
-        "dependencies": {
-          "System.Runtime": "4.0.21-beta-23321"
-        },
-        "compile": {
-          "ref/dotnet/System.Collections.dll": {}
-        },
-        "runtime": {
-          "lib/DNXCore50/System.Collections.dll": {}
-        }
-      },
-      "System.Console/4.0.0-beta-23321": {
-        "dependencies": {
-          "System.Runtime": "4.0.0",
-          "System.IO": "4.0.0"
-        },
-        "compile": {
-          "ref/dotnet/System.Console.dll": {}
-        }
-      },
-      "System.Diagnostics.Debug/4.0.11-beta-23321": {
-        "dependencies": {
-          "System.Runtime": "4.0.0"
-        },
-        "compile": {
-          "ref/dotnet/System.Diagnostics.Debug.dll": {}
-        }
-      },
-      "System.Globalization/4.0.11-beta-23213": {
-        "dependencies": {
-          "System.Runtime": "4.0.0"
-        },
-        "compile": {
-          "ref/dotnet/System.Globalization.dll": {}
-        },
-        "runtime": {
-          "lib/DNXCore50/System.Globalization.dll": {}
-        }
-      },
-      "System.IO/4.0.11-beta-23302": {
-        "dependencies": {
-          "System.Runtime": "4.0.20",
-          "System.Text.Encoding": "4.0.0",
-          "System.Threading.Tasks": "4.0.0"
-        },
-        "compile": {
-          "ref/dotnet/System.IO.dll": {}
-        },
-        "runtime": {
-          "lib/DNXCore50/System.IO.dll": {}
-        }
-      },
-      "System.IO.FileSystem.Primitives/4.0.0": {
-        "dependencies": {
-          "System.Runtime": "4.0.20"
-        },
-        "compile": {
-          "ref/dotnet/System.IO.FileSystem.Primitives.dll": {}
-        },
-        "runtime": {
-          "lib/dotnet/System.IO.FileSystem.Primitives.dll": {}
-        }
-      },
-      "System.Linq/4.0.0": {
-        "dependencies": {
-          "System.Runtime": "4.0.20",
-          "System.Collections": "4.0.10",
-          "System.Resources.ResourceManager": "4.0.0",
-          "System.Diagnostics.Debug": "4.0.10",
-          "System.Runtime.Extensions": "4.0.10"
-        },
-        "compile": {
-          "ref/dotnet/System.Linq.dll": {}
-        },
-        "runtime": {
-          "lib/dotnet/System.Linq.dll": {}
-        }
-      },
-      "System.Linq.Expressions/4.0.11-beta-23302": {
-        "dependencies": {
-          "System.Runtime": "4.0.20",
-          "System.Resources.ResourceManager": "4.0.0",
-          "System.Reflection.TypeExtensions": "4.0.0",
-          "System.Reflection.Primitives": "4.0.0",
-          "System.Reflection.Emit": "4.0.0",
-          "System.Linq": "4.0.0",
-          "System.Reflection.Extensions": "4.0.0",
-          "System.Collections": "4.0.10",
-          "System.Diagnostics.Debug": "4.0.10",
-          "System.Reflection": "4.0.10",
-          "System.IO": "4.0.10",
-          "System.ObjectModel": "4.0.10",
-          "System.Threading": "4.0.10",
-          "System.Runtime.Extensions": "4.0.10",
-          "System.Globalization": "4.0.10"
-        },
-        "compile": {
-          "ref/dotnet/System.Linq.Expressions.dll": {}
-        },
-        "runtime": {
-          "lib/DNXCore50/System.Linq.Expressions.dll": {}
-        }
-      },
-      "System.ObjectModel/4.0.11-beta-23213": {
-        "dependencies": {
-          "System.Runtime": "4.0.20",
-          "System.Resources.ResourceManager": "4.0.0",
-          "System.Diagnostics.Debug": "4.0.10",
-          "System.Collections": "4.0.10",
-          "System.Threading": "4.0.10"
-        },
-        "compile": {
-          "ref/dotnet/System.ObjectModel.dll": {}
-        },
-        "runtime": {
-          "lib/dotnet/System.ObjectModel.dll": {}
-        }
-      },
       "System.Private.Uri/4.0.1-beta-23302": {
         "runtime": {
           "lib/DNXCore50/System.Private.Uri.dll": {}
@@ -1756,16 +1008,6 @@
         "ref/xamarinmac20/_._"
       ]
     },
-<<<<<<< HEAD
-    "System.Diagnostics.Debug/4.0.11-beta-23321": {
-      "serviceable": true,
-      "sha512": "4R6FjkoZEnCFNFG7RX7bgugxyLt7K4AMoeM9pobL31WRK7G3l/8AjAArAIxStTP0mYOQBDfnuzEy7A6GtPPVrQ==",
-      "files": [
-        "runtime.json",
-        "System.Diagnostics.Debug.4.0.11-beta-23321.nupkg",
-        "System.Diagnostics.Debug.4.0.11-beta-23321.nupkg.sha512",
-        "System.Diagnostics.Debug.nuspec",
-=======
     "System.Diagnostics.Debug/4.0.11-beta-23302": {
       "serviceable": true,
       "sha512": "PpuMyJGiXpscQZhcpEsPiBq4bUUWfv3efQe67QPQORiZ05k5n9H4R5Q9nvZ3JCNWH4N3FwV7Go+WjiTWYCywoA==",
@@ -1774,10 +1016,10 @@
         "System.Diagnostics.Debug.4.0.11-beta-23302.nupkg.sha512",
         "System.Diagnostics.Debug.nuspec",
         "lib/DNXCore50/System.Diagnostics.Debug.dll",
->>>>>>> 451d1fcd
         "lib/MonoAndroid10/_._",
         "lib/MonoTouch10/_._",
         "lib/net46/_._",
+        "lib/netcore50/System.Diagnostics.Debug.dll",
         "lib/xamarinios10/_._",
         "lib/xamarinmac20/_._",
         "ref/dotnet/System.Diagnostics.Debug.dll",
@@ -2438,15 +1680,6 @@
   },
   "projectFileDependencyGroups": {
     "": [
-<<<<<<< HEAD
-      "System.Collections >= 4.0.11-beta-23321",
-      "System.Console >= 4.0.0-beta-23321",
-      "System.Diagnostics.Debug >= 4.0.11-beta-23321",
-      "System.IO >= 4.0.11-beta-23321",
-      "System.Linq.Expressions >= 4.0.11-beta-23321",
-      "System.Runtime >= 4.0.21-beta-23321",
-      "System.Reflection >= 4.1.0-beta-23321"
-=======
       "System.Collections >= 4.0.11-beta-23225",
       "System.Console >= 4.0.0-beta-23225",
       "System.Diagnostics.Debug >= 4.0.11-beta-23225",
@@ -2454,7 +1687,6 @@
       "System.Linq.Expressions >= 4.0.11-beta-23225",
       "System.Runtime >= 4.0.21-beta-23225",
       "System.Reflection >= 4.1.0-beta-23225"
->>>>>>> 451d1fcd
     ],
     "DNXCore,Version=v5.0": []
   }
