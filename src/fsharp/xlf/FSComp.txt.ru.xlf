--- conflicted
+++ resolved
@@ -6982,7 +6982,6 @@
         <target state="translated">Это выражение возвращает значение типа "{0}", но оно неявно отбрасывается. Чтобы привязать результат к какому-то имени, используйте "let", например: "let &lt;результат&gt; = &lt;выражение&gt;". Если вы собирались использовать выражение как значение в последовательности, используйте в явном виде "yield!".</target>
         <note />
       </trans-unit>
-<<<<<<< HEAD
       <trans-unit id="parsUnmatchedBraceBar">
         <source>Unmatched '{{|'</source>
         <target state="new">Unmatched '{{|'</target>
@@ -7016,11 +7015,11 @@
       <trans-unit id="tcCopyAndUpdateNeedsRecordType">
         <source>The input to a copy-and-update expression that creates an anonymous record must be either an anonymous record or a record</source>
         <target state="new">The input to a copy-and-update expression that creates an anonymous record must be either an anonymous record or a record</target>
-=======
+        <note />
+      </trans-unit>
       <trans-unit id="ilreadFileChanged">
         <source>The file '{0}' changed on disk unexpectedly, please reload.</source>
         <target state="translated">Файл "{0}" был неожиданно изменен на диске, повторите загрузку.</target>
->>>>>>> c5d58714
         <note />
       </trans-unit>
     </body>
