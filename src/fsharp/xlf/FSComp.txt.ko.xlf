--- conflicted
+++ resolved
@@ -2,7 +2,6 @@
 <xliff xmlns="urn:oasis:names:tc:xliff:document:1.2" xmlns:xsi="http://www.w3.org/2001/XMLSchema-instance" version="1.2" xsi:schemaLocation="urn:oasis:names:tc:xliff:document:1.2 xliff-core-1.2-transitional.xsd">
   <file datatype="xml" source-language="en" target-language="ko" original="../FSComp.resx">
     <body>
-<<<<<<< HEAD
       <trans-unit id="chkFeatureNotLanguageSupported">
         <source>Feature '{0}' is not available in F# {1}. Please use language version {2} or greater.</source>
         <target state="new">Feature '{0}' is not available in F# {1}. Please use language version {2} or greater.</target>
@@ -15,72 +14,42 @@
       </trans-unit>
       <trans-unit id="csAvailableOverloads">
         <source>Available overloads:\n{0}</source>
-        <target state="new">Available overloads:\n{0}</target>
-=======
-      <trans-unit id="csAvailableOverloads">
-        <source>Available overloads:\n{0}</source>
         <target state="translated">사용 가능한 오버로드:\n{0}</target>
->>>>>>> 1c969cac
         <note />
       </trans-unit>
       <trans-unit id="csNoOverloadsFoundArgumentsPrefixPlural">
         <source>Known types of arguments: {0}</source>
-<<<<<<< HEAD
-        <target state="new">Known types of arguments: {0}</target>
-=======
         <target state="translated">알려진 인수 형식: {0}</target>
->>>>>>> 1c969cac
         <note />
       </trans-unit>
       <trans-unit id="csNoOverloadsFoundArgumentsPrefixSingular">
         <source>Known type of argument: {0}</source>
-<<<<<<< HEAD
-        <target state="new">Known type of argument: {0}</target>
-=======
         <target state="translated">알려진 인수 형식: {0}</target>
->>>>>>> 1c969cac
         <note />
       </trans-unit>
       <trans-unit id="csNoOverloadsFoundReturnType">
         <source>Known return type: {0}</source>
-<<<<<<< HEAD
-        <target state="new">Known return type: {0}</target>
-=======
         <target state="translated">알려진 반환 형식: {0}</target>
->>>>>>> 1c969cac
         <note />
       </trans-unit>
       <trans-unit id="csNoOverloadsFoundTypeParametersPrefixPlural">
         <source>Known type parameters: {0}</source>
-<<<<<<< HEAD
-        <target state="new">Known type parameters: {0}</target>
-=======
         <target state="translated">알려진 형식 매개 변수: {0}</target>
->>>>>>> 1c969cac
         <note />
       </trans-unit>
       <trans-unit id="csNoOverloadsFoundTypeParametersPrefixSingular">
         <source>Known type parameter: {0}</source>
-<<<<<<< HEAD
-        <target state="new">Known type parameter: {0}</target>
-=======
         <target state="translated">알려진 형식 매개 변수: {0}</target>
->>>>>>> 1c969cac
         <note />
       </trans-unit>
       <trans-unit id="csOverloadCandidateIndexedArgumentTypeMismatch">
         <source>Argument at index {0} doesn't match</source>
-<<<<<<< HEAD
-        <target state="new">Argument at index {0} doesn't match</target>
-=======
         <target state="translated">인덱스 {0}의 인수가 일치하지 않습니다.</target>
->>>>>>> 1c969cac
         <note />
       </trans-unit>
       <trans-unit id="csOverloadCandidateNamedArgumentTypeMismatch">
         <source>Argument '{0}' doesn't match</source>
-<<<<<<< HEAD
-        <target state="new">Argument '{0}' doesn't match</target>
+        <target state="translated">'{0}' 인수가 일치하지 않습니다.</target>
         <note />
       </trans-unit>
       <trans-unit id="etProviderHasDesignerAssemblyDependency">
@@ -96,9 +65,6 @@
       <trans-unit id="etProviderHasWrongDesignerAssemblyNoPath">
         <source>Assembly attribute '{0}' refers to a designer assembly '{1}' which cannot be loaded or doesn't exist. The exception reported was: {2} - {3}</source>
         <target state="new">Assembly attribute '{0}' refers to a designer assembly '{1}' which cannot be loaded or doesn't exist. The exception reported was: {2} - {3}</target>
-=======
-        <target state="translated">'{0}' 인수가 일치하지 않습니다.</target>
->>>>>>> 1c969cac
         <note />
       </trans-unit>
       <trans-unit id="fSharpBannerVersion">
@@ -106,7 +72,6 @@
         <target state="translated">F# {1}용 {0}</target>
         <note />
       </trans-unit>
-<<<<<<< HEAD
       <trans-unit id="featureAndBang">
         <source>applicative computation expressions</source>
         <target state="new">applicative computation expressions</target>
@@ -174,12 +139,7 @@
       </trans-unit>
       <trans-unit id="formatDashItem">
         <source> - {0}</source>
-        <target state="new"> - {0}</target>
-=======
-      <trans-unit id="formatDashItem">
-        <source> - {0}</source>
         <target state="translated"> - {0}</target>
->>>>>>> 1c969cac
         <note />
       </trans-unit>
       <trans-unit id="fromEndSlicingRequiresVFive">
@@ -234,11 +194,7 @@
       </trans-unit>
       <trans-unit id="tcAndBangNotSupported">
         <source>This feature is not supported in this version of F#. You may need to add /langversion:preview to use this feature.</source>
-<<<<<<< HEAD
-        <target state="new">This feature is not supported in this version of F#. You may need to add /langversion:preview to use this feature.</target>
-=======
         <target state="translated">이 기능은 이 F# 버전에서 지원되지 않습니다. 이 기능을 사용하기 위해 /langversion:preview를 추가해야 할 수도 있습니다.</target>
->>>>>>> 1c969cac
         <note />
       </trans-unit>
       <trans-unit id="tcAnonRecdFieldNameDifferent">
@@ -263,34 +219,22 @@
       </trans-unit>
       <trans-unit id="tcInvalidUseBangBindingNoAndBangs">
         <source>use! may not be combined with and!</source>
-<<<<<<< HEAD
-        <target state="new">use! may not be combined with and!</target>
-=======
         <target state="translated">use!는 and!와 함께 사용할 수 없습니다.</target>
->>>>>>> 1c969cac
         <note />
       </trans-unit>
       <trans-unit id="tcRequireMergeSourcesOrBindN">
         <source>The 'let! ... and! ...' construct may only be used if the computation expression builder defines either a '{0}' method or appropriate 'MergeSource' and 'Bind' methods</source>
-<<<<<<< HEAD
-        <target state="new">The 'let! ... and! ...' construct may only be used if the computation expression builder defines either a '{0}' method or appropriate 'MergeSource' and 'Bind' methods</target>
+        <target state="translated">'let! ... and! ...' 구문은 계산 식 작성기에서 '{0}' 메서드 또는 적절한 'MergeSource' 및 'Bind' 메서드를 정의한 경우에만 사용할 수 있습니다.</target>
         <note />
       </trans-unit>
       <trans-unit id="typrelInterfaceMemberNoMostSpecificImplementation">
         <source>Interface member '{0}' does not have a most specific implementation.</source>
         <target state="new">Interface member '{0}' does not have a most specific implementation.</target>
-=======
-        <target state="translated">'let! ... and! ...' 구문은 계산 식 작성기에서 '{0}' 메서드 또는 적절한 'MergeSource' 및 'Bind' 메서드를 정의한 경우에만 사용할 수 있습니다.</target>
->>>>>>> 1c969cac
         <note />
       </trans-unit>
       <trans-unit id="undefinedNameFieldConstructorOrMemberWhenTypeIsKnown">
         <source>The type '{0}' does not define the field, constructor or member '{1}'.</source>
-<<<<<<< HEAD
-        <target state="new">The type '{0}' does not define the field, constructor or member '{1}'.</target>
-=======
         <target state="translated">'{0}' 형식은 '{1}' 필드, 생성자 또는 멤버를 정의하지 않습니다.</target>
->>>>>>> 1c969cac
         <note />
       </trans-unit>
       <trans-unit id="undefinedNameNamespace">
@@ -2070,11 +2014,7 @@
       </trans-unit>
       <trans-unit id="csCandidates">
         <source>Candidates:\n{0}</source>
-<<<<<<< HEAD
-        <target state="needs-review-translation">후보: {0}</target>
-=======
         <target state="translated">후보:\n{0}</target>
->>>>>>> 1c969cac
         <note />
       </trans-unit>
       <trans-unit id="parsDoCannotHaveVisibilityDeclarations">
@@ -5224,11 +5164,7 @@
       </trans-unit>
       <trans-unit id="lexInvalidNumericLiteral">
         <source>This is not a valid numeric literal. Valid numeric literals include 1, 0x1, 0o1, 0b1, 1l (int), 1u (uint32), 1L (int64), 1UL (uint64), 1s (int16), 1y (sbyte), 1uy (byte), 1.0 (float), 1.0f (float32), 1.0m (decimal), 1I (BigInteger).</source>
-<<<<<<< HEAD
-        <target state="needs-review-translation">유효한 숫자 리터럴이 아닙니다. 유효한 숫자 리터럴로는 1, 0x1, 0b0001(int), 1u(uint32), 1L(int64), 1UL(uint64), 1s(int16), 1y(sbyte), 1uy(byte), 1.0(float), 1.0f(float32), 1.0m(decimal), 1I(BigInteger) 등이 있습니다.</target>
-=======
         <target state="translated">유효한 숫자 리터럴이 아닙니다. 유효한 숫자 리터럴로는 1, 0x1, 0o1, 0b1, 1l(int), 1u(uint32), 1L(int64), 1UL(uint64), 1s(int16), 1y(sbyte), 1uy(byte), 1.0(float), 1.0f(float32), 1.0m(decimal), 1I(BigInteger) 등이 있습니다.</target>
->>>>>>> 1c969cac
         <note />
       </trans-unit>
       <trans-unit id="lexInvalidByteLiteral">
