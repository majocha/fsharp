﻿<?xml version="1.0" encoding="utf-8"?>
<xliff xmlns="urn:oasis:names:tc:xliff:document:1.2" xmlns:xsi="http://www.w3.org/2001/XMLSchema-instance" version="1.2" xsi:schemaLocation="urn:oasis:names:tc:xliff:document:1.2 xliff-core-1.2-transitional.xsd">
  <file datatype="xml" source-language="en" target-language="cs" original="../FSComp.resx">
    <body>
      <trans-unit id="undefinedNameNamespace">
        <source>The namespace '{0}' is not defined.</source>
        <target state="translated">Není definovaný obor názvů {0}.</target>
        <note />
      </trans-unit>
      <trans-unit id="undefinedNameNamespaceOrModule">
        <source>The namespace or module '{0}' is not defined.</source>
        <target state="translated">Není definovaný obor názvů nebo modul {0}.</target>
        <note />
      </trans-unit>
      <trans-unit id="undefinedNameFieldConstructorOrMember">
        <source>The field, constructor or member '{0}' is not defined.</source>
        <target state="translated">Není definované pole, konstruktor nebo člen {0}.</target>
        <note />
      </trans-unit>
      <trans-unit id="undefinedNameValueConstructorNamespaceOrType">
        <source>The value, constructor, namespace or type '{0}' is not defined.</source>
        <target state="translated">Není definovaný konstruktor, hodnota, obor názvů nebo typ {0}.</target>
        <note />
      </trans-unit>
      <trans-unit id="undefinedNameValueOfConstructor">
        <source>The value or constructor '{0}' is not defined.</source>
        <target state="translated">Není definovaná hodnota nebo konstruktor {0}.</target>
        <note />
      </trans-unit>
      <trans-unit id="undefinedNameValueNamespaceTypeOrModule">
        <source>The value, namespace, type or module '{0}' is not defined.</source>
        <target state="translated">Není definovaný obor názvů, hodnota, typ nebo modul {0}.</target>
        <note />
      </trans-unit>
      <trans-unit id="undefinedNameConstructorModuleOrNamespace">
        <source>The constructor, module or namespace '{0}' is not defined.</source>
        <target state="translated">Není definovaný konstruktor, modul nebo obor názvů {0}.</target>
        <note />
      </trans-unit>
      <trans-unit id="undefinedNameType">
        <source>The type '{0}' is not defined.</source>
        <target state="translated">Není definovaný typ {0}.</target>
        <note />
      </trans-unit>
      <trans-unit id="undefinedNameTypeIn">
        <source>The type '{0}' is not defined in '{1}'.</source>
        <target state="translated">Typ {0} není definovaný v {1}.</target>
        <note />
      </trans-unit>
      <trans-unit id="undefinedNameRecordLabelOrNamespace">
        <source>The record label or namespace '{0}' is not defined.</source>
        <target state="translated">Není definovaný popisek záznamů nebo obor názvů {0}.</target>
        <note />
      </trans-unit>
      <trans-unit id="undefinedNameRecordLabel">
        <source>The record label '{0}' is not defined.</source>
        <target state="translated">Nemáte definovaný popisek záznamů {0}.</target>
        <note />
      </trans-unit>
      <trans-unit id="undefinedNameSuggestionsIntro">
        <source>Maybe you want one of the following:</source>
        <target state="translated">Možná budete potřebovat něco z tohoto:</target>
        <note />
      </trans-unit>
      <trans-unit id="undefinedNameTypeParameter">
        <source>The type parameter {0} is not defined.</source>
        <target state="translated">Není definovaný parametr typu {0}.</target>
        <note />
      </trans-unit>
      <trans-unit id="undefinedNamePatternDiscriminator">
        <source>The pattern discriminator '{0}' is not defined.</source>
        <target state="translated">Není definovaný rozlišovací prvek vzorů {0}.</target>
        <note />
      </trans-unit>
      <trans-unit id="replaceWithSuggestion">
        <source>Replace with '{0}'</source>
        <target state="translated">Nahradit návrhem: {0}</target>
        <note />
      </trans-unit>
      <trans-unit id="addIndexerDot">
        <source>Add . for indexer access.</source>
        <target state="translated">Přidejte . pro přístup indexeru.</target>
        <note />
      </trans-unit>
      <trans-unit id="listElementHasWrongType">
        <source>All elements of a list must be of the same type as the first element, which here is '{0}'. This element has type '{1}'.</source>
        <target state="translated">Všechny elementy výrazu konstruktoru seznamu musí mít stejný typ. Očekávalo se, že tento výraz bude mít typ {0}, ale tady je typu {1}.</target>
        <note />
      </trans-unit>
      <trans-unit id="arrayElementHasWrongType">
        <source>All elements of an array must be of the same type as the first element, which here is '{0}'. This element has type '{1}'.</source>
        <target state="translated">Všechny elementy výrazu konstruktoru pole musí mít stejný typ. Očekávalo se, že tento výraz bude mít typ {0}, ale tady je typu {1}.</target>
        <note />
      </trans-unit>
      <trans-unit id="missingElseBranch">
        <source>This 'if' expression is missing an 'else' branch. Because 'if' is an expression, and not a statement, add an 'else' branch which also returns a value of type '{0}'.</source>
        <target state="translated">Ve výrazu if chybí větev else. Větev then je typu {0}. Protože if je výraz a ne příkaz, přidejte větev else, která vrátí hodnotu stejného typu.</target>
        <note />
      </trans-unit>
      <trans-unit id="ifExpression">
        <source>The 'if' expression needs to have type '{0}' to satisfy context type requirements. It currently has type '{1}'.</source>
        <target state="translated">Aby se splnily požadavky na typ kontextu, musí mít výraz if typ {0}. V tuto chvíli má typ {1}.</target>
        <note />
      </trans-unit>
      <trans-unit id="elseBranchHasWrongType">
        <source>All branches of an 'if' expression must return values of the same type as the first branch, which here is '{0}'. This branch returns a value of type '{1}'.</source>
        <target state="translated">Všechny větve výrazu if musí mít stejný typ. Očekávalo se, že tento výraz bude mít typ {0}, ale tady je typu {1}.</target>
        <note />
      </trans-unit>
      <trans-unit id="followingPatternMatchClauseHasWrongType">
        <source>All branches of a pattern match expression must return values of the same type as the first branch, which here is '{0}'. This branch returns a value of type '{1}'.</source>
        <target state="translated">Všechny větve výrazu porovnání vzorů musí vracet hodnoty stejného typu. První větev vrátila hodnotu typu {0}, ale tato větev vrátila hodnotu typu {1}.</target>
        <note />
      </trans-unit>
      <trans-unit id="patternMatchGuardIsNotBool">
        <source>A pattern match guard must be of type 'bool', but this 'when' expression is of type '{0}'.</source>
        <target state="translated">Ochrana porovnání vzorů musí být typu bool, ale tento výraz when je typu {0}.</target>
        <note />
      </trans-unit>
      <trans-unit id="commaInsteadOfSemicolonInRecord">
        <source>A ';' is used to separate field values in records. Consider replacing ',' with ';'.</source>
        <target state="translated">Pro oddělení hodnot v záznamech se používá znak ; (středník). Zvažte nahrazení znaků , (čárka) znaky ; (středník).</target>
        <note />
      </trans-unit>
      <trans-unit id="derefInsteadOfNot">
        <source>The '!' operator is used to dereference a ref cell. Consider using 'not expr' here.</source>
        <target state="translated">Operátor ! se používá k přístupu k buňce ref přes ukazatel. Zvažte možnost použít tady not expr.</target>
        <note />
      </trans-unit>
      <trans-unit id="buildUnexpectedTypeArgs">
        <source>The non-generic type '{0}' does not expect any type arguments, but here is given {1} type argument(s)</source>
        <target state="translated">U typu {0}, který není obecný, se neočekávají žádné argumenty typu, ale tady se mu argumenty typu předávají ({1}).</target>
        <note />
      </trans-unit>
      <trans-unit id="returnUsedInsteadOfReturnBang">
        <source>Consider using 'return!' instead of 'return'.</source>
        <target state="translated">Zvažte použití parametru return! namísto return.</target>
        <note />
      </trans-unit>
      <trans-unit id="yieldUsedInsteadOfYieldBang">
        <source>Consider using 'yield!' instead of 'yield'.</source>
        <target state="translated">Zvažte použití parametru yield! namísto yield.</target>
        <note />
      </trans-unit>
      <trans-unit id="tupleRequiredInAbstractMethod">
        <source>\nA tuple type is required for one or more arguments. Consider wrapping the given arguments in additional parentheses or review the definition of the interface.</source>
        <target state="translated">\nPro jeden nebo více argumentů se vyžaduje typ řazené kolekce členů. Zvažte možnost uzavřít dané argumenty do dodatečných závorek nebo zkontrolovat definici rozhraní.</target>
        <note />
      </trans-unit>
      <trans-unit id="buildInvalidWarningNumber">
        <source>Invalid warning number '{0}'</source>
        <target state="translated">Neplatné číslo upozornění {0}</target>
        <note />
      </trans-unit>
      <trans-unit id="buildInvalidVersionString">
        <source>Invalid version string '{0}'</source>
        <target state="translated">Neplatný řetězec verze {0}</target>
        <note />
      </trans-unit>
      <trans-unit id="buildInvalidVersionFile">
        <source>Invalid version file '{0}'</source>
        <target state="translated">Neplatný soubor verze {0}</target>
        <note />
      </trans-unit>
      <trans-unit id="buildProductName">
        <source>Microsoft (R) F# Compiler version {0}</source>
        <target state="translated">Microsoft (R) F# Compiler verze {0}</target>
        <note />
      </trans-unit>
      <trans-unit id="buildProductNameCommunity">
        <source>F# Compiler for F# {0}</source>
        <target state="translated">Kompilátor jazyka F# pro F# {0}</target>
        <note />
      </trans-unit>
      <trans-unit id="buildProblemWithFilename">
        <source>Problem with filename '{0}': {1}</source>
        <target state="translated">Problém s názvem souboru {0}: {1}</target>
        <note />
      </trans-unit>
      <trans-unit id="buildNoInputsSpecified">
        <source>No inputs specified</source>
        <target state="translated">Nezadali jste žádné vstupy.</target>
        <note />
      </trans-unit>
      <trans-unit id="buildPdbRequiresDebug">
        <source>The '--pdb' option requires the '--debug' option to be used</source>
        <target state="translated">Možnost --pdb vyžaduje použití možnosti --debug.</target>
        <note />
      </trans-unit>
      <trans-unit id="buildInvalidSearchDirectory">
        <source>The search directory '{0}' is invalid</source>
        <target state="translated">Adresář hledání {0} není platný.</target>
        <note />
      </trans-unit>
      <trans-unit id="buildSearchDirectoryNotFound">
        <source>The search directory '{0}' could not be found</source>
        <target state="translated">Adresář hledání {0} se nedal najít.</target>
        <note />
      </trans-unit>
      <trans-unit id="buildInvalidFilename">
        <source>'{0}' is not a valid filename</source>
        <target state="translated">{0} není platný název souboru.</target>
        <note />
      </trans-unit>
      <trans-unit id="buildInvalidAssemblyName">
        <source>'{0}' is not a valid assembly name</source>
        <target state="translated">{0} není platný název sestavení.</target>
        <note />
      </trans-unit>
      <trans-unit id="buildInvalidPrivacy">
        <source>Unrecognized privacy setting '{0}' for managed resource, valid options are 'public' and 'private'</source>
        <target state="translated">Nerozpoznané nastavení ochrany osobních údajů {0} pro spravovaný prostředek. Platné možnosti jsou public a private.</target>
        <note />
      </trans-unit>
      <trans-unit id="buildMultipleReferencesNotAllowed">
        <source>Multiple references to '{0}.dll' are not permitted</source>
        <target state="translated">Víc odkazů na knihovnu {0}.dll se nepovoluje.</target>
        <note />
      </trans-unit>
      <trans-unit id="buildCannotReadAssembly">
        <source>Unable to read assembly '{0}'</source>
        <target state="translated">Sestavení {0} se nedá přečíst.</target>
        <note />
      </trans-unit>
      <trans-unit id="buildAssemblyResolutionFailed">
        <source>Assembly resolution failure at or near this location</source>
        <target state="translated">Došlo k selhání překladu sestavení na této pozici nebo blízko ní.</target>
        <note />
      </trans-unit>
      <trans-unit id="buildImplicitModuleIsNotLegalIdentifier">
        <source>The declarations in this file will be placed in an implicit module '{0}' based on the file name '{1}'. However this is not a valid F# identifier, so the contents will not be accessible from other files. Consider renaming the file or adding a 'module' or 'namespace' declaration at the top of the file.</source>
        <target state="translated">Deklarace z tohoto souboru se umístí do implicitního modulu {0} založeného na názvu souboru {1}. To ale není platný identifikátor F#, takže obsah nebude dostupný z jiných souborů. Zvažte přejmenování souboru nebo přidání deklarace modulu nebo oboru názvů na jeho začátek.</target>
        <note />
      </trans-unit>
      <trans-unit id="buildMultiFileRequiresNamespaceOrModule">
        <source>Files in libraries or multiple-file applications must begin with a namespace or module declaration, e.g. 'namespace SomeNamespace.SubNamespace' or 'module SomeNamespace.SomeModule'. Only the last source file of an application may omit such a declaration.</source>
        <target state="translated">Soubory v knihovnách nebo aplikacích s víc soubory musí začínat deklarací oboru názvů nebo modulu, třeba namespace SomeNamespace.SubNamespace nebo module SomeNamespace.SomeModule. Tato deklarace se dá vynechat jenom u posledního zdrojového souboru aplikace.</target>
        <note />
      </trans-unit>
      <trans-unit id="noEqualSignAfterModule">
        <source>Files in libraries or multiple-file applications must begin with a namespace or module declaration. When using a module declaration at the start of a file the '=' sign is not allowed. If this is a top-level module, consider removing the = to resolve this error.</source>
        <target state="translated">Soubory v knihovnách nebo aplikacích s víc soubory musí začínat deklarací oboru názvů nebo modulu. Pokud na začátku souboru použijete deklaraci modulu, není povolený znak =. Pokud to je modul nejvyšší úrovně, zvažte odebrání znaku = pro vyřešení této chyby.</target>
        <note />
      </trans-unit>
      <trans-unit id="buildMultipleToplevelModules">
        <source>This file contains multiple declarations of the form 'module SomeNamespace.SomeModule'. Only one declaration of this form is permitted in a file. Change your file to use an initial namespace declaration and/or use 'module ModuleName = ...' to define your modules.</source>
        <target state="translated">Tento soubor obsahuje víc deklarací v podobě module SomeNamespace.SomeModule. V souboru se povoluje jenom jedna deklarace v této podobě. Upravte soubor tak, aby používal počáteční deklaraci oboru názvů, nebo použijte k definování modulů deklaraci v podobě module ModuleName = ...</target>
        <note />
      </trans-unit>
      <trans-unit id="buildOptionRequiresParameter">
        <source>Option requires parameter: {0}</source>
        <target state="translated">Možnost vyžaduje parametr: {0}</target>
        <note />
      </trans-unit>
      <trans-unit id="buildCouldNotFindSourceFile">
        <source>Source file '{0}' could not be found</source>
        <target state="translated">Zdrojový soubor {0} se nenašel.</target>
        <note />
      </trans-unit>
      <trans-unit id="buildInvalidSourceFileExtension">
        <source>The file extension of '{0}' is not recognized. Source files must have extension .fs, .fsi, .fsx, .fsscript, .ml or .mli.</source>
        <target state="translated">Soubor {0} má nerozpoznanou příponu. Zdrojový soubor musí mít příponu .fs, .fsi, .fsx, .fsscript, .ml nebo .mli.</target>
        <note />
      </trans-unit>
      <trans-unit id="buildCouldNotResolveAssembly">
        <source>Could not resolve assembly '{0}'</source>
        <target state="translated">Sestavení {0} se nedalo přeložit.</target>
        <note />
      </trans-unit>
      <trans-unit id="buildCouldNotResolveAssemblyRequiredByFile">
        <source>Could not resolve assembly '{0}' required by '{1}'</source>
        <target state="translated">Sestavení {0} požadované souborem {1} se nedalo přeložit.</target>
        <note />
      </trans-unit>
      <trans-unit id="buildErrorOpeningBinaryFile">
        <source>Error opening binary file '{0}': {1}</source>
        <target state="translated">Chyba při otevírání binárního souboru {0}: {1}</target>
        <note />
      </trans-unit>
      <trans-unit id="buildDifferentVersionMustRecompile">
        <source>The F#-compiled DLL '{0}' needs to be recompiled to be used with this version of F#</source>
        <target state="translated">Aby se knihovna DLL {0} zkompilovaná v F# dala použít v této verzi F#, musí se znovu zkompilovat.</target>
        <note />
      </trans-unit>
      <trans-unit id="buildInvalidHashIDirective">
        <source>Invalid directive. Expected '#I \"&lt;path&gt;\"'.</source>
        <target state="translated">Neplatná direktiva. Očekávalo se: #I \"&lt;cesta&gt;\".</target>
        <note />
      </trans-unit>
      <trans-unit id="buildInvalidHashrDirective">
        <source>Invalid directive. Expected '#r \"&lt;file-or-assembly&gt;\"'.</source>
        <target state="translated">Neplatná direktiva. Očekávalo se #r \"&lt;soubor-nebo-sestavení&gt;\".</target>
        <note />
      </trans-unit>
      <trans-unit id="buildInvalidHashloadDirective">
        <source>Invalid directive. Expected '#load \"&lt;file&gt;\" ... \"&lt;file&gt;\"'.</source>
        <target state="translated">Neplatná direktiva. Očekávalo se #load \"&lt;soubor&gt;\" ... \"&lt;soubor&gt;\"'.</target>
        <note />
      </trans-unit>
      <trans-unit id="buildInvalidHashtimeDirective">
        <source>Invalid directive. Expected '#time', '#time \"on\"' or '#time \"off\"'.</source>
        <target state="translated">Neplatná direktiva. Očekávaná direktiva je #time, #time \"on\" nebo #time \"off\".</target>
        <note />
      </trans-unit>
      <trans-unit id="buildDirectivesInModulesAreIgnored">
        <source>Directives inside modules are ignored</source>
        <target state="translated">Direktivy uvnitř modulů se ignorují.</target>
        <note />
      </trans-unit>
      <trans-unit id="buildSignatureAlreadySpecified">
        <source>A signature for the file or module '{0}' has already been specified</source>
        <target state="translated">Signatura pro soubor nebo modul {0} už je zadaná.</target>
        <note />
      </trans-unit>
      <trans-unit id="buildImplementationAlreadyGivenDetail">
        <source>An implementation of file or module '{0}' has already been given. Compilation order is significant in F# because of type inference. You may need to adjust the order of your files to place the signature file before the implementation. In Visual Studio files are type-checked in the order they appear in the project file, which can be edited manually or adjusted using the solution explorer.</source>
        <target state="translated">Implementace souboru nebo modulu {0} už je zadaná. V F# záleží na pořadí kompilace, a to kvůli odvození typů proměnných. Pořadí souborů můžete upravit a podpisový soubor umístit před implementaci. Ve Visual Studiu se typ souborů kontroluje v tom pořadí, ve kterém se soubory objeví v souboru projektu, který se dá upravit ručně nebo pomocí Průzkumníka řešení.</target>
        <note />
      </trans-unit>
      <trans-unit id="buildImplementationAlreadyGiven">
        <source>An implementation of the file or module '{0}' has already been given</source>
        <target state="translated">Implementace souboru nebo modulu {0} už je zadaná.</target>
        <note />
      </trans-unit>
      <trans-unit id="buildSignatureWithoutImplementation">
        <source>The signature file '{0}' does not have a corresponding implementation file. If an implementation file exists then check the 'module' and 'namespace' declarations in the signature and implementation files match.</source>
        <target state="translated">Podpisový soubor {0} nemá odpovídající implementační soubor. Pokud implementační soubor existuje, zkontrolujte, jestli se deklarace module a namespace v podpisovém a implementačním souboru shodují.</target>
        <note />
      </trans-unit>
      <trans-unit id="buildArgInvalidInt">
        <source>'{0}' is not a valid integer argument</source>
        <target state="translated">{0} není platný celočíselný argument.</target>
        <note />
      </trans-unit>
      <trans-unit id="buildArgInvalidFloat">
        <source>'{0}' is not a valid floating point argument</source>
        <target state="translated">{0} není platný argument s plovoucí desetinnou čárkou.</target>
        <note />
      </trans-unit>
      <trans-unit id="buildUnrecognizedOption">
        <source>Unrecognized option: '{0}'</source>
        <target state="translated">Nerozpoznaná možnost: {0}</target>
        <note />
      </trans-unit>
      <trans-unit id="buildInvalidModuleOrNamespaceName">
        <source>Invalid module or namespace name</source>
        <target state="translated">Neplatný název modulu nebo oboru názvů</target>
        <note />
      </trans-unit>
      <trans-unit id="pickleErrorReadingWritingMetadata">
        <source>Error reading/writing metadata for the F# compiled DLL '{0}'. Was the DLL compiled with an earlier version of the F# compiler? (error: '{1}').</source>
        <target state="translated">Chyba čtení nebo zápisu metadat pro knihovnu DLL {0} zkompilovanou v F#. Byla knihovna DLL zkompilovaná ve starší verzi kompilátoru F#? (chyba: {1}).</target>
        <note />
      </trans-unit>
      <trans-unit id="tastTypeOrModuleNotConcrete">
        <source>The type/module '{0}' is not a concrete module or type</source>
        <target state="translated">Typ nebo modul {0} není konkrétním modulem nebo typem.</target>
        <note />
      </trans-unit>
      <trans-unit id="tastTypeHasAssemblyCodeRepresentation">
        <source>The type '{0}' has an inline assembly code representation</source>
        <target state="translated">Typ {0} má reprezentaci vloženého kódu sestavení.</target>
        <note />
      </trans-unit>
      <trans-unit id="tastNamespaceAndModuleWithSameNameInAssembly">
        <source>A namespace and a module named '{0}' both occur in two parts of this assembly</source>
        <target state="translated">Obor názvů a modul s názvem {0} se oba vyskytují ve dvou částech tohoto sestavení.</target>
        <note />
      </trans-unit>
      <trans-unit id="tastTwoModulesWithSameNameInAssembly">
        <source>Two modules named '{0}' occur in two parts of this assembly</source>
        <target state="translated">Dva moduly s názvem {0} se vyskytují ve dvou částech tohoto sestavení.</target>
        <note />
      </trans-unit>
      <trans-unit id="tastDuplicateTypeDefinitionInAssembly">
        <source>Two type definitions named '{0}' occur in namespace '{1}' in two parts of this assembly</source>
        <target state="translated">Dvě definice typu s názvem {0} se vyskytují v oboru názvů {1} ve dvou částech tohoto sestavení.</target>
        <note />
      </trans-unit>
      <trans-unit id="tastConflictingModuleAndTypeDefinitionInAssembly">
        <source>A module and a type definition named '{0}' occur in namespace '{1}' in two parts of this assembly</source>
        <target state="translated">Modul a definice typu s názvem {0} se vyskytují v oboru názvů {1} ve dvou částech tohoto sestavení.</target>
        <note />
      </trans-unit>
      <trans-unit id="tastInvalidMemberSignature">
        <source>Invalid member signature encountered because of an earlier error</source>
        <target state="translated">Zjistila se neplatná signatura člena kvůli dřívější chybě.</target>
        <note />
      </trans-unit>
      <trans-unit id="tastValueDoesNotHaveSetterType">
        <source>This value does not have a valid property setter type</source>
        <target state="translated">Tato hodnota nemá platný typ metody set vlastnosti.</target>
        <note />
      </trans-unit>
      <trans-unit id="tastInvalidFormForPropertyGetter">
        <source>Invalid form for a property getter. At least one '()' argument is required when using the explicit syntax.</source>
        <target state="translated">Neplatná notace pro metodu getter vlastnosti. Při použití explicitní syntaxe se vyžaduje aspoň jeden argument ().</target>
        <note />
      </trans-unit>
      <trans-unit id="tastInvalidFormForPropertySetter">
        <source>Invalid form for a property setter. At least one argument is required.</source>
        <target state="translated">Neplatná notace pro metodu set vlastnosti. Vyžaduje se aspoň jeden argument.</target>
        <note />
      </trans-unit>
      <trans-unit id="tastUnexpectedByRef">
        <source>Unexpected use of a byref-typed variable</source>
        <target state="translated">Neočekávané použití proměnné typu ByRef.</target>
        <note />
      </trans-unit>
      <trans-unit id="tastInvalidMutationOfConstant">
        <source>Invalid mutation of a constant expression. Consider copying the expression to a mutable local, e.g. 'let mutable x = ...'.</source>
        <target state="translated">Neplatná mutace konstantního výrazu. Zvažte možnost zkopírovat výraz do lokální proměnné, třeba let mutable x = ...</target>
        <note />
      </trans-unit>
      <trans-unit id="tastValueHasBeenCopied">
        <source>The value has been copied to ensure the original is not mutated by this operation or because the copy is implicit when returning a struct from a member and another member is then accessed</source>
        <target state="translated">Hodnota se zkopírovala pro případ, že by se v důsledku této operace původní hodnota změnila.</target>
        <note />
      </trans-unit>
      <trans-unit id="tastRecursiveValuesMayNotBeInConstructionOfTuple">
        <source>Recursively defined values cannot appear directly as part of the construction of a tuple value within a recursive binding</source>
        <target state="translated">Rekurzivně definované hodnoty se nedají použít přímo jako součást konstrukce hodnoty řazené kolekce členů v rekurzivní vazbě.</target>
        <note />
      </trans-unit>
      <trans-unit id="tastRecursiveValuesMayNotAppearInConstructionOfType">
        <source>Recursive values cannot appear directly as a construction of the type '{0}' within a recursive binding. This feature has been removed from the F# language. Consider using a record instead.</source>
        <target state="translated">Rekurzivní hodnoty nejde použít přímo jako konstrukce typu {0} v rekurzivní vazbě. Tato funkce je už z jazyka F# odebraná. Zvažte možnost použít místo ní záznam.</target>
        <note />
      </trans-unit>
      <trans-unit id="tastRecursiveValuesMayNotBeAssignedToNonMutableField">
        <source>Recursive values cannot be directly assigned to the non-mutable field '{0}' of the type '{1}' within a recursive binding. Consider using a mutable field instead.</source>
        <target state="translated">Rekurzivní hodnoty se nedají přímo přiřadit k neproměnlivému poli {0} typu {1} v rekurzivní vazbě. Zvažte možnost použít místo toho proměnlivé pole.</target>
        <note />
      </trans-unit>
      <trans-unit id="tastUnexpectedDecodeOfAutoOpenAttribute">
        <source>Unexpected decode of AutoOpenAttribute</source>
        <target state="translated">Neočekávané dekódování AutoOpenAttribute</target>
        <note />
      </trans-unit>
      <trans-unit id="tastUnexpectedDecodeOfInternalsVisibleToAttribute">
        <source>Unexpected decode of InternalsVisibleToAttribute</source>
        <target state="translated">Neočekávané dekódování InternalsVisibleToAttribute</target>
        <note />
      </trans-unit>
      <trans-unit id="tastUnexpectedDecodeOfInterfaceDataVersionAttribute">
        <source>Unexpected decode of InterfaceDataVersionAttribute</source>
        <target state="translated">Neočekávané dekódování InterfaceDataVersionAttribute</target>
        <note />
      </trans-unit>
      <trans-unit id="tastActivePatternsLimitedToSeven">
        <source>Active patterns cannot return more than 7 possibilities</source>
        <target state="translated">Aktivní vzory nemůžou vracet víc než 7 možností.</target>
        <note />
      </trans-unit>
      <trans-unit id="tastNotAConstantExpression">
        <source>This is not a valid constant expression or custom attribute value</source>
        <target state="translated">Toto není platný konstantní výraz nebo hodnota vlastního atributu.</target>
        <note />
      </trans-unit>
      <trans-unit id="ValueNotContainedMutabilityAttributesDiffer">
        <source>Module '{0}' contains\n    {1}    \nbut its signature specifies\n    {2}    \nThe mutability attributes differ</source>
        <target state="translated">Modul {0} obsahuje hodnotu\n    {1},    \nale jeho signatura definuje hodnotu\n    {2}.    \nLiší se atributy proměnlivosti.</target>
        <note />
      </trans-unit>
      <trans-unit id="ValueNotContainedMutabilityNamesDiffer">
        <source>Module '{0}' contains\n    {1}    \nbut its signature specifies\n    {2}    \nThe names differ</source>
        <target state="translated">Modul {0} obsahuje hodnotu\n    {1},    \nale jeho signatura definuje hodnotu\n    {2}.    \nLiší se názvy.</target>
        <note />
      </trans-unit>
      <trans-unit id="ValueNotContainedMutabilityCompiledNamesDiffer">
        <source>Module '{0}' contains\n    {1}    \nbut its signature specifies\n    {2}    \nThe compiled names differ</source>
        <target state="translated">Modul {0} obsahuje hodnotu\n    {1},    \nale jeho signatura definuje hodnotu\n    {2}.    \nLiší se zkompilovanými názvy.</target>
        <note />
      </trans-unit>
      <trans-unit id="ValueNotContainedMutabilityDisplayNamesDiffer">
        <source>Module '{0}' contains\n    {1}    \nbut its signature specifies\n    {2}    \nThe display names differ</source>
        <target state="translated">Modul {0} obsahuje hodnotu\n    {1},    \nale jeho signatura definuje hodnotu\n    {2}.    \nLiší se zobrazované názvy.</target>
        <note />
      </trans-unit>
      <trans-unit id="ValueNotContainedMutabilityAccessibilityMore">
        <source>Module '{0}' contains\n    {1}    \nbut its signature specifies\n    {2}    \nThe accessibility specified in the signature is more than that specified in the implementation</source>
        <target state="translated">Modul {0} obsahuje hodnotu\n    {1},    \nale jeho signatura definuje hodnotu\n    {2}.    \nDostupnost zadaná v signatuře přesahuje dostupnost zadanou v implementaci.</target>
        <note />
      </trans-unit>
      <trans-unit id="ValueNotContainedMutabilityInlineFlagsDiffer">
        <source>Module '{0}' contains\n    {1}    \nbut its signature specifies\n    {2}    \nThe inline flags differ</source>
        <target state="translated">Modul {0} obsahuje hodnotu\n    {1},    \nale jeho signatura definuje hodnotu\n    {2}.    \nLiší se vloženými příznaky.</target>
        <note />
      </trans-unit>
      <trans-unit id="ValueNotContainedMutabilityLiteralConstantValuesDiffer">
        <source>Module '{0}' contains\n    {1}    \nbut its signature specifies\n    {2}    \nThe literal constant values and/or attributes differ</source>
        <target state="translated">Modul {0} obsahuje hodnotu\n    {1},    \nale jeho signatura definuje hodnotu\n    {2}.    \nHodnoty nebo atributy literálové konstanty se liší.</target>
        <note />
      </trans-unit>
      <trans-unit id="ValueNotContainedMutabilityOneIsTypeFunction">
        <source>Module '{0}' contains\n    {1}    \nbut its signature specifies\n    {2}    \nOne is a type function and the other is not. The signature requires explicit type parameters if they are present in the implementation.</source>
        <target state="translated">Modul {0} obsahuje hodnotu\n    {1},    \nale jeho signatura definuje hodnotu\n    {2}.    \nJedna je funkcí typu a druhá ne. Signatura vyžaduje explicitní parametry typu (pokud se v implementaci vyskytují).</target>
        <note />
      </trans-unit>
      <trans-unit id="ValueNotContainedMutabilityParameterCountsDiffer">
        <source>Module '{0}' contains\n    {1}    \nbut its signature specifies\n    {2}    \nThe respective type parameter counts differ</source>
        <target state="translated">Modul {0} obsahuje hodnotu\n    {1},    \nale jeho signatura definuje hodnotu\n    {2}.    \nLiší se odpovídajícím počtem parametrů typu.</target>
        <note />
      </trans-unit>
      <trans-unit id="ValueNotContainedMutabilityTypesDiffer">
        <source>Module '{0}' contains\n    {1}    \nbut its signature specifies\n    {2}    \nThe types differ</source>
        <target state="translated">Modul {0} obsahuje hodnotu\n    {1},    \nale jeho signatura definuje hodnotu\n    {2}.    \nLiší se typy.</target>
        <note />
      </trans-unit>
      <trans-unit id="ValueNotContainedMutabilityExtensionsDiffer">
        <source>Module '{0}' contains\n    {1}    \nbut its signature specifies\n    {2}    \nOne is an extension member and the other is not</source>
        <target state="translated">Modul {0} obsahuje hodnotu\n    {1},    \nale jeho signatura definuje hodnotu\n    {2}.    \nJedna je členem rozšíření a druhá ne.</target>
        <note />
      </trans-unit>
      <trans-unit id="ValueNotContainedMutabilityArityNotInferred">
        <source>Module '{0}' contains\n    {1}    \nbut its signature specifies\n    {2}    \nAn arity was not inferred for this value</source>
        <target state="translated">Modul {0} obsahuje hodnotu\n    {1},    \nale jeho signatura definuje hodnotu\n    {2}.    \nPro tuto hodnotu se neodvodila arita.</target>
        <note />
      </trans-unit>
      <trans-unit id="ValueNotContainedMutabilityGenericParametersDiffer">
        <source>Module '{0}' contains\n    {1}    \nbut its signature specifies\n    {2}    \nThe number of generic parameters in the signature and implementation differ (the signature declares {3} but the implementation declares {4}</source>
        <target state="translated">Modul {0} obsahuje hodnotu\n    {1},    \nale jeho signatura definuje hodnotu\n    {2}.    \nPočet obecných parametrů v signatuře a implementaci se liší (signatura deklaruje {3}, ale implementace {4}).</target>
        <note />
      </trans-unit>
      <trans-unit id="ValueNotContainedMutabilityGenericParametersAreDifferentKinds">
        <source>Module '{0}' contains\n    {1}    \nbut its signature specifies\n    {2}    \nThe generic parameters in the signature and implementation have different kinds. Perhaps there is a missing [&lt;Measure&gt;] attribute.</source>
        <target state="translated">Modul {0} obsahuje hodnotu\n    {1},    \nale jeho signatura určuje hodnotu\n    {2}.    \nObecné parametry v signatuře a implementaci jsou různých druhů. Je možné, že chybí atribut [&lt;Measure&gt;].</target>
        <note />
      </trans-unit>
      <trans-unit id="ValueNotContainedMutabilityAritiesDiffer">
        <source>Module '{0}' contains\n    {1}    \nbut its signature specifies\n    {2}    \nThe arities in the signature and implementation differ. The signature specifies that '{3}' is function definition or lambda expression accepting at least {4} argument(s), but the implementation is a computed function value. To declare that a computed function value is a permitted implementation simply parenthesize its type in the signature, e.g.\n\tval {5}: int -&gt; (int -&gt; int)\ninstead of\n\tval {6}: int -&gt; int -&gt; int.</source>
        <target state="translated">Modul {0} obsahuje hodnotu\n    {1},    \nale jeho signatura určuje hodnotu\n    {2}.    \nArity v signatuře a implementaci se liší. Signatura určuje, že {3} je definice funkce nebo výraz lambda přijímající argumenty aspoň v počtu {4}, ale implementace je vypočítaná hodnota funkce. Pokud chcete deklarovat vypočítanou hodnotu funkce jako povolenou implementaci, jednoduše ohraničte její typ v signatuře závorkami, třeba pomocí notace\n\tval {5}: int -&gt; (int -&gt; int),\nkterá nahradí notaci\n\tval {6}: int -&gt; int -&gt; int.</target>
        <note />
      </trans-unit>
      <trans-unit id="ValueNotContainedMutabilityDotNetNamesDiffer">
        <source>Module '{0}' contains\n    {1}    \nbut its signature specifies\n    {2}    \nThe CLI member names differ</source>
        <target state="translated">Modul {0} obsahuje hodnotu\n    {1},    \nale jeho signatura definuje hodnotu\n    {2}.    \nLiší se názvy členů CLI.</target>
        <note />
      </trans-unit>
      <trans-unit id="ValueNotContainedMutabilityStaticsDiffer">
        <source>Module '{0}' contains\n    {1}    \nbut its signature specifies\n    {2}    \nOne is static and the other isn't</source>
        <target state="translated">Modul {0} obsahuje hodnotu\n    {1},    \nale jeho signatura definuje hodnotu\n    {2}.    \nJedna je statická a druhá ne.</target>
        <note />
      </trans-unit>
      <trans-unit id="ValueNotContainedMutabilityVirtualsDiffer">
        <source>Module '{0}' contains\n    {1}    \nbut its signature specifies\n    {2}    \nOne is virtual and the other isn't</source>
        <target state="translated">Modul {0} obsahuje hodnotu\n    {1},    \nale jeho signatura definuje hodnotu\n    {2}.    \nJedna je virtuální a druhá ne.</target>
        <note />
      </trans-unit>
      <trans-unit id="ValueNotContainedMutabilityAbstractsDiffer">
        <source>Module '{0}' contains\n    {1}    \nbut its signature specifies\n    {2}    \nOne is abstract and the other isn't</source>
        <target state="translated">Modul {0} obsahuje hodnotu\n    {1},    \nale jeho signatura definuje hodnotu\n    {2}.    \nJedna je abstraktní a druhá ne.</target>
        <note />
      </trans-unit>
      <trans-unit id="ValueNotContainedMutabilityFinalsDiffer">
        <source>Module '{0}' contains\n    {1}    \nbut its signature specifies\n    {2}    \nOne is final and the other isn't</source>
        <target state="translated">Modul {0} obsahuje hodnotu\n    {1},    \nale jeho signatura definuje hodnotu\n    {2}.    \nJedna z nich je finální a druhá ne.</target>
        <note />
      </trans-unit>
      <trans-unit id="ValueNotContainedMutabilityOverridesDiffer">
        <source>Module '{0}' contains\n    {1}    \nbut its signature specifies\n    {2}    \nOne is marked as an override and the other isn't</source>
        <target state="translated">Modul {0} obsahuje hodnotu\n    {1},    \nale jeho signatura definuje hodnotu\n    {2}.    \nJedna je označená jako přepsání a druhá ne.</target>
        <note />
      </trans-unit>
      <trans-unit id="ValueNotContainedMutabilityOneIsConstructor">
        <source>Module '{0}' contains\n    {1}    \nbut its signature specifies\n    {2}    \nOne is a constructor/property and the other is not</source>
        <target state="translated">Modul {0} obsahuje hodnotu\n    {1},    \nale jeho signatura definuje hodnotu\n    {2}.    \nJedna je konstruktorem nebo vlastností a druhá ne.</target>
        <note />
      </trans-unit>
      <trans-unit id="ValueNotContainedMutabilityStaticButInstance">
        <source>Module '{0}' contains\n    {1}    \nbut its signature specifies\n    {2}    \nThe compiled representation of this method is as a static member but the signature indicates its compiled representation is as an instance member</source>
        <target state="translated">Modul {0} obsahuje hodnotu\n    {1},    \nale jeho signatura definuje hodnotu\n    {2}.    \nZkompilovaná reprezentace této metody je statickým členem, ale signatura určuje její zkompilovanou reprezentaci jako člena instance.</target>
        <note />
      </trans-unit>
      <trans-unit id="ValueNotContainedMutabilityInstanceButStatic">
        <source>Module '{0}' contains\n    {1}    \nbut its signature specifies\n    {2}    \nThe compiled representation of this method is as an instance member, but the signature indicates its compiled representation is as a static member</source>
        <target state="translated">Modul {0} obsahuje hodnotu\n    {1},    \nale jeho signatura definuje hodnotu\n    {2}.    \nZkompilovaná reprezentace této metody je členem instance, ale signatura určuje její zkompilovanou reprezentaci jako statického člena.</target>
        <note />
      </trans-unit>
      <trans-unit id="DefinitionsInSigAndImplNotCompatibleNamesDiffer">
        <source>The {0} definitions in the signature and implementation are not compatible because the names differ. The type is called '{1}' in the signature file but '{2}' in implementation.</source>
        <target state="translated">Definice {0} v signatuře a implementaci nejsou kompatibilní, protože se liší názvy. Typ se v souboru signatury nazývá {1}, ale v implementaci se nazývá {2}.</target>
        <note />
      </trans-unit>
      <trans-unit id="DefinitionsInSigAndImplNotCompatibleParameterCountsDiffer">
        <source>The {0} definitions for type '{1}' in the signature and implementation are not compatible because the respective type parameter counts differ</source>
        <target state="translated">Definice {0} pro typ {1} v signatuře a implementaci nejsou kompatibilní, protože se liší odpovídajícím počtem parametrů typu.</target>
        <note />
      </trans-unit>
      <trans-unit id="DefinitionsInSigAndImplNotCompatibleAccessibilityDiffer">
        <source>The {0} definitions for type '{1}' in the signature and implementation are not compatible because the accessibility specified in the signature is more than that specified in the implementation</source>
        <target state="translated">Definice {0} pro typ {1} v signatuře a implementaci nejsou kompatibilní, protože dostupnost zadaná v signatuře přesahuje dostupnost zadanou v implementaci.</target>
        <note />
      </trans-unit>
      <trans-unit id="DefinitionsInSigAndImplNotCompatibleMissingInterface">
        <source>The {0} definitions for type '{1}' in the signature and implementation are not compatible because the signature requires that the type supports the interface {2} but the interface has not been implemented</source>
        <target state="translated">Definice {0} pro typ {1} v signatuře a implementaci nejsou kompatibilní, protože signatura vyžaduje, aby typ podporoval rozhraní {2}, které se ale neimplementovalo.</target>
        <note />
      </trans-unit>
      <trans-unit id="DefinitionsInSigAndImplNotCompatibleImplementationSaysNull">
        <source>The {0} definitions for type '{1}' in the signature and implementation are not compatible because the implementation says this type may use nulls as a representation but the signature does not</source>
        <target state="translated">Definice {0} pro typ {1} v signatuře a implementaci nejsou kompatibilní, protože implementace uvádí, že tento typ může jako reprezentaci používat null, ale signatura to neuvádí.</target>
        <note />
      </trans-unit>
      <trans-unit id="DefinitionsInSigAndImplNotCompatibleImplementationSaysNull2">
        <source>The {0} definitions for type '{1}' in the signature and implementation are not compatible because the implementation says this type may use nulls as an extra value but the signature does not</source>
        <target state="translated">Definice {0} pro typ {1} v signatuře a implementaci nejsou kompatibilní, protože implementace uvádí, že tento typ může jako hodnotu navíc používat null, ale signatura to neuvádí.</target>
        <note />
      </trans-unit>
      <trans-unit id="DefinitionsInSigAndImplNotCompatibleSignatureSaysNull">
        <source>The {0} definitions for type '{1}' in the signature and implementation are not compatible because the signature says this type may use nulls as a representation but the implementation does not</source>
        <target state="translated">Definice {0} pro typ {1} v signatuře a implementaci nejsou kompatibilní, protože signatura uvádí, že tento typ může jako reprezentaci používat null, ale implementace to neuvádí.</target>
        <note />
      </trans-unit>
      <trans-unit id="DefinitionsInSigAndImplNotCompatibleSignatureSaysNull2">
        <source>The {0} definitions for type '{1}' in the signature and implementation are not compatible because the signature says this type may use nulls as an extra value but the implementation does not</source>
        <target state="translated">Definice {0} pro typ {1} v signatuře a implementaci nejsou kompatibilní, protože signatura uvádí, že tento typ může jako hodnotu navíc používat null, ale implementace to neuvádí.</target>
        <note />
      </trans-unit>
      <trans-unit id="DefinitionsInSigAndImplNotCompatibleImplementationSealed">
        <source>The {0} definitions for type '{1}' in the signature and implementation are not compatible because the implementation type is sealed but the signature implies it is not. Consider adding the [&lt;Sealed&gt;] attribute to the signature.</source>
        <target state="translated">Definice {0} pro typ {1} v signatuře a implementaci nejsou kompatibilní, protože typ implementace je zapečetěný, ale signatura uvádí, že není. Zvažte možnost přidat k signatuře atribut [&lt;Sealed&gt;].</target>
        <note />
      </trans-unit>
      <trans-unit id="DefinitionsInSigAndImplNotCompatibleImplementationIsNotSealed">
        <source>The {0} definitions for type '{1}' in the signature and implementation are not compatible because the implementation type is not sealed but signature implies it is. Consider adding the [&lt;Sealed&gt;] attribute to the implementation.</source>
        <target state="translated">Definice {0} pro typ {1} v signatuře a implementaci nejsou kompatibilní, protože typ implementace není zapečetěný, ale signatura uvádí, že je. Zvažte možnost přidat k implementaci atribut [&lt;Sealed&gt;].</target>
        <note />
      </trans-unit>
      <trans-unit id="DefinitionsInSigAndImplNotCompatibleImplementationIsAbstract">
        <source>The {0} definitions for type '{1}' in the signature and implementation are not compatible because the implementation is an abstract class but the signature is not. Consider adding the [&lt;AbstractClass&gt;] attribute to the signature.</source>
        <target state="translated">Definice {0} pro typ {1} v signatuře a implementaci nejsou kompatibilní, protože implementace je abstraktní třída, ale signatura ne. Zvažte možnost přidat k signatuře atribut [&lt;AbstractClass&gt;].</target>
        <note />
      </trans-unit>
      <trans-unit id="DefinitionsInSigAndImplNotCompatibleSignatureIsAbstract">
        <source>The {0} definitions for type '{1}' in the signature and implementation are not compatible because the signature is an abstract class but the implementation is not. Consider adding the [&lt;AbstractClass&gt;] attribute to the implementation.</source>
        <target state="translated">Definice {0} pro typ {1} v signatuře a implementaci nejsou kompatibilní, protože signatura je abstraktní třída, ale implementace ne. Zvažte možnost přidat k implementaci atribut [&lt;AbstractClass&gt;].</target>
        <note />
      </trans-unit>
      <trans-unit id="DefinitionsInSigAndImplNotCompatibleTypesHaveDifferentBaseTypes">
        <source>The {0} definitions for type '{1}' in the signature and implementation are not compatible because the types have different base types</source>
        <target state="translated">Definice {0} pro typ {1} v signatuře a implementaci nejsou kompatibilní, protože jejich typy mají odlišné základní typy.</target>
        <note />
      </trans-unit>
      <trans-unit id="DefinitionsInSigAndImplNotCompatibleNumbersDiffer">
        <source>The {0} definitions for type '{1}' in the signature and implementation are not compatible because the number of {2}s differ</source>
        <target state="translated">Definice {0} pro typ {1} v signatuře a implementaci nejsou kompatibilní, protože se liší počet {2}.</target>
        <note />
      </trans-unit>
      <trans-unit id="DefinitionsInSigAndImplNotCompatibleSignatureDefinesButImplDoesNot">
        <source>The {0} definitions for type '{1}' in the signature and implementation are not compatible because the signature defines the {2} '{3}' but the implementation does not (or does, but not in the same order)</source>
        <target state="translated">Definice {0} pro typ {1} v signatuře a implementaci nejsou kompatibilní, protože signatura definuje {2} {3}, ale implementace ne (anebo ano, ale ne ve stejném pořadí).</target>
        <note />
      </trans-unit>
      <trans-unit id="DefinitionsInSigAndImplNotCompatibleImplDefinesButSignatureDoesNot">
        <source>The {0} definitions for type '{1}' in the signature and implementation are not compatible because the implementation defines the {2} '{3}' but the signature does not (or does, but not in the same order)</source>
        <target state="translated">Definice {0} pro typ {1} v signatuře a implementaci nejsou kompatibilní, protože implementace definuje {2} {3}, ale signatura ne (anebo ano, ale ne ve stejném pořadí).</target>
        <note />
      </trans-unit>
      <trans-unit id="DefinitionsInSigAndImplNotCompatibleImplDefinesStruct">
        <source>The {0} definitions for type '{1}' in the signature and implementation are not compatible because the implementation defines a struct but the signature defines a type with a hidden representation</source>
        <target state="translated">Definice {0} pro typ {1} v signatuře a implementaci nejsou kompatibilní, protože implementace definuje strukturu, zatímco signatura typ se skrytou reprezentací.</target>
        <note />
      </trans-unit>
      <trans-unit id="DefinitionsInSigAndImplNotCompatibleDotNetTypeRepresentationIsHidden">
        <source>The {0} definitions for type '{1}' in the signature and implementation are not compatible because a CLI type representation is being hidden by a signature</source>
        <target state="translated">Definice {0} pro typ {1} v signatuře a implementaci nejsou kompatibilní, protože signatura skrývá reprezentaci typu CLI.</target>
        <note />
      </trans-unit>
      <trans-unit id="DefinitionsInSigAndImplNotCompatibleTypeIsHidden">
        <source>The {0} definitions for type '{1}' in the signature and implementation are not compatible because a type representation is being hidden by a signature</source>
        <target state="translated">Definice {0} pro typ {1} v signatuře a implementaci nejsou kompatibilní, protože signatura skrývá reprezentaci typu.</target>
        <note />
      </trans-unit>
      <trans-unit id="DefinitionsInSigAndImplNotCompatibleTypeIsDifferentKind">
        <source>The {0} definitions for type '{1}' in the signature and implementation are not compatible because the types are of different kinds</source>
        <target state="translated">Definice {0} pro typ {1} v signatuře a implementaci nejsou kompatibilní, protože typy jsou různého druhu.</target>
        <note />
      </trans-unit>
      <trans-unit id="DefinitionsInSigAndImplNotCompatibleILDiffer">
        <source>The {0} definitions for type '{1}' in the signature and implementation are not compatible because the IL representations differ</source>
        <target state="translated">Definice {0} pro typ {1} v signatuře a implementaci nejsou kompatibilní, protože se liší reprezentace IL.</target>
        <note />
      </trans-unit>
      <trans-unit id="DefinitionsInSigAndImplNotCompatibleRepresentationsDiffer">
        <source>The {0} definitions for type '{1}' in the signature and implementation are not compatible because the representations differ</source>
        <target state="translated">Definice {0} pro typ {1} v signatuře a implementaci nejsou kompatibilní, protože se liší reprezentace.</target>
        <note />
      </trans-unit>
      <trans-unit id="DefinitionsInSigAndImplNotCompatibleFieldWasPresent">
        <source>The {0} definitions for type '{1}' in the signature and implementation are not compatible because the field {2} was present in the implementation but not in the signature</source>
        <target state="translated">Definice {0} pro typ {1} v signatuře a implementaci nejsou kompatibilní, protože pole {2} se nacházelo v implementaci, ale v signatuře ne.</target>
        <note />
      </trans-unit>
      <trans-unit id="DefinitionsInSigAndImplNotCompatibleFieldOrderDiffer">
        <source>The {0} definitions for type '{1}' in the signature and implementation are not compatible because the order of the fields is different in the signature and implementation</source>
        <target state="translated">Definice {0} pro typ {1} v signatuře a implementaci nejsou kompatibilní, protože se signatura a implementace liší pořadím polí.</target>
        <note />
      </trans-unit>
      <trans-unit id="DefinitionsInSigAndImplNotCompatibleFieldRequiredButNotSpecified">
        <source>The {0} definitions for type '{1}' in the signature and implementation are not compatible because the field {2} was required by the signature but was not specified by the implementation</source>
        <target state="translated">Definice {0} pro typ {1} v signatuře a implementaci nejsou kompatibilní, protože signatura vyžadovala pole {2}, které ale v implementaci zadané nebylo.</target>
        <note />
      </trans-unit>
      <trans-unit id="DefinitionsInSigAndImplNotCompatibleFieldIsInImplButNotSig">
        <source>The {0} definitions for type '{1}' in the signature and implementation are not compatible because the field '{2}' was present in the implementation but not in the signature. Struct types must now reveal their fields in the signature for the type, though the fields may still be labelled 'private' or 'internal'.</source>
        <target state="translated">Definice {0} pro typ {1} v signatuře a implementaci nejsou kompatibilní, protože pole {2} se nacházelo v implementaci, ale v signatuře ne. Typy Struct teď musí zobrazovat svoje pole v signatuře typu. Přesto můžou mít pole označení private nebo internal.</target>
        <note />
      </trans-unit>
      <trans-unit id="DefinitionsInSigAndImplNotCompatibleAbstractMemberMissingInImpl">
        <source>The {0} definitions for type '{1}' in the signature and implementation are not compatible because the abstract member '{2}' was required by the signature but was not specified by the implementation</source>
        <target state="translated">Definice {0} pro typ {1} v signatuře a implementaci nejsou kompatibilní, protože signatura vyžadovala abstraktního člena {2}, který ale v implementaci zadaný nebyl.</target>
        <note />
      </trans-unit>
      <trans-unit id="DefinitionsInSigAndImplNotCompatibleAbstractMemberMissingInSig">
        <source>The {0} definitions for type '{1}' in the signature and implementation are not compatible because the abstract member '{2}' was present in the implementation but not in the signature</source>
        <target state="translated">Definice {0} pro typ {1} v signatuře a implementaci nejsou kompatibilní, protože abstraktní člen {2} se nacházel v implementaci, ale v signatuře ne.</target>
        <note />
      </trans-unit>
      <trans-unit id="DefinitionsInSigAndImplNotCompatibleSignatureDeclaresDiffer">
        <source>The {0} definitions for type '{1}' in the signature and implementation are not compatible because the signature declares a {2} while the implementation declares a {3}</source>
        <target state="translated">Definice {0} pro typ {1} v signatuře a implementaci nejsou kompatibilní, protože signatura deklaruje {2}, ale implementace deklaruje {3}.</target>
        <note />
      </trans-unit>
      <trans-unit id="DefinitionsInSigAndImplNotCompatibleAbbreviationsDiffer">
        <source>The {0} definitions for type '{1}' in the signature and implementation are not compatible because the abbreviations differ: {2} versus {3}</source>
        <target state="translated">Definice {0} pro typ {1} v signatuře a implementaci nejsou kompatibilní, protože se liší zkratky: {2} oproti {3}</target>
        <note />
      </trans-unit>
      <trans-unit id="DefinitionsInSigAndImplNotCompatibleAbbreviationHiddenBySig">
        <source>The {0} definitions for type '{1}' in the signature and implementation are not compatible because an abbreviation is being hidden by a signature. The abbreviation must be visible to other CLI languages. Consider making the abbreviation visible in the signature.</source>
        <target state="translated">Definice {0} pro typ {1} v signatuře a implementaci nejsou kompatibilní, protože signatura skrývá zkratku. Zkratka musí být viditelná pro ostatní jazyky CLI. Zvažte zviditelnění zkratky v signatuře.</target>
        <note />
      </trans-unit>
      <trans-unit id="DefinitionsInSigAndImplNotCompatibleSigHasAbbreviation">
        <source>The {0} definitions for type '{1}' in the signature and implementation are not compatible because the signature has an abbreviation while the implementation does not</source>
        <target state="translated">Definice {0} pro typ {1} v signatuře a implementaci nejsou kompatibilní, protože signatura má zkratku, ale implementace ne.</target>
        <note />
      </trans-unit>
      <trans-unit id="ModuleContainsConstructorButNamesDiffer">
        <source>The module contains the constructor\n    {0}    \nbut its signature specifies\n    {1}    \nThe names differ</source>
        <target state="translated">Modul obsahuje konstruktor\n    {0},    \nale jeho signatura definuje\n    {1}.    \nLiší se názvy.</target>
        <note />
      </trans-unit>
      <trans-unit id="ModuleContainsConstructorButDataFieldsDiffer">
        <source>The module contains the constructor\n    {0}    \nbut its signature specifies\n    {1}    \nThe respective number of data fields differ</source>
        <target state="translated">Modul obsahuje konstruktor\n    {0},    \nale jeho signatura definuje\n    {1}.    \nLiší se odpovídající počty datových polí.</target>
        <note />
      </trans-unit>
      <trans-unit id="ModuleContainsConstructorButTypesOfFieldsDiffer">
        <source>The module contains the constructor\n    {0}    \nbut its signature specifies\n    {1}    \nThe types of the fields differ</source>
        <target state="translated">Modul obsahuje konstruktor\n    {0},    \nale jeho signatura definuje\n    {1}.    \nLiší se typy polí.</target>
        <note />
      </trans-unit>
      <trans-unit id="ModuleContainsConstructorButAccessibilityDiffers">
        <source>The module contains the constructor\n    {0}    \nbut its signature specifies\n    {1}    \nthe accessibility specified in the signature is more than that specified in the implementation</source>
        <target state="translated">Modul obsahuje konstruktor\n    {0},    \nale jeho signatura definuje\n    {1}.    \nDostupnost zadaná v signatuře přesahuje dostupnost zadanou v implementaci.</target>
        <note />
      </trans-unit>
      <trans-unit id="FieldNotContainedNamesDiffer">
        <source>The module contains the field\n    {0}    \nbut its signature specifies\n    {1}    \nThe names differ</source>
        <target state="translated">Modul obsahuje pole\n    {0},    \nale jeho signatura definuje\n    {1}.    \nLiší se názvy.</target>
        <note />
      </trans-unit>
      <trans-unit id="FieldNotContainedAccessibilitiesDiffer">
        <source>The module contains the field\n    {0}    \nbut its signature specifies\n    {1}    \nthe accessibility specified in the signature is more than that specified in the implementation</source>
        <target state="translated">Modul obsahuje pole\n    {0},    \nale jeho signatura definuje\n    {1}.    \nDostupnost zadaná v signatuře přesahuje dostupnost zadanou v implementaci.</target>
        <note />
      </trans-unit>
      <trans-unit id="FieldNotContainedStaticsDiffer">
        <source>The module contains the field\n    {0}    \nbut its signature specifies\n    {1}    \nThe 'static' modifiers differ</source>
        <target state="translated">Modul obsahuje pole\n    {0},    \nale jeho signatura definuje\n    {1}.    \nLiší se modifikátory static.</target>
        <note />
      </trans-unit>
      <trans-unit id="FieldNotContainedMutablesDiffer">
        <source>The module contains the field\n    {0}    \nbut its signature specifies\n    {1}    \nThe 'mutable' modifiers differ</source>
        <target state="translated">Modul obsahuje pole\n    {0},    \nale jeho signatura definuje\n    {1}.    \nLiší se modifikátory mutable.</target>
        <note />
      </trans-unit>
      <trans-unit id="FieldNotContainedLiteralsDiffer">
        <source>The module contains the field\n    {0}    \nbut its signature specifies\n    {1}    \nThe 'literal' modifiers differ</source>
        <target state="translated">Modul obsahuje pole\n    {0},    \nale jeho signatura definuje\n    {1}.    \nLiší se modifikátory literal.</target>
        <note />
      </trans-unit>
      <trans-unit id="FieldNotContainedTypesDiffer">
        <source>The module contains the field\n    {0}    \nbut its signature specifies\n    {1}    \nThe types differ</source>
        <target state="translated">Modul obsahuje pole\n    {0},    \nale jeho signatura definuje\n    {1}.    \nLiší se typy.</target>
        <note />
      </trans-unit>
      <trans-unit id="typrelCannotResolveImplicitGenericInstantiation">
        <source>The implicit instantiation of a generic construct at or near this point could not be resolved because it could resolve to multiple unrelated types, e.g. '{0}' and '{1}'. Consider using type annotations to resolve the ambiguity</source>
        <target state="translated">Nepovedlo se přeložit implicitní vytvoření instance obecného konstruktoru na této pozici nebo blízko ní, protože by se dala přeložit na víc nesouvisejících typů, třeba {0} a {1}. Tuto nejednoznačnost můžete vyřešit pomocí poznámek typu.</target>
        <note />
      </trans-unit>
      <trans-unit id="typrelCannotResolveAmbiguityInPrintf">
        <source>Could not resolve the ambiguity inherent in the use of a 'printf'-style format string</source>
        <target state="translated">Nepovedlo se vyřešit nejednoznačnost vyplývající z použití formátovacího řetězce ve stylu printf.</target>
        <note />
      </trans-unit>
      <trans-unit id="typrelCannotResolveAmbiguityInEnum">
        <source>Could not resolve the ambiguity in the use of a generic construct with an 'enum' constraint at or near this position</source>
        <target state="translated">Nepovedlo se vyřešit nejednoznačnost v použití obecného konstruktoru s omezením enum na této pozici nebo blízko ní.</target>
        <note />
      </trans-unit>
      <trans-unit id="typrelCannotResolveAmbiguityInDelegate">
        <source>Could not resolve the ambiguity in the use of a generic construct with a 'delegate' constraint at or near this position</source>
        <target state="translated">Nepovedlo se vyřešit nejednoznačnost v použití obecného konstruktoru s omezením delegate na této pozici nebo blízko ní.</target>
        <note />
      </trans-unit>
      <trans-unit id="typrelInvalidValue">
        <source>Invalid value</source>
        <target state="translated">Neplatná hodnota</target>
        <note />
      </trans-unit>
      <trans-unit id="typrelSigImplNotCompatibleParamCountsDiffer">
        <source>The signature and implementation are not compatible because the respective type parameter counts differ</source>
        <target state="translated">Signatura a implementace nejsou kompatibilní, protože se liší počtem příslušných parametrů typu.</target>
        <note />
      </trans-unit>
      <trans-unit id="typrelSigImplNotCompatibleCompileTimeRequirementsDiffer">
        <source>The signature and implementation are not compatible because the type parameter in the class/signature has a different compile-time requirement to the one in the member/implementation</source>
        <target state="translated">Signatura a implementace nejsou kompatibilní, protože parametr typu v třídě nebo signatuře má jiný požadavek za kompilace než parametr u člena nebo implementace.</target>
        <note />
      </trans-unit>
      <trans-unit id="typrelSigImplNotCompatibleConstraintsDiffer">
        <source>The signature and implementation are not compatible because the declaration of the type parameter '{0}' requires a constraint of the form {1}</source>
        <target state="translated">Signatura a implementace nejsou kompatibilní, protože deklarace parametru typu {0} vyžaduje omezení v podobě {1}.</target>
        <note />
      </trans-unit>
      <trans-unit id="typrelSigImplNotCompatibleConstraintsDifferRemove">
        <source>The signature and implementation are not compatible because the type parameter '{0}' has a constraint of the form {1} but the implementation does not. Either remove this constraint from the signature or add it to the implementation.</source>
        <target state="translated">Signatura a implementace nejsou kompatibilní, protože parametr typu {0} má omezení v podobě {1}, ale implementace ne. Buď toto omezení odeberte ze signatury, nebo ho přidejte do implementace.</target>
        <note />
      </trans-unit>
      <trans-unit id="typrelTypeImplementsIComparableShouldOverrideObjectEquals">
        <source>The type '{0}' implements 'System.IComparable'. Consider also adding an explicit override for 'Object.Equals'</source>
        <target state="translated">Typ {0} implementuje rozhraní System.IComparable. Zvažte možnost přidat taky explicitní přepsání Object.Equals.</target>
        <note />
      </trans-unit>
      <trans-unit id="typrelTypeImplementsIComparableDefaultObjectEqualsProvided">
        <source>The type '{0}' implements 'System.IComparable' explicitly but provides no corresponding override for 'Object.Equals'. An implementation of 'Object.Equals' has been automatically provided, implemented via 'System.IComparable'. Consider implementing the override 'Object.Equals' explicitly</source>
        <target state="translated">Typ {0} má explicitní implementaci rozhraní System.IComparable, ale neposkytuje žádné odpovídající přepsání Object.Equals. Implementace Object.Equals se poskytla automaticky prostřednictvím rozhraní System.IComparable. Zvažte možnost implementovat přepsání Object.Equals explicitně.</target>
        <note />
      </trans-unit>
      <trans-unit id="typrelExplicitImplementationOfGetHashCodeOrEquals">
        <source>The struct, record or union type '{0}' has an explicit implementation of 'Object.GetHashCode' or 'Object.Equals'. You must apply the 'CustomEquality' attribute to the type</source>
        <target state="translated">Typ struktura, záznam nebo sjednocení {0} explicitně implementuje Object.GetHashCode nebo Object.Equals. U tohoto typu musíte použít atribut CustomEquality.</target>
        <note />
      </trans-unit>
      <trans-unit id="typrelExplicitImplementationOfGetHashCode">
        <source>The struct, record or union type '{0}' has an explicit implementation of 'Object.GetHashCode'. Consider implementing a matching override for 'Object.Equals(obj)'</source>
        <target state="translated">Typ struktura, záznam nebo sjednocení {0} explicitně implementuje Object.GetHashCode. Zvažte implementaci odpovídajícího přepsání pro Object.Equals(obj).</target>
        <note />
      </trans-unit>
      <trans-unit id="typrelExplicitImplementationOfEquals">
        <source>The struct, record or union type '{0}' has an explicit implementation of 'Object.Equals'. Consider implementing a matching override for 'Object.GetHashCode()'</source>
        <target state="translated">Typ struktura, záznam nebo sjednocení {0} explicitně implementuje Object.Equals. Zvažte možnost implementace odpovídajícího přepsání pro Object.GetHashCode().</target>
        <note />
      </trans-unit>
      <trans-unit id="ExceptionDefsNotCompatibleHiddenBySignature">
        <source>The exception definitions are not compatible because a CLI exception mapping is being hidden by a signature. The exception mapping must be visible to other modules. The module contains the exception definition\n    {0}    \nbut its signature specifies\n\t{1}</source>
        <target state="translated">Definice výjimek nejsou kompatibilní, protože signatura skrývá mapování výjimky CLI. Mapování výjimky musí být viditelné pro ostatní moduly. Modul obsahuje definici výjimky\n    {0},    \nale jeho signatura definuje\n\t{1}.</target>
        <note />
      </trans-unit>
      <trans-unit id="ExceptionDefsNotCompatibleDotNetRepresentationsDiffer">
        <source>The exception definitions are not compatible because the CLI representations differ. The module contains the exception definition\n    {0}    \nbut its signature specifies\n\t{1}</source>
        <target state="translated">Definice výjimek nejsou kompatibilní, protože se liší reprezentace CLI. Modul obsahuje definici výjimky\n    {0},    \nale jeho signatura definuje\n\t{1}.</target>
        <note />
      </trans-unit>
      <trans-unit id="ExceptionDefsNotCompatibleAbbreviationHiddenBySignature">
        <source>The exception definitions are not compatible because the exception abbreviation is being hidden by the signature. The abbreviation must be visible to other CLI languages. Consider making the abbreviation visible in the signature. The module contains the exception definition\n    {0}    \nbut its signature specifies\n\t{1}.</source>
        <target state="translated">Definice výjimek nejsou kompatibilní, protože signatura skrývá zkratku výjimky. Zkratka musí být viditelná pro ostatní jazyky CLI. Zvažte zviditelnění zkratky v signatuře. Modul obsahuje definici výjimky\n    {0},    \nale jeho signatura definuje\n\t{1}.</target>
        <note />
      </trans-unit>
      <trans-unit id="ExceptionDefsNotCompatibleSignaturesDiffer">
        <source>The exception definitions are not compatible because the exception abbreviations in the signature and implementation differ. The module contains the exception definition\n    {0}    \nbut its signature specifies\n\t{1}.</source>
        <target state="translated">Definice výjimek nejsou kompatibilní, protože zkratky výjimek v signatuře a implementaci se liší. Modul obsahuje definici výjimky\n    {0},    \nale jeho signatura definuje\n\t{1}.</target>
        <note />
      </trans-unit>
      <trans-unit id="ExceptionDefsNotCompatibleExceptionDeclarationsDiffer">
        <source>The exception definitions are not compatible because the exception declarations differ. The module contains the exception definition\n    {0}    \nbut its signature specifies\n\t{1}.</source>
        <target state="translated">Definice výjimek nejsou kompatibilní, protože se liší deklarace výjimek. Modul obsahuje definici výjimky\n    {0},    \nale jeho signatura definuje\n\t{1}.</target>
        <note />
      </trans-unit>
      <trans-unit id="ExceptionDefsNotCompatibleFieldInSigButNotImpl">
        <source>The exception definitions are not compatible because the field '{0}' was required by the signature but was not specified by the implementation. The module contains the exception definition\n    {1}    \nbut its signature specifies\n\t{2}.</source>
        <target state="translated">Definice výjimek nejsou kompatibilní, protože signatura vyžadovala pole {0}, které ale implementace nedefinuje. Modul obsahuje definici výjimky\n    {1},    \nale jeho signatura definuje \n\t{2}.</target>
        <note />
      </trans-unit>
      <trans-unit id="ExceptionDefsNotCompatibleFieldInImplButNotSig">
        <source>The exception definitions are not compatible because the field '{0}' was present in the implementation but not in the signature. The module contains the exception definition\n    {1}    \nbut its signature specifies\n\t{2}.</source>
        <target state="translated">Definice výjimek nejsou kompatibilní, protože pole {0} se nacházelo v implementaci, ale v signatuře ne. Modul obsahuje definici výjimky\n    {1},    \nale jeho signatura definuje\n\t{2}.</target>
        <note />
      </trans-unit>
      <trans-unit id="ExceptionDefsNotCompatibleFieldOrderDiffers">
        <source>The exception definitions are not compatible because the order of the fields is different in the signature and implementation. The module contains the exception definition\n    {0}    \nbut its signature specifies\n\t{1}.</source>
        <target state="translated">Definice výjimek nejsou kompatibilní, protože se signatura a implementace liší pořadím polí. Modul obsahuje definici výjimky\n    {0},    \nale jeho signatura definuje\n\t{1}.</target>
        <note />
      </trans-unit>
      <trans-unit id="typrelModuleNamespaceAttributesDifferInSigAndImpl">
        <source>The namespace or module attributes differ between signature and implementation</source>
        <target state="translated">Atributy oboru názvů nebo modulu se v signatuře a implementaci liší.</target>
        <note />
      </trans-unit>
      <trans-unit id="typrelMethodIsOverconstrained">
        <source>This method is over-constrained in its type parameters</source>
        <target state="translated">Tato metoda je v parametrech typu příliš omezená.</target>
        <note />
      </trans-unit>
      <trans-unit id="typrelOverloadNotFound">
        <source>No implementations of '{0}' had the correct number of arguments and type parameters. The required signature is '{1}'.</source>
        <target state="translated">Žádná implementace {0} nemá správný počet argumentů a parametrů typu. Požadovaná signatura je {1}.</target>
        <note />
      </trans-unit>
      <trans-unit id="typrelOverrideWasAmbiguous">
        <source>The override for '{0}' was ambiguous</source>
        <target state="translated">Přepsání {0} bylo nejednoznačné.</target>
        <note />
      </trans-unit>
      <trans-unit id="typrelMoreThenOneOverride">
        <source>More than one override implements '{0}'</source>
        <target state="translated">Víc než jedno přepsání implementuje {0}.</target>
        <note />
      </trans-unit>
      <trans-unit id="typrelMethodIsSealed">
        <source>The method '{0}' is sealed and cannot be overridden</source>
        <target state="translated">Metoda {0} je zapečetěná a nedá se přepisovat.</target>
        <note />
      </trans-unit>
      <trans-unit id="typrelOverrideImplementsMoreThenOneSlot">
        <source>The override '{0}' implements more than one abstract slot, e.g. '{1}' and '{2}'</source>
        <target state="translated">Přepsání {0} implementuje víc než jednu abstraktní datovou oblast, třeba {1} a {2}.</target>
        <note />
      </trans-unit>
      <trans-unit id="typrelDuplicateInterface">
        <source>Duplicate or redundant interface</source>
        <target state="translated">Duplicitní nebo nadbytečné rozhraní</target>
        <note />
      </trans-unit>
      <trans-unit id="typrelNeedExplicitImplementation">
        <source>The interface '{0}' is included in multiple explicitly implemented interface types. Add an explicit implementation of this interface.</source>
        <target state="translated">Rozhraní {0} je zahrnuté v několika explicitně implementovaných typech rozhraní. Přidejte explicitní implementaci tohoto rozhraní.</target>
        <note />
      </trans-unit>
      <trans-unit id="typrelNamedArgumentHasBeenAssignedMoreThenOnce">
        <source>A named argument has been assigned more than one value</source>
        <target state="translated">Pojmenovaný argument má přiřazenou víc než jednu hodnotu.</target>
        <note />
      </trans-unit>
      <trans-unit id="typrelNoImplementationGiven">
        <source>No implementation was given for '{0}'</source>
        <target state="translated">{0} nemá žádnou implementaci.</target>
        <note />
      </trans-unit>
      <trans-unit id="typrelNoImplementationGivenWithSuggestion">
        <source>No implementation was given for '{0}'. Note that all interface members must be implemented and listed under an appropriate 'interface' declaration, e.g. 'interface ... with member ...'.</source>
        <target state="translated">{0} nemá žádnou implementaci. Všechny členy rozhraní je potřeba implementovat a uvést pod příslušnou deklarací interface, třeba takto: interface ... with member ...</target>
        <note />
      </trans-unit>
      <trans-unit id="typrelMemberDoesNotHaveCorrectNumberOfArguments">
        <source>The member '{0}' does not have the correct number of arguments. The required signature is '{1}'.</source>
        <target state="translated">Člen {0} nemá správný počet argumentů. Požadovaná signatura je {1}.</target>
        <note />
      </trans-unit>
      <trans-unit id="typrelMemberDoesNotHaveCorrectNumberOfTypeParameters">
        <source>The member '{0}' does not have the correct number of method type parameters. The required signature is '{1}'.</source>
        <target state="translated">Člen {0} nemá správný počet parametrů typu metody. Požadovaná signatura je {1}.</target>
        <note />
      </trans-unit>
      <trans-unit id="typrelMemberDoesNotHaveCorrectKindsOfGenericParameters">
        <source>The member '{0}' does not have the correct kinds of generic parameters. The required signature is '{1}'.</source>
        <target state="translated">Člen {0} nemá správný druh obecných parametrů. Požadovaná signatura je {1}.</target>
        <note />
      </trans-unit>
      <trans-unit id="typrelMemberCannotImplement">
        <source>The member '{0}' cannot be used to implement '{1}'. The required signature is '{2}'.</source>
        <target state="translated">Člen {0} se k implementaci {1} použít nedá. Požadovaná signatura je {2}.</target>
        <note />
      </trans-unit>
      <trans-unit id="astParseEmbeddedILError">
        <source>Error while parsing embedded IL</source>
        <target state="translated">Chyba při analýze vloženého kódu IL</target>
        <note />
      </trans-unit>
      <trans-unit id="astParseEmbeddedILTypeError">
        <source>Error while parsing embedded IL type</source>
        <target state="translated">Chyba při analýze vloženého typu IL</target>
        <note />
      </trans-unit>
      <trans-unit id="astDeprecatedIndexerNotation">
        <source>This indexer notation has been removed from the F# language</source>
        <target state="translated">Tato notace indexeru se už v jazyce F# nepoužívá.</target>
        <note />
      </trans-unit>
      <trans-unit id="astInvalidExprLeftHandOfAssignment">
        <source>Invalid expression on left of assignment</source>
        <target state="translated">Neplatný výraz nalevo od přiřazení</target>
        <note />
      </trans-unit>
      <trans-unit id="augNoRefEqualsOnStruct">
        <source>The 'ReferenceEquality' attribute cannot be used on structs. Consider using the 'StructuralEquality' attribute instead, or implement an override for 'System.Object.Equals(obj)'.</source>
        <target state="translated">Atribut ReferenceEquality se u struktur použít nedá. Zvažte, jestli byste místo něho neměli použít atribut StructuralEquality nebo implementovat přepsání pro System.Object.Equals(obj).</target>
        <note />
      </trans-unit>
      <trans-unit id="augInvalidAttrs">
        <source>This type uses an invalid mix of the attributes 'NoEquality', 'ReferenceEquality', 'StructuralEquality', 'NoComparison' and 'StructuralComparison'</source>
        <target state="translated">Tento typ používá neplatnou kombinaci atributů NoEquality, ReferenceEquality, StructuralEquality, NoComparison a StructuralComparison.</target>
        <note />
      </trans-unit>
      <trans-unit id="augNoEqualityNeedsNoComparison">
        <source>The 'NoEquality' attribute must be used in conjunction with the 'NoComparison' attribute</source>
        <target state="translated">Atribut NoEquality je potřeba použít ve spojení s atributem NoComparison.</target>
        <note />
      </trans-unit>
      <trans-unit id="augStructCompNeedsStructEquality">
        <source>The 'StructuralComparison' attribute must be used in conjunction with the 'StructuralEquality' attribute</source>
        <target state="translated">Atribut StructuralComparison je potřeba použít ve spojení s atributem StructuralEquality.</target>
        <note />
      </trans-unit>
      <trans-unit id="augStructEqNeedsNoCompOrStructComp">
        <source>The 'StructuralEquality' attribute must be used in conjunction with the 'NoComparison' or 'StructuralComparison' attributes</source>
        <target state="translated">Atribut StructuralEquality je potřeba použít ve spojení s atributem NoComparison nebo StructuralComparison.</target>
        <note />
      </trans-unit>
      <trans-unit id="augTypeCantHaveRefEqAndStructAttrs">
        <source>A type cannot have both the 'ReferenceEquality' and 'StructuralEquality' or 'StructuralComparison' attributes</source>
        <target state="translated">Typ nemůže mít zároveň atribut ReferenceEquality a StructuralEquality nebo StructuralComparison.</target>
        <note />
      </trans-unit>
      <trans-unit id="augOnlyCertainTypesCanHaveAttrs">
        <source>Only record, union, exception and struct types may be augmented with the 'ReferenceEquality', 'StructuralEquality' and 'StructuralComparison' attributes</source>
        <target state="translated">O atributy ReferenceEquality, StructuralEquality a StructuralComparison se dají rozšířit jenom typy záznam, sjednocení, výjimka a struktura.</target>
        <note />
      </trans-unit>
      <trans-unit id="augRefEqCantHaveObjEquals">
        <source>A type with attribute 'ReferenceEquality' cannot have an explicit implementation of 'Object.Equals(obj)', 'System.IEquatable&lt;_&gt;' or 'System.Collections.IStructuralEquatable'</source>
        <target state="translated">Typ s atributem ReferenceEquality nemůže mít explicitní implementaci Object.Equals(obj), System.IEquatable&lt;_&gt; nebo System.Collections.IStructuralEquatable.</target>
        <note />
      </trans-unit>
      <trans-unit id="augCustomEqNeedsObjEquals">
        <source>A type with attribute 'CustomEquality' must have an explicit implementation of at least one of 'Object.Equals(obj)', 'System.IEquatable&lt;_&gt;' or 'System.Collections.IStructuralEquatable'</source>
        <target state="translated">Typ s atributem CustomEquality musí mít explicitní implementaci aspoň jednoho z následujících: Object.Equals(obj), System.IEquatable&lt;_&gt; nebo System.Collections.IStructuralEquatable.</target>
        <note />
      </trans-unit>
      <trans-unit id="augCustomCompareNeedsIComp">
        <source>A type with attribute 'CustomComparison' must have an explicit implementation of at least one of 'System.IComparable' or 'System.Collections.IStructuralComparable'</source>
        <target state="translated">Typ s atributem CustomComparison musí mít explicitní implementaci buď aspoň System.IComparable, nebo aspoň System.Collections.IStructuralComparable.</target>
        <note />
      </trans-unit>
      <trans-unit id="augNoEqNeedsNoObjEquals">
        <source>A type with attribute 'NoEquality' should not usually have an explicit implementation of 'Object.Equals(obj)'. Disable this warning if this is intentional for interoperability purposes</source>
        <target state="translated">Není běžné, aby typ s atributem NoEquality měl explicitní implementaci Object.Equals(obj). Pokud je to záměr s cílem dosáhnout interoperability, pak toto upozornění vypněte.</target>
        <note />
      </trans-unit>
      <trans-unit id="augNoCompCantImpIComp">
        <source>A type with attribute 'NoComparison' should not usually have an explicit implementation of 'System.IComparable', 'System.IComparable&lt;_&gt;' or 'System.Collections.IStructuralComparable'. Disable this warning if this is intentional for interoperability purposes</source>
        <target state="translated">Není běžné, aby typ s atributem NoComparison měl explicitní implementaci System.IComparable, System.IComparable&lt;_&gt; nebo System.Collections.IStructuralComparable. Pokud je to záměr s cílem dosáhnout interoperability, pak toto upozornění vypněte.</target>
        <note />
      </trans-unit>
      <trans-unit id="augCustomEqNeedsNoCompOrCustomComp">
        <source>The 'CustomEquality' attribute must be used in conjunction with the 'NoComparison' or 'CustomComparison' attributes</source>
        <target state="translated">Atribut CustomEquality je potřeba použít ve spojení s atributem NoComparison nebo CustomComparison.</target>
        <note />
      </trans-unit>
      <trans-unit id="forPositionalSpecifiersNotPermitted">
        <source>Positional specifiers are not permitted in format strings</source>
        <target state="translated">Specifikátory pozice nejsou v řetězcích formátu povolené.</target>
        <note />
      </trans-unit>
      <trans-unit id="forMissingFormatSpecifier">
        <source>Missing format specifier</source>
        <target state="translated">Chybí specifikátor formátu.</target>
        <note />
      </trans-unit>
      <trans-unit id="forFlagSetTwice">
        <source>'{0}' flag set twice</source>
        <target state="translated">Příznak {0} je nastavený dvakrát.</target>
        <note />
      </trans-unit>
      <trans-unit id="forPrefixFlagSpacePlusSetTwice">
        <source>Prefix flag (' ' or '+') set twice</source>
        <target state="translated">Příznak předpony (mezera nebo znaménko plus) je nastavený dvakrát.</target>
        <note />
      </trans-unit>
      <trans-unit id="forHashSpecifierIsInvalid">
        <source>The # formatting modifier is invalid in F#</source>
        <target state="translated">Modifikátor formátu # je v jazyce F# neplatný.</target>
        <note />
      </trans-unit>
      <trans-unit id="forBadPrecision">
        <source>Bad precision in format specifier</source>
        <target state="translated">Chybná přesnost ve specifikátoru formátu</target>
        <note />
      </trans-unit>
      <trans-unit id="forBadWidth">
        <source>Bad width in format specifier</source>
        <target state="translated">Chybná šířka ve specifikátoru formátu</target>
        <note />
      </trans-unit>
      <trans-unit id="forDoesNotSupportZeroFlag">
        <source>'{0}' format does not support '0' flag</source>
        <target state="translated">Formát {0} nepodporuje příznak 0.</target>
        <note />
      </trans-unit>
      <trans-unit id="forPrecisionMissingAfterDot">
        <source>Precision missing after the '.'</source>
        <target state="translated">Za tečkou chybí určení přesnosti.</target>
        <note />
      </trans-unit>
      <trans-unit id="forFormatDoesntSupportPrecision">
        <source>'{0}' format does not support precision</source>
        <target state="translated">Formát {0} nepodporuje přesnost.</target>
        <note />
      </trans-unit>
      <trans-unit id="forBadFormatSpecifier">
        <source>Bad format specifier (after l or L): Expected ld,li,lo,lu,lx or lX. In F# code you can use %d, %x, %o or %u instead, which are overloaded to work with all basic integer types.</source>
        <target state="translated">Špatný specifikátor formátu (po l nebo L): Očekávaný specifikátor je ld, li, lo, lu, lx nebo lX. V kódu F# můžete místo toho použít %d, %x, %o nebo %u: tyto specifikátory formátu jsou přetěžované, takže fungují se všemi základními celočíselnými typy.</target>
        <note />
      </trans-unit>
      <trans-unit id="forLIsUnnecessary">
        <source>The 'l' or 'L' in this format specifier is unnecessary. In F# code you can use %d, %x, %o or %u instead, which are overloaded to work with all basic integer types.</source>
        <target state="translated">Použití l nebo L je u tohoto specifikátoru formátu nadbytečné. V kódu F# můžete místo toho použít %d, %x, %o nebo %u: tyto specifikátory formátu jsou přetěžované, takže fungují se všemi základními celočíselnými typy.</target>
        <note />
      </trans-unit>
      <trans-unit id="forHIsUnnecessary">
        <source>The 'h' or 'H' in this format specifier is unnecessary. You can use %d, %x, %o or %u instead, which are overloaded to work with all basic integer types.</source>
        <target state="translated">U tohoto specifikátoru formátu není nutné používat h nebo H. Místo toho můžete použít %d, %x, %o nebo %u. Tyto specifikátory formátu se přetěžují, aby fungovaly se všemi základními celočíselnými typy.</target>
        <note />
      </trans-unit>
      <trans-unit id="forDoesNotSupportPrefixFlag">
        <source>'{0}' does not support prefix '{1}' flag</source>
        <target state="translated">{0} nepodporuje příznak předpony {1}.</target>
        <note />
      </trans-unit>
      <trans-unit id="forBadFormatSpecifierGeneral">
        <source>Bad format specifier: '{0}'</source>
        <target state="translated">Špatný specifikátor formátu: {0}</target>
        <note />
      </trans-unit>
      <trans-unit id="elSysEnvExitDidntExit">
        <source>System.Environment.Exit did not exit</source>
        <target state="translated">Metoda System.Environment.Exit neprovedla ukončení.</target>
        <note />
      </trans-unit>
      <trans-unit id="elDeprecatedOperator">
        <source>The treatment of this operator is now handled directly by the F# compiler and its meaning cannot be redefined</source>
        <target state="translated">Zpracování tohoto operátoru teď provádí přímo kompilátor F# a jeho význam se nedá předefinovat.</target>
        <note />
      </trans-unit>
      <trans-unit id="chkProtectedOrBaseCalled">
        <source>A protected member is called or 'base' is being used. This is only allowed in the direct implementation of members since they could escape their object scope.</source>
        <target state="translated">Volá se chráněný člen nebo se používá base. To je povolené jenom u přímé implementace členů, protože by se tak mohly dostat mimo definiční obor objektu.</target>
        <note />
      </trans-unit>
      <trans-unit id="chkByrefUsedInInvalidWay">
        <source>The byref-typed variable '{0}' is used in an invalid way. Byrefs cannot be captured by closures or passed to inner functions.</source>
        <target state="translated">Proměnná {0} typu ByRef se používá neplatným způsobem. Proměnné typu ByRef nejde zachytávat ukončením nebo předávat vnitřní funkci.</target>
        <note />
      </trans-unit>
      <trans-unit id="chkBaseUsedInInvalidWay">
        <source>The 'base' keyword is used in an invalid way. Base calls cannot be used in closures. Consider using a private member to make base calls.</source>
        <target state="translated">Klíčové slovo base je použité neplatným způsobem. Volání base se u ukončení použít nedají. K volání base se dá použít privátní člen.</target>
        <note />
      </trans-unit>
      <trans-unit id="chkVariableUsedInInvalidWay">
        <source>The variable '{0}' is used in an invalid way</source>
        <target state="translated">Proměnná {0} je použitá neplatným způsobem.</target>
        <note />
      </trans-unit>
      <trans-unit id="chkTypeLessAccessibleThanType">
        <source>The type '{0}' is less accessible than the value, member or type '{1}' it is used in.</source>
        <target state="translated">Typ {0} je méně dostupný než hodnota, člen nebo typ {1}, ve kterém se používá.</target>
        <note />
      </trans-unit>
      <trans-unit id="chkSystemVoidOnlyInTypeof">
        <source>'System.Void' can only be used as 'typeof&lt;System.Void&gt;' in F#</source>
        <target state="translated">System.Void se dá v F# použít jenom jako typeof&lt;System.Void&gt;.</target>
        <note />
      </trans-unit>
      <trans-unit id="chkErrorUseOfByref">
        <source>A type instantiation involves a byref type. This is not permitted by the rules of Common IL.</source>
        <target state="translated">Vytvoření instance typu zahrnuje typ ByRef. To ale pravidla Common IL nepovolují.</target>
        <note />
      </trans-unit>
      <trans-unit id="chkErrorContainsCallToRethrow">
        <source>Calls to 'reraise' may only occur directly in a handler of a try-with</source>
        <target state="translated">Volání reraise se může vyskytovat jenom přímo v obslužné rutině try-with.</target>
        <note />
      </trans-unit>
      <trans-unit id="chkSplicingOnlyInQuotations">
        <source>Expression-splicing operators may only be used within quotations</source>
        <target state="translated">Operátory spojení výrazů je možné použít jenom uvnitř citace.</target>
        <note />
      </trans-unit>
      <trans-unit id="chkNoFirstClassSplicing">
        <source>First-class uses of the expression-splicing operator are not permitted</source>
        <target state="translated">Použití operátoru spojení výrazů se u první třídy nepovoluje.</target>
        <note />
      </trans-unit>
      <trans-unit id="chkNoFirstClassAddressOf">
        <source>First-class uses of the address-of operators are not permitted</source>
        <target state="translated">Použití operátorů address-of jako výrazů první třídy není povolené.</target>
        <note />
      </trans-unit>
      <trans-unit id="chkNoFirstClassRethrow">
        <source>First-class uses of the 'reraise' function is not permitted</source>
        <target state="translated">Použití funkce reraise jako výrazu první třídy není povolené.</target>
        <note />
      </trans-unit>
      <trans-unit id="chkNoByrefAtThisPoint">
        <source>The byref typed value '{0}' cannot be used at this point</source>
        <target state="translated">Hodnota typu ByRef {0} se na tomto místě použít nedá.</target>
        <note />
      </trans-unit>
      <trans-unit id="chkLimitationsOfBaseKeyword">
        <source>'base' values may only be used to make direct calls to the base implementations of overridden members</source>
        <target state="translated">Hodnoty base se dají použít jenom k přímému volání implementací base přepsaných členů.</target>
        <note />
      </trans-unit>
      <trans-unit id="chkObjCtorsCantUseExceptionHandling">
        <source>Object constructors cannot directly use try/with and try/finally prior to the initialization of the object. This includes constructs such as 'for x in ...' that may elaborate to uses of these constructs. This is a limitation imposed by Common IL.</source>
        <target state="translated">Konstruktory objektu nemůžou použít try/with a try/finally přímo, dokud se objekt neinicializuje. To zahrnuje i konstrukce, jako je třeba for x in ..., které se dají na použití těchto konstruktorů rozpracovat. Toto je omezení mezijazyka Common IL.</target>
        <note />
      </trans-unit>
      <trans-unit id="chkNoAddressOfAtThisPoint">
        <source>The address of the variable '{0}' cannot be used at this point</source>
        <target state="translated">Adresa proměnné {0} se na tomto místě použít nedá.</target>
        <note />
      </trans-unit>
      <trans-unit id="chkNoAddressStaticFieldAtThisPoint">
        <source>The address of the static field '{0}' cannot be used at this point</source>
        <target state="translated">Adresa statického pole {0} se na tomto místě použít nedá.</target>
        <note />
      </trans-unit>
      <trans-unit id="chkNoAddressFieldAtThisPoint">
        <source>The address of the field '{0}' cannot be used at this point</source>
        <target state="translated">Adresa pole {0} se na tomto místě použít nedá.</target>
        <note />
      </trans-unit>
      <trans-unit id="chkNoAddressOfArrayElementAtThisPoint">
        <source>The address of an array element cannot be used at this point</source>
        <target state="translated">Adresa prvku pole se na tomto místě použít nedá.</target>
        <note />
      </trans-unit>
      <trans-unit id="chkFirstClassFuncNoByref">
        <source>The type of a first-class function cannot contain byrefs</source>
        <target state="translated">Typ funkce první třídy nemůže obsahovat parametry typu ByRef.</target>
        <note />
      </trans-unit>
      <trans-unit id="chkReturnTypeNoByref">
        <source>A method return type would contain byrefs which is not permitted</source>
        <target state="translated">Návratový typ metody by obsahoval parametry ByRef a to není povolené.</target>
        <note />
      </trans-unit>
      <trans-unit id="chkInvalidCustAttrVal">
        <source>Invalid custom attribute value (not a constant or literal)</source>
        <target state="translated">Neplatná hodnota vlastního atributu (není to konstanta nebo literál)</target>
        <note />
      </trans-unit>
      <trans-unit id="chkAttrHasAllowMultiFalse">
        <source>The attribute type '{0}' has 'AllowMultiple=false'. Multiple instances of this attribute cannot be attached to a single language element.</source>
        <target state="translated">Typ atributu {0} má nastavení AllowMultiple=false. K elementu s jedním jazykem se nedá připojit víc instancí tohoto atributu.</target>
        <note />
      </trans-unit>
      <trans-unit id="chkMemberUsedInInvalidWay">
        <source>The member '{0}' is used in an invalid way. A use of '{1}' has been inferred prior to its definition at or near '{2}'. This is an invalid forward reference.</source>
        <target state="translated">Člen {0} je použitý neplatným způsobem. Použití členu {1} se odvozuje před jeho definicí na pozici {2} nebo blízko ní. To je neplatný dopředný odkaz.</target>
        <note />
      </trans-unit>
      <trans-unit id="chkNoByrefAsTopValue">
        <source>A byref typed value would be stored here. Top-level let-bound byref values are not permitted.</source>
        <target state="translated">Hodnota typu ByRef by se uložila tady. Hodnoty ByRef s vazbou na let na nejvyšší úrovni nejsou povolené.</target>
        <note />
      </trans-unit>
      <trans-unit id="chkReflectedDefCantSplice">
        <source>[&lt;ReflectedDefinition&gt;] terms cannot contain uses of the prefix splice operator '%'</source>
        <target state="translated">Výrazy [&lt;ReflectedDefinition&gt;] nemůžou obsahovat použití operátoru spojení předpon %.</target>
        <note />
      </trans-unit>
      <trans-unit id="chkEntryPointUsage">
        <source>A function labeled with the 'EntryPointAttribute' attribute must be the last declaration in the last file in the compilation sequence.</source>
        <target state="translated">Funkce označená atributem EntryPointAttribute musí být poslední deklarací v posledním souboru v sekvenci kompilace.</target>
        <note />
      </trans-unit>
      <trans-unit id="chkUnionCaseCompiledForm">
        <source>compiled form of the union case</source>
        <target state="translated">Zkompilovaná forma případu typu union</target>
        <note />
      </trans-unit>
      <trans-unit id="chkUnionCaseDefaultAugmentation">
        <source>default augmentation of the union case</source>
        <target state="translated">Výchozí rozšíření případu typu union</target>
        <note />
      </trans-unit>
      <trans-unit id="chkPropertySameNameMethod">
        <source>The property '{0}' has the same name as a method in type '{1}'.</source>
        <target state="translated">Vlastnost {0} má stejný název jako metoda v typu {1}.</target>
        <note />
      </trans-unit>
      <trans-unit id="chkGetterSetterDoNotMatchAbstract">
        <source>The property '{0}' of type '{1}' has a getter and a setter that do not match. If one is abstract then the other must be as well.</source>
        <target state="translated">Metody get a set vlastnosti {0} typu {1} si neodpovídají. Pokud je jedna z nich abstraktní, musí být abstraktní i ta druhá.</target>
        <note />
      </trans-unit>
      <trans-unit id="chkPropertySameNameIndexer">
        <source>The property '{0}' has the same name as another property in type '{1}', but one takes indexer arguments and the other does not. You may be missing an indexer argument to one of your properties.</source>
        <target state="translated">Vlastnost {0} má stejný název jako jiná vlastnost v typu {1}, ale jedna z nich přebírá argumenty indexeru a druhá ne. Je možné, že u jedné z vlastností chybí argument indexeru.</target>
        <note />
      </trans-unit>
      <trans-unit id="chkCantStoreByrefValue">
        <source>A type would store a byref typed value. This is not permitted by Common IL.</source>
        <target state="translated">Typ by uložil hodnotu typu ByRef. To ale Common IL nepovoluje.</target>
        <note />
      </trans-unit>
      <trans-unit id="chkDuplicateMethod">
        <source>Duplicate method. The method '{0}' has the same name and signature as another method in type '{1}'.</source>
        <target state="translated">Duplicitní metoda. Metoda {0} má stejný název a signaturu jako jiná metoda v typu {1}.</target>
        <note />
      </trans-unit>
      <trans-unit id="chkDuplicateMethodWithSuffix">
        <source>Duplicate method. The method '{0}' has the same name and signature as another method in type '{1}' once tuples, functions, units of measure and/or provided types are erased.</source>
        <target state="translated">Duplicitní metoda. Metoda {0} má po vymazání řazených kolekcí členů, funkcí, měrných jednotek a poskytnutých typů stejný název a signaturu jako jiná metoda v typu {1}.</target>
        <note />
      </trans-unit>
      <trans-unit id="chkDuplicateMethodCurried">
        <source>The method '{0}' has curried arguments but has the same name as another method in type '{1}'. Methods with curried arguments cannot be overloaded. Consider using a method taking tupled arguments.</source>
        <target state="translated">Metoda {0} má curryfikované argumenty, ale má stejný název jako jiná metoda v typu {1}. Metody s curryfikovanými argumenty se nedají přetěžovat. Zvažte použití metody, která přebírá argumenty s řazenou kolekcí členů.</target>
        <note />
      </trans-unit>
      <trans-unit id="chkCurriedMethodsCantHaveOutParams">
        <source>Methods with curried arguments cannot declare 'out', 'ParamArray', 'optional', 'ReflectedDefinition', 'byref', 'CallerLineNumber', 'CallerMemberName', or 'CallerFilePath' arguments</source>
        <target state="translated">Metody s curryfikovanými argumenty nemůžou deklarovat argumenty out, ParamArray, optional, ReflectedDefiniton, byref, CallerLineNumber, CallerMemberName a CallerFilePath.</target>
        <note />
      </trans-unit>
      <trans-unit id="chkDuplicateProperty">
        <source>Duplicate property. The property '{0}' has the same name and signature as another property in type '{1}'.</source>
        <target state="translated">Duplicitní vlastnost. Vlastnost {0} má stejný název a signaturu jako jiná vlastnost v typu {1}.</target>
        <note />
      </trans-unit>
      <trans-unit id="chkDuplicatePropertyWithSuffix">
        <source>Duplicate property. The property '{0}' has the same name and signature as another property in type '{1}' once tuples, functions, units of measure and/or provided types are erased.</source>
        <target state="translated">Duplicitní vlastnost. Vlastnost {0} má po vymazání řazených kolekcí členů, funkcí, měrných jednotek a poskytnutých typů stejný název a signaturu jako jiná vlastnost v typu {1}.</target>
        <note />
      </trans-unit>
      <trans-unit id="chkDuplicateMethodInheritedType">
        <source>Duplicate method. The abstract method '{0}' has the same name and signature as an abstract method in an inherited type.</source>
        <target state="translated">Duplicitní metoda. Abstraktní metoda {0} má stejný název a signaturu jako abstraktní metoda ve zděděném typu.</target>
        <note />
      </trans-unit>
      <trans-unit id="chkDuplicateMethodInheritedTypeWithSuffix">
        <source>Duplicate method. The abstract method '{0}' has the same name and signature as an abstract method in an inherited type once tuples, functions, units of measure and/or provided types are erased.</source>
        <target state="translated">Duplicitní metoda. Abstraktní metoda {0} má po vymazání řazených kolekcí členů, funkcí, měrných jednotek a poskytnutých typů stejný název a signaturu jako abstraktní metoda ve zděděném typu.</target>
        <note />
      </trans-unit>
      <trans-unit id="chkMultipleGenericInterfaceInstantiations">
        <source>This type implements the same interface at different generic instantiations '{0}' and '{1}'. This is not permitted in this version of F#.</source>
        <target state="translated">Tento typ implementuje stejné rozhraní u různých obecných instancí {0} a {1}. To není v této verzi F# povolené.</target>
        <note />
      </trans-unit>
      <trans-unit id="chkValueWithDefaultValueMustHaveDefaultValue">
        <source>The type of a field using the 'DefaultValue' attribute must admit default initialization, i.e. have 'null' as a proper value or be a struct type whose fields all admit default initialization. You can use 'DefaultValue(false)' to disable this check</source>
        <target state="translated">Typ pole, které používá atribut DefaultValue, musí připouštět výchozí inicializaci, tj. mít null jako správnou hodnotu nebo být typu struktura, jejíž všechna pole připouštějí výchozí inicializaci. Tuto kontrolu můžete vypnout pomocí DefaultValue(false).</target>
        <note />
      </trans-unit>
      <trans-unit id="chkNoByrefInTypeAbbrev">
        <source>The type abbreviation contains byrefs. This is not permitted by F#.</source>
        <target state="translated">Zkratka typu obsahuje parametry Byref. To F# nepovoluje.</target>
        <note />
      </trans-unit>
      <trans-unit id="crefBoundVarUsedInSplice">
        <source>The variable '{0}' is bound in a quotation but is used as part of a spliced expression. This is not permitted since it may escape its scope.</source>
        <target state="translated">Proměnná {0} je vázaná v citaci, ale používá se jako součást spojeného výrazu. To není povolené, protože se tak proměnná může dostat mimo definiční obor.</target>
        <note />
      </trans-unit>
      <trans-unit id="crefQuotationsCantContainGenericExprs">
        <source>Quotations cannot contain uses of generic expressions</source>
        <target state="translated">Citace nemůžou obsahovat použití obecných výrazů.</target>
        <note />
      </trans-unit>
      <trans-unit id="crefQuotationsCantContainGenericFunctions">
        <source>Quotations cannot contain function definitions that are inferred or declared to be generic. Consider adding some type constraints to make this a valid quoted expression.</source>
        <target state="translated">Citace nemůžou obsahovat definice funkcí, které jsou odvozené nebo deklarované jako obecné. Zvažte přidání některých omezení typu, abyste vytvořili platný citovaný výraz.</target>
        <note />
      </trans-unit>
      <trans-unit id="crefQuotationsCantContainObjExprs">
        <source>Quotations cannot contain object expressions</source>
        <target state="translated">Citace nemůžou obsahovat objektové výrazy.</target>
        <note />
      </trans-unit>
      <trans-unit id="crefQuotationsCantContainAddressOf">
        <source>Quotations cannot contain expressions that take the address of a field</source>
        <target state="translated">Citace nemůžou obsahovat výrazy, které přebírají adresu pole.</target>
        <note />
      </trans-unit>
      <trans-unit id="crefQuotationsCantContainStaticFieldRef">
        <source>Quotations cannot contain expressions that fetch static fields</source>
        <target state="translated">Citace nemůžou obsahovat výrazy, které načítají statická pole.</target>
        <note />
      </trans-unit>
      <trans-unit id="crefQuotationsCantContainInlineIL">
        <source>Quotations cannot contain inline assembly code or pattern matching on arrays</source>
        <target state="translated">Citace nemůžou obsahovat vložený kód sestavení nebo porovnávání vzorů polí.</target>
        <note />
      </trans-unit>
      <trans-unit id="crefQuotationsCantContainDescendingForLoops">
        <source>Quotations cannot contain descending for loops</source>
        <target state="translated">Citace nemůžou obsahovat sestupné smyčky for.</target>
        <note />
      </trans-unit>
      <trans-unit id="crefQuotationsCantFetchUnionIndexes">
        <source>Quotations cannot contain expressions that fetch union case indexes</source>
        <target state="translated">Citace nemůžou obsahovat výrazy, které načítají indexy případů typu union.</target>
        <note />
      </trans-unit>
      <trans-unit id="crefQuotationsCantSetUnionFields">
        <source>Quotations cannot contain expressions that set union case fields</source>
        <target state="translated">Citace nemůžou obsahovat výrazy, které nastavují pole případů typu union.</target>
        <note />
      </trans-unit>
      <trans-unit id="crefQuotationsCantSetExceptionFields">
        <source>Quotations cannot contain expressions that set fields in exception values</source>
        <target state="translated">Citace nemůžou obsahovat výrazy, které u polí nastavují výjimečné hodnoty.</target>
        <note />
      </trans-unit>
      <trans-unit id="crefQuotationsCantRequireByref">
        <source>Quotations cannot contain expressions that require byref pointers</source>
        <target state="translated">Citace nemůžou obsahovat výrazy, které vyžadují ukazatele na parametry ByRef.</target>
        <note />
      </trans-unit>
      <trans-unit id="crefQuotationsCantCallTraitMembers">
        <source>Quotations cannot contain expressions that make member constraint calls, or uses of operators that implicitly resolve to a member constraint call</source>
        <target state="translated">Citace nemůže zahrnovat výrazy, které volají omezení členů, ani nemůže používat operátory, které se na volání omezení členů implicitně překládají.</target>
        <note />
      </trans-unit>
      <trans-unit id="crefQuotationsCantContainThisConstant">
        <source>Quotations cannot contain this kind of constant</source>
        <target state="translated">Citace nemůžou obsahovat tento druh konstanty.</target>
        <note />
      </trans-unit>
      <trans-unit id="crefQuotationsCantContainThisPatternMatch">
        <source>Quotations cannot contain this kind of pattern match</source>
        <target state="translated">Citace nemůžou obsahovat tento druh porovnávání vzorů.</target>
        <note />
      </trans-unit>
      <trans-unit id="crefQuotationsCantContainArrayPatternMatching">
        <source>Quotations cannot contain array pattern matching</source>
        <target state="translated">V citacích nemůže být zahrnuté porovnávání vzorů polí.</target>
        <note />
      </trans-unit>
      <trans-unit id="crefQuotationsCantContainThisType">
        <source>Quotations cannot contain this kind of type</source>
        <target state="translated">Citace nemůžou obsahovat tento druh typu.</target>
        <note />
      </trans-unit>
      <trans-unit id="csTypeCannotBeResolvedAtCompileTime">
        <source>The declared type parameter '{0}' cannot be used here since the type parameter cannot be resolved at compile time</source>
        <target state="translated">Parametr deklarovaného typu {0} se tady použít nedá, protože parametr typu nejde přeložit za kompilace.</target>
        <note />
      </trans-unit>
      <trans-unit id="csCodeLessGeneric">
        <source>This code is less generic than indicated by its annotations. A unit-of-measure specified using '_' has been determined to be '1', i.e. dimensionless. Consider making the code generic, or removing the use of '_'.</source>
        <target state="translated">Tento kód je míň obecný, než udávají jeho poznámky. U měrné jednotky specifikované pomocí podtržítka (_) se určila hodnota 1, tj. bezrozměrná. Zvažte zobecnění kódu nebo odebrání podtržítka (_).</target>
        <note />
      </trans-unit>
      <trans-unit id="csTypeInferenceMaxDepth">
        <source>Type inference problem too complicated (maximum iteration depth reached). Consider adding further type annotations.</source>
        <target state="translated">Problém s odvozením typu proměnných: příliš složité (dosáhli jste maximální možné hloubky iterace). Zvažte přidání dalších poznámek typu.</target>
        <note />
      </trans-unit>
      <trans-unit id="csExpectedArguments">
        <source>Expected arguments to an instance member</source>
        <target state="translated">Očekávaly se argumenty člena instance.</target>
        <note />
      </trans-unit>
      <trans-unit id="csIndexArgumentMismatch">
        <source>This indexer expects {0} arguments but is here given {1}</source>
        <target state="translated">Počet argumentů, které tento indexer očekává, je {0}, ale počet těch, které se mu tady předávají, je {1}.</target>
        <note />
      </trans-unit>
      <trans-unit id="csExpectTypeWithOperatorButGivenFunction">
        <source>Expecting a type supporting the operator '{0}' but given a function type. You may be missing an argument to a function.</source>
        <target state="translated">Očekává se typ podporující operátor {0}, ale předává se typ funkce. Možná, že u funkce chybí argument.</target>
        <note />
      </trans-unit>
      <trans-unit id="csExpectTypeWithOperatorButGivenTuple">
        <source>Expecting a type supporting the operator '{0}' but given a tuple type</source>
        <target state="translated">Očekává se typ podporující operátor {0}, ale předává se typ řazené kolekce členů.</target>
        <note />
      </trans-unit>
      <trans-unit id="csTypesDoNotSupportOperator">
        <source>None of the types '{0}' support the operator '{1}'</source>
        <target state="translated">Žádný z typů {0} nepodporuje operátor {1}.</target>
        <note />
      </trans-unit>
      <trans-unit id="csTypeDoesNotSupportOperator">
        <source>The type '{0}' does not support the operator '{1}'</source>
        <target state="translated">Typ {0} nepodporuje operátor {1}.</target>
        <note />
      </trans-unit>
      <trans-unit id="csTypesDoNotSupportOperatorNullable">
        <source>None of the types '{0}' support the operator '{1}'. Consider opening the module 'Microsoft.FSharp.Linq.NullableOperators'.</source>
        <target state="translated">Žádný z typů {0} nepodporuje operátor {1}. Zvažte otevření modulu Microsoft.FSharp.Linq.NullableOperators.</target>
        <note />
      </trans-unit>
      <trans-unit id="csTypeDoesNotSupportOperatorNullable">
        <source>The type '{0}' does not support the operator '{1}'. Consider opening the module 'Microsoft.FSharp.Linq.NullableOperators'.</source>
        <target state="translated">Typ {0} nepodporuje operátor {1}. Zvažte otevření modulu Microsoft.FSharp.Linq.NullableOperators.</target>
        <note />
      </trans-unit>
      <trans-unit id="csTypeDoesNotSupportConversion">
        <source>The type '{0}' does not support a conversion to the type '{1}'</source>
        <target state="translated">Typ {0} nepodporuje převod na typ {1}.</target>
        <note />
      </trans-unit>
      <trans-unit id="csMethodFoundButIsStatic">
        <source>The type '{0}' has a method '{1}' (full name '{2}'), but the method is static</source>
        <target state="translated">Typ {0} má metodu {1} (celý název je {2}), ale ta je statická.</target>
        <note />
      </trans-unit>
      <trans-unit id="csMethodFoundButIsNotStatic">
        <source>The type '{0}' has a method '{1}' (full name '{2}'), but the method is not static</source>
        <target state="translated">Typ {0} má metodu {1} (celý název je {2}), ale ta není statická.</target>
        <note />
      </trans-unit>
      <trans-unit id="csStructConstraintInconsistent">
        <source>The constraints 'struct' and 'not struct' are inconsistent</source>
        <target state="translated">Omezení struct a not struct jsou nekonzistentní.</target>
        <note />
      </trans-unit>
      <trans-unit id="csTypeDoesNotHaveNull">
        <source>The type '{0}' does not have 'null' as a proper value</source>
        <target state="translated">Typ {0} nemá null jako správnou hodnotu.</target>
        <note />
      </trans-unit>
      <trans-unit id="csNullableTypeDoesNotHaveNull">
        <source>The type '{0}' does not have 'null' as a proper value. To create a null value for a Nullable type use 'System.Nullable()'.</source>
        <target state="translated">Typ {0} nemá null jako správnou hodnotu. Pokud chcete u typu s možnou hodnotou null vytvořit hodnotu null, použijte System.Nullable().</target>
        <note />
      </trans-unit>
      <trans-unit id="csTypeDoesNotSupportComparison1">
        <source>The type '{0}' does not support the 'comparison' constraint because it has the 'NoComparison' attribute</source>
        <target state="translated">Typ {0} nepodporuje omezení comparison, protože má atribut NoComparison.</target>
        <note />
      </trans-unit>
      <trans-unit id="csTypeDoesNotSupportComparison2">
        <source>The type '{0}' does not support the 'comparison' constraint. For example, it does not support the 'System.IComparable' interface</source>
        <target state="translated">Typ {0} nepodporuje omezení comparison. Nepodporuje třeba rozhraní System.IComparable.</target>
        <note />
      </trans-unit>
      <trans-unit id="csTypeDoesNotSupportComparison3">
        <source>The type '{0}' does not support the 'comparison' constraint because it is a record, union or struct with one or more structural element types which do not support the 'comparison' constraint. Either avoid the use of comparison with this type, or add the 'StructuralComparison' attribute to the type to determine which field type does not support comparison</source>
        <target state="translated">Typ {0} nepodporuje omezení comparison, protože je to záznam, sjednocení nebo struktura aspoň s jedním strukturálním typem prvků, který nepodporuje omezení comparison. Buď se u tohoto typu vyhněte použití comparison, nebo k němu přidejte atribut StructuralComparison a s jeho pomocí určete, který typ pole nepodporuje comparison.</target>
        <note />
      </trans-unit>
      <trans-unit id="csTypeDoesNotSupportEquality1">
        <source>The type '{0}' does not support the 'equality' constraint because it has the 'NoEquality' attribute</source>
        <target state="translated">Typ {0} nepodporuje omezení equality, protože má atribut NoEquality.</target>
        <note />
      </trans-unit>
      <trans-unit id="csTypeDoesNotSupportEquality2">
        <source>The type '{0}' does not support the 'equality' constraint because it is a function type</source>
        <target state="translated">Typ {0} nepodporuje omezení equality, protože je to typ funkce.</target>
        <note />
      </trans-unit>
      <trans-unit id="csTypeDoesNotSupportEquality3">
        <source>The type '{0}' does not support the 'equality' constraint because it is a record, union or struct with one or more structural element types which do not support the 'equality' constraint. Either avoid the use of equality with this type, or add the 'StructuralEquality' attribute to the type to determine which field type does not support equality</source>
        <target state="translated">Typ {0} nepodporuje omezení equality, protože je to záznam, sjednocení nebo struktura aspoň s jedním strukturálním typem prvků, který nepodporuje omezení equality. Buď se u tohoto typu vyhněte použití equality, nebo k němu přidejte atribut StructuralEquality a s jeho pomocí určete, který typ pole nepodporuje equality.</target>
        <note />
      </trans-unit>
      <trans-unit id="csTypeIsNotEnumType">
        <source>The type '{0}' is not a CLI enum type</source>
        <target state="translated">Typ {0} není typu výčtu CLI.</target>
        <note />
      </trans-unit>
      <trans-unit id="csTypeHasNonStandardDelegateType">
        <source>The type '{0}' has a non-standard delegate type</source>
        <target state="translated">Typ {0} má nestandardní typ delegáta.</target>
        <note />
      </trans-unit>
      <trans-unit id="csTypeIsNotDelegateType">
        <source>The type '{0}' is not a CLI delegate type</source>
        <target state="translated">Typ {0} není delegátem CLI.</target>
        <note />
      </trans-unit>
      <trans-unit id="csTypeParameterCannotBeNullable">
        <source>This type parameter cannot be instantiated to 'Nullable'. This is a restriction imposed in order to ensure the meaning of 'null' in some CLI languages is not confusing when used in conjunction with 'Nullable' values.</source>
        <target state="translated">U tohoto parametru typu se nedá vytvořit instance Nullable. Toto omezení má zabránit situaci, ve které by byl význam null v některých jazycích CLI zavádějící v případě, že se použije ve spojení s hodnotami Nullable.</target>
        <note />
      </trans-unit>
      <trans-unit id="csGenericConstructRequiresStructType">
        <source>A generic construct requires that the type '{0}' is a CLI or F# struct type</source>
        <target state="translated">Obecný konstruktor vyžaduje, aby byl typ {0} typem struktura CLI nebo F#.</target>
        <note />
      </trans-unit>
      <trans-unit id="csGenericConstructRequiresUnmanagedType">
        <source>A generic construct requires that the type '{0}' is an unmanaged type</source>
        <target state="translated">Obecný konstruktor vyžaduje, aby byl typ {0} nespravovaným typem.</target>
        <note />
      </trans-unit>
      <trans-unit id="csTypeNotCompatibleBecauseOfPrintf">
        <source>The type '{0}' is not compatible with any of the types {1}, arising from the use of a printf-style format string</source>
        <target state="translated">Typ {0} není v důsledku použití formátovacího řetězce ve stylu printf kompatibilní s žádným z typů {1}.</target>
        <note />
      </trans-unit>
      <trans-unit id="csGenericConstructRequiresReferenceSemantics">
        <source>A generic construct requires that the type '{0}' have reference semantics, but it does not, i.e. it is a struct</source>
        <target state="translated">Obecný konstruktor vyžaduje, aby měl typ {0} sémantiku odkazu. To ale nemá: je to struktura.</target>
        <note />
      </trans-unit>
      <trans-unit id="csGenericConstructRequiresNonAbstract">
        <source>A generic construct requires that the type '{0}' be non-abstract</source>
        <target state="translated">Obecný konstruktor vyžaduje, aby byl typ {0} neabstraktní.</target>
        <note />
      </trans-unit>
      <trans-unit id="csGenericConstructRequiresPublicDefaultConstructor">
        <source>A generic construct requires that the type '{0}' have a public default constructor</source>
        <target state="translated">Obecný konstruktor vyžaduje, aby měl typ {0} veřejný výchozí konstruktor.</target>
        <note />
      </trans-unit>
      <trans-unit id="csTypeInstantiationLengthMismatch">
        <source>Type instantiation length mismatch</source>
        <target state="translated">Neshoda v délce instance typu</target>
        <note />
      </trans-unit>
      <trans-unit id="csOptionalArgumentNotPermittedHere">
        <source>Optional arguments not permitted here</source>
        <target state="translated">Nepovinné argumenty tady nejsou povolené.</target>
        <note />
      </trans-unit>
      <trans-unit id="csMemberIsNotStatic">
        <source>{0} is not a static member</source>
        <target state="translated">{0} není statický člen.</target>
        <note />
      </trans-unit>
      <trans-unit id="csMemberIsNotInstance">
        <source>{0} is not an instance member</source>
        <target state="translated">{0} není člen instance.</target>
        <note />
      </trans-unit>
      <trans-unit id="csArgumentLengthMismatch">
        <source>Argument length mismatch</source>
        <target state="translated">Neshoda v délce argumentů</target>
        <note />
      </trans-unit>
      <trans-unit id="csArgumentTypesDoNotMatch">
        <source>The argument types don't match</source>
        <target state="translated">Typy argumentů se neshodují.</target>
        <note />
      </trans-unit>
      <trans-unit id="csMethodExpectsParams">
        <source>This method expects a CLI 'params' parameter in this position. 'params' is a way of passing a variable number of arguments to a method in languages such as C#. Consider passing an array for this argument</source>
        <target state="translated">Tato metoda očekává na této pozici parametr CLI params. Použití parametru params umožňuje předat proměnlivý počet argumentů metodě v jazycích, jako je C#. Zvažte možnost předat tomuto argumentu pole.</target>
        <note />
      </trans-unit>
      <trans-unit id="csMemberIsNotAccessible">
        <source>The member or object constructor '{0}' is not {1}</source>
        <target state="translated">Konstruktor členu nebo objektu {0} není {1}.</target>
        <note />
      </trans-unit>
      <trans-unit id="csMemberIsNotAccessible2">
        <source>The member or object constructor '{0}' is not {1}. Private members may only be accessed from within the declaring type. Protected members may only be accessed from an extending type and cannot be accessed from inner lambda expressions.</source>
        <target state="translated">Konstruktor členu nebo objektu {0} není {1}. K soukromým členům se dá přistupovat jenom z deklarujícího typu. K chráněným členům se dá přistupovat jenom z rozšiřujícího typu a nedá se k nim přistupovat z vnitřních výrazů lambda.</target>
        <note />
      </trans-unit>
      <trans-unit id="csMethodIsNotAStaticMethod">
        <source>{0} is not a static method</source>
        <target state="translated">{0} není statická metoda.</target>
        <note />
      </trans-unit>
      <trans-unit id="csMethodIsNotAnInstanceMethod">
        <source>{0} is not an instance method</source>
        <target state="translated">{0} není metoda instance.</target>
        <note />
      </trans-unit>
      <trans-unit id="csMemberHasNoArgumentOrReturnProperty">
        <source>The member or object constructor '{0}' has no argument or settable return property '{1}'. {2}.</source>
        <target state="translated">Konstruktor členu nebo objektu {0} nemá žádný argument nebo nastavitelnou návratovou vlastnost {1}. {2}.</target>
        <note />
      </trans-unit>
      <trans-unit id="csCtorHasNoArgumentOrReturnProperty">
        <source>The object constructor '{0}' has no argument or settable return property '{1}'. {2}.</source>
        <target state="translated">Konstruktor objektu {0} nemá žádné argumenty nebo návratovou vlastnost {1}, která by šla nastavit. {2}.</target>
        <note />
      </trans-unit>
      <trans-unit id="csRequiredSignatureIs">
        <source>The required signature is {0}</source>
        <target state="translated">Požadovaná signatura je {0}.</target>
        <note />
      </trans-unit>
      <trans-unit id="csMemberSignatureMismatch">
        <source>The member or object constructor '{0}' requires {1} argument(s). The required signature is '{2}'.</source>
        <target state="translated">Konstruktor členu nebo objektu {0} vyžaduje argumenty ({1}). Požadovaná signatura je {2}.</target>
        <note />
      </trans-unit>
      <trans-unit id="csMemberSignatureMismatch2">
        <source>The member or object constructor '{0}' requires {1} additional argument(s). The required signature is '{2}'.</source>
        <target state="translated">Konstruktor členu nebo objektu {0} vyžaduje další argumenty ({1}). Požadovaná signatura je {2}.</target>
        <note />
      </trans-unit>
      <trans-unit id="csMemberSignatureMismatch3">
        <source>The member or object constructor '{0}' requires {1} argument(s). The required signature is '{2}'. Some names for missing arguments are {3}.</source>
        <target state="translated">Konstruktor členu nebo objektu {0} vyžaduje argumenty ({1}). Požadovaná signatura je {2}. Některé názvy chybějících argumentů jsou {3}.</target>
        <note />
      </trans-unit>
      <trans-unit id="csMemberSignatureMismatch4">
        <source>The member or object constructor '{0}' requires {1} additional argument(s). The required signature is '{2}'. Some names for missing arguments are {3}.</source>
        <target state="translated">Konstruktor členu nebo objektu {0} vyžaduje další argumenty ({1}). Požadovaná signatura je {2}. Některé názvy chybějících argumentů jsou {3}.</target>
        <note />
      </trans-unit>
      <trans-unit id="csMemberSignatureMismatchArityNamed">
        <source>The member or object constructor '{0}' requires {1} argument(s) but is here given {2} unnamed and {3} named argument(s). The required signature is '{4}'.</source>
        <target state="translated">Počet argumentů, které konstruktor členu nebo objektu {0} vyžaduje, je {1}, ale počet těch, které se mu tady předávají, je {2} (nepojmenované) a {3} (pojmenované). Požadovaná signatura je {4}.</target>
        <note />
      </trans-unit>
      <trans-unit id="csMemberSignatureMismatchArity">
        <source>The member or object constructor '{0}' takes {1} argument(s) but is here given {2}. The required signature is '{3}'.</source>
        <target state="translated">Počet argumentů, které přebírá konstruktor členu nebo objektu {0}, je {1}, ale počet těch, které se mu tady předávají, je {2}. Požadovaná signatura je {3}.</target>
        <note />
      </trans-unit>
      <trans-unit id="csCtorSignatureMismatchArity">
        <source>The object constructor '{0}' takes {1} argument(s) but is here given {2}. The required signature is '{3}'.</source>
        <target state="translated">Konstruktor objektu {0} přebírá tento počet argumentů: {1}. Tady ale získal jen tento počet: {2}. Vyžadovaná signatura: {3}.</target>
        <note />
      </trans-unit>
      <trans-unit id="csCtorSignatureMismatchArityProp">
        <source>The object constructor '{0}' takes {1} argument(s) but is here given {2}. The required signature is '{3}'. If some of the arguments are meant to assign values to properties, consider separating those arguments with a comma (',').</source>
        <target state="translated">Konstruktor objektu {0} přebírá tento počet argumentů: {1}. Tady ale získal jen tento počet: {2}. Vyžadovaná signatura: {3}. Pokud je účelem některých argumentů přiřazování hodnot k vlastnostem, zvažte oddělení těchto argumentů čárkou (,).</target>
        <note />
      </trans-unit>
      <trans-unit id="csMemberSignatureMismatchArityType">
        <source>The member or object constructor '{0}' takes {1} type argument(s) but is here given {2}. The required signature is '{3}'.</source>
        <target state="translated">Počet argumentů typu, které konstruktor členu nebo objektu {0} přebírá, je {1}, ale počet těch, které se mu tady předávají, je {2}. Požadovaná signatura je {3}.</target>
        <note />
      </trans-unit>
      <trans-unit id="csMemberNotAccessible">
        <source>A member or object constructor '{0}' taking {1} arguments is not accessible from this code location. All accessible versions of method '{2}' take {3} arguments.</source>
        <target state="translated">Konstruktor členu nebo objektu {0}, který přebírá argumenty ({1}), není na tomto místě v kódu dostupný. Počet argumentů přebíraných všemi přístupnými verzemi metody {2} je {3}.</target>
        <note />
      </trans-unit>
      <trans-unit id="csIncorrectGenericInstantiation">
        <source>Incorrect generic instantiation. No {0} member named '{1}' takes {2} generic arguments.</source>
        <target state="translated">Nesprávná obecná instance. Žádný člen {0} s názvem {1} nepřebírá obecné argumenty v počtu {2}.</target>
        <note />
      </trans-unit>
      <trans-unit id="csMemberOverloadArityMismatch">
        <source>The member or object constructor '{0}' does not take {1} argument(s). An overload was found taking {2} arguments.</source>
        <target state="translated">Konstruktor členu nebo objektu {0} nepřebírá argumenty ({1}). Zjistilo se, že počet argumentů přebíraných přetížením je {2}.</target>
        <note />
      </trans-unit>
      <trans-unit id="csNoMemberTakesTheseArguments">
        <source>No {0} member or object constructor named '{1}' takes {2} arguments</source>
        <target state="translated">Žádný konstruktor členu nebo objektu {0} s názvem {1} nepřebírá argumenty v počtu {2}.</target>
        <note />
      </trans-unit>
      <trans-unit id="csNoMemberTakesTheseArguments2">
        <source>No {0} member or object constructor named '{1}' takes {2} arguments. Note the call to this member also provides {3} named arguments.</source>
        <target state="translated">Žádný konstruktor členu nebo objektu {0} s názvem {1} nepřebírá argumenty v počtu {2}. Kromě toho poskytuje volání tohoto členu taky pojmenované argumenty ({3}).</target>
        <note />
      </trans-unit>
      <trans-unit id="csNoMemberTakesTheseArguments3">
        <source>No {0} member or object constructor named '{1}' takes {2} arguments. The named argument '{3}' doesn't correspond to any argument or settable return property for any overload.</source>
        <target state="translated">Žádný konstruktor členu nebo objektu {0} s názvem {1} nepřebírá argumenty v počtu {2}. Pojmenovaný argument {3} neodpovídá žádnému argumentu ani nastavitelné návratové vlastnosti u žádného přetížení.</target>
        <note />
      </trans-unit>
      <trans-unit id="csMethodNotFound">
        <source>Method or object constructor '{0}' not found</source>
        <target state="translated">Konstruktor metody nebo objektu {0} se nenašel.</target>
        <note />
      </trans-unit>
      <trans-unit id="csNoOverloadsFound">
        <source>No overloads match for method '{0}'.</source>
        <target state="translated">Metodě {0} neodpovídají žádná přetížení.</target>
        <note />
      </trans-unit>
      <trans-unit id="csMethodIsOverloaded">
        <source>A unique overload for method '{0}' could not be determined based on type information prior to this program point. A type annotation may be needed.</source>
        <target state="translated">Unikátní přetížení u metody {0} se nedalo určit podle informací o typu před tímto místem v programu. Možná bude potřeba doplnit k typu poznámku.</target>
        <note />
      </trans-unit>
      <trans-unit id="csCandidates">
        <source>Candidates: {0}</source>
        <target state="translated">Kandidáti: {0}</target>
        <note />
      </trans-unit>
      <trans-unit id="csSeeAvailableOverloads">
        <source>The available overloads are shown below.</source>
        <target state="translated">Dostupná přetížení jsou zobrazena níže.</target>
        <note />
      </trans-unit>
      <trans-unit id="parsDoCannotHaveVisibilityDeclarations">
        <source>Accessibility modifiers are not permitted on 'do' bindings, but '{0}' was given.</source>
        <target state="translated">Modifikátory dostupnosti nejsou u vazeb do povolené, ale předal se modifikátor {0}.</target>
        <note />
      </trans-unit>
      <trans-unit id="parsEofInHashIf">
        <source>End of file in #if section begun at or after here</source>
        <target state="translated">Konec souboru začal v oddílu #if na této pozici nebo za ní.</target>
        <note />
      </trans-unit>
      <trans-unit id="parsEofInString">
        <source>End of file in string begun at or before here</source>
        <target state="translated">Konec souboru začal v řetězci na této pozici nebo před ní.</target>
        <note />
      </trans-unit>
      <trans-unit id="parsEofInVerbatimString">
        <source>End of file in verbatim string begun at or before here</source>
        <target state="translated">Konec souboru začal v doslovném řetězci na této pozici nebo před ní.</target>
        <note />
      </trans-unit>
      <trans-unit id="parsEofInComment">
        <source>End of file in comment begun at or before here</source>
        <target state="translated">Konec souboru začal v komentáři na této pozici nebo před ní.</target>
        <note />
      </trans-unit>
      <trans-unit id="parsEofInStringInComment">
        <source>End of file in string embedded in comment begun at or before here</source>
        <target state="translated">Konec souboru začal v řetězci vloženém do komentáře na této pozici nebo před ní.</target>
        <note />
      </trans-unit>
      <trans-unit id="parsEofInVerbatimStringInComment">
        <source>End of file in verbatim string embedded in comment begun at or before here</source>
        <target state="translated">Konec souboru začal v doslovném řetězci vloženém do komentáře na této pozici nebo před ní.</target>
        <note />
      </trans-unit>
      <trans-unit id="parsEofInIfOcaml">
        <source>End of file in IF-OCAML section begun at or before here</source>
        <target state="translated">Konec souboru začal v oddílu IF-OCAML na této pozici nebo před ní.</target>
        <note />
      </trans-unit>
      <trans-unit id="parsEofInDirective">
        <source>End of file in directive begun at or before here</source>
        <target state="translated">Konec souboru začal v direktivě na této pozici nebo před ní.</target>
        <note />
      </trans-unit>
      <trans-unit id="parsNoHashEndIfFound">
        <source>No #endif found for #if or #else</source>
        <target state="translated">Pro direktivu #if nebo #else se nenašla žádná direktiva #endif.</target>
        <note />
      </trans-unit>
      <trans-unit id="parsAttributesIgnored">
        <source>Attributes have been ignored in this construct</source>
        <target state="translated">Atributy v tomto konstruktoru se ignorovaly.</target>
        <note />
      </trans-unit>
      <trans-unit id="parsUseBindingsIllegalInImplicitClassConstructors">
        <source>'use' bindings are not permitted in primary constructors</source>
        <target state="translated">U primárních konstruktorů nejsou vazby use povolené.</target>
        <note />
      </trans-unit>
      <trans-unit id="parsUseBindingsIllegalInModules">
        <source>'use' bindings are not permitted in modules and are treated as 'let' bindings</source>
        <target state="translated">V modulech nejsou vazby use povolené. Zpracují se jako vazby let.</target>
        <note />
      </trans-unit>
      <trans-unit id="parsIntegerForLoopRequiresSimpleIdentifier">
        <source>An integer for loop must use a simple identifier</source>
        <target state="translated">Celočíselná smyčka for musí používat jednoduchý identifikátor.</target>
        <note />
      </trans-unit>
      <trans-unit id="parsOnlyOneWithAugmentationAllowed">
        <source>At most one 'with' augmentation is permitted</source>
        <target state="translated">Povoluje se nanejvýš jedno rozšíření with.</target>
        <note />
      </trans-unit>
      <trans-unit id="parsUnexpectedSemicolon">
        <source>A semicolon is not expected at this point</source>
        <target state="translated">Středník se na této pozici neočekává.</target>
        <note />
      </trans-unit>
      <trans-unit id="parsUnexpectedEndOfFile">
        <source>Unexpected end of input</source>
        <target state="translated">Neočekávaný konec vstupu</target>
        <note />
      </trans-unit>
      <trans-unit id="parsUnexpectedVisibilityDeclaration">
        <source>Accessibility modifiers are not permitted here, but '{0}' was given.</source>
        <target state="translated">Modifikátory dostupnosti tady nejsou povolené, ale předal se modifikátor {0}.</target>
        <note />
      </trans-unit>
      <trans-unit id="parsOnlyHashDirectivesAllowed">
        <source>Only '#' compiler directives may occur prior to the first 'namespace' declaration</source>
        <target state="translated">Před první deklarací namespace se dají použít jenom direktivy kompilátoru #.</target>
        <note />
      </trans-unit>
      <trans-unit id="parsVisibilityDeclarationsShouldComePriorToIdentifier">
        <source>Accessibility modifiers should come immediately prior to the identifier naming a construct</source>
        <target state="translated">Modifikátory dostupnosti by se měly umístit bezprostředně před identifikátor, který pojmenovává konstruktor.</target>
        <note />
      </trans-unit>
      <trans-unit id="parsNamespaceOrModuleNotBoth">
        <source>Files should begin with either a namespace or module declaration, e.g. 'namespace SomeNamespace.SubNamespace' or 'module SomeNamespace.SomeModule', but not both. To define a module within a namespace use 'module SomeModule = ...'</source>
        <target state="translated">Soubory by měly začínat buď oborem názvů, nebo deklarací modulu, třeba namespace SomeNamespace.SubNamespace nebo module SomeNamespace.SomeModule, nejde ale použít obojí. Pokud chcete definovat modul uvnitř oboru názvů, použijte syntaxi module SomeModule = ...</target>
        <note />
      </trans-unit>
      <trans-unit id="parsModuleAbbreviationMustBeSimpleName">
        <source>A module abbreviation must be a simple name, not a path</source>
        <target state="translated">Jako zkratku modulu musíte zadat jednoduchý název, ne cestu.</target>
        <note />
      </trans-unit>
      <trans-unit id="parsIgnoreAttributesOnModuleAbbreviation">
        <source>Ignoring attributes on module abbreviation</source>
        <target state="translated">Atributy u zkratky modulu se ignorují.</target>
        <note />
      </trans-unit>
      <trans-unit id="parsIgnoreAttributesOnModuleAbbreviationAlwaysPrivate">
        <source>The '{0}' accessibility attribute is not allowed on module abbreviation. Module abbreviations are always private.</source>
        <target state="translated">Atribut přístupu {0} se u zkratky modulu nepovoluje. Zkratky modulu jsou vždycky privátní.</target>
        <note />
      </trans-unit>
      <trans-unit id="parsIgnoreVisibilityOnModuleAbbreviationAlwaysPrivate">
        <source>The '{0}' visibility attribute is not allowed on module abbreviation. Module abbreviations are always private.</source>
        <target state="translated">Atribut viditelnosti {0} se u zkratky modulu nepovoluje. Zkratky modulu jsou vždycky privátní.</target>
        <note />
      </trans-unit>
      <trans-unit id="parsUnClosedBlockInHashLight">
        <source>Unclosed block</source>
        <target state="translated">Neuzavřený blok</target>
        <note />
      </trans-unit>
      <trans-unit id="parsUnmatchedBeginOrStruct">
        <source>Unmatched 'begin' or 'struct'</source>
        <target state="translated">Nespárované klíčové slovo begin nebo struct</target>
        <note />
      </trans-unit>
      <trans-unit id="parsModuleDefnMustBeSimpleName">
        <source>A module name must be a simple name, not a path</source>
        <target state="translated">Jako název modulu musíte zadat jednoduchý název, ne cestu.</target>
        <note />
      </trans-unit>
      <trans-unit id="parsUnexpectedEmptyModuleDefn">
        <source>Unexpected empty type moduleDefn list</source>
        <target state="translated">Neočekávaný prázdný seznam typu moduleDefn</target>
        <note />
      </trans-unit>
      <trans-unit id="parsAttributesMustComeBeforeVal">
        <source>Attributes should be placed before 'val'</source>
        <target state="translated">Správné umístění atributů je před val.</target>
        <note />
      </trans-unit>
      <trans-unit id="parsAttributesAreNotPermittedOnInterfaceImplementations">
        <source>Attributes are not permitted on interface implementations</source>
        <target state="translated">Atributy nejsou u implementací rozhraní povolené.</target>
        <note />
      </trans-unit>
      <trans-unit id="parsSyntaxError">
        <source>Syntax error</source>
        <target state="translated">chyba syntaxe</target>
        <note />
      </trans-unit>
      <trans-unit id="parsAugmentationsIllegalOnDelegateType">
        <source>Augmentations are not permitted on delegate type moduleDefns</source>
        <target state="translated">Rozšíření nejsou u typu delegáta moduleDefns povolená.</target>
        <note />
      </trans-unit>
      <trans-unit id="parsUnmatchedClassInterfaceOrStruct">
        <source>Unmatched 'class', 'interface' or 'struct'</source>
        <target state="translated">Nespárované klíčové slovo class, interface nebo struct</target>
        <note />
      </trans-unit>
      <trans-unit id="parsEmptyTypeDefinition">
        <source>A type definition requires one or more members or other declarations. If you intend to define an empty class, struct or interface, then use 'type ... = class end', 'interface end' or 'struct end'.</source>
        <target state="translated">Definice typu vyžaduje jeden nebo víc členů nebo jiné deklarace. Pokud máte v úmyslu definovat prázdnou třídu, strukturu nebo rozhraní, použijte formulaci type ... = class end, interface end nebo struct end.</target>
        <note />
      </trans-unit>
      <trans-unit id="parsUnmatchedWith">
        <source>Unmatched 'with' or badly formatted 'with' block</source>
        <target state="translated">Nespárovaný nebo špatně formátovaný blok with</target>
        <note />
      </trans-unit>
      <trans-unit id="parsGetOrSetRequired">
        <source>'get', 'set' or 'get,set' required</source>
        <target state="translated">Vyžaduje se metoda get, set nebo get,set.</target>
        <note />
      </trans-unit>
      <trans-unit id="parsOnlyClassCanTakeValueArguments">
        <source>Only class types may take value arguments</source>
        <target state="translated">Argumenty hodnoty můžou přebírat jenom typy třídy.</target>
        <note />
      </trans-unit>
      <trans-unit id="parsUnmatchedBegin">
        <source>Unmatched 'begin'</source>
        <target state="translated">Nespárované klíčové slovo begin</target>
        <note />
      </trans-unit>
      <trans-unit id="parsInvalidDeclarationSyntax">
        <source>Invalid declaration syntax</source>
        <target state="translated">Neplatná syntaxe deklarace</target>
        <note />
      </trans-unit>
      <trans-unit id="parsGetAndOrSetRequired">
        <source>'get' and/or 'set' required</source>
        <target state="translated">Vyžaduje se metoda get nebo set.</target>
        <note />
      </trans-unit>
      <trans-unit id="parsTypeAnnotationsOnGetSet">
        <source>Type annotations on property getters and setters must be given after the 'get()' or 'set(v)', e.g. 'with get() : string = ...'</source>
        <target state="translated">Poznámky typu u metod getter nebo setter vlastnosti se musí předávat až po get() nebo set(v). Příklad: with get() : string = </target>
        <note />
      </trans-unit>
      <trans-unit id="parsGetterMustHaveAtLeastOneArgument">
        <source>A getter property is expected to be a function, e.g. 'get() = ...' or 'get(index) = ...'</source>
        <target state="translated">Očekává se, že vlastnost getter bude funkcí, třeba get() = ... nebo get(index) = ...</target>
        <note />
      </trans-unit>
      <trans-unit id="parsMultipleAccessibilitiesForGetSet">
        <source>Multiple accessibilities given for property getter or setter</source>
        <target state="translated">Zadali jste víc dostupností pro metodu getter nebo setter vlastnosti.</target>
        <note />
      </trans-unit>
      <trans-unit id="parsSetSyntax">
        <source>Property setters must be defined using 'set value = ', 'set idx value = ' or 'set (idx1,...,idxN) value = ... '</source>
        <target state="translated">Metody set vlastnosti musí být definované pomocí syntaxe set value = , set idx value = nebo set (idx1,...,idxN) value = ... </target>
        <note />
      </trans-unit>
      <trans-unit id="parsInterfacesHaveSameVisibilityAsEnclosingType">
        <source>Interfaces always have the same visibility as the enclosing type</source>
        <target state="translated">Rozhraní mají vždycky stejnou viditelnost jako nadřazený typ.</target>
        <note />
      </trans-unit>
      <trans-unit id="parsAccessibilityModsIllegalForAbstract">
        <source>Accessibility modifiers are not allowed on this member. Abstract slots always have the same visibility as the enclosing type.</source>
        <target state="translated">Modifikátory dostupnosti nejsou u tohoto člena povolené. Abstraktní datové oblasti mají vždycky stejnou viditelnost jako nadřazený typ.</target>
        <note />
      </trans-unit>
      <trans-unit id="parsAttributesIllegalOnInherit">
        <source>Attributes are not permitted on 'inherit' declarations</source>
        <target state="translated">Atributy u deklarací inherit nejsou povolené.</target>
        <note />
      </trans-unit>
      <trans-unit id="parsVisibilityIllegalOnInherit">
        <source>Accessibility modifiers are not permitted on an 'inherits' declaration</source>
        <target state="translated">Modifikátory dostupnosti nejsou v deklaracích inherits povolené.</target>
        <note />
      </trans-unit>
      <trans-unit id="parsInheritDeclarationsCannotHaveAsBindings">
        <source>'inherit' declarations cannot have 'as' bindings. To access members of the base class when overriding a method, the syntax 'base.SomeMember' may be used; 'base' is a keyword. Remove this 'as' binding.</source>
        <target state="translated">Deklarace inherit nemůžou mít vazby as. Pro přístup ke členům základní třídy při přepisování metody se dá použít syntaxe base.SomeMember, kde base je klíčové slovo. Tuto vazbu as odeberte.</target>
        <note />
      </trans-unit>
      <trans-unit id="parsAttributesIllegalHere">
        <source>Attributes are not allowed here</source>
        <target state="translated">Tady atributy nejsou povolené.</target>
        <note />
      </trans-unit>
      <trans-unit id="parsTypeAbbreviationsCannotHaveVisibilityDeclarations">
        <source>Accessibility modifiers are not permitted in this position for type abbreviations</source>
        <target state="translated">Modifikátory dostupnosti nejsou na této pozici pro zkratky typu povolené.</target>
        <note />
      </trans-unit>
      <trans-unit id="parsEnumTypesCannotHaveVisibilityDeclarations">
        <source>Accessibility modifiers are not permitted in this position for enum types</source>
        <target state="translated">Modifikátory dostupnosti nejsou na této pozici pro typy výčtu povolené.</target>
        <note />
      </trans-unit>
      <trans-unit id="parsAllEnumFieldsRequireValues">
        <source>All enum fields must be given values</source>
        <target state="translated">Všem polím výčtového typu se musí předat hodnota.</target>
        <note />
      </trans-unit>
      <trans-unit id="parsInlineAssemblyCannotHaveVisibilityDeclarations">
        <source>Accessibility modifiers are not permitted on inline assembly code types</source>
        <target state="translated">Modifikátory dostupnosti nejsou u typů kódu vložených sestavení povolené.</target>
        <note />
      </trans-unit>
      <trans-unit id="parsUnexpectedIdentifier">
        <source>Unexpected identifier: '{0}'</source>
        <target state="translated">Neočekávaný identifikátor: {0}</target>
        <note />
      </trans-unit>
      <trans-unit id="parsUnionCasesCannotHaveVisibilityDeclarations">
        <source>Accessibility modifiers are not permitted on union cases. Use 'type U = internal ...' or 'type U = private ...' to give an accessibility to the whole representation.</source>
        <target state="translated">Modifikátory dostupnosti nejsou u případů typu union povolené. Pomocí notace type U = internal ... nebo type U = private ... předejte dostupnost celé reprezentaci.</target>
        <note />
      </trans-unit>
      <trans-unit id="parsEnumFieldsCannotHaveVisibilityDeclarations">
        <source>Accessibility modifiers are not permitted on enumeration fields</source>
        <target state="translated">Modifikátory dostupnosti nejsou u polí výčtového typu povolené.</target>
        <note />
      </trans-unit>
      <trans-unit id="parsConsiderUsingSeparateRecordType">
        <source>Consider using a separate record type instead</source>
        <target state="translated">Zvažte možnost použít místo toho samostatný typ záznamu.</target>
        <note />
      </trans-unit>
      <trans-unit id="parsRecordFieldsCannotHaveVisibilityDeclarations">
        <source>Accessibility modifiers are not permitted on record fields. Use 'type R = internal ...' or 'type R = private ...' to give an accessibility to the whole representation.</source>
        <target state="translated">Modifikátory dostupnosti nejsou v polích záznamů povolené. Pomocí type R = internal ... nebo type R = private ... předejte dostupnost celé reprezentaci.</target>
        <note />
      </trans-unit>
      <trans-unit id="parsLetAndForNonRecBindings">
        <source>The declaration form 'let ... and ...' for non-recursive bindings is not used in F# code. Consider using a sequence of 'let' bindings</source>
        <target state="translated">Notace deklarace let ... and ... se pro nerekurzivní vazby v kódu F# nepoužívá. Zvažte použití posloupnosti vazeb let.</target>
        <note />
      </trans-unit>
      <trans-unit id="parsUnmatchedParen">
        <source>Unmatched '('</source>
        <target state="translated">Nespárovaná závorka (</target>
        <note />
      </trans-unit>
      <trans-unit id="parsSuccessivePatternsShouldBeSpacedOrTupled">
        <source>Successive patterns should be separated by spaces or tupled</source>
        <target state="translated">Po sobě jdoucí vzory by měly být oddělené mezerami nebo by měly být řazenou kolekcí členů.</target>
        <note />
      </trans-unit>
      <trans-unit id="parsNoMatchingInForLet">
        <source>No matching 'in' found for this 'let'</source>
        <target state="translated">Pro tuto klauzuli let se nenašel žádný odpovídající výraz in.</target>
        <note />
      </trans-unit>
      <trans-unit id="parsErrorInReturnForLetIncorrectIndentation">
        <source>Error in the return expression for this 'let'. Possible incorrect indentation.</source>
        <target state="translated">Chyba ve vráceném výrazu pro tuto klauzuli let. Důvodem může být nesprávné odsazení.</target>
        <note />
      </trans-unit>
      <trans-unit id="parsExpectedExpressionAfterLet">
        <source>The block following this '{0}' is unfinished. Every code block is an expression and must have a result. '{1}' cannot be the final code element in a block. Consider giving this block an explicit result.</source>
        <target state="translated">Blok, který následuje po tomto {0}, není dokončený. Každý blok kódu je výraz a musí mít výsledek. {1} nemůže být konečný element kódu v bloku. Zvažte, že tomuto bloku dáte explicitní výsledek.</target>
        <note />
      </trans-unit>
      <trans-unit id="parsIncompleteIf">
        <source>Incomplete conditional. Expected 'if &lt;expr&gt; then &lt;expr&gt;' or 'if &lt;expr&gt; then &lt;expr&gt; else &lt;expr&gt;'.</source>
        <target state="translated">Neúplná podmínka. Očekávaná notace je if &lt;výraz&gt; then &lt;výraz&gt; nebo if &lt;výraz&gt; then &lt;výraz&gt; else &lt;výraz&gt;.</target>
        <note />
      </trans-unit>
      <trans-unit id="parsAssertIsNotFirstClassValue">
        <source>'assert' may not be used as a first class value. Use 'assert &lt;expr&gt;' instead.</source>
        <target state="translated">assert nejde použít jako první hodnotu třídy. Použijte místo toho assert &lt;výraz&gt;.</target>
        <note />
      </trans-unit>
      <trans-unit id="parsIdentifierExpected">
        <source>Identifier expected</source>
        <target state="translated">Očekával se identifikátor.</target>
        <note />
      </trans-unit>
      <trans-unit id="parsInOrEqualExpected">
        <source>'in' or '=' expected</source>
        <target state="translated">Očekává se in nebo =.</target>
        <note />
      </trans-unit>
      <trans-unit id="parsArrowUseIsLimited">
        <source>The use of '-&gt;' in sequence and computation expressions is limited to the form 'for pat in expr -&gt; expr'. Use the syntax 'for ... in ... do ... yield...' to generate elements in more complex sequence expressions.</source>
        <target state="translated">Použití -&gt; ve výrazech pořadí a výpočtu je omezené na formu for vzor in výraz -&gt; výraz. Ke generování prvků v komplexnějších výrazech pořadí použijte syntaxi for ... in ... do ... yield...</target>
        <note />
      </trans-unit>
      <trans-unit id="parsSuccessiveArgsShouldBeSpacedOrTupled">
        <source>Successive arguments should be separated by spaces or tupled, and arguments involving function or method applications should be parenthesized</source>
        <target state="translated">Po sobě jdoucí argumenty by měly být oddělené mezerami nebo by měly být řazenou kolekcí členů a argumenty zahrnující použití funkcí nebo metod by měly být v závorkách.</target>
        <note />
      </trans-unit>
      <trans-unit id="parsUnmatchedBracket">
        <source>Unmatched '['</source>
        <target state="translated">Nespárovaná závorka [</target>
        <note />
      </trans-unit>
      <trans-unit id="parsMissingQualificationAfterDot">
        <source>Missing qualification after '.'</source>
        <target state="translated">Za tečkou chybí kvalifikace.</target>
        <note />
      </trans-unit>
      <trans-unit id="parsParenFormIsForML">
        <source>In F# code you may use 'expr.[expr]'. A type annotation may be required to indicate the first expression is an array</source>
        <target state="translated">V kódu F# můžete použít expr.[expr]. Je možné, že bude potřeba zadáním anotace typu vyznačit první výraz v poli.</target>
        <note />
      </trans-unit>
      <trans-unit id="parsMismatchedQuote">
        <source>Mismatched quotation, beginning with '{0}'</source>
        <target state="translated">Neshoda v citaci, která začíná na {0}</target>
        <note />
      </trans-unit>
      <trans-unit id="parsUnmatched">
        <source>Unmatched '{0}'</source>
        <target state="translated">Nespárovaný výraz {0}</target>
        <note />
      </trans-unit>
      <trans-unit id="parsUnmatchedBracketBar">
        <source>Unmatched '[|'</source>
        <target state="translated">Nespárovaná dvojice znaků [|</target>
        <note />
      </trans-unit>
      <trans-unit id="parsUnmatchedBrace">
        <source>Unmatched '{{'</source>
        <target state="translated">Nespárovaná dvojice závorek {{</target>
        <note />
      </trans-unit>
      <trans-unit id="parsFieldBinding">
        <source>Field bindings must have the form 'id = expr;'</source>
        <target state="translated">Vazba pole musí být v podobě id = expr;</target>
        <note />
      </trans-unit>
      <trans-unit id="parsMemberIllegalInObjectImplementation">
        <source>This member is not permitted in an object implementation</source>
        <target state="translated">Tento člen není u implementace objektu povolený.</target>
        <note />
      </trans-unit>
      <trans-unit id="parsMissingFunctionBody">
        <source>Missing function body</source>
        <target state="translated">Chybí tělo funkce.</target>
        <note />
      </trans-unit>
      <trans-unit id="parsSyntaxErrorInLabeledType">
        <source>Syntax error in labelled type argument</source>
        <target state="translated">Chyba syntaxe v argumentu typu s popiskem</target>
        <note />
      </trans-unit>
      <trans-unit id="parsUnexpectedInfixOperator">
        <source>Unexpected infix operator in type expression</source>
        <target state="translated">Neočekávaný operátor vpony ve výrazu typu</target>
        <note />
      </trans-unit>
      <trans-unit id="parsMultiArgumentGenericTypeFormDeprecated">
        <source>The syntax '(typ,...,typ) ident' is not used in F# code. Consider using 'ident&lt;typ,...,typ&gt;' instead</source>
        <target state="translated">Syntaxe (typ,...,typ) ident se v kódu F# nepoužívá. Místo toho zkuste použít ident&lt;typ,...,typ&gt;.</target>
        <note />
      </trans-unit>
      <trans-unit id="parsInvalidLiteralInType">
        <source>Invalid literal in type</source>
        <target state="translated">Neplatný literál v typu</target>
        <note />
      </trans-unit>
      <trans-unit id="parsUnexpectedOperatorForUnitOfMeasure">
        <source>Unexpected infix operator in unit-of-measure expression. Legal operators are '*', '/' and '^'.</source>
        <target state="translated">Neočekávaný operátor vpony ve výrazu měrné jednotky. Platnými operátory jsou znaky *, / a ^.</target>
        <note />
      </trans-unit>
      <trans-unit id="parsUnexpectedIntegerLiteralForUnitOfMeasure">
        <source>Unexpected integer literal in unit-of-measure expression</source>
        <target state="translated">Neočekávaný celočíselný literál ve výrazu měrné jednotky</target>
        <note />
      </trans-unit>
      <trans-unit id="parsUnexpectedTypeParameter">
        <source>Syntax error: unexpected type parameter specification</source>
        <target state="translated">Chyba syntaxe: neočekávaná specifikace parametru typu</target>
        <note />
      </trans-unit>
      <trans-unit id="parsMismatchedQuotationName">
        <source>Mismatched quotation operator name, beginning with '{0}'</source>
        <target state="translated">Neshoda v názvu operátoru citace (začíná na {0})</target>
        <note />
      </trans-unit>
      <trans-unit id="parsActivePatternCaseMustBeginWithUpperCase">
        <source>Active pattern case identifiers must begin with an uppercase letter</source>
        <target state="translated">Identifikátory velikosti písmen aktivního vzoru musí začínat velkým písmenem.</target>
        <note />
      </trans-unit>
      <trans-unit id="parsActivePatternCaseContainsPipe">
        <source>The '|' character is not permitted in active pattern case identifiers</source>
        <target state="translated">Znak | není u identifikátorů velikosti písmen aktivních vzorů povolený.</target>
        <note />
      </trans-unit>
      <trans-unit id="parsIllegalDenominatorForMeasureExponent">
        <source>Denominator must not be 0 in unit-of-measure exponent</source>
        <target state="translated">Jmenovatel nesmí být 0 v exponentu měrné jednotky.</target>
        <note />
      </trans-unit>
      <trans-unit id="parsNoEqualShouldFollowNamespace">
        <source>No '=' symbol should follow a 'namespace' declaration</source>
        <target state="translated">Po deklaraci namespace nemůže následovat symbol =.</target>
        <note />
      </trans-unit>
      <trans-unit id="parsSyntaxModuleStructEndDeprecated">
        <source>The syntax 'module ... = struct .. end' is not used in F# code. Consider using 'module ... = begin .. end'</source>
        <target state="translated">Syntaxe module ... = struct ... end se v kódu F# nepoužívá. Zvažte použití syntaxe module ... = begin ... end.</target>
        <note />
      </trans-unit>
      <trans-unit id="parsSyntaxModuleSigEndDeprecated">
        <source>The syntax 'module ... : sig .. end' is not used in F# code. Consider using 'module ... = begin .. end'</source>
        <target state="translated">Syntaxe module ... : sig .. end se v kódu F# nepoužívá. Zvažte použití syntaxe module ... = begin ... end.</target>
        <note />
      </trans-unit>
      <trans-unit id="tcStaticFieldUsedWhenInstanceFieldExpected">
        <source>A static field was used where an instance field is expected</source>
        <target state="translated">Použili jste statické pole tam, kde se očekává pole instance.</target>
        <note />
      </trans-unit>
      <trans-unit id="tcMethodNotAccessible">
        <source>Method '{0}' is not accessible from this code location</source>
        <target state="translated">Metoda {0} není na tomto místě v kódu dostupná.</target>
        <note />
      </trans-unit>
      <trans-unit id="tcImplicitMeasureFollowingSlash">
        <source>Implicit product of measures following /</source>
        <target state="translated">Za lomítkem (/) následuje implicitní vytvoření míry.</target>
        <note />
      </trans-unit>
      <trans-unit id="tcUnexpectedMeasureAnon">
        <source>Unexpected SynMeasure.Anon</source>
        <target state="translated">Neočekávalo se SynMeasure.Anon.</target>
        <note />
      </trans-unit>
      <trans-unit id="tcNonZeroConstantCannotHaveGenericUnit">
        <source>Non-zero constants cannot have generic units. For generic zero, write 0.0&lt;_&gt;.</source>
        <target state="translated">U nenulových konstant nemůžou být obecné jednotky. Obecný nulový zápis je 0.0&lt;_&gt;.</target>
        <note />
      </trans-unit>
      <trans-unit id="tcSeqResultsUseYield">
        <source>In sequence expressions, results are generated using 'yield'</source>
        <target state="translated">Ve výrazech pořadí se výsledky generují pomocí yield.</target>
        <note />
      </trans-unit>
      <trans-unit id="tcUnexpectedBigRationalConstant">
        <source>Unexpected big rational constant</source>
        <target state="translated">Neočekávaná rozměrná racionální konstanta</target>
        <note />
      </trans-unit>
      <trans-unit id="tcInvalidTypeForUnitsOfMeasure">
        <source>Units-of-measure supported only on float, float32, decimal and signed integer types</source>
        <target state="translated">Měrné jednotky se podporují jenom u typů float, float32, decimal a signed integer.</target>
        <note />
      </trans-unit>
      <trans-unit id="tcUnexpectedConstUint16Array">
        <source>Unexpected Const_uint16array</source>
        <target state="translated">Const_uint16array se neočekávalo.</target>
        <note />
      </trans-unit>
      <trans-unit id="tcUnexpectedConstByteArray">
        <source>Unexpected Const_bytearray</source>
        <target state="translated">Const_bytearray se neočekávalo.</target>
        <note />
      </trans-unit>
      <trans-unit id="tcParameterRequiresName">
        <source>A parameter with attributes must also be given a name, e.g. '[&lt;Attribute&gt;] Name : Type'</source>
        <target state="translated">Parametr s atributy vyžaduje také název, třeba [&lt;Atribut&gt;] Název : Typ.</target>
        <note />
      </trans-unit>
      <trans-unit id="tcReturnValuesCannotHaveNames">
        <source>Return values cannot have names</source>
        <target state="translated">Návratové hodnoty nemůžou mít názvy.</target>
        <note />
      </trans-unit>
      <trans-unit id="tcMemberKindPropertyGetSetNotExpected">
        <source>MemberKind.PropertyGetSet only expected in parse trees</source>
        <target state="translated">MemberKind.PropertyGetSet se očekává jenom ve stromech pro analýzu.</target>
        <note />
      </trans-unit>
      <trans-unit id="tcNamespaceCannotContainValues">
        <source>Namespaces cannot contain values. Consider using a module to hold your value declarations.</source>
        <target state="translated">Obory názvů nemůžou obsahovat hodnoty. K uložení deklarací hodnot můžete použít modul.</target>
        <note />
      </trans-unit>
      <trans-unit id="tcNamespaceCannotContainExtensionMembers">
        <source>Namespaces cannot contain extension members except in the same file and namespace declaration group where the type is defined. Consider using a module to hold declarations of extension members.</source>
        <target state="translated">Obory názvů nemůžou obsahovat členy rozšíření (to jde jenom ve stejném souboru a skupině deklarací oboru názvů, kde je definovaný i typ). K uložení deklarací členů rozšíření můžete použít modul.</target>
        <note />
      </trans-unit>
      <trans-unit id="tcMultipleVisibilityAttributes">
        <source>Multiple visibility attributes have been specified for this identifier</source>
        <target state="translated">Pro tento identifikátor jste zadali víc atributů viditelnosti.</target>
        <note />
      </trans-unit>
      <trans-unit id="tcMultipleVisibilityAttributesWithLet">
        <source>Multiple visibility attributes have been specified for this identifier. 'let' bindings in classes are always private, as are any 'let' bindings inside expressions.</source>
        <target state="translated">Pro tento identifikátor jste zadali víc atributů viditelnosti. Vazby let ve třídách jsou vždycky privátní, stejně jako kterákoli vazba let ve výrazu.</target>
        <note />
      </trans-unit>
      <trans-unit id="tcInvalidMethodNameForRelationalOperator">
        <source>The name '({0})' should not be used as a member name. To define comparison semantics for a type, implement the 'System.IComparable' interface. If defining a static member for use from other CLI languages then use the name '{1}' instead.</source>
        <target state="translated">({0}) není vhodný název pro člena. Pokud chcete definovat sémantiku porovnání pro typ, implementujte rozhraní System.IComparable. Pokud definujete statického člena, který se má použít z jiných jazyků CLI, použijte místo toho název {1}.</target>
        <note />
      </trans-unit>
      <trans-unit id="tcInvalidMethodNameForEquality">
        <source>The name '({0})' should not be used as a member name. To define equality semantics for a type, override the 'Object.Equals' member. If defining a static member for use from other CLI languages then use the name '{1}' instead.</source>
        <target state="translated">({0}) není vhodný název pro člena. Pokud chcete definovat sémantiku rovnosti pro typ, přepište člena Object.Equals. Pokud definujete statického člena, který se má použít z jiných jazyků CLI, použijte místo toho název {1}.</target>
        <note />
      </trans-unit>
      <trans-unit id="tcInvalidMemberName">
        <source>The name '({0})' should not be used as a member name. If defining a static member for use from other CLI languages then use the name '{1}' instead.</source>
        <target state="translated">({0}) není vhodný název pro člena. Pokud definujete statického člena, který se má použít z jiných jazyků CLI, použijte místo toho název {1}.</target>
        <note />
      </trans-unit>
      <trans-unit id="tcInvalidMemberNameFixedTypes">
        <source>The name '({0})' should not be used as a member name because it is given a standard definition in the F# library over fixed types</source>
        <target state="translated">({0}) není vhodný název pro člena, protože se mu v knihovně F# prostřednictvím pevných typů předává standardní definice.</target>
        <note />
      </trans-unit>
      <trans-unit id="tcInvalidOperatorDefinitionRelational">
        <source>The '{0}' operator should not normally be redefined. To define overloaded comparison semantics for a particular type, implement the 'System.IComparable' interface in the definition of that type.</source>
        <target state="translated">Operátor {0} se nedoporučuje předefinovávat. Pokud chcete definovat přetíženou sémantiku porovnání pro určitý typ, implementujte rozhraní System.IComparable v definici tohoto typu.</target>
        <note />
      </trans-unit>
      <trans-unit id="tcInvalidOperatorDefinitionEquality">
        <source>The '{0}' operator should not normally be redefined. To define equality semantics for a type, override the 'Object.Equals' member in the definition of that type.</source>
        <target state="translated">Operátor {0} se nedoporučuje předefinovávat. Pokud chcete definovat sémantiku rovnosti pro typ, přepište člena Object.Equals v definici tohoto typu.</target>
        <note />
      </trans-unit>
      <trans-unit id="tcInvalidOperatorDefinition">
        <source>The '{0}' operator should not normally be redefined. Consider using a different operator name</source>
        <target state="translated">Operátor {0} se nedoporučuje předefinovávat. Zvažte použití jiného názvu operátoru.</target>
        <note />
      </trans-unit>
      <trans-unit id="tcInvalidIndexOperatorDefinition">
        <source>The '{0}' operator cannot be redefined. Consider using a different operator name</source>
        <target state="translated">Operátor {0} se nedá předefinovat. Zvažte možnost použití jiného názvu operátoru.</target>
        <note />
      </trans-unit>
      <trans-unit id="tcExpectModuleOrNamespaceParent">
        <source>Expected module or namespace parent {0}</source>
        <target state="translated">Očekával se nadřazený prvek modulu nebo oboru názvů {0}.</target>
        <note />
      </trans-unit>
      <trans-unit id="tcImplementsIComparableExplicitly">
        <source>The struct, record or union type '{0}' implements the interface 'System.IComparable' explicitly. You must apply the 'CustomComparison' attribute to the type.</source>
        <target state="translated">Typ struktura, záznam nebo sjednocení {0} implementuje explicitně rozhraní System.IComparable. Pro tento typ musíte použít atribut CustomComparison.</target>
        <note />
      </trans-unit>
      <trans-unit id="tcImplementsGenericIComparableExplicitly">
        <source>The struct, record or union type '{0}' implements the interface 'System.IComparable&lt;_&gt;' explicitly. You must apply the 'CustomComparison' attribute to the type, and should also provide a consistent implementation of the non-generic interface System.IComparable.</source>
        <target state="translated">Typ struktury, záznamu nebo sjednocení {0} explicitně implementuje rozhraní System.IComparable&lt;_&gt;. Pro typ je třeba použít atribut CustomComparison a měli byste také poskytnout konzistentní implementaci neobecného rozhraní System.IComparable.</target>
        <note />
      </trans-unit>
      <trans-unit id="tcImplementsIStructuralComparableExplicitly">
        <source>The struct, record or union type '{0}' implements the interface 'System.IStructuralComparable' explicitly. Apply the 'CustomComparison' attribute to the type.</source>
        <target state="translated">Typ struktura, záznam nebo sjednocení {0} implementuje explicitně rozhraní System.IStructuralComparable. Použijte pro tento typ atribut CustomComparison.</target>
        <note />
      </trans-unit>
      <trans-unit id="tcRecordFieldInconsistentTypes">
        <source>This record contains fields from inconsistent types</source>
        <target state="translated">Tento záznam obsahuje pole z nekonzistentních typů.</target>
        <note />
      </trans-unit>
      <trans-unit id="tcDllImportStubsCannotBeInlined">
        <source>DLLImport stubs cannot be inlined</source>
        <target state="translated">Provizorní kódy DLLImport nemůžou být vložené.</target>
        <note />
      </trans-unit>
      <trans-unit id="tcStructsCanOnlyBindThisAtMemberDeclaration">
        <source>Structs may only bind a 'this' parameter at member declarations</source>
        <target state="translated">Struktury můžou u deklarací členů vázat jenom parametr this.</target>
        <note />
      </trans-unit>
      <trans-unit id="tcUnexpectedExprAtRecInfPoint">
        <source>Unexpected expression at recursive inference point</source>
        <target state="translated">Neočekávaný výraz v místě rekurzivního odvození</target>
        <note />
      </trans-unit>
      <trans-unit id="tcLessGenericBecauseOfAnnotation">
        <source>This code is less generic than required by its annotations because the explicit type variable '{0}' could not be generalized. It was constrained to be '{1}'.</source>
        <target state="translated">Tento kód je míň obecný, než požadují jeho poznámky, protože proměnná explicitního typu {0} se nedá zobecnit. Kód se omezil na {1}.</target>
        <note />
      </trans-unit>
      <trans-unit id="tcConstrainedTypeVariableCannotBeGeneralized">
        <source>One or more of the explicit class or function type variables for this binding could not be generalized, because they were constrained to other types</source>
        <target state="translated">Jedna nebo víc proměnných explicitní třídy nebo typu funkce pro tuto vazbu se nedala zobecnit, protože má omezení na jiné typy.</target>
        <note />
      </trans-unit>
      <trans-unit id="tcGenericParameterHasBeenConstrained">
        <source>A generic type parameter has been used in a way that constrains it to always be '{0}'</source>
        <target state="translated">Parametr obecného typu se použil tak, že ho to omezuje, aby vždycky byl {0}.</target>
        <note />
      </trans-unit>
      <trans-unit id="tcTypeParameterHasBeenConstrained">
        <source>This type parameter has been used in a way that constrains it to always be '{0}'</source>
        <target state="translated">Tento parametr typu se použil způsobem, který ho omezuje v tom smyslu, že musí být vždycky {0}.</target>
        <note />
      </trans-unit>
      <trans-unit id="tcTypeParametersInferredAreNotStable">
        <source>The type parameters inferred for this value are not stable under the erasure of type abbreviations. This is due to the use of type abbreviations which drop or reorder type parameters, e.g. \n\ttype taggedInt&lt;'a&gt; = int or\n\ttype swap&lt;'a,'b&gt; = 'b * 'a.\nConsider declaring the type parameters for this value explicitly, e.g.\n\tlet f&lt;'a,'b&gt; ((x,y) : swap&lt;'b,'a&gt;) : swap&lt;'a,'b&gt; = (y,x).</source>
        <target state="translated">Parametry typu odvozené pro tuto hodnotu nejsou v případě vymazání zkratek typů stabilní. Způsobuje to použití zkratek typu, které vypouštějí nebo mění pořadí parametrů typu, třeba pomocí notace\n\ttype taggedInt&lt;'a&gt; = int nebo\n\ttype swap&lt;'a,'b&gt; = 'b * 'a.\nZvažte možnost deklarování parametrů typu pro tuto hodnotu explicitně, třeba pomocí notace\n\tlet f&lt;'a,'b&gt; ((x,y) : swap&lt;'b,'a&gt;) : swap&lt;'a,'b&gt; = (y,x).</target>
        <note />
      </trans-unit>
      <trans-unit id="tcExplicitTypeParameterInvalid">
        <source>Explicit type parameters may only be used on module or member bindings</source>
        <target state="translated">Explicitní parametry typu se dají použít jenom u vazeb modulu nebo člena.</target>
        <note />
      </trans-unit>
      <trans-unit id="tcOverridingMethodRequiresAllOrNoTypeParameters">
        <source>You must explicitly declare either all or no type parameters when overriding a generic abstract method</source>
        <target state="translated">Při přepisování obecné abstraktní metody musíte explicitně deklarovat buď všechny, nebo žádné parametry typu.</target>
        <note />
      </trans-unit>
      <trans-unit id="tcFieldsDoNotDetermineUniqueRecordType">
        <source>The field labels and expected type of this record expression or pattern do not uniquely determine a corresponding record type</source>
        <target state="translated">Tyto popisky pole a očekávaný typ tohoto výrazu záznamu nebo vzoru neurčují jednoznačně odpovídající typ záznamu.</target>
        <note />
      </trans-unit>
      <trans-unit id="tcFieldAppearsTwiceInRecord">
        <source>The field '{0}' appears twice in this record expression or pattern</source>
        <target state="translated">Pole {0} se v tomto výrazu záznamu nebo vzoru vyskytuje dvakrát.</target>
        <note />
      </trans-unit>
      <trans-unit id="tcUnknownUnion">
        <source>Unknown union case</source>
        <target state="translated">Neznámý případ typu union</target>
        <note />
      </trans-unit>
      <trans-unit id="tcNotSufficientlyGenericBecauseOfScope">
        <source>This code is not sufficiently generic. The type variable {0} could not be generalized because it would escape its scope.</source>
        <target state="translated">Tento kód není dostatečně obecný. Proměnná typu {0} se nedá zobecnit, protože by se tak dostala mimo svůj definiční obor.</target>
        <note />
      </trans-unit>
      <trans-unit id="tcPropertyRequiresExplicitTypeParameters">
        <source>A property cannot have explicit type parameters. Consider using a method instead.</source>
        <target state="translated">Vlastnost nemůže mít explicitní parametry typu. Zvažte místo toho možnost použití metody.</target>
        <note />
      </trans-unit>
      <trans-unit id="tcConstructorCannotHaveTypeParameters">
        <source>A constructor cannot have explicit type parameters. Consider using a static construction method instead.</source>
        <target state="translated">Konstruktor nemůže mít parametry explicitního typu. Zvažte možnost použít místo toho metodu statické konstrukce.</target>
        <note />
      </trans-unit>
      <trans-unit id="tcInstanceMemberRequiresTarget">
        <source>This instance member needs a parameter to represent the object being invoked. Make the member static or use the notation 'member x.Member(args) = ...'.</source>
        <target state="translated">Tento člen instance vyžaduje, aby parametr představoval objekt, který se vyvolává. Upravte člena tak, aby byl statický, nebo použijte notaci member x.Member(args) =</target>
        <note />
      </trans-unit>
      <trans-unit id="tcUnexpectedPropertyInSyntaxTree">
        <source>Unexpected source-level property specification in syntax tree</source>
        <target state="translated">Ve stromu syntaxe se neočekávala specifikace vlastnosti na úrovni zdroje.</target>
        <note />
      </trans-unit>
      <trans-unit id="tcStaticInitializerRequiresArgument">
        <source>A static initializer requires an argument</source>
        <target state="translated">Statický inicializátor vyžaduje argument.</target>
        <note />
      </trans-unit>
      <trans-unit id="tcObjectConstructorRequiresArgument">
        <source>An object constructor requires an argument</source>
        <target state="translated">Konstruktor objektu vyžaduje argument.</target>
        <note />
      </trans-unit>
      <trans-unit id="tcStaticMemberShouldNotHaveThis">
        <source>This static member should not have a 'this' parameter. Consider using the notation 'member Member(args) = ...'.</source>
        <target state="translated">Tento statický člen by neměl mít parametr this. Zvažte použití notace member Member(args) = ...</target>
        <note />
      </trans-unit>
      <trans-unit id="tcExplicitStaticInitializerSyntax">
        <source>An explicit static initializer should use the syntax 'static new(args) = expr'</source>
        <target state="translated">Explicitní statický inicializátor by měl používat syntaxi static new(args) = expr.</target>
        <note />
      </trans-unit>
      <trans-unit id="tcExplicitObjectConstructorSyntax">
        <source>An explicit object constructor should use the syntax 'new(args) = expr'</source>
        <target state="translated">Explicitní konstruktor objektu by měl používat syntaxi new(args) = expr.</target>
        <note />
      </trans-unit>
      <trans-unit id="tcUnexpectedPropertySpec">
        <source>Unexpected source-level property specification</source>
        <target state="translated">Neočekávaná specifikace vlastnosti na úrovni zdroje</target>
        <note />
      </trans-unit>
      <trans-unit id="tcObjectExpressionFormDeprecated">
        <source>This form of object expression is not used in F#. Use 'member this.MemberName ... = ...' to define member implementations in object expressions.</source>
        <target state="translated">Tato notace objektového výrazu se v F# nepoužívá. K definování implementací členů v objektových výrazech použijte member this.MemberName ... = ...</target>
        <note />
      </trans-unit>
      <trans-unit id="tcInvalidDeclaration">
        <source>Invalid declaration</source>
        <target state="translated">Neplatná deklarace</target>
        <note />
      </trans-unit>
      <trans-unit id="tcAttributesInvalidInPatterns">
        <source>Attributes are not allowed within patterns</source>
        <target state="translated">Atributy nejsou ve vzorech se povolené.</target>
        <note />
      </trans-unit>
      <trans-unit id="tcFunctionRequiresExplicitTypeArguments">
        <source>The generic function '{0}' must be given explicit type argument(s)</source>
        <target state="translated">Obecné funkci {0} se musí předávat explicitní argumenty typu.</target>
        <note />
      </trans-unit>
      <trans-unit id="tcDoesNotAllowExplicitTypeArguments">
        <source>The method or function '{0}' should not be given explicit type argument(s) because it does not declare its type parameters explicitly</source>
        <target state="translated">Metodě nebo funkci {0} by se neměly předávat argumenty explicitního typu, protože svoje parametry typu nedeklaruje explicitně.</target>
        <note />
      </trans-unit>
      <trans-unit id="tcTypeParameterArityMismatch">
        <source>This value, type or method expects {0} type parameter(s) but was given {1}</source>
        <target state="translated">Tato hodnota, typ nebo metoda očekává parametry typu v počtu {0}, ale počet předaných je {1}.</target>
        <note />
      </trans-unit>
      <trans-unit id="tcDefaultStructConstructorCall">
        <source>The default, zero-initializing constructor of a struct type may only be used if all the fields of the struct type admit default initialization</source>
        <target state="translated">Výchozí konstruktor s nulovou inicializací typu struktura se dá použít jenom v případě, že všechna pole typu struktura připouštějí výchozí inicializaci.</target>
        <note />
      </trans-unit>
      <trans-unit id="tcCouldNotFindIDisposable">
        <source>Couldn't find Dispose on IDisposable, or it was overloaded</source>
        <target state="translated">V rozhraní IDisposable se nenašla metoda Dispose nebo je tato metoda přetížená.</target>
        <note />
      </trans-unit>
      <trans-unit id="tcNonLiteralCannotBeUsedInPattern">
        <source>This value is not a literal and cannot be used in a pattern</source>
        <target state="translated">Tato hodnota není literálová a nedá se ve vzoru použít.</target>
        <note />
      </trans-unit>
      <trans-unit id="tcFieldIsReadonly">
        <source>This field is readonly</source>
        <target state="translated">Toto pole je jen pro čtení.</target>
        <note />
      </trans-unit>
      <trans-unit id="tcNameArgumentsMustAppearLast">
        <source>Named arguments must appear after all other arguments</source>
        <target state="translated">Pojmenované argumenty musí být umístěné až za všemi ostatními argumenty.</target>
        <note />
      </trans-unit>
      <trans-unit id="tcFunctionRequiresExplicitLambda">
        <source>This function value is being used to construct a delegate type whose signature includes a byref argument. You must use an explicit lambda expression taking {0} arguments.</source>
        <target state="translated">Tato hodnota funkce se používá k vytvoření typu delegáta, jehož signatura obsahuje argument ByRef. Musíte použít explicitní výraz lambda, který přebírá argumenty v počtu {0}.</target>
        <note />
      </trans-unit>
      <trans-unit id="tcTypeCannotBeEnumerated">
        <source>The type '{0}' is not a type whose values can be enumerated with this syntax, i.e. is not compatible with either seq&lt;_&gt;, IEnumerable&lt;_&gt; or IEnumerable and does not have a GetEnumerator method</source>
        <target state="translated">Typ {0} není typem, u kterého by se dal pomocí této syntaxe vytvořit výčet hodnot, tj. není kompatibilní se seq&lt;_&gt;, IEnumerable&lt;_&gt; ani IEnumerable a nemá metodu GetEnumerator.</target>
        <note />
      </trans-unit>
      <trans-unit id="tcInvalidMixtureOfRecursiveForms">
        <source>This recursive binding uses an invalid mixture of recursive forms</source>
        <target state="translated">Tato rekurzivní vazba používá neplatnou kombinaci rekurzivních tvarů.</target>
        <note />
      </trans-unit>
      <trans-unit id="tcInvalidObjectConstructionExpression">
        <source>This is not a valid object construction expression. Explicit object constructors must either call an alternate constructor or initialize all fields of the object and specify a call to a super class constructor.</source>
        <target state="translated">Toto není platný výraz konstruktoru objektu. Explicitní konstruktor objektu musí buď volat alternativní konstruktor, nebo inicializovat všechna pole objektu a specifikovat volání konstruktoru nadřazené třídy.</target>
        <note />
      </trans-unit>
      <trans-unit id="tcInvalidConstraint">
        <source>Invalid constraint</source>
        <target state="translated">Neplatné omezení</target>
        <note />
      </trans-unit>
      <trans-unit id="tcInvalidConstraintTypeSealed">
        <source>Invalid constraint: the type used for the constraint is sealed, which means the constraint could only be satisfied by at most one solution</source>
        <target state="translated">Neplatné omezení: Typ použitý pro toto omezení je zapečetěný. Znamená to, že tomuto omezení může vyhovovat maximálně jedno řešení.</target>
        <note />
      </trans-unit>
      <trans-unit id="tcInvalidEnumConstraint">
        <source>An 'enum' constraint must be of the form 'enum&lt;type&gt;'</source>
        <target state="translated">Omezení enum musí být ve formátu enum&lt;typ&gt;.</target>
        <note />
      </trans-unit>
      <trans-unit id="tcInvalidNewConstraint">
        <source>'new' constraints must take one argument of type 'unit' and return the constructed type</source>
        <target state="translated">Omezení new musí přebírat jeden argument typu unit a vracet konstruovaný typ.</target>
        <note />
      </trans-unit>
      <trans-unit id="tcInvalidPropertyType">
        <source>This property has an invalid type. Properties taking multiple indexer arguments should have types of the form 'ty1 * ty2 -&gt; ty3'. Properties returning functions should have types of the form '(ty1 -&gt; ty2)'.</source>
        <target state="translated">Tato vlastnost nemá platný typ. Vlastnosti, které přebírají více argumentů indexeru, by měly mít typy s notací ty1 * ty2 -&gt; ty3. Vlastnosti, které vrací funkce, by měly mít typy s notací (ty1 -&gt; ty2).</target>
        <note />
      </trans-unit>
      <trans-unit id="tcExpectedUnitOfMeasureMarkWithAttribute">
        <source>Expected unit-of-measure parameter, not type parameter. Explicit unit-of-measure parameters must be marked with the [&lt;Measure&gt;] attribute.</source>
        <target state="translated">Očekával se parametr měrné jednotky, ne parametr typu. Explicitní parametry měrných jednotek musí být označené atributem [&lt;Measure&gt;].</target>
        <note />
      </trans-unit>
      <trans-unit id="tcExpectedTypeParameter">
        <source>Expected type parameter, not unit-of-measure parameter</source>
        <target state="translated">Očekával se parametr typu, ne parametr měrné jednotky.</target>
        <note />
      </trans-unit>
      <trans-unit id="tcExpectedTypeNotUnitOfMeasure">
        <source>Expected type, not unit-of-measure</source>
        <target state="translated">Očekával se typ, ne měrná jednotka.</target>
        <note />
      </trans-unit>
      <trans-unit id="tcExpectedUnitOfMeasureNotType">
        <source>Expected unit-of-measure, not type</source>
        <target state="translated">Očekávala se měrná jednotka, ne typ.</target>
        <note />
      </trans-unit>
      <trans-unit id="tcInvalidUnitsOfMeasurePrefix">
        <source>Units-of-measure cannot be used as prefix arguments to a type. Rewrite as postfix arguments in angle brackets.</source>
        <target state="translated">Měrné jednotky se nedají použít jako argumenty předpony typu. Přepište je na argumenty přípony v lomených závorkách.</target>
        <note />
      </trans-unit>
      <trans-unit id="tcUnitsOfMeasureInvalidInTypeConstructor">
        <source>Unit-of-measure cannot be used in type constructor application</source>
        <target state="translated">Měrná jednotka se v použití konstruktoru typu použít nedá.</target>
        <note />
      </trans-unit>
      <trans-unit id="tcRequireBuilderMethod">
        <source>This control construct may only be used if the computation expression builder defines a '{0}' method</source>
        <target state="translated">Tento řídicí konstruktor se dá použít jenom v případě, že tvůrce výrazu výpočtu definuje metodu {0}.</target>
        <note />
      </trans-unit>
      <trans-unit id="tcTypeHasNoNestedTypes">
        <source>This type has no nested types</source>
        <target state="translated">Tento typ nemá žádné vnořené typy.</target>
        <note />
      </trans-unit>
      <trans-unit id="tcUnexpectedSymbolInTypeExpression">
        <source>Unexpected {0} in type expression</source>
        <target state="translated">Neočekávalo se {0} ve výrazu typu.</target>
        <note />
      </trans-unit>
      <trans-unit id="tcTypeParameterInvalidAsTypeConstructor">
        <source>Type parameter cannot be used as type constructor</source>
        <target state="translated">Parametr typu se jako konstruktor typu použít nedá.</target>
        <note />
      </trans-unit>
      <trans-unit id="tcIllegalSyntaxInTypeExpression">
        <source>Illegal syntax in type expression</source>
        <target state="translated">Neplatná syntaxe ve výrazu typu</target>
        <note />
      </trans-unit>
      <trans-unit id="tcAnonymousUnitsOfMeasureCannotBeNested">
        <source>Anonymous unit-of-measure cannot be nested inside another unit-of-measure expression</source>
        <target state="translated">Anonymní měrná jednotka se nedá vnořit do jiného výrazu měrné jednotky.</target>
        <note />
      </trans-unit>
      <trans-unit id="tcAnonymousTypeInvalidInDeclaration">
        <source>Anonymous type variables are not permitted in this declaration</source>
        <target state="translated">Anonymní typy proměnných nejsou v této deklaraci povolené.</target>
        <note />
      </trans-unit>
      <trans-unit id="tcUnexpectedSlashInType">
        <source>Unexpected / in type</source>
        <target state="translated">V typu se neočekávalo lomítko (/).</target>
        <note />
      </trans-unit>
      <trans-unit id="tcUnexpectedTypeArguments">
        <source>Unexpected type arguments</source>
        <target state="translated">Neočekávané argumenty typu</target>
        <note />
      </trans-unit>
      <trans-unit id="tcOptionalArgsOnlyOnMembers">
        <source>Optional arguments are only permitted on type members</source>
        <target state="translated">Nepovinné argumenty jsou povolené jenom u členů typu.</target>
        <note />
      </trans-unit>
      <trans-unit id="tcNameNotBoundInPattern">
        <source>Name '{0}' not bound in pattern context</source>
        <target state="translated">Název {0} nemá vazbu v kontextu vzoru.</target>
        <note />
      </trans-unit>
      <trans-unit id="tcInvalidNonPrimitiveLiteralInPatternMatch">
        <source>Non-primitive numeric literal constants cannot be used in pattern matches because they can be mapped to multiple different types through the use of a NumericLiteral module. Consider using replacing with a variable, and use 'when &lt;variable&gt; = &lt;constant&gt;' at the end of the match clause.</source>
        <target state="translated">Konstanty číselných literálů, které nejsou primitivní, se nedají použít u porovnání vzorů, protože můžou být během použití modulu NumericLiteral mapované na více různých typů. Zvažte možnost nahrazení proměnnou a na konci klauzule porovnání použijte when &lt;proměnná&gt; = &lt;konstanta&gt;.</target>
        <note />
      </trans-unit>
      <trans-unit id="tcInvalidTypeArgumentUsage">
        <source>Type arguments cannot be specified here</source>
        <target state="translated">Argumenty typu tady nejde zadat.</target>
        <note />
      </trans-unit>
      <trans-unit id="tcRequireActivePatternWithOneResult">
        <source>Only active patterns returning exactly one result may accept arguments</source>
        <target state="translated">Argumenty můžou přebírat jenom aktivní vzory, které vracejí právě jeden výsledek.</target>
        <note />
      </trans-unit>
      <trans-unit id="tcInvalidArgForParameterizedPattern">
        <source>Invalid argument to parameterized pattern label</source>
        <target state="translated">Neplatný argument popisku parametrizovaného vzoru</target>
        <note />
      </trans-unit>
      <trans-unit id="tcInvalidIndexIntoActivePatternArray">
        <source>Internal error. Invalid index into active pattern array</source>
        <target state="translated">Vnitřní chyba. Neplatný index pro pole aktivního vzoru</target>
        <note />
      </trans-unit>
      <trans-unit id="tcUnionCaseDoesNotTakeArguments">
        <source>This union case does not take arguments</source>
        <target state="translated">Tento případ typu union nepřebírá argumenty.</target>
        <note />
      </trans-unit>
      <trans-unit id="tcUnionCaseRequiresOneArgument">
        <source>This union case takes one argument</source>
        <target state="translated">Tento případ typu union přebírá jeden argument.</target>
        <note />
      </trans-unit>
      <trans-unit id="tcUnionCaseExpectsTupledArguments">
        <source>This union case expects {0} arguments in tupled form</source>
        <target state="translated">Tento případ typu union očekává argumenty v počtu {0} v podobě řazené kolekce členů.</target>
        <note />
      </trans-unit>
      <trans-unit id="tcFieldIsNotStatic">
        <source>Field '{0}' is not static</source>
        <target state="translated">Pole {0} není statické.</target>
        <note />
      </trans-unit>
      <trans-unit id="tcFieldNotLiteralCannotBeUsedInPattern">
        <source>This field is not a literal and cannot be used in a pattern</source>
        <target state="translated">Toto pole není literál a nedá se použít ve vzoru.</target>
        <note />
      </trans-unit>
      <trans-unit id="tcRequireVarConstRecogOrLiteral">
        <source>This is not a variable, constant, active recognizer or literal</source>
        <target state="translated">Toto není proměnná, konstanta, aktivní rozlišovač nebo literál.</target>
        <note />
      </trans-unit>
      <trans-unit id="tcInvalidPattern">
        <source>This is not a valid pattern</source>
        <target state="translated">Toto není platný vzor.</target>
        <note />
      </trans-unit>
      <trans-unit id="tcUseWhenPatternGuard">
        <source>Character range matches have been removed in F#. Consider using a 'when' pattern guard instead.</source>
        <target state="translated">Porovnání rozsahu znaků se už v F# nepoužívá. Zvažte možnost použít místo toho ochrannou vazbu vzoru when.</target>
        <note />
      </trans-unit>
      <trans-unit id="tcIllegalPattern">
        <source>Illegal pattern</source>
        <target state="translated">Neplatný vzor</target>
        <note />
      </trans-unit>
      <trans-unit id="tcSyntaxErrorUnexpectedQMark">
        <source>Syntax error - unexpected '?' symbol</source>
        <target state="translated">Chyba syntaxe: neočekávaný symbol ?</target>
        <note />
      </trans-unit>
      <trans-unit id="tcExpressionCountMisMatch">
        <source>Expected {0} expressions, got {1}</source>
        <target state="translated">Očekávaný počet výrazů je {0}. Počet předaných je {1}.</target>
        <note />
      </trans-unit>
      <trans-unit id="tcExprUndelayed">
        <source>TcExprUndelayed: delayed</source>
        <target state="translated">TcExprUndelayed: zpožděné</target>
        <note />
      </trans-unit>
      <trans-unit id="tcExpressionRequiresSequence">
        <source>This expression form may only be used in sequence and computation expressions</source>
        <target state="translated">Tato notace výrazu se dá použít jenom ve výrazech pořadí a výpočtu.</target>
        <note />
      </trans-unit>
      <trans-unit id="tcInvalidObjectExpressionSyntaxForm">
        <source>Invalid object expression. Objects without overrides or interfaces should use the expression form 'new Type(args)' without braces.</source>
        <target state="translated">Neplatný objektový výraz. U objektů bez přepsání nebo rozhraní by se měl výraz formulovat pomocí notace new Type(args) bez složených závorek.</target>
        <note />
      </trans-unit>
      <trans-unit id="tcInvalidObjectSequenceOrRecordExpression">
        <source>Invalid object, sequence or record expression</source>
        <target state="translated">Neplatný výraz objektu, pořadí nebo záznamu</target>
        <note />
      </trans-unit>
      <trans-unit id="tcInvalidSequenceExpressionSyntaxForm">
        <source>Invalid record, sequence or computation expression. Sequence expressions should be of the form 'seq {{ ... }}'</source>
        <target state="translated">Neplatný výraz záznamu, pořadí nebo výpočtu. Výrazy pořadí by měly mít notaci seq {{ ... }}.</target>
        <note />
      </trans-unit>
      <trans-unit id="tcExpressionWithIfRequiresParenthesis">
        <source>This list or array expression includes an element of the form 'if ... then ... else'. Parenthesize this expression to indicate it is an individual element of the list or array, to disambiguate this from a list generated using a sequence expression</source>
        <target state="translated">Tento výraz seznamu nebo pole zahrnuje element s formulací if ... then ... else. Ohraničte tento výraz závorkami, aby bylo jasné, že jde o samostatný prvek seznamu nebo pole. Odlišíte ho tak od seznamu generovaného pomocí výrazu pořadí.</target>
        <note />
      </trans-unit>
      <trans-unit id="tcUnableToParseFormatString">
        <source>Unable to parse format string '{0}'</source>
        <target state="translated">Formátovací řetězec {0} se nedá parsovat.</target>
        <note />
      </trans-unit>
      <trans-unit id="tcListLiteralMaxSize">
        <source>This list expression exceeds the maximum size for list literals. Use an array for larger literals and call Array.ToList.</source>
        <target state="translated">Tento výraz seznamu překračuje maximální velikost literálů seznamu. Použijte pole pro rozsáhlejší literály a volejte metodu Array.ToList.</target>
        <note />
      </trans-unit>
      <trans-unit id="tcExpressionFormRequiresObjectConstructor">
        <source>The expression form 'expr then expr' may only be used as part of an explicit object constructor</source>
        <target state="translated">Notace expr then expr se dá ve výrazu použít jenom v rámci explicitního konstruktoru objektu.</target>
        <note />
      </trans-unit>
      <trans-unit id="tcNamedArgumentsCannotBeUsedInMemberTraits">
        <source>Named arguments cannot be given to member trait calls</source>
        <target state="translated">Pojmenované argumenty nejde předávat voláním vlastností členů.</target>
        <note />
      </trans-unit>
      <trans-unit id="tcNotValidEnumCaseName">
        <source>This is not a valid name for an enumeration case</source>
        <target state="translated">Toto není platný název případu výčtu.</target>
        <note />
      </trans-unit>
      <trans-unit id="tcFieldIsNotMutable">
        <source>This field is not mutable</source>
        <target state="translated">Toto pole není měnitelné.</target>
        <note />
      </trans-unit>
      <trans-unit id="tcConstructRequiresListArrayOrSequence">
        <source>This construct may only be used within list, array and sequence expressions, e.g. expressions of the form 'seq {{ ... }}', '[ ... ]' or '[| ... |]'. These use the syntax 'for ... in ... do ... yield...' to generate elements</source>
        <target state="translated">Tento konstruktor se dá použít jenom ve výrazech seznamů, polí a posloupností, například ve výrazech ve formě seq {{ ... }}, [ ... ] nebo [| ... |]. Tyto výrazy používají syntaxi for ... in ... do ... yield... ke generování elementů.</target>
        <note />
      </trans-unit>
      <trans-unit id="tcConstructRequiresComputationExpressions">
        <source>This construct may only be used within computation expressions. To return a value from an ordinary function simply write the expression without 'return'.</source>
        <target state="translated">Tento konstruktor se dá použít jenom ve výrazech výpočtu. Pokud chcete vracet hodnotu z běžné funkce, napište jednoduše výraz bez return.</target>
        <note />
      </trans-unit>
      <trans-unit id="tcConstructRequiresSequenceOrComputations">
        <source>This construct may only be used within sequence or computation expressions</source>
        <target state="translated">Tento konstruktor se dá použít jenom ve výrazech pořadí nebo výpočtu.</target>
        <note />
      </trans-unit>
      <trans-unit id="tcConstructRequiresComputationExpression">
        <source>This construct may only be used within computation expressions</source>
        <target state="translated">Tento konstruktor se dá použít jenom ve výrazech výpočtu.</target>
        <note />
      </trans-unit>
      <trans-unit id="tcInvalidIndexerExpression">
        <source>Invalid indexer expression</source>
        <target state="translated">Neplatný výraz indexeru</target>
        <note />
      </trans-unit>
      <trans-unit id="tcObjectOfIndeterminateTypeUsedRequireTypeConstraint">
        <source>The operator 'expr.[idx]' has been used on an object of indeterminate type based on information prior to this program point. Consider adding further type constraints</source>
        <target state="translated">Operátor expr.[idx] se používá u objektu neurčitého typu založeného na informacích před tímto místem v programu. Zvažte přidání dalších omezení typu.</target>
        <note />
      </trans-unit>
      <trans-unit id="tcCannotInheritFromVariableType">
        <source>Cannot inherit from a variable type</source>
        <target state="translated">Z typu proměnné se nedá dědit.</target>
        <note />
      </trans-unit>
      <trans-unit id="tcObjectConstructorsOnTypeParametersCannotTakeArguments">
        <source>Calls to object constructors on type parameters cannot be given arguments</source>
        <target state="translated">Volání konstruktorů objektu u parametrů typu se nedají předávat argumenty.</target>
        <note />
      </trans-unit>
      <trans-unit id="tcCompiledNameAttributeMisused">
        <source>The 'CompiledName' attribute cannot be used with this language element</source>
        <target state="translated">Atribut CompiledName se nedá u tohoto elementu jazyka použít.</target>
        <note />
      </trans-unit>
      <trans-unit id="tcNamedTypeRequired">
        <source>'{0}' may only be used with named types</source>
        <target state="translated">{0} se dá použít jenom u pojmenovaných typů.</target>
        <note />
      </trans-unit>
      <trans-unit id="tcInheritCannotBeUsedOnInterfaceType">
        <source>'inherit' cannot be used on interface types. Consider implementing the interface by using 'interface ... with ... end' instead.</source>
        <target state="translated">Deklarace inherit se nedá použít u typů rozhraní. Zvažte místo toho možnost implementovat rozhraní pomocí interface ... with ... end.</target>
        <note />
      </trans-unit>
      <trans-unit id="tcNewCannotBeUsedOnInterfaceType">
        <source>'new' cannot be used on interface types. Consider using an object expression '{{ new ... with ... }}' instead.</source>
        <target state="translated">U typů rozhraní se new použít nedá. Zvažte možnost použít místo toho objektový výraz {{ new ... with ... }}.</target>
        <note />
      </trans-unit>
      <trans-unit id="tcAbstractTypeCannotBeInstantiated">
        <source>Instances of this type cannot be created since it has been marked abstract or not all methods have been given implementations. Consider using an object expression '{{ new ... with ... }}' instead.</source>
        <target state="translated">Instance tohoto typu se nedají vytvořit, a to buď proto, že je tento typ označený jako abstraktní, nebo proto, že jste neimplementovali všechny metody. Zvažte možnost použít místo toho objektový výraz {{ new ... with ... }}.</target>
        <note />
      </trans-unit>
      <trans-unit id="tcIDisposableTypeShouldUseNew">
        <source>It is recommended that objects supporting the IDisposable interface are created using the syntax 'new Type(args)', rather than 'Type(args)' or 'Type' as a function value representing the constructor, to indicate that resources may be owned by the generated value</source>
        <target state="translated">Doporučuje se, aby se objekty, které podporují rozhraní IDisposable, vytvářely pomocí syntaxe new Type(args) a ne Type(args) nebo Type jako hodnota funkce představující konstruktor. Tím se určí, že prostředky může vlastnit generovaná hodnota.</target>
        <note />
      </trans-unit>
      <trans-unit id="tcSyntaxCanOnlyBeUsedToCreateObjectTypes">
        <source>'{0}' may only be used to construct object types</source>
        <target state="translated">{0} se dá použít jenom k vytvoření objektových typů.</target>
        <note />
      </trans-unit>
      <trans-unit id="tcConstructorRequiresCall">
        <source>Constructors for the type '{0}' must directly or indirectly call its implicit object constructor. Use a call to the implicit object constructor instead of a record expression.</source>
        <target state="translated">Konstruktory pro typ {0} musí přímo nebo nepřímo volat svoje implicitní konstruktory objektu. Místo výrazu záznamu použijte volání implicitního konstruktoru objektu.</target>
        <note />
      </trans-unit>
      <trans-unit id="tcUndefinedField">
        <source>The field '{0}' has been given a value, but is not present in the type '{1}'</source>
        <target state="translated">Poli {0} se předala hodnota, která se ale nenachází v typu {1}.</target>
        <note />
      </trans-unit>
      <trans-unit id="tcFieldRequiresAssignment">
        <source>No assignment given for field '{0}' of type '{1}'</source>
        <target state="translated">Poli {0} typu {1} se nepředalo žádné přiřazení.</target>
        <note />
      </trans-unit>
      <trans-unit id="tcExtraneousFieldsGivenValues">
        <source>Extraneous fields have been given values</source>
        <target state="translated">Nadbytečným polím se předaly hodnoty.</target>
        <note />
      </trans-unit>
      <trans-unit id="tcObjectExpressionsCanOnlyOverrideAbstractOrVirtual">
        <source>Only overrides of abstract and virtual members may be specified in object expressions</source>
        <target state="translated">V objektových výrazech se dají specifikovat jenom přepsání abstraktních a virtuálních členů.</target>
        <note />
      </trans-unit>
      <trans-unit id="tcNoAbstractOrVirtualMemberFound">
        <source>The member '{0}' does not correspond to any abstract or virtual method available to override or implement.</source>
        <target state="translated">Člen {0} neodpovídá žádné abstraktní ani virtuální metodě, která by se dala přepsat nebo implementovat.</target>
        <note />
      </trans-unit>
      <trans-unit id="tcMemberFoundIsNotAbstractOrVirtual">
        <source>The type {0} contains the member '{1}' but it is not a virtual or abstract method that is available to override or implement.</source>
        <target state="translated">Typ {0} obsahuje člen {1}, ale není to virtuální nebo abstraktní metoda, která by se dala přepsat nebo implementovat.</target>
        <note />
      </trans-unit>
      <trans-unit id="tcArgumentArityMismatch">
        <source>The member '{0}' does not accept the correct number of arguments. {1} argument(s) are expected, but {2} were given. The required signature is '{3}'.{4}</source>
        <target state="translated">Člen {0} nepřijímá správný počet argumentů. Očekávaný počet argumentů je {1}, ale předalo se jich {2}. Požadovaná signatura je {3}.{4}</target>
        <note />
      </trans-unit>
      <trans-unit id="tcArgumentArityMismatchOneOverload">
        <source>The member '{0}' does not accept the correct number of arguments. One overload accepts {1} arguments, but {2} were given. The required signature is '{3}'.{4}</source>
        <target state="translated">Člen {0} nepřijímá správný počet argumentů. Počet argumentů přijímaných jedním přetížením je {1}, ale předalo se jich {2}. Požadovaná signatura je {3}.{4}</target>
        <note />
      </trans-unit>
      <trans-unit id="tcSimpleMethodNameRequired">
        <source>A simple method name is required here</source>
        <target state="translated">Tady se vyžaduje jednoduchý název metody.</target>
        <note />
      </trans-unit>
      <trans-unit id="tcPredefinedTypeCannotBeUsedAsSuperType">
        <source>The types System.ValueType, System.Enum, System.Delegate, System.MulticastDelegate and System.Array cannot be used as super types in an object expression or class</source>
        <target state="translated">Typy System.ValueType, System.Enum, System.Delegate, System.MulticastDelegate a System.Array se v objektovém výrazu nebo ve třídě objektu nedají použít jako nadřazené.</target>
        <note />
      </trans-unit>
      <trans-unit id="tcNewMustBeUsedWithNamedType">
        <source>'new' must be used with a named type</source>
        <target state="translated">U new se musí použít pojmenovaný typ.</target>
        <note />
      </trans-unit>
      <trans-unit id="tcCannotCreateExtensionOfSealedType">
        <source>Cannot create an extension of a sealed type</source>
        <target state="translated">Nejde vytvořit rozšíření zapečetěného typu.</target>
        <note />
      </trans-unit>
      <trans-unit id="tcNoArgumentsForRecordValue">
        <source>No arguments may be given when constructing a record value</source>
        <target state="translated">Při vytváření hodnoty záznamu nejde zadávat argumenty.</target>
        <note />
      </trans-unit>
      <trans-unit id="tcNoInterfaceImplementationForConstructionExpression">
        <source>Interface implementations cannot be given on construction expressions</source>
        <target state="translated">Implementace rozhraní se s výrazy konstrukcí nedají předávat.</target>
        <note />
      </trans-unit>
      <trans-unit id="tcObjectConstructionCanOnlyBeUsedInClassTypes">
        <source>Object construction expressions may only be used to implement constructors in class types</source>
        <target state="translated">Výrazy konstruktoru objektu se dají použít jenom k implementaci konstruktorů v typech tříd.</target>
        <note />
      </trans-unit>
      <trans-unit id="tcOnlySimpleBindingsCanBeUsedInConstructionExpressions">
        <source>Only simple bindings of the form 'id = expr' can be used in construction expressions</source>
        <target state="translated">Ve výrazech konstrukcí se dají použít jenom jednoduché vazby s notací id = expr.</target>
        <note />
      </trans-unit>
      <trans-unit id="tcObjectsMustBeInitializedWithObjectExpression">
        <source>Objects must be initialized by an object construction expression that calls an inherited object constructor and assigns a value to each field</source>
        <target state="translated">Objekty se musí inicializovat pomocí výrazu konstruktoru objektu, který volá zděděný konstruktor objektu a přiřazuje hodnoty ke všem polím.</target>
        <note />
      </trans-unit>
      <trans-unit id="tcExpectedInterfaceType">
        <source>Expected an interface type</source>
        <target state="translated">Očekával se typ rozhraní.</target>
        <note />
      </trans-unit>
      <trans-unit id="tcConstructorForInterfacesDoNotTakeArguments">
        <source>Constructor expressions for interfaces do not take arguments</source>
        <target state="translated">Výrazy konstruktorů pro rozhraní nepřebírají argumenty.</target>
        <note />
      </trans-unit>
      <trans-unit id="tcConstructorRequiresArguments">
        <source>This object constructor requires arguments</source>
        <target state="translated">Tento konstruktor objektu vyžaduje argumenty.</target>
        <note />
      </trans-unit>
      <trans-unit id="tcNewRequiresObjectConstructor">
        <source>'new' may only be used with object constructors</source>
        <target state="translated">Klíčové slovo new se dá použít jenom s konstruktory objektů.</target>
        <note />
      </trans-unit>
      <trans-unit id="tcAtLeastOneOverrideIsInvalid">
        <source>At least one override did not correctly implement its corresponding abstract member</source>
        <target state="translated">Nejmíň jedno přepsání neimplementovalo správně odpovídající abstraktní člen.</target>
        <note />
      </trans-unit>
      <trans-unit id="tcNumericLiteralRequiresModule">
        <source>This numeric literal requires that a module '{0}' defining functions FromZero, FromOne, FromInt32, FromInt64 and FromString be in scope</source>
        <target state="translated">Tento číselný literál vyžaduje, aby modul {0} definující funkce FromZero, FromOne, FromInt32, FromInt64 a FromString byl v definičním oboru.</target>
        <note />
      </trans-unit>
      <trans-unit id="tcInvalidRecordConstruction">
        <source>Invalid record construction</source>
        <target state="translated">Neplatná konstrukce záznamu</target>
        <note />
      </trans-unit>
      <trans-unit id="tcExpressionFormRequiresRecordTypes">
        <source>The expression form {{ expr with ... }} may only be used with record types. To build object types use {{ new Type(...) with ... }}</source>
        <target state="translated">Notace {{ expr with ... }} se dá ve výrazech použít jenom u typů záznamu. Pokud chcete vytvořit objektové typy, použijte formulaci {{ new Type(...) with ... }}.</target>
        <note />
      </trans-unit>
      <trans-unit id="tcInheritedTypeIsNotObjectModelType">
        <source>The inherited type is not an object model type</source>
        <target state="translated">Zděděný typ není typem objektového modelu.</target>
        <note />
      </trans-unit>
      <trans-unit id="tcObjectConstructionExpressionCanOnlyImplementConstructorsInObjectModelTypes">
        <source>Object construction expressions (i.e. record expressions with inheritance specifications) may only be used to implement constructors in object model types. Use 'new ObjectType(args)' to construct instances of object model types outside of constructors</source>
        <target state="translated">Výrazy konstruktoru objektu (třeba výrazy záznamu se specifikací dědičnosti) se dají použít jenom k implementaci konstruktorů v typech objektového modelu. K vytvoření instancí typů objektového modelu mimo konstruktory použijte new ObjectType(args).</target>
        <note />
      </trans-unit>
      <trans-unit id="tcEmptyRecordInvalid">
        <source>'{{ }}' is not a valid expression. Records must include at least one field. Empty sequences are specified by using Seq.empty or an empty list '[]'.</source>
        <target state="translated">{{ }} není platný výraz. Záznamy musí obsahovat alespoň jedno pole. Prázdné posloupnosti se specifikují pomocí Seq.empty nebo prázdného seznamu [].</target>
        <note />
      </trans-unit>
      <trans-unit id="tcTypeIsNotARecordTypeNeedConstructor">
        <source>This type is not a record type. Values of class and struct types must be created using calls to object constructors.</source>
        <target state="translated">Tento typ není typem záznamu. Hodnoty typů třída a struktura se musí vytvořit pomocí volání konstruktorů objektu.</target>
        <note />
      </trans-unit>
      <trans-unit id="tcTypeIsNotARecordType">
        <source>This type is not a record type</source>
        <target state="translated">Tento typ není typem záznamu.</target>
        <note />
      </trans-unit>
      <trans-unit id="tcConstructIsAmbiguousInComputationExpression">
        <source>This construct is ambiguous as part of a computation expression. Nested expressions may be written using 'let _ = (...)' and nested computations using 'let! res = builder {{ ... }}'.</source>
        <target state="translated">Tento konstruktor je jako součást výrazu výpočtu nejednoznačný. Vnořené výrazy jde zapsat pomocí notace let _ = (...) a vnořené výpočty pomocí notace let! res = builder {{ ... }}.</target>
        <note />
      </trans-unit>
      <trans-unit id="tcConstructIsAmbiguousInSequenceExpression">
        <source>This construct is ambiguous as part of a sequence expression. Nested expressions may be written using 'let _ = (...)' and nested sequences using 'yield! seq {{... }}'.</source>
        <target state="translated">Tento konstruktor je jako součást výrazu pořadí nejednoznačný. Vnořené výrazy jde zapsat pomocí notace let _ = (...) a vnořená pořadí pomocí notace yield! seq {{... }}.</target>
        <note />
      </trans-unit>
      <trans-unit id="tcDoBangIllegalInSequenceExpression">
        <source>'do!' cannot be used within sequence expressions</source>
        <target state="translated">Klíčové slovo do! se ve výrazech pořadí nedá použít.</target>
        <note />
      </trans-unit>
      <trans-unit id="tcUseForInSequenceExpression">
        <source>The use of 'let! x = coll' in sequence expressions is not permitted. Use 'for x in coll' instead.</source>
        <target state="translated">Použití notace let! x = coll ve výrazech pořadí není povolené. Použijte místo ní notaci for x in coll.</target>
        <note />
      </trans-unit>
      <trans-unit id="tcTryIllegalInSequenceExpression">
        <source>'try'/'with' cannot be used within sequence expressions</source>
        <target state="translated">Výrazy try/with se u výrazů pořadí použít nedají.</target>
        <note />
      </trans-unit>
      <trans-unit id="tcUseYieldBangForMultipleResults">
        <source>In sequence expressions, multiple results are generated using 'yield!'</source>
        <target state="translated">Ve výrazech pořadí se víc výsledků generuje pomocí yield!.</target>
        <note />
      </trans-unit>
      <trans-unit id="tcInvalidAssignment">
        <source>Invalid assignment</source>
        <target state="translated">Neplatné přiřazení</target>
        <note />
      </trans-unit>
      <trans-unit id="tcInvalidUseOfTypeName">
        <source>Invalid use of a type name</source>
        <target state="translated">Neplatné použití názvu typu</target>
        <note />
      </trans-unit>
      <trans-unit id="tcTypeHasNoAccessibleConstructor">
        <source>This type has no accessible object constructors</source>
        <target state="translated">Pro tento typ nejsou dostupné žádné konstruktory objektu.</target>
        <note />
      </trans-unit>
      <trans-unit id="tcInvalidUseOfInterfaceType">
        <source>Invalid use of an interface type</source>
        <target state="translated">Neplatné použití typu rozhraní</target>
        <note />
      </trans-unit>
      <trans-unit id="tcInvalidUseOfDelegate">
        <source>Invalid use of a delegate constructor. Use the syntax 'new Type(args)' or just 'Type(args)'.</source>
        <target state="translated">Neplatné použití konstruktoru delegáta. Použijte syntaxi new Type(args) nebo jenom Type(args).</target>
        <note />
      </trans-unit>
      <trans-unit id="tcPropertyIsNotStatic">
        <source>Property '{0}' is not static</source>
        <target state="translated">Vlastnost {0} není statická.</target>
        <note />
      </trans-unit>
      <trans-unit id="tcPropertyIsNotReadable">
        <source>Property '{0}' is not readable</source>
        <target state="translated">Vlastnost {0} se nedá přečíst.</target>
        <note />
      </trans-unit>
      <trans-unit id="tcLookupMayNotBeUsedHere">
        <source>This lookup cannot be used here</source>
        <target state="translated">Toto vyhledávání se tady nedá použít.</target>
        <note />
      </trans-unit>
      <trans-unit id="tcPropertyIsStatic">
        <source>Property '{0}' is static</source>
        <target state="translated">Vlastnost {0} je statická.</target>
        <note />
      </trans-unit>
      <trans-unit id="tcPropertyCannotBeSet1">
        <source>Property '{0}' cannot be set</source>
        <target state="translated">Vlastnost {0} se nedá nastavit.</target>
        <note />
      </trans-unit>
      <trans-unit id="tcConstructorsCannotBeFirstClassValues">
        <source>Constructors must be applied to arguments and cannot be used as first-class values. If necessary use an anonymous function '(fun arg1 ... argN -&gt; new Type(arg1,...,argN))'.</source>
        <target state="translated">Konstruktory se musí použít pro argumenty a nejde je použít jako hodnoty první třídy. V případě potřeby použijte anonymní funkci (fun arg1 ... argN -&gt; new Type(arg1,...,argN)).</target>
        <note />
      </trans-unit>
      <trans-unit id="tcSyntaxFormUsedOnlyWithRecordLabelsPropertiesAndFields">
        <source>The syntax 'expr.id' may only be used with record labels, properties and fields</source>
        <target state="translated">Syntaxe expr.id se dá použít jenom u vlastností, polí a popisků záznamů.</target>
        <note />
      </trans-unit>
      <trans-unit id="tcEventIsStatic">
        <source>Event '{0}' is static</source>
        <target state="translated">Událost {0} je statická.</target>
        <note />
      </trans-unit>
      <trans-unit id="tcEventIsNotStatic">
        <source>Event '{0}' is not static</source>
        <target state="translated">Událost {0} není statická.</target>
        <note />
      </trans-unit>
      <trans-unit id="tcNamedArgumentDidNotMatch">
        <source>The named argument '{0}' did not match any argument or mutable property</source>
        <target state="translated">Pojmenovaný argument {0} neodpovídá žádnému argumentu nebo měnitelné vlastnosti.</target>
        <note />
      </trans-unit>
      <trans-unit id="tcOverloadsCannotHaveCurriedArguments">
        <source>One or more of the overloads of this method has curried arguments. Consider redesigning these members to take arguments in tupled form.</source>
        <target state="translated">Minimálně jedno přetížení této metody má curryfikované argumenty. Zvažte úpravu návrhu těchto členů tak, aby přebíraly argumenty v podobě řazené kolekce členů.</target>
        <note />
      </trans-unit>
      <trans-unit id="tcUnnamedArgumentsDoNotFormPrefix">
        <source>The unnamed arguments do not form a prefix of the arguments of the method called</source>
        <target state="translated">Nepojmenované argumenty netvoří předponu argumentů volané metody.</target>
        <note />
      </trans-unit>
      <trans-unit id="tcStaticOptimizationConditionalsOnlyForFSharpLibrary">
        <source>Static optimization conditionals are only for use within the F# library</source>
        <target state="translated">Podmínky statické optimalizace se používají jenom v knihovně F#.</target>
        <note />
      </trans-unit>
      <trans-unit id="tcFormalArgumentIsNotOptional">
        <source>The corresponding formal argument is not optional</source>
        <target state="translated">Odpovídající formální argument není nepovinný.</target>
        <note />
      </trans-unit>
      <trans-unit id="tcInvalidOptionalAssignmentToPropertyOrField">
        <source>Invalid optional assignment to a property or field</source>
        <target state="translated">Neplatné nepovinné přiřazení k vlastnosti nebo poli</target>
        <note />
      </trans-unit>
      <trans-unit id="tcDelegateConstructorMustBePassed">
        <source>A delegate constructor must be passed a single function value</source>
        <target state="translated">Konstruktoru delegáta se musí předávat jediná hodnota funkce.</target>
        <note />
      </trans-unit>
      <trans-unit id="tcBindingCannotBeUseAndRec">
        <source>A binding cannot be marked both 'use' and 'rec'</source>
        <target state="translated">Vazba nemůže mít současně označení use i rec.</target>
        <note />
      </trans-unit>
      <trans-unit id="tcVolatileOnlyOnClassLetBindings">
        <source>The 'VolatileField' attribute may only be used on 'let' bindings in classes</source>
        <target state="translated">Atribut VolatileField se dá v třídách použít jenom u vazeb let.</target>
        <note />
      </trans-unit>
      <trans-unit id="tcAttributesAreNotPermittedOnLetBindings">
        <source>Attributes are not permitted on 'let' bindings in expressions</source>
        <target state="translated">Atributy nejsou u vazeb Let ve výrazech povolené.</target>
        <note />
      </trans-unit>
      <trans-unit id="tcDefaultValueAttributeRequiresVal">
        <source>The 'DefaultValue' attribute may only be used on 'val' declarations</source>
        <target state="translated">Atribut DefaultValue se dá použít jenom u deklarací val.</target>
        <note />
      </trans-unit>
      <trans-unit id="tcConditionalAttributeRequiresMembers">
        <source>The 'ConditionalAttribute' attribute may only be used on members</source>
        <target state="translated">Atribut ConditionalAttribute se dá použít jenom u členů.</target>
        <note />
      </trans-unit>
      <trans-unit id="tcInvalidActivePatternName">
        <source>This is not a valid name for an active pattern</source>
        <target state="translated">Toto není platný název aktivního vzoru.</target>
        <note />
      </trans-unit>
      <trans-unit id="tcEntryPointAttributeRequiresFunctionInModule">
        <source>The 'EntryPointAttribute' attribute may only be used on function definitions in modules</source>
        <target state="translated">Atribut EntryPointAttribute se dá použít jenom u definic funkcí v modulech.</target>
        <note />
      </trans-unit>
      <trans-unit id="tcMutableValuesCannotBeInline">
        <source>Mutable values cannot be marked 'inline'</source>
        <target state="translated">Označení inline se u proměnlivých hodnot použít nedá.</target>
        <note />
      </trans-unit>
      <trans-unit id="tcMutableValuesMayNotHaveGenericParameters">
        <source>Mutable values cannot have generic parameters</source>
        <target state="translated">Proměnlivé hodnoty nemůžou mít obecné parametry.</target>
        <note />
      </trans-unit>
      <trans-unit id="tcMutableValuesSyntax">
        <source>Mutable function values should be written 'let mutable f = (fun args -&gt; ...)'</source>
        <target state="translated">Zápis proměnlivých hodnot funkcí by měl být let mutable f = (fun arg -&gt; ...).</target>
        <note />
      </trans-unit>
      <trans-unit id="tcOnlyFunctionsCanBeInline">
        <source>Only functions may be marked 'inline'</source>
        <target state="translated">Označení inline můžou mít jenom funkce.</target>
        <note />
      </trans-unit>
      <trans-unit id="tcIllegalAttributesForLiteral">
        <source>A literal value cannot be given the [&lt;ThreadStatic&gt;] or [&lt;ContextStatic&gt;] attributes</source>
        <target state="translated">Literálové hodnotě nejde přiřadit atribut [&lt;ThreadStatic&gt;] nebo [&lt;ContextStatic&gt;].</target>
        <note />
      </trans-unit>
      <trans-unit id="tcLiteralCannotBeMutable">
        <source>A literal value cannot be marked 'mutable'</source>
        <target state="translated">Hodnota literálu nemůže mít označení mutable.</target>
        <note />
      </trans-unit>
      <trans-unit id="tcLiteralCannotBeInline">
        <source>A literal value cannot be marked 'inline'</source>
        <target state="translated">Hodnota literálu nemůže mít označení inline.</target>
        <note />
      </trans-unit>
      <trans-unit id="tcLiteralCannotHaveGenericParameters">
        <source>Literal values cannot have generic parameters</source>
        <target state="translated">Hodnota literálu nemůže mít obecné parametry.</target>
        <note />
      </trans-unit>
      <trans-unit id="tcInvalidConstantExpression">
        <source>This is not a valid constant expression</source>
        <target state="translated">Toto není platný konstantní výraz.</target>
        <note />
      </trans-unit>
      <trans-unit id="tcTypeIsInaccessible">
        <source>This type is not accessible from this code location</source>
        <target state="translated">Tento typ není na tomto místě v kódu dostupný.</target>
        <note />
      </trans-unit>
      <trans-unit id="tcUnexpectedConditionInImportedAssembly">
        <source>Unexpected condition in imported assembly: failed to decode AttributeUsage attribute</source>
        <target state="translated">Neočekávaná podmínka v importovaném sestavení: nepovedlo se dekódovat atribut AttributeUsage.</target>
        <note />
      </trans-unit>
      <trans-unit id="tcUnrecognizedAttributeTarget">
        <source>Unrecognized attribute target. Valid attribute targets are 'assembly', 'module', 'type', 'method', 'property', 'return', 'param', 'field', 'event', 'constructor'.</source>
        <target state="translated">Nerozpoznaný cíl atributu. Platné cíle atributu jsou assembly, module, type, method, property, return, param, field, event a constructor.</target>
        <note />
      </trans-unit>
      <trans-unit id="tcAttributeIsNotValidForLanguageElementUseDo">
        <source>This attribute is not valid for use on this language element. Assembly attributes should be attached to a 'do ()' declaration, if necessary within an F# module.</source>
        <target state="translated">Tento atribut není platný pro použití u tohoto elementu jazyka. Atributy sestavení by měly být připojené k deklaraci do (), v případě potřeby v modulu F#.</target>
        <note />
      </trans-unit>
      <trans-unit id="tcAttributeIsNotValidForLanguageElement">
        <source>This attribute is not valid for use on this language element</source>
        <target state="translated">Tento atribut není platný pro použití u tohoto elementu jazyka.</target>
        <note />
      </trans-unit>
      <trans-unit id="tcOptionalArgumentsCannotBeUsedInCustomAttribute">
        <source>Optional arguments cannot be used in custom attributes</source>
        <target state="translated">Nepovinné argumenty se u vlastních atributů použít nedají.</target>
        <note />
      </trans-unit>
      <trans-unit id="tcPropertyCannotBeSet0">
        <source>This property cannot be set</source>
        <target state="translated">Tato vlastnost se nedá nastavit.</target>
        <note />
      </trans-unit>
      <trans-unit id="tcPropertyOrFieldNotFoundInAttribute">
        <source>This property or field was not found on this custom attribute type</source>
        <target state="translated">Tato vlastnost nebo pole se u tohoto typu vlastního atributu nenašla.</target>
        <note />
      </trans-unit>
      <trans-unit id="tcCustomAttributeMustBeReferenceType">
        <source>A custom attribute must be a reference type</source>
        <target state="translated">Vlastní atribut musí být odkazového typu.</target>
        <note />
      </trans-unit>
      <trans-unit id="tcCustomAttributeArgumentMismatch">
        <source>The number of args for a custom attribute does not match the expected number of args for the attribute constructor</source>
        <target state="translated">Počet argumentů pro vlastní atribut neodpovídá očekávanému počtu argumentů pro konstruktor atributu.</target>
        <note />
      </trans-unit>
      <trans-unit id="tcCustomAttributeMustInvokeConstructor">
        <source>A custom attribute must invoke an object constructor</source>
        <target state="translated">Vlastní atribut musí vyvolat konstruktor objektu.</target>
        <note />
      </trans-unit>
      <trans-unit id="tcAttributeExpressionsMustBeConstructorCalls">
        <source>Attribute expressions must be calls to object constructors</source>
        <target state="translated">Výrazy atributu musí být volání konstruktorů objektů.</target>
        <note />
      </trans-unit>
      <trans-unit id="tcUnsupportedAttribute">
        <source>This attribute cannot be used in this version of F#</source>
        <target state="translated">Tento atribut se v této verzi F# nedá použít.</target>
        <note />
      </trans-unit>
      <trans-unit id="tcInvalidInlineSpecification">
        <source>Invalid inline specification</source>
        <target state="translated">Neplatná vložená specifikace</target>
        <note />
      </trans-unit>
      <trans-unit id="tcInvalidUseBinding">
        <source>'use' bindings must be of the form 'use &lt;var&gt; = &lt;expr&gt;'</source>
        <target state="translated">Vazby use musí být ve formátu use &lt;proměnná&gt; = &lt;výraz&gt;.</target>
        <note />
      </trans-unit>
      <trans-unit id="tcAbstractMembersIllegalInAugmentation">
        <source>Abstract members are not permitted in an augmentation - they must be defined as part of the type itself</source>
        <target state="translated">Abstraktní členové se v rozšíření nepovolují – musí se definovat v samotném typu.</target>
        <note />
      </trans-unit>
      <trans-unit id="tcMethodOverridesIllegalHere">
        <source>Method overrides and interface implementations are not permitted here</source>
        <target state="translated">Přepsání metod a implementace rozhraní tady nejsou povolené.</target>
        <note />
      </trans-unit>
      <trans-unit id="tcNoMemberFoundForOverride">
        <source>No abstract or interface member was found that corresponds to this override</source>
        <target state="translated">Nenašel se žádný abstraktní člen nebo člen rozhraní, který by odpovídal tomuto přepsání.</target>
        <note />
      </trans-unit>
      <trans-unit id="tcOverrideArityMismatch">
        <source>This override takes a different number of arguments to the corresponding abstract member. The following abstract members were found:{0}</source>
        <target state="translated">Toto přepsání přebírá jiný počet argumentů vzhledem k odpovídajícímu abstraktnímu členovi. Našli se následující abstraktní členové: {0}</target>
        <note />
      </trans-unit>
      <trans-unit id="tcDefaultImplementationAlreadyExists">
        <source>This method already has a default implementation</source>
        <target state="translated">Tato metoda už má výchozí implementaci.</target>
        <note />
      </trans-unit>
      <trans-unit id="tcDefaultAmbiguous">
        <source>The method implemented by this default is ambiguous</source>
        <target state="translated">Metoda implementovaná touto výchozí třídou je nejednoznačná.</target>
        <note />
      </trans-unit>
      <trans-unit id="tcNoPropertyFoundForOverride">
        <source>No abstract property was found that corresponds to this override</source>
        <target state="translated">Nenašla se žádná abstraktní vlastnost, která by odpovídala tomuto přepsání.</target>
        <note />
      </trans-unit>
      <trans-unit id="tcAbstractPropertyMissingGetOrSet">
        <source>This property overrides or implements an abstract property but the abstract property doesn't have a corresponding {0}</source>
        <target state="translated">Tato hodnota přepisuje nebo implementuje abstraktní vlastnost, která ale nemá odpovídající metodu {0}.</target>
        <note />
      </trans-unit>
      <trans-unit id="tcInvalidSignatureForSet">
        <source>Invalid signature for set member</source>
        <target state="translated">Neplatná signatura pro člena sady</target>
        <note />
      </trans-unit>
      <trans-unit id="tcNewMemberHidesAbstractMember">
        <source>This new member hides the abstract member '{0}'. Rename the member or use 'override' instead.</source>
        <target state="translated">Tento nový člen skrývá abstraktní člen {0}. Změňte jeho název nebo místo toho použijte klíčové slovo override.</target>
        <note />
      </trans-unit>
      <trans-unit id="tcNewMemberHidesAbstractMemberWithSuffix">
        <source>This new member hides the abstract member '{0}' once tuples, functions, units of measure and/or provided types are erased. Rename the member or use 'override' instead.</source>
        <target state="translated">Tento nový člen skrývá po vymazání řazených kolekcí členů, funkcí, měrných jednotek a poskytnutých typů abstraktní člen {0}. Změňte jeho název nebo místo toho použijte klíčové slovo override.</target>
        <note />
      </trans-unit>
      <trans-unit id="tcStaticInitializersIllegalInInterface">
        <source>Interfaces cannot contain definitions of static initializers</source>
        <target state="translated">Rozhraní nemůžou obsahovat definice statických inicializátorů.</target>
        <note />
      </trans-unit>
      <trans-unit id="tcObjectConstructorsIllegalInInterface">
        <source>Interfaces cannot contain definitions of object constructors</source>
        <target state="translated">Rozhraní nemůžou obsahovat definice konstruktorů objektu.</target>
        <note />
      </trans-unit>
      <trans-unit id="tcMemberOverridesIllegalInInterface">
        <source>Interfaces cannot contain definitions of member overrides</source>
        <target state="translated">Rozhraní nemůžou obsahovat definice přepsání členů.</target>
        <note />
      </trans-unit>
      <trans-unit id="tcConcreteMembersIllegalInInterface">
        <source>Interfaces cannot contain definitions of concrete members. You may need to define a constructor on your type to indicate that the type is a class.</source>
        <target state="translated">Rozhraní nemůžou obsahovat definice konkrétních členů. Možná bude potřeba definovat u typu konstruktor, který bude vyjadřovat, že jde o třídu.</target>
        <note />
      </trans-unit>
      <trans-unit id="tcConstructorsDisallowedInExceptionAugmentation">
        <source>Constructors cannot be specified in exception augmentations</source>
        <target state="translated">V rozšířeních výjimky nejde zadávat konstruktory.</target>
        <note />
      </trans-unit>
      <trans-unit id="tcStructsCannotHaveConstructorWithNoArguments">
        <source>Structs cannot have an object constructor with no arguments. This is a restriction imposed on all CLI languages as structs automatically support a default constructor.</source>
        <target state="translated">Struktury nemůžou mít konstruktor objektu bez argumentů. Toto je omezení, které platí u všech jazyků CLI vzhledem k tomu, že struktury automaticky podporují výchozí konstruktor.</target>
        <note />
      </trans-unit>
      <trans-unit id="tcConstructorsIllegalForThisType">
        <source>Constructors cannot be defined for this type</source>
        <target state="translated">Pro tento typ nejde definovat konstruktory.</target>
        <note />
      </trans-unit>
      <trans-unit id="tcRecursiveBindingsWithMembersMustBeDirectAugmentation">
        <source>Recursive bindings that include member specifications can only occur as a direct augmentation of a type</source>
        <target state="translated">Rekurzivní vazby, které obsahují specifikace členů, se dají použít jenom jako přímé rozšíření typu.</target>
        <note />
      </trans-unit>
      <trans-unit id="tcOnlySimplePatternsInLetRec">
        <source>Only simple variable patterns can be bound in 'let rec' constructs</source>
        <target state="translated">Vazbu v konstruktorech let rec můžou mít jenom vzory s jednoduchými proměnnými.</target>
        <note />
      </trans-unit>
      <trans-unit id="tcOnlyRecordFieldsAndSimpleLetCanBeMutable">
        <source>Only record fields and simple, non-recursive 'let' bindings may be marked mutable</source>
        <target state="translated">Označení mutable můžou mít jenom pole záznamu a jednoduché, nerekurzivní vazby let.</target>
        <note />
      </trans-unit>
      <trans-unit id="tcMemberIsNotSufficientlyGeneric">
        <source>This member is not sufficiently generic</source>
        <target state="translated">Tento člen není dostatečně obecný.</target>
        <note />
      </trans-unit>
      <trans-unit id="tcLiteralAttributeRequiresConstantValue">
        <source>A declaration may only be the [&lt;Literal&gt;] attribute if a constant value is also given, e.g. 'val x : int = 1'</source>
        <target state="translated">Pokud se definuje také hodnota konstanty, třeba val x : int = 1, může být deklarací jenom atribut [&lt;Literal&gt;].</target>
        <note />
      </trans-unit>
      <trans-unit id="tcValueInSignatureRequiresLiteralAttribute">
        <source>A declaration may only be given a value in a signature if the declaration has the [&lt;Literal&gt;] attribute</source>
        <target state="translated">Deklaraci se může v signatuře předávat hodnota jenom v případě, že má deklarace atribut [&lt;Literal&gt;].</target>
        <note />
      </trans-unit>
      <trans-unit id="tcThreadStaticAndContextStaticMustBeStatic">
        <source>Thread-static and context-static variables must be static and given the [&lt;DefaultValue&gt;] attribute to indicate that the value is initialized to the default value on each new thread</source>
        <target state="translated">Proměnné, které jsou statické na úrovni vlákna nebo kontextu, musí být statické a musí se jim předávat atribut [&lt;DefaultValue&gt;]. Tím se určí, že se hodnota v každém novém vláknu inicializuje na výchozí hodnotu.</target>
        <note />
      </trans-unit>
      <trans-unit id="tcVolatileFieldsMustBeMutable">
        <source>Volatile fields must be marked 'mutable' and cannot be thread-static</source>
        <target state="translated">Pole s modifikátorem volatile musí mít označení mutable a nemůžou být statická na úrovni vlákna.</target>
        <note />
      </trans-unit>
      <trans-unit id="tcUninitializedValFieldsMustBeMutable">
        <source>Uninitialized 'val' fields must be mutable and marked with the '[&lt;DefaultValue&gt;]' attribute. Consider using a 'let' binding instead of a 'val' field.</source>
        <target state="translated">Neinicializovaná pole val musí být měnitelná a musí být označená atributem [&lt;DefaultValue&gt;]. Zvažte možnost použít místo pole val vazbu let.</target>
        <note />
      </trans-unit>
      <trans-unit id="tcStaticValFieldsMustBeMutableAndPrivate">
        <source>Static 'val' fields in types must be mutable, private and marked with the '[&lt;DefaultValue&gt;]' attribute. They are initialized to the 'null' or 'zero' value for their type. Consider also using a 'static let mutable' binding in a class type.</source>
        <target state="translated">Statická pole val v typech musí být měnitelná, privátní a označená atributem [&lt;DefaultValue&gt;]. Inicializují se na hodnotu null nebo zero podle jejich typu. Zvažte možnost použít v typu třídy také vazbu static let mutable.</target>
        <note />
      </trans-unit>
      <trans-unit id="tcFieldRequiresName">
        <source>This field requires a name</source>
        <target state="translated">Toto pole vyžaduje název.</target>
        <note />
      </trans-unit>
      <trans-unit id="tcInvalidNamespaceModuleTypeUnionName">
        <source>Invalid namespace, module, type or union case name</source>
        <target state="translated">Neplatný název oboru názvů, modulu, typu nebo případu typu union</target>
        <note />
      </trans-unit>
      <trans-unit id="tcIllegalFormForExplicitTypeDeclaration">
        <source>Explicit type declarations for constructors must be of the form 'ty1 * ... * tyN -&gt; resTy'. Parentheses may be required around 'resTy'</source>
        <target state="translated">Explicitní deklarace typu pro konstruktory musí mít formát ty1 * ... * tyN -&gt; resTy. Je možné, že výraz resTy bude potřeba uzavřít do závorek.</target>
        <note />
      </trans-unit>
      <trans-unit id="tcReturnTypesForUnionMustBeSameAsType">
        <source>Return types of union cases must be identical to the type being defined, up to abbreviations</source>
        <target state="translated">Návratové typy případů typu union musí být identické s typem, který se definuje, a to až po zkratky.</target>
        <note />
      </trans-unit>
      <trans-unit id="tcInvalidEnumerationLiteral">
        <source>This is not a valid value for an enumeration literal</source>
        <target state="translated">Toto není platná hodnota pro literál výčtu.</target>
        <note />
      </trans-unit>
      <trans-unit id="tcTypeIsNotInterfaceType1">
        <source>The type '{0}' is not an interface type</source>
        <target state="translated">Typ {0} není typ rozhraní.</target>
        <note />
      </trans-unit>
      <trans-unit id="tcDuplicateSpecOfInterface">
        <source>Duplicate specification of an interface</source>
        <target state="translated">Duplicitní specifikace rozhraní</target>
        <note />
      </trans-unit>
      <trans-unit id="tcFieldValIllegalHere">
        <source>A field/val declaration is not permitted here</source>
        <target state="translated">Deklarace pole nebo hodnoty tady není povolená.</target>
        <note />
      </trans-unit>
      <trans-unit id="tcInheritIllegalHere">
        <source>A inheritance declaration is not permitted here</source>
        <target state="translated">Zděděná deklarace tady není povolená.</target>
        <note />
      </trans-unit>
      <trans-unit id="tcModuleRequiresQualifiedAccess">
        <source>This declaration opens the module '{0}', which is marked as 'RequireQualifiedAccess'. Adjust your code to use qualified references to the elements of the module instead, e.g. 'List.map' instead of 'map'. This change will ensure that your code is robust as new constructs are added to libraries.</source>
        <target state="translated">Tato deklarace otevírá modul {0}, který má označení RequireQualifiedAccess. Upravte kód tak, aby místo toho používal kvalifikované odkazy na elementy modulu, třeba místo map použijte List.map. Touto změnou zajistíte, že bude kód funkční i v případě, že se budou do knihoven přidávat nové konstruktory.</target>
        <note />
      </trans-unit>
      <trans-unit id="tcOpenUsedWithPartiallyQualifiedPath">
        <source>This declaration opens the namespace or module '{0}' through a partially qualified path. Adjust this code to use the full path of the namespace. This change will make your code more robust as new constructs are added to the F# and CLI libraries.</source>
        <target state="translated">Tato deklarace otevírá obor názvů nebo modul {0} prostřednictvím částečně kvalifikované cesty. Upravte tento kód tak, aby používal úplnou cestu oboru názvů. Touto změnou zajistíte, že bude kód funkční i v případě, že se budou do knihoven F# a CLI přidávat nové konstruktory.</target>
        <note />
      </trans-unit>
      <trans-unit id="tcLocalClassBindingsCannotBeInline">
        <source>Local class bindings cannot be marked inline. Consider lifting the definition out of the class or else do not mark it as inline.</source>
        <target state="translated">Vazby lokální třídy nemůžou mít označení inline. Zvažte možnost rozšíření definice mimo třídu. V opačném případě neoznačujte jako inline.</target>
        <note />
      </trans-unit>
      <trans-unit id="tcTypeAbbreviationsMayNotHaveMembers">
        <source>Type abbreviations cannot have members</source>
        <target state="translated">Zkratky typů nemůžou mít členy.</target>
        <note />
      </trans-unit>
      <trans-unit id="tcTypeAbbreviationsCheckedAtCompileTime">
        <source>As of F# 4.1, the accessibility of type abbreviations is checked at compile-time. Consider changing the accessibility of the type abbreviation. Ignoring this warning might lead to runtime errors.</source>
        <target state="translated">Od jazyka F# 4.1 se dostupnost zkratek typů kontroluje při kompilaci. Zvažte možnost změnit dostupnost zkratek typů. Pokud budete toto upozornění ignorovat, může to mít za následek chyby za běhu.</target>
        <note />
      </trans-unit>
      <trans-unit id="tcEnumerationsMayNotHaveMembers">
        <source>Enumerations cannot have members</source>
        <target state="translated">Výčty nemůžou mít členy.</target>
        <note />
      </trans-unit>
      <trans-unit id="tcMeasureDeclarationsRequireStaticMembers">
        <source>Measure declarations may have only static members</source>
        <target state="translated">Deklarace míry můžou mít jenom statické členy.</target>
        <note />
      </trans-unit>
      <trans-unit id="tcStructsMayNotContainDoBindings">
        <source>Structs cannot contain 'do' bindings because the default constructor for structs would not execute these bindings</source>
        <target state="translated">Struktury nemůžou obsahovat vazby do, protože výchozí konstruktor pro struktury by tyto vazby neprovedl.</target>
        <note />
      </trans-unit>
      <trans-unit id="tcStructsMayNotContainLetBindings">
        <source>Structs cannot contain value definitions because the default constructor for structs will not execute these bindings. Consider adding additional arguments to the primary constructor for the type.</source>
        <target state="translated">Struktury nemůžou obsahovat definice hodnot, protože výchozí konstruktor pro struktury tyto vazby neprovede. Zvažte možnost přidat k primárnímu konstruktoru pro tento typ další argumenty.</target>
        <note />
      </trans-unit>
      <trans-unit id="tcStaticLetBindingsRequireClassesWithImplicitConstructors">
        <source>Static value definitions may only be used in types with a primary constructor. Consider adding arguments to the type definition, e.g. 'type X(args) = ...'.</source>
        <target state="translated">Statické definice hodnot se dají použít jenom u typů s primárním konstruktorem. Zvažte přidání argumentů do definice typu, třeba type X(args) = ...</target>
        <note />
      </trans-unit>
      <trans-unit id="tcMeasureDeclarationsRequireStaticMembersNotConstructors">
        <source>Measure declarations may have only static members: constructors are not available</source>
        <target state="translated">Deklarace míry můžou mít jenom statické členy: Konstruktory dostupné nejsou.</target>
        <note />
      </trans-unit>
      <trans-unit id="tcMemberAndLocalClassBindingHaveSameName">
        <source>A member and a local class binding both have the name '{0}'</source>
        <target state="translated">Vazba členské i lokální třídy má název {0}.</target>
        <note />
      </trans-unit>
      <trans-unit id="tcTypeAbbreviationsCannotHaveInterfaceDeclaration">
        <source>Type abbreviations cannot have interface declarations</source>
        <target state="translated">Zkratky typů nemůžou mít deklarace rozhraní.</target>
        <note />
      </trans-unit>
      <trans-unit id="tcEnumerationsCannotHaveInterfaceDeclaration">
        <source>Enumerations cannot have interface declarations</source>
        <target state="translated">Výčty nemůžou mít deklarace rozhraní.</target>
        <note />
      </trans-unit>
      <trans-unit id="tcTypeIsNotInterfaceType0">
        <source>This type is not an interface type</source>
        <target state="translated">Tento typ není typem rozhraní.</target>
        <note />
      </trans-unit>
      <trans-unit id="tcAllImplementedInterfacesShouldBeDeclared">
        <source>All implemented interfaces should be declared on the initial declaration of the type</source>
        <target state="translated">Všechna implementovaná rozhraní by se měla deklarovat při počáteční deklaraci typu.</target>
        <note />
      </trans-unit>
      <trans-unit id="tcDefaultImplementationForInterfaceHasAlreadyBeenAdded">
        <source>A default implementation of this interface has already been added because the explicit implementation of the interface was not specified at the definition of the type</source>
        <target state="translated">Výchozí implementace tohoto rozhraní už se přidala, protože jste v definici typu nezadali explicitní implementaci tohoto rozhraní.</target>
        <note />
      </trans-unit>
      <trans-unit id="tcMemberNotPermittedInInterfaceImplementation">
        <source>This member is not permitted in an interface implementation</source>
        <target state="translated">Tento člen není v implementaci rozhraní povolený.</target>
        <note />
      </trans-unit>
      <trans-unit id="tcDeclarationElementNotPermittedInAugmentation">
        <source>This declaration element is not permitted in an augmentation</source>
        <target state="translated">Tento element deklarace není u rozšíření povolený.</target>
        <note />
      </trans-unit>
      <trans-unit id="tcTypesCannotContainNestedTypes">
        <source>Types cannot contain nested type definitions</source>
        <target state="translated">Typy nemůžou obsahovat definice vnořených typů.</target>
        <note />
      </trans-unit>
      <trans-unit id="tcTypeExceptionOrModule">
        <source>type, exception or module</source>
        <target state="translated">typ, výjimka nebo modul</target>
        <note />
      </trans-unit>
      <trans-unit id="tcTypeOrModule">
        <source>type or module</source>
        <target state="translated">typ nebo modul</target>
        <note />
      </trans-unit>
      <trans-unit id="tcImplementsIStructuralEquatableExplicitly">
        <source>The struct, record or union type '{0}' implements the interface 'System.IStructuralEquatable' explicitly. Apply the 'CustomEquality' attribute to the type.</source>
        <target state="translated">Typ struktura, záznam nebo sjednocení {0} implementuje explicitně rozhraní System.IStructuralEquatable. Použijte pro tento typ atribut CustomEquality.</target>
        <note />
      </trans-unit>
      <trans-unit id="tcImplementsIEquatableExplicitly">
        <source>The struct, record or union type '{0}' implements the interface 'System.IEquatable&lt;_&gt;' explicitly. Apply the 'CustomEquality' attribute to the type and provide a consistent implementation of the non-generic override 'System.Object.Equals(obj)'.</source>
        <target state="translated">Typ struktury, záznamu nebo sjednocení {0} explicitně implementuje rozhraní System.IEquatable&lt;_&gt;. Použijte pro typ atribut CustomEquality a poskytněte konzistentní implementaci neobecného přepsání System.Object.Equals(obj).</target>
        <note />
      </trans-unit>
      <trans-unit id="tcExplicitTypeSpecificationCannotBeUsedForExceptionConstructors">
        <source>Explicit type specifications cannot be used for exception constructors</source>
        <target state="translated">Explicitní specifikace typu se nedají použít u konstruktorů výjimek.</target>
        <note />
      </trans-unit>
      <trans-unit id="tcExceptionAbbreviationsShouldNotHaveArgumentList">
        <source>Exception abbreviations should not have argument lists</source>
        <target state="translated">Zkratky výjimek by neměly mít seznamy argumentů.</target>
        <note />
      </trans-unit>
      <trans-unit id="tcAbbreviationsFordotNetExceptionsCannotTakeArguments">
        <source>Abbreviations for Common IL exceptions cannot take arguments</source>
        <target state="translated">Zkratky pro výjimky Common IL nemůžou přebírat argumenty.</target>
        <note />
      </trans-unit>
      <trans-unit id="tcExceptionAbbreviationsMustReferToValidExceptions">
        <source>Exception abbreviations must refer to existing exceptions or F# types deriving from System.Exception</source>
        <target state="translated">Zkratky výjimek musí odkazovat na existující výjimky nebo typy F# odvozené od třídy System.Exception.</target>
        <note />
      </trans-unit>
      <trans-unit id="tcAbbreviationsFordotNetExceptionsMustHaveMatchingObjectConstructor">
        <source>Abbreviations for Common IL exception types must have a matching object constructor</source>
        <target state="translated">Zkratky pro typy výjimek Common IL musí mít odpovídající konstruktor objektu.</target>
        <note />
      </trans-unit>
      <trans-unit id="tcNotAnException">
        <source>Not an exception</source>
        <target state="translated">Není výjimka.</target>
        <note />
      </trans-unit>
      <trans-unit id="tcInvalidModuleName">
        <source>Invalid module name</source>
        <target state="translated">Neplatný název modulu</target>
        <note />
      </trans-unit>
      <trans-unit id="tcInvalidTypeExtension">
        <source>Invalid type extension</source>
        <target state="translated">Neplatné rozšíření typu</target>
        <note />
      </trans-unit>
      <trans-unit id="tcAttributesOfTypeSpecifyMultipleKindsForType">
        <source>The attributes of this type specify multiple kinds for the type</source>
        <target state="translated">Atributy tohoto typu určují pro typ víc druhů.</target>
        <note />
      </trans-unit>
      <trans-unit id="tcKindOfTypeSpecifiedDoesNotMatchDefinition">
        <source>The kind of the type specified by its attributes does not match the kind implied by its definition</source>
        <target state="translated">Druh typu určeného jeho atributy se neshoduje s druhem odvozeným jeho definicí.</target>
        <note />
      </trans-unit>
      <trans-unit id="tcMeasureDefinitionsCannotHaveTypeParameters">
        <source>Measure definitions cannot have type parameters</source>
        <target state="translated">Definice míry nemůžou mít parametry typu.</target>
        <note />
      </trans-unit>
      <trans-unit id="tcTypeRequiresDefinition">
        <source>This type requires a definition</source>
        <target state="translated">Teto typ vyžaduje definici.</target>
        <note />
      </trans-unit>
      <trans-unit id="tcTypeAbbreviationHasTypeParametersMissingOnType">
        <source>This type abbreviation has one or more declared type parameters that do not appear in the type being abbreviated. Type abbreviations must use all declared type parameters in the type being abbreviated. Consider removing one or more type parameters, or use a concrete type definition that wraps an underlying type, such as 'type C&lt;'a&gt; = C of ...'.</source>
        <target state="translated">Tato zkratka typu má aspoň jeden parametr deklarovaného typu, který se u zkracovaného typu nevyskytuje. Při zkracování typů se musí použít všechny parametry deklarovaného typu. Zvažte možnost odebrání jednoho nebo více parametrů typu, nebo použijte konkrétní definici typu, která zabaluje nadřízený typ, třeba type C&lt;'a&gt; = C of ...</target>
        <note />
      </trans-unit>
      <trans-unit id="tcStructsInterfacesEnumsDelegatesMayNotInheritFromOtherTypes">
        <source>Structs, interfaces, enums and delegates cannot inherit from other types</source>
        <target state="translated">Struktury, rozhraní, výčty ani delegáti nemůžou dědit z jiných typů.</target>
        <note />
      </trans-unit>
      <trans-unit id="tcTypesCannotInheritFromMultipleConcreteTypes">
        <source>Types cannot inherit from multiple concrete types</source>
        <target state="translated">Typy nemůžou dědit od více konkrétních typů.</target>
        <note />
      </trans-unit>
      <trans-unit id="tcRecordsUnionsAbbreviationsStructsMayNotHaveAllowNullLiteralAttribute">
        <source>Records, union, abbreviations and struct types cannot have the 'AllowNullLiteral' attribute</source>
        <target state="translated">Typy záznam, sjednocení, zkratka a struktura nemůžou mít atribut AllowNullLiteral.</target>
        <note />
      </trans-unit>
      <trans-unit id="tcAllowNullTypesMayOnlyInheritFromAllowNullTypes">
        <source>Types with the 'AllowNullLiteral' attribute may only inherit from or implement types which also allow the use of the null literal</source>
        <target state="translated">Typy s atributem AllowNullLiteral můžou dědit jenom od typů, které umožňují použít taky literál s hodnotou null, nebo tyto typy můžou implementovat.</target>
        <note />
      </trans-unit>
      <trans-unit id="tcGenericTypesCannotHaveStructLayout">
        <source>Generic types cannot be given the 'StructLayout' attribute</source>
        <target state="translated">Obecným typům se nemůže předávat atribut StructLayout.</target>
        <note />
      </trans-unit>
      <trans-unit id="tcOnlyStructsCanHaveStructLayout">
        <source>Only structs and classes without primary constructors may be given the 'StructLayout' attribute</source>
        <target state="translated">Atribut StructLayout se dá předávat jenom strukturám a třídám bez primárních konstruktorů.</target>
        <note />
      </trans-unit>
      <trans-unit id="tcRepresentationOfTypeHiddenBySignature">
        <source>The representation of this type is hidden by the signature. It must be given an attribute such as [&lt;Sealed&gt;], [&lt;Class&gt;] or [&lt;Interface&gt;] to indicate the characteristics of the type.</source>
        <target state="translated">Signatura reprezentaci tohoto typu skrývá. Charakteristiku typu je potřeba určit pomocí atributu, jako je třeba [&lt;Sealed&gt;], [&lt;Class&gt;] nebo [&lt;Interface&gt;].</target>
        <note />
      </trans-unit>
      <trans-unit id="tcOnlyClassesCanHaveAbstract">
        <source>Only classes may be given the 'AbstractClass' attribute</source>
        <target state="translated">Atribut AbstractClass se dá předávat jenom třídám.</target>
        <note />
      </trans-unit>
      <trans-unit id="tcOnlyTypesRepresentingUnitsOfMeasureCanHaveMeasure">
        <source>Only types representing units-of-measure may be given the 'Measure' attribute</source>
        <target state="translated">Atribut Measure se dá předávat jenom typům, které představují měrné jednotky.</target>
        <note />
      </trans-unit>
      <trans-unit id="tcOverridesCannotHaveVisibilityDeclarations">
        <source>Accessibility modifiers are not permitted on overrides or interface implementations</source>
        <target state="translated">Modifikátory dostupnosti nejsou u implementací rozhraní nebo přepsání povolené.</target>
        <note />
      </trans-unit>
      <trans-unit id="tcTypesAreAlwaysSealedDU">
        <source>Discriminated union types are always sealed</source>
        <target state="translated">Typy rozlišených sjednocení jsou vždycky zapečetěné.</target>
        <note />
      </trans-unit>
      <trans-unit id="tcTypesAreAlwaysSealedRecord">
        <source>Record types are always sealed</source>
        <target state="translated">Typy záznamu jsou vždycky zapečetěné.</target>
        <note />
      </trans-unit>
      <trans-unit id="tcTypesAreAlwaysSealedAssemblyCode">
        <source>Assembly code types are always sealed</source>
        <target state="translated">Typy kódu sestavení jsou vždycky zapečetěné.</target>
        <note />
      </trans-unit>
      <trans-unit id="tcTypesAreAlwaysSealedStruct">
        <source>Struct types are always sealed</source>
        <target state="translated">Typy struktury jsou vždycky zapečetěné.</target>
        <note />
      </trans-unit>
      <trans-unit id="tcTypesAreAlwaysSealedDelegate">
        <source>Delegate types are always sealed</source>
        <target state="translated">Typy delegátů jsou vždycky zapečetěné.</target>
        <note />
      </trans-unit>
      <trans-unit id="tcTypesAreAlwaysSealedEnum">
        <source>Enum types are always sealed</source>
        <target state="translated">Typy výčtu jsou vždycky zapečetěné.</target>
        <note />
      </trans-unit>
      <trans-unit id="tcInterfaceTypesAndDelegatesCannotContainFields">
        <source>Interface types and delegate types cannot contain fields</source>
        <target state="translated">Typy rozhraní a typy delegátů nemůžou obsahovat pole.</target>
        <note />
      </trans-unit>
      <trans-unit id="tcAbbreviatedTypesCannotBeSealed">
        <source>Abbreviated types cannot be given the 'Sealed' attribute</source>
        <target state="translated">Zkráceným typům se nedá předávat atribut Sealed.</target>
        <note />
      </trans-unit>
      <trans-unit id="tcCannotInheritFromSealedType">
        <source>Cannot inherit a sealed type</source>
        <target state="translated">Zapečetěný typ nejde zdědit.</target>
        <note />
      </trans-unit>
      <trans-unit id="tcCannotInheritFromInterfaceType">
        <source>Cannot inherit from interface type. Use interface ... with instead.</source>
        <target state="translated">Nejde dědit z typu rozhraní. Použijte místo toho výraz interface ... with.</target>
        <note />
      </trans-unit>
      <trans-unit id="tcStructTypesCannotContainAbstractMembers">
        <source>Struct types cannot contain abstract members</source>
        <target state="translated">Typy struktury nemůžou obsahovat abstraktní členy.</target>
        <note />
      </trans-unit>
      <trans-unit id="tcInterfaceTypesCannotBeSealed">
        <source>Interface types cannot be sealed</source>
        <target state="translated">Typy rozhraní nemůžou být zapečetěné.</target>
        <note />
      </trans-unit>
      <trans-unit id="tcInvalidDelegateSpecification">
        <source>Delegate specifications must be of the form 'typ -&gt; typ'</source>
        <target state="translated">Specifikace delegátů musí mít notaci typ -&gt; typ.</target>
        <note />
      </trans-unit>
      <trans-unit id="tcDelegatesCannotBeCurried">
        <source>Delegate specifications must not be curried types. Use 'typ * ... * typ -&gt; typ' for multi-argument delegates, and 'typ -&gt; (typ -&gt; typ)' for delegates returning function values.</source>
        <target state="translated">Specifikace delegátů nesmí být curryfikované typy. Pro delegáty, kteří mají více argumentů, použijte typ * ... * typ -&gt; typ a pro delegáty, kteří vrací hodnoty funkcí, použijte typ -&gt; (typ -&gt; typ).</target>
        <note />
      </trans-unit>
      <trans-unit id="tcInvalidTypeForLiteralEnumeration">
        <source>Literal enumerations must have type int, uint, int16, uint16, int64, uint64, byte, sbyte or char</source>
        <target state="translated">Literálový výčet musí být typu int, uint, int16, uint16, int64, uint64, byte, sbyte nebo char.</target>
        <note />
      </trans-unit>
      <trans-unit id="tcTypeDefinitionIsCyclic">
        <source>This type definition involves an immediate cyclic reference through an abbreviation</source>
        <target state="translated">Tato definice typu zahrnuje okamžitý cyklický odkaz zprostředkovaný zkratkou.</target>
        <note />
      </trans-unit>
      <trans-unit id="tcTypeDefinitionIsCyclicThroughInheritance">
        <source>This type definition involves an immediate cyclic reference through a struct field or inheritance relation</source>
        <target state="translated">Tato definice typu zahrnuje okamžitý cyklický odkaz zprostředkovaný polem struktury nebo vztahem dědičnosti.</target>
        <note />
      </trans-unit>
      <trans-unit id="tcReservedSyntaxForAugmentation">
        <source>The syntax 'type X with ...' is reserved for augmentations. Types whose representations are hidden but which have members are now declared in signatures using 'type X = ...'. You may also need to add the '[&lt;Sealed&gt;] attribute to the type definition in the signature</source>
        <target state="translated">Syntaxe type X with ... je vyhrazená pro rozšíření. Typy, které mají skrytou reprezentaci, ale mají členy, se teď v signaturách deklarují pomocí notace type X = ... Je možné, že k definici typu v signatuře bude potřeba přidat také atribut [&lt;Sealed&gt;].</target>
        <note />
      </trans-unit>
      <trans-unit id="tcMembersThatExtendInterfaceMustBePlacedInSeparateModule">
        <source>Members that extend interface, delegate or enum types must be placed in a module separate to the definition of the type. This module must either have the AutoOpen attribute or be opened explicitly by client code to bring the extension members into scope.</source>
        <target state="translated">Členové, kteří rozšiřují typy rozhraní, delegáta nebo výčtu, musí být umístěné v modulu odděleně od definice typu. Tento modul musí mít buď atribut AutoOpen, nebo musí být otevřený explicitně klientským kódem, aby se člen rozšíření vložil do oboru.</target>
        <note />
      </trans-unit>
      <trans-unit id="tcDeclaredTypeParametersForExtensionDoNotMatchOriginal">
        <source>One or more of the declared type parameters for this type extension have a missing or wrong type constraint not matching the original type constraints on '{0}'</source>
        <target state="translated">Minimálně jeden parametr deklarovaného typu u tohoto rozšíření typu neobsahuje omezení typu nebo má nesprávné omezení typu, které se neshoduje s původními omezeními typu na {0}.</target>
        <note />
      </trans-unit>
      <trans-unit id="tcTypeDefinitionsWithImplicitConstructionMustHaveOneInherit">
        <source>Type definitions may only have one 'inherit' specification and it must be the first declaration</source>
        <target state="translated">Definice typu může mít jenom jednu specifikaci inherit a ta musí být první deklarací.</target>
        <note />
      </trans-unit>
      <trans-unit id="tcTypeDefinitionsWithImplicitConstructionMustHaveLocalBindingsBeforeMembers">
        <source>'let' and 'do' bindings must come before member and interface definitions in type definitions</source>
        <target state="translated">Vazby let a do se musí v definicích typů umístit před definice členů a rozhraní.</target>
        <note />
      </trans-unit>
      <trans-unit id="tcInheritDeclarationMissingArguments">
        <source>This 'inherit' declaration specifies the inherited type but no arguments. Consider supplying arguments, e.g. 'inherit BaseType(args)'.</source>
        <target state="translated">Tato deklarace inherit specifikuje zděděný typ, ale ne argumenty. Zvažte možnost poskytnutí argumentů, třeba inherit BaseType(args).</target>
        <note />
      </trans-unit>
      <trans-unit id="tcInheritConstructionCallNotPartOfImplicitSequence">
        <source>This 'inherit' declaration has arguments, but is not in a type with a primary constructor. Consider adding arguments to your type definition, e.g. 'type X(args) = ...'.</source>
        <target state="translated">Deklarace inherit má argumenty, ale není v typu s primárním konstruktorem. Zvažte možnost přidat do definice typu argumenty, třeba type X(args) = ...</target>
        <note />
      </trans-unit>
      <trans-unit id="tcLetAndDoRequiresImplicitConstructionSequence">
        <source>This definition may only be used in a type with a primary constructor. Consider adding arguments to your type definition, e.g. 'type X(args) = ...'.</source>
        <target state="translated">Tato definice se dá použít jenom u typu s primárním konstruktorem. Zvažte možnost přidat do definice typu argumenty, třeba type X(args) = ...</target>
        <note />
      </trans-unit>
      <trans-unit id="tcTypeAbbreviationsCannotHaveAugmentations">
        <source>Type abbreviations cannot have augmentations</source>
        <target state="translated">Zkratky typů nemůžou mít rozšíření.</target>
        <note />
      </trans-unit>
      <trans-unit id="tcModuleAbbreviationForNamespace">
        <source>The path '{0}' is a namespace. A module abbreviation may not abbreviate a namespace.</source>
        <target state="translated">Cesta {0} je obor názvů. Zkratka modulu nemůže zkracovat obor názvů.</target>
        <note />
      </trans-unit>
      <trans-unit id="tcTypeUsedInInvalidWay">
        <source>The type '{0}' is used in an invalid way. A value prior to '{1}' has an inferred type involving '{2}', which is an invalid forward reference.</source>
        <target state="translated">Typ {0} se používá neplatným způsobem. Hodnota před pozicí {1} má odvozený typ zahrnující {2}: to je neplatný dopředný odkaz.</target>
        <note />
      </trans-unit>
      <trans-unit id="tcMemberUsedInInvalidWay">
        <source>The member '{0}' is used in an invalid way. A use of '{1}' has been inferred prior to the definition of '{2}', which is an invalid forward reference.</source>
        <target state="translated">Člen {0} se používá neplatným způsobem. Použití {1} se odvozuje před definicí {2}. To je neplatný dopředný odkaz.</target>
        <note />
      </trans-unit>
      <trans-unit id="tcAttributeAutoOpenWasIgnored">
        <source>The attribute 'AutoOpen(\"{0}\")' in the assembly '{1}' did not refer to a valid module or namespace in that assembly and has been ignored</source>
        <target state="translated">Atribut AutoOpen(\"{0}\") v sestavení {1} neodkazoval na platný modul nebo obor názvů v tomto sestavení a ignoroval se.</target>
        <note />
      </trans-unit>
      <trans-unit id="ilUndefinedValue">
        <source>Undefined value '{0}'</source>
        <target state="translated">Nedefinovaná hodnota {0}</target>
        <note />
      </trans-unit>
      <trans-unit id="ilLabelNotFound">
        <source>Label {0} not found</source>
        <target state="translated">Popisek {0} se nenašel.</target>
        <note />
      </trans-unit>
      <trans-unit id="ilIncorrectNumberOfTypeArguments">
        <source>Incorrect number of type arguments to local call</source>
        <target state="translated">Nesprávný počet argumentů typu pro místní volání</target>
        <note />
      </trans-unit>
      <trans-unit id="ilDynamicInvocationNotSupported">
        <source>Dynamic invocation of {0} is not supported</source>
        <target state="translated">Dynamické vyvolání {0} se nepodporuje.</target>
        <note />
      </trans-unit>
      <trans-unit id="ilAddressOfLiteralFieldIsInvalid">
        <source>Taking the address of a literal field is invalid</source>
        <target state="translated">Přebírání adresy pole literálu je neplatné.</target>
        <note />
      </trans-unit>
      <trans-unit id="ilAddressOfValueHereIsInvalid">
        <source>This operation involves taking the address of a value '{0}' represented using a local variable or other special representation. This is invalid.</source>
        <target state="translated">Tato operace zahrnuje převzetí adresy hodnoty {0} vyjádřené pomocí lokální proměnné nebo jiného speciálního způsobu vyjádření. Tato akce je neplatná.</target>
        <note />
      </trans-unit>
      <trans-unit id="ilCustomMarshallersCannotBeUsedInFSharp">
        <source>Custom marshallers cannot be specified in F# code. Consider using a C# helper function.</source>
        <target state="translated">V kódu F# se nedají zadat vlastní marshallery. Zvažte použití pomocné funkce v C#.</target>
        <note />
      </trans-unit>
      <trans-unit id="ilMarshalAsAttributeCannotBeDecoded">
        <source>The MarshalAs attribute could not be decoded</source>
        <target state="translated">Atribut MarshalAs se nedal dekódovat.</target>
        <note />
      </trans-unit>
      <trans-unit id="ilSignatureForExternalFunctionContainsTypeParameters">
        <source>The signature for this external function contains type parameters. Constrain the argument and return types to indicate the types of the corresponding C function.</source>
        <target state="translated">Signatura pro tuto externí funkci obsahuje parametry typu. Omezte argument a návratové typy tak, aby zahrnovaly typy odpovídající funkce C.</target>
        <note />
      </trans-unit>
      <trans-unit id="ilDllImportAttributeCouldNotBeDecoded">
        <source>The DllImport attribute could not be decoded</source>
        <target state="translated">Atribut DllImport se nedal dekódovat.</target>
        <note />
      </trans-unit>
      <trans-unit id="ilLiteralFieldsCannotBeSet">
        <source>Literal fields cannot be set</source>
        <target state="translated">Pole literálů se nedají nastavit.</target>
        <note />
      </trans-unit>
      <trans-unit id="ilStaticMethodIsNotLambda">
        <source>GenSetStorage: {0} was represented as a static method but was not an appropriate lambda expression</source>
        <target state="translated">GenSetStorage: metoda {0} byla vyjádřená jako statická, ale není to odpovídající výraz lambda.</target>
        <note />
      </trans-unit>
      <trans-unit id="ilMutableVariablesCannotEscapeMethod">
        <source>Mutable variables cannot escape their method</source>
        <target state="translated">Měnitelné proměnné nemůžou opustit svoji metodu.</target>
        <note />
      </trans-unit>
      <trans-unit id="ilUnexpectedUnrealizedValue">
        <source>Compiler error: unexpected unrealized value</source>
        <target state="translated">Chyba kompilátoru: neočekávaná nerealizovaná hodnota</target>
        <note />
      </trans-unit>
      <trans-unit id="ilMainModuleEmpty">
        <source>Main module of program is empty: nothing will happen when it is run</source>
        <target state="translated">Hlavní modul programu je prázdný: při jeho spuštění se nic nestane.</target>
        <note />
      </trans-unit>
      <trans-unit id="ilTypeCannotBeUsedForLiteralField">
        <source>This type cannot be used for a literal field</source>
        <target state="translated">Tento typ se pro pole literálu použít nedá.</target>
        <note />
      </trans-unit>
      <trans-unit id="ilUnexpectedGetSetAnnotation">
        <source>Unexpected GetSet annotation on a property</source>
        <target state="translated">Neočekávaná poznámka GetSet u vlastnosti</target>
        <note />
      </trans-unit>
      <trans-unit id="ilFieldOffsetAttributeCouldNotBeDecoded">
        <source>The FieldOffset attribute could not be decoded</source>
        <target state="translated">Atribut FieldOffset se nedal dekódovat.</target>
        <note />
      </trans-unit>
      <trans-unit id="ilStructLayoutAttributeCouldNotBeDecoded">
        <source>The StructLayout attribute could not be decoded</source>
        <target state="translated">Atribut StructLayout se nedal dekódovat.</target>
        <note />
      </trans-unit>
      <trans-unit id="ilDefaultAugmentationAttributeCouldNotBeDecoded">
        <source>The DefaultAugmentation attribute could not be decoded</source>
        <target state="translated">Atribut DefaultAugmentation se nedal dekódovat.</target>
        <note />
      </trans-unit>
      <trans-unit id="ilReflectedDefinitionsCannotUseSliceOperator">
        <source>Reflected definitions cannot contain uses of the prefix splice operator '%'</source>
        <target state="translated">Reflektované definice nemůžou obsahovat použití operátoru spojení předpon %.</target>
        <note />
      </trans-unit>
      <trans-unit id="optsProblemWithCodepage">
        <source>Problem with codepage '{0}': {1}</source>
        <target state="translated">Problém se znakovou stránkou {0}: {1}</target>
        <note />
      </trans-unit>
      <trans-unit id="optsCopyright">
        <source>Copyright (c) Microsoft Corporation. All Rights Reserved.</source>
        <target state="translated">Copyright (C) Microsoft Corporation. Všechna práva vyhrazena.</target>
        <note />
      </trans-unit>
      <trans-unit id="optsCopyrightCommunity">
        <source>Freely distributed under the MIT Open Source License.  https://github.com/Microsoft/visualfsharp/blob/master/License.txt</source>
        <target state="translated">Volně distribuováno v rámci licence MIT Open Source. https://github.com/Microsoft/visualfsharp/blob/master/License.txt</target>
        <note />
      </trans-unit>
      <trans-unit id="optsNameOfOutputFile">
        <source>Name of the output file (Short form: -o)</source>
        <target state="translated">Název výstupního souboru (krátký tvar: -o)</target>
        <note />
      </trans-unit>
      <trans-unit id="optsBuildConsole">
        <source>Build a console executable</source>
        <target state="translated">Vytvoří spustitelný soubor konzoly.</target>
        <note />
      </trans-unit>
      <trans-unit id="optsBuildWindows">
        <source>Build a Windows executable</source>
        <target state="translated">Vytvoří spustitelný soubor systému Windows.</target>
        <note />
      </trans-unit>
      <trans-unit id="optsBuildLibrary">
        <source>Build a library (Short form: -a)</source>
        <target state="translated">Vytvoří knihovnu (krátký tvar: -a).</target>
        <note />
      </trans-unit>
      <trans-unit id="optsBuildModule">
        <source>Build a module that can be added to another assembly</source>
        <target state="translated">Vytvoří modul, který se dá přidat do jiného sestavení</target>
        <note />
      </trans-unit>
      <trans-unit id="optsDelaySign">
        <source>Delay-sign the assembly using only the public portion of the strong name key</source>
        <target state="translated">Vytvoří zpožděný podpis sestavení jenom s využitím veřejné části klíče silného názvu.</target>
        <note />
      </trans-unit>
      <trans-unit id="optsPublicSign">
        <source>Public-sign the assembly using only the public portion of the strong name key, and mark the assembly as signed</source>
        <target state="translated">Vytvoří veřejný podpis sestavení jenom s využitím veřejné části klíče silného názvu a označí sestavení jako podepsané.</target>
        <note />
      </trans-unit>
      <trans-unit id="optsWriteXml">
        <source>Write the xmldoc of the assembly to the given file</source>
        <target state="translated">Zapsat xmldoc sestavení do daného souboru</target>
        <note />
      </trans-unit>
      <trans-unit id="optsStrongKeyFile">
        <source>Specify a strong name key file</source>
        <target state="translated">Určuje soubor klíče se silným názvem.</target>
        <note />
      </trans-unit>
      <trans-unit id="optsStrongKeyContainer">
        <source>Specify a strong name key container</source>
        <target state="translated">Určuje kontejner klíče se silným názvem.</target>
        <note />
      </trans-unit>
      <trans-unit id="optsPlatform">
        <source>Limit which platforms this code can run on: x86, Itanium, x64, anycpu32bitpreferred, or anycpu. The default is anycpu.</source>
        <target state="translated">Omezuje platformy, na kterých je možné tento kód spustit: x86, Itanium, x64, anycpu32bitpreferred a anycpu. Výchozí je anycpu.</target>
        <note />
      </trans-unit>
      <trans-unit id="optsNoOpt">
        <source>Only include optimization information essential for implementing inlined constructs. Inhibits cross-module inlining but improves binary compatibility.</source>
        <target state="translated">Zahrňte jenom informace o optimalizaci nutné k implementaci vložených konstruktorů. Deaktivuje se vkládání napříč moduly, ale zlepší se kompatibilita binárních souborů.</target>
        <note />
      </trans-unit>
      <trans-unit id="optsNoInterface">
        <source>Don't add a resource to the generated assembly containing F#-specific metadata</source>
        <target state="translated">Nepřidávat prostředek do generovaného sestavení, které obsahuje metadata specifická pro F#</target>
        <note />
      </trans-unit>
      <trans-unit id="optsSig">
        <source>Print the inferred interface of the assembly to a file</source>
        <target state="translated">Vytisknout odvozené rozhraní sestavení do souboru</target>
        <note />
      </trans-unit>
      <trans-unit id="optsReference">
        <source>Reference an assembly (Short form: -r)</source>
        <target state="translated">Odkazovat na sestavení (krátký tvar: -r)</target>
        <note />
      </trans-unit>
      <trans-unit id="optsWin32res">
        <source>Specify a Win32 resource file (.res)</source>
        <target state="translated">Určuje soubor prostředků Win32 (.res).</target>
        <note />
      </trans-unit>
      <trans-unit id="optsWin32manifest">
        <source>Specify a Win32 manifest file</source>
        <target state="translated">Zadat soubor manifestu Win32</target>
        <note />
      </trans-unit>
      <trans-unit id="optsNowin32manifest">
        <source>Do not include the default Win32 manifest</source>
        <target state="translated">Nezahrnovat výchozí manifest Win32</target>
        <note />
      </trans-unit>
      <trans-unit id="optsEmbedAllSource">
        <source>Embed all source files in the portable PDB file</source>
        <target state="translated">Vložit všechny zdrojové soubory do souboru PDB typu Portable</target>
        <note />
      </trans-unit>
      <trans-unit id="optsEmbedSource">
        <source>Embed specific source files in the portable PDB file</source>
        <target state="translated">Vloží konkrétní zdrojové soubory do přenosného souboru PDB.</target>
        <note />
      </trans-unit>
      <trans-unit id="optsSourceLink">
        <source>Source link information file to embed in the portable PDB file</source>
        <target state="translated">Informační soubor zdrojového odkazu, který se má vložit do souboru PDB typu Portable</target>
        <note />
      </trans-unit>
      <trans-unit id="optsEmbeddedSourceRequirePortablePDBs">
        <source>--embed switch only supported when emitting a Portable PDB (--debug:portable or --debug:embedded)</source>
        <target state="translated">Přepínač --embed se podporuje jenom při generování souboru PDB typu Portable (--debug:portable nebo --debug:embedded).</target>
        <note />
      </trans-unit>
      <trans-unit id="optsSourceLinkRequirePortablePDBs">
        <source>--sourcelink switch only supported when emitting a Portable PDB (--debug:portable or --debug:embedded)</source>
        <target state="translated">Přepínač --sourcelink se podporuje jenom při generování souboru PDB typu Portable (--debug:portable nebo --debug:embedded).</target>
        <note />
      </trans-unit>
      <trans-unit id="srcFileTooLarge">
        <source>Source file is too large to embed in a portable PDB</source>
        <target state="translated">Zdrojový soubor je příliš velký pro vložený do souboru PDB typu Portable.</target>
        <note />
      </trans-unit>
      <trans-unit id="optsResource">
        <source>Embed the specified managed resource</source>
        <target state="translated">Vložit zadaný spravovaný prostředek</target>
        <note />
      </trans-unit>
      <trans-unit id="optsLinkresource">
        <source>Link the specified resource to this assembly where the resinfo format is &lt;file&gt;[,&lt;string name&gt;[,public|private]]</source>
        <target state="translated">Propojí zadaný prostředek s tímto sestavením, kde formát resinfo je &lt;soubor&gt;[,&lt;název řetězce&gt;[,public|private]].</target>
        <note />
      </trans-unit>
      <trans-unit id="optsDebugPM">
        <source>Emit debug information (Short form: -g)</source>
        <target state="translated">Generuje ladicí informace (krátký tvar: -g).</target>
        <note />
      </trans-unit>
      <trans-unit id="optsDebug">
        <source>Specify debugging type: full, portable, embedded, pdbonly. ('{0}' is the default if no debuggging type specified and enables attaching a debugger to a running program, 'portable' is a cross-platform format, 'embedded' is a cross-platform format embedded into the output file).</source>
        <target state="translated">Zadejte typ ladění: full, portable, embedded, pdbonly. ({0} je výchozí hodnota v případě, že není zadaný žádný typ ladění, a umožňuje připojení ladicího programu ke spuštěnému programu, portable je formát pro různé platformy, embedded je formát pro různé platformy vložený do výstupního souboru).</target>
        <note />
      </trans-unit>
      <trans-unit id="optsOptimize">
        <source>Enable optimizations (Short form: -O)</source>
        <target state="translated">Povolit optimalizace (krátký tvar: -O)</target>
        <note />
      </trans-unit>
      <trans-unit id="optsTailcalls">
        <source>Enable or disable tailcalls</source>
        <target state="translated">Zapnout nebo vypnout volání funkce Tail</target>
        <note />
      </trans-unit>
      <trans-unit id="optsDeterministic">
        <source>Produce a deterministic assembly (including module version GUID and timestamp)</source>
        <target state="translated">Vytvoří deterministické sestavení (včetně GUID verze modulu a časového razítka).</target>
        <note />
      </trans-unit>
      <trans-unit id="optsCrossoptimize">
        <source>Enable or disable cross-module optimizations</source>
        <target state="translated">Povoluje nebo zakazuje optimalizaci mezi moduly.</target>
        <note />
      </trans-unit>
      <trans-unit id="optsWarnaserrorPM">
        <source>Report all warnings as errors</source>
        <target state="translated">Oznamovat všechna upozornění jako chyby</target>
        <note />
      </trans-unit>
      <trans-unit id="optsWarnaserror">
        <source>Report specific warnings as errors</source>
        <target state="translated">Oznamovat konkrétní upozornění jako chyby</target>
        <note />
      </trans-unit>
      <trans-unit id="optsWarn">
        <source>Set a warning level (0-5)</source>
        <target state="translated">Nastavit úroveň pro upozornění (0–5)</target>
        <note />
      </trans-unit>
      <trans-unit id="optsNowarn">
        <source>Disable specific warning messages</source>
        <target state="translated">Zakázat specifická upozornění</target>
        <note />
      </trans-unit>
      <trans-unit id="optsWarnOn">
        <source>Enable specific warnings that may be off by default</source>
        <target state="translated">Povolit specifická upozornění, která můžou být ve výchozím nastavení vypnutá</target>
        <note />
      </trans-unit>
      <trans-unit id="optsChecked">
        <source>Generate overflow checks</source>
        <target state="translated">Generovat kontroly přetečení</target>
        <note />
      </trans-unit>
      <trans-unit id="optsDefine">
        <source>Define conditional compilation symbols (Short form: -d)</source>
        <target state="translated">Definuje symboly podmíněné kompilace (krátký tvar: -d).</target>
        <note />
      </trans-unit>
      <trans-unit id="optsMlcompatibility">
        <source>Ignore ML compatibility warnings</source>
        <target state="translated">Ignoruje upozornění na kompatibilitu s ML.</target>
        <note />
      </trans-unit>
      <trans-unit id="optsNologo">
        <source>Suppress compiler copyright message</source>
        <target state="translated">Potlačí zprávu o autorských právech kompilátoru.</target>
        <note />
      </trans-unit>
      <trans-unit id="optsHelp">
        <source>Display this usage message (Short form: -?)</source>
        <target state="translated">Zobrazí tuto zprávu o použití (krátký tvar: -?).</target>
        <note />
      </trans-unit>
      <trans-unit id="optsResponseFile">
        <source>Read response file for more options</source>
        <target state="translated">Další možnosti najdete v souboru odpovědi.</target>
        <note />
      </trans-unit>
      <trans-unit id="optsCodepage">
        <source>Specify the codepage used to read source files</source>
        <target state="translated">Určuje znakovou stránku, která se používá ke čtení zdrojových souborů.</target>
        <note />
      </trans-unit>
      <trans-unit id="optsUtf8output">
        <source>Output messages in UTF-8 encoding</source>
        <target state="translated">Výstupní zprávy v kódování UTF-8</target>
        <note />
      </trans-unit>
      <trans-unit id="optsFullpaths">
        <source>Output messages with fully qualified paths</source>
        <target state="translated">Výstupní zprávy s plně kvalifikovanou cestou</target>
        <note />
      </trans-unit>
      <trans-unit id="optsLib">
        <source>Specify a directory for the include path which is used to resolve source files and assemblies (Short form: -I)</source>
        <target state="translated">Určuje adresář pro cestu vložených souborů, který se použije k překladu zdrojových souborů a sestavení (krátký tvar: -I).</target>
        <note />
      </trans-unit>
      <trans-unit id="optsBaseaddress">
        <source>Base address for the library to be built</source>
        <target state="translated">Základní adresa knihovny, která se má vytvořit</target>
        <note />
      </trans-unit>
      <trans-unit id="optsNoframework">
        <source>Do not reference the default CLI assemblies by default</source>
        <target state="translated">Neodkazovat ve výchozím nastavení na výchozí sestavení CLI</target>
        <note />
      </trans-unit>
      <trans-unit id="optsStandalone">
        <source>Statically link the F# library and all referenced DLLs that depend on it into the assembly being generated</source>
        <target state="translated">Staticky propojit knihovnu F# a všechny odkazované knihovny DLL, které jsou na ní závislé, do právě generovaného sestavení</target>
        <note />
      </trans-unit>
      <trans-unit id="optsStaticlink">
        <source>Statically link the given assembly and all referenced DLLs that depend on this assembly. Use an assembly name e.g. mylib, not a DLL name.</source>
        <target state="translated">Staticky propojit zadané sestavení a všechny odkazované knihovny DLL, které jsou na tomto sestavení závislé. Použít název sestavení, třeba mylib, ne název knihovny DLL</target>
        <note />
      </trans-unit>
      <trans-unit id="optsResident">
        <source>Use a resident background compilation service to improve compiler startup times.</source>
        <target state="translated">Použít rezidentní službu kompilace na pozadí ke zlepšení časů spuštění kompilátoru</target>
        <note />
      </trans-unit>
      <trans-unit id="optsPdb">
        <source>Name the output debug file</source>
        <target state="translated">Pojmenovat výstupní ladicí soubor</target>
        <note />
      </trans-unit>
      <trans-unit id="optsSimpleresolution">
        <source>Resolve assembly references using directory-based rules rather than MSBuild resolution</source>
        <target state="translated">Přeložit odkazy na sestavení pomocí pravidel založených na adresáři, ne pomocí MSBuild</target>
        <note />
      </trans-unit>
      <trans-unit id="optsUnrecognizedTarget">
        <source>Unrecognized target '{0}', expected 'exe', 'winexe', 'library' or 'module'</source>
        <target state="translated">Nerozpoznaný cíl {0}. Očekávané jsou exe, winexe, library nebo module.</target>
        <note />
      </trans-unit>
      <trans-unit id="optsUnrecognizedDebugType">
        <source>Unrecognized debug type '{0}', expected 'pdbonly' or 'full'</source>
        <target state="translated">Nerozpoznaný typ ladění {0}. Očekávané typy jsou pdbonly nebo full.</target>
        <note />
      </trans-unit>
      <trans-unit id="optsInvalidWarningLevel">
        <source>Invalid warning level '{0}'</source>
        <target state="translated">Neplatná úroveň pro upozornění {0}</target>
        <note />
      </trans-unit>
      <trans-unit id="optsShortFormOf">
        <source>Short form of '{0}'</source>
        <target state="translated">Krátký tvar pro {0}</target>
        <note />
      </trans-unit>
      <trans-unit id="optsClirootDeprecatedMsg">
        <source>The command-line option '--cliroot' has been deprecated. Use an explicit reference to a specific copy of mscorlib.dll instead.</source>
        <target state="translated">Možnost příkazového řádku --cliroot je zastaralá. Použijte místo ní explicitní odkaz na specifickou kopii knihovny mscorlib.dll.</target>
        <note />
      </trans-unit>
      <trans-unit id="optsClirootDescription">
        <source>Use to override where the compiler looks for mscorlib.dll and framework components</source>
        <target state="translated">Používá se k přepsání umístění, kde kompilátor hledá knihovnu mscorlib.dll a komponenty rozhraní.</target>
        <note />
      </trans-unit>
      <trans-unit id="optsHelpBannerOutputFiles">
        <source>- OUTPUT FILES -</source>
        <target state="translated">- VÝSTUPNÍ SOUBORY -</target>
        <note />
      </trans-unit>
      <trans-unit id="optsHelpBannerInputFiles">
        <source>- INPUT FILES -</source>
        <target state="translated">- VSTUPNÍ SOUBORY -</target>
        <note />
      </trans-unit>
      <trans-unit id="optsHelpBannerResources">
        <source>- RESOURCES -</source>
        <target state="translated">- PROSTŘEDKY -</target>
        <note />
      </trans-unit>
      <trans-unit id="optsHelpBannerCodeGen">
        <source>- CODE GENERATION -</source>
        <target state="translated">- GENEROVÁNÍ KÓDU -</target>
        <note />
      </trans-unit>
      <trans-unit id="optsHelpBannerAdvanced">
        <source>- ADVANCED -</source>
        <target state="translated">- UPŘESNIT -</target>
        <note />
      </trans-unit>
      <trans-unit id="optsHelpBannerMisc">
        <source>- MISCELLANEOUS -</source>
        <target state="translated">- RŮZNÉ -</target>
        <note />
      </trans-unit>
      <trans-unit id="optsHelpBannerLanguage">
        <source>- LANGUAGE -</source>
        <target state="translated">- JAZYK -</target>
        <note />
      </trans-unit>
      <trans-unit id="optsHelpBannerErrsAndWarns">
        <source>- ERRORS AND WARNINGS -</source>
        <target state="translated">- CHYBY A UPOZORNĚNÍ -</target>
        <note />
      </trans-unit>
      <trans-unit id="optsUnknownArgumentToTheTestSwitch">
        <source>Unknown --test argument: '{0}'</source>
        <target state="translated">Neznámý argument --test: {0}</target>
        <note />
      </trans-unit>
      <trans-unit id="optsUnknownPlatform">
        <source>Unrecognized platform '{0}', valid values are 'x86', 'x64', 'Itanium', 'anycpu32bitpreferred', and 'anycpu'</source>
        <target state="translated">Nerozpoznaná platforma {0}. Platné hodnoty jsou x86, x64, Itanium, anycpu32bitpreferred a anycpu.</target>
        <note />
      </trans-unit>
      <trans-unit id="optsInternalNoDescription">
        <source>The command-line option '{0}' is for test purposes only</source>
        <target state="translated">Možnost příkazového řádku {0} je určená jenom pro testovací účely.</target>
        <note />
      </trans-unit>
      <trans-unit id="optsDCLONoDescription">
        <source>The command-line option '{0}' has been deprecated</source>
        <target state="translated">Možnost příkazového řádku {0} je zastaralá.</target>
        <note />
      </trans-unit>
      <trans-unit id="optsDCLODeprecatedSuggestAlternative">
        <source>The command-line option '{0}' has been deprecated. Use '{1}' instead.</source>
        <target state="translated">Možnost příkazového řádku {0} je zastaralá. Použijte místo ní {1}.</target>
        <note />
      </trans-unit>
      <trans-unit id="optsDCLOHtmlDoc">
        <source>The command-line option '{0}' has been deprecated. HTML document generation is now part of the F# Power Pack, via the tool FsHtmlDoc.exe.</source>
        <target state="translated">Možnost příkazového řádku {0} je zastaralá. Generování dokumentu HTML je teď součástí knihovny F# Power Pack a je přístupné prostřednictvím nástroje FsHtmlDoc.exe.</target>
        <note />
      </trans-unit>
      <trans-unit id="optsConsoleColors">
        <source>Output warning and error messages in color</source>
        <target state="translated">Barevně rozlišená upozornění výstupu a chybové zprávy</target>
        <note />
      </trans-unit>
      <trans-unit id="optsUseHighEntropyVA">
        <source>Enable high-entropy ASLR</source>
        <target state="translated">Povolit technologii ASLR s vysokou entropií</target>
        <note />
      </trans-unit>
      <trans-unit id="optsSubSystemVersion">
        <source>Specify subsystem version of this assembly</source>
        <target state="translated">Zadejte verzi subsystému tohoto sestavení.</target>
        <note />
      </trans-unit>
      <trans-unit id="optsTargetProfile">
        <source>Specify target framework profile of this assembly. Valid values are mscorlib, netcore or netstandard. Default - mscorlib</source>
        <target state="translated">Zadejte profil cílového rozhraní tohoto sestavení. Platné hodnoty jsou mscorlib, netcore nebo netstandard. Výchozí je mscorlib.</target>
        <note />
      </trans-unit>
      <trans-unit id="optsEmitDebugInfoInQuotations">
        <source>Emit debug information in quotations</source>
        <target state="translated">Generovat ladicí informace v uvozovkách</target>
        <note />
      </trans-unit>
      <trans-unit id="optsPreferredUiLang">
        <source>Specify the preferred output language culture name (e.g. es-ES, ja-JP)</source>
        <target state="translated">Zadejte preferovaný název jazykové verze (např. es-ES, ja-JP).</target>
        <note />
      </trans-unit>
      <trans-unit id="optsNoCopyFsharpCore">
        <source>Don't copy FSharp.Core.dll along the produced binaries</source>
        <target state="translated">Nekopírujte FSharp.Core.dll k vytvářeným binárním souborům.</target>
        <note />
      </trans-unit>
      <trans-unit id="optsInvalidSubSystemVersion">
        <source>Invalid version '{0}' for '--subsystemversion'. The version must be 4.00 or greater.</source>
        <target state="translated">Neplatná verze {0} pro --subsystemversion. Správná verze je 4.00 nebo vyšší.</target>
        <note />
      </trans-unit>
      <trans-unit id="optsInvalidTargetProfile">
        <source>Invalid value '{0}' for '--targetprofile', valid values are 'mscorlib', 'netcore' or 'netstandard'.</source>
        <target state="translated">Neplatná hodnota {0} pro --targetprofile. Platné hodnoty jsou mscorlib, netcore nebo netstandard.</target>
        <note />
      </trans-unit>
      <trans-unit id="typeInfoFullName">
        <source>Full name</source>
        <target state="translated">Úplný název</target>
        <note />
      </trans-unit>
      <trans-unit id="typeInfoOtherOverloads">
        <source>and {0} other overloads</source>
        <target state="translated">a další přetížení ({0})</target>
        <note />
      </trans-unit>
      <trans-unit id="typeInfoUnionCase">
        <source>union case</source>
        <target state="translated">případ typu union</target>
        <note />
      </trans-unit>
      <trans-unit id="typeInfoActivePatternResult">
        <source>active pattern result</source>
        <target state="translated">výsledek aktivního vzoru</target>
        <note />
      </trans-unit>
      <trans-unit id="typeInfoActiveRecognizer">
        <source>active recognizer</source>
        <target state="translated">aktivní rozlišovač</target>
        <note />
      </trans-unit>
      <trans-unit id="typeInfoField">
        <source>field</source>
        <target state="translated">pole</target>
        <note />
      </trans-unit>
      <trans-unit id="typeInfoEvent">
        <source>event</source>
        <target state="translated">událost</target>
        <note />
      </trans-unit>
      <trans-unit id="typeInfoProperty">
        <source>property</source>
        <target state="translated">vlastnost</target>
        <note />
      </trans-unit>
      <trans-unit id="typeInfoExtension">
        <source>extension</source>
        <target state="translated">rozšíření</target>
        <note />
      </trans-unit>
      <trans-unit id="typeInfoCustomOperation">
        <source>custom operation</source>
        <target state="translated">vlastní operace</target>
        <note />
      </trans-unit>
      <trans-unit id="typeInfoArgument">
        <source>argument</source>
        <target state="translated">Argument</target>
        <note />
      </trans-unit>
      <trans-unit id="typeInfoPatternVariable">
        <source>patvar</source>
        <target state="translated">proměnná vzoru</target>
        <note />
      </trans-unit>
      <trans-unit id="typeInfoNamespace">
        <source>namespace</source>
        <target state="translated">obor názvů</target>
        <note />
      </trans-unit>
      <trans-unit id="typeInfoModule">
        <source>module</source>
        <target state="translated">modul</target>
        <note />
      </trans-unit>
      <trans-unit id="typeInfoNamespaceOrModule">
        <source>namespace/module</source>
        <target state="translated">obor názvů nebo modul</target>
        <note />
      </trans-unit>
      <trans-unit id="typeInfoFromFirst">
        <source>from {0}</source>
        <target state="translated">z: {0}</target>
        <note />
      </trans-unit>
      <trans-unit id="typeInfoFromNext">
        <source>also from {0}</source>
        <target state="translated">taky z: {0}</target>
        <note />
      </trans-unit>
      <trans-unit id="typeInfoGeneratedProperty">
        <source>generated property</source>
        <target state="translated">generovaná vlastnost</target>
        <note />
      </trans-unit>
      <trans-unit id="typeInfoGeneratedType">
        <source>generated type</source>
        <target state="translated">generovaný typ</target>
        <note />
      </trans-unit>
      <trans-unit id="assemblyResolutionFoundByAssemblyFoldersKey">
        <source>Found by AssemblyFolders registry key</source>
        <target state="translated">Nalezené klíčem registru AssemblyFolders</target>
        <note />
      </trans-unit>
      <trans-unit id="assemblyResolutionFoundByAssemblyFoldersExKey">
        <source>Found by AssemblyFoldersEx registry key</source>
        <target state="translated">Nalezené klíčem registru AssemblyFoldersEx</target>
        <note />
      </trans-unit>
      <trans-unit id="assemblyResolutionNetFramework">
        <source>.NET Framework</source>
        <target state="translated">.NET Framework</target>
        <note />
      </trans-unit>
      <trans-unit id="assemblyResolutionGAC">
        <source>Global Assembly Cache</source>
        <target state="translated">Globální mezipaměť sestavení</target>
        <note />
      </trans-unit>
      <trans-unit id="recursiveClassHierarchy">
        <source>Recursive class hierarchy in type '{0}'</source>
        <target state="translated">Rekurzivní hierarchie tříd u typu {0}</target>
        <note />
      </trans-unit>
      <trans-unit id="InvalidRecursiveReferenceToAbstractSlot">
        <source>Invalid recursive reference to an abstract slot</source>
        <target state="translated">Neplatný rekurzivní odkaz na abstraktní datovou oblast</target>
        <note />
      </trans-unit>
      <trans-unit id="eventHasNonStandardType">
        <source>The event '{0}' has a non-standard type. If this event is declared in another CLI language, you may need to access this event using the explicit {1} and {2} methods for the event. If this event is declared in F#, make the type of the event an instantiation of either 'IDelegateEvent&lt;_&gt;' or 'IEvent&lt;_,_&gt;'.</source>
        <target state="translated">Událost {0} je nestandardního typu. Pokud je tato událost deklarovaná v jiném jazyce CLI, bude možná potřeba k této události přistoupit pomocí jejích explicitních metod {1} a {2}. Pokud je tato událost deklarovaná v jazyce F#, vytvořte její typ jako instanci IDelegateEvent&lt;_&gt; nebo IEvent&lt;_,_&gt;.</target>
        <note />
      </trans-unit>
      <trans-unit id="typeIsNotAccessible">
        <source>The type '{0}' is not accessible from this code location</source>
        <target state="translated">Typ {0} není z tohoto místa v kódu dostupný.</target>
        <note />
      </trans-unit>
      <trans-unit id="unionCasesAreNotAccessible">
        <source>The union cases or fields of the type '{0}' are not accessible from this code location</source>
        <target state="translated">Případy typu union nebo pole typu {0} nejsou z tohoto místa v kódu dostupné.</target>
        <note />
      </trans-unit>
      <trans-unit id="valueIsNotAccessible">
        <source>The value '{0}' is not accessible from this code location</source>
        <target state="translated">Hodnota {0} není z tohoto místa v kódu dostupná.</target>
        <note />
      </trans-unit>
      <trans-unit id="unionCaseIsNotAccessible">
        <source>The union case '{0}' is not accessible from this code location</source>
        <target state="translated">Případ typu union {0} není z tohoto místa v kódu dostupný.</target>
        <note />
      </trans-unit>
      <trans-unit id="fieldIsNotAccessible">
        <source>The record, struct or class field '{0}' is not accessible from this code location</source>
        <target state="translated">Pole záznamu, struktury nebo třídy {0} není z tohoto místa v kódu dostupné.</target>
        <note />
      </trans-unit>
      <trans-unit id="structOrClassFieldIsNotAccessible">
        <source>The struct or class field '{0}' is not accessible from this code location</source>
        <target state="translated">Pole struktury nebo třídy {0} není na tomto místě v kódu dostupné.</target>
        <note />
      </trans-unit>
      <trans-unit id="experimentalConstruct">
        <source>This construct is experimental</source>
        <target state="translated">Tento konstruktor je experimentální.</target>
        <note />
      </trans-unit>
      <trans-unit id="noInvokeMethodsFound">
        <source>No Invoke methods found for delegate type</source>
        <target state="translated">Pro typ delegáta se nenašly žádné metody Invoke.</target>
        <note />
      </trans-unit>
      <trans-unit id="moreThanOneInvokeMethodFound">
        <source>More than one Invoke method found for delegate type</source>
        <target state="translated">Pro typ delegáta se našla víc než jedna metoda Invoke.</target>
        <note />
      </trans-unit>
      <trans-unit id="delegatesNotAllowedToHaveCurriedSignatures">
        <source>Delegates are not allowed to have curried signatures</source>
        <target state="translated">Delegáti nemůžou mít curryfikované signatury.</target>
        <note />
      </trans-unit>
      <trans-unit id="tlrUnexpectedTExpr">
        <source>Unexpected Expr.TyChoose</source>
        <target state="translated">Neočekávaný výraz Expr.TyChoose</target>
        <note />
      </trans-unit>
      <trans-unit id="tlrLambdaLiftingOptimizationsNotApplied">
        <source>Note: Lambda-lifting optimizations have not been applied because of the use of this local constrained generic function as a first class value. Adding type constraints may resolve this condition.</source>
        <target state="translated">Poznámka: Optimalizace rozšiřující výraz lambda se kvůli použití této lokálně omezené obecné funkce jako hodnoty první třídy nepoužily. Tuto podmínku můžete ošetřit přidáním omezení typu.</target>
        <note />
      </trans-unit>
      <trans-unit id="lexhlpIdentifiersContainingAtSymbolReserved">
        <source>Identifiers containing '@' are reserved for use in F# code generation</source>
        <target state="translated">Identifikátory obsahující znak @ jsou vyhrazené pro použití při generování kódu F#.</target>
        <note />
      </trans-unit>
      <trans-unit id="lexhlpIdentifierReserved">
        <source>The identifier '{0}' is reserved for future use by F#</source>
        <target state="translated">Identifikátor {0} je vyhrazený pro budoucí použití v jazyce F#.</target>
        <note />
      </trans-unit>
      <trans-unit id="patcMissingVariable">
        <source>Missing variable '{0}'</source>
        <target state="translated">Chybějící proměnná {0}</target>
        <note />
      </trans-unit>
      <trans-unit id="patcPartialActivePatternsGenerateOneResult">
        <source>Partial active patterns may only generate one result</source>
        <target state="translated">Částečné aktivní vzory můžou generovat jenom jeden výsledek.</target>
        <note />
      </trans-unit>
      <trans-unit id="impTypeRequiredUnavailable">
        <source>The type '{0}' is required here and is unavailable. You must add a reference to assembly '{1}'.</source>
        <target state="translated">Tady se vyžaduje typ {0}, který ale není dostupný. Je potřeba přidat odkaz na sestavení {1}.</target>
        <note />
      </trans-unit>
      <trans-unit id="impReferencedTypeCouldNotBeFoundInAssembly">
        <source>A reference to the type '{0}' in assembly '{1}' was found, but the type could not be found in that assembly</source>
        <target state="translated">Odkaz na typ {0} se v sestavení {1} našel, ale tento typ se v něm najít nepovedlo.</target>
        <note />
      </trans-unit>
      <trans-unit id="impNotEnoughTypeParamsInScopeWhileImporting">
        <source>Internal error or badly formed metadata: not enough type parameters were in scope while importing</source>
        <target state="translated">Vnitřní chyba nebo chybně vytvořená metadata: při importu byl v rozsahu nedostatečný počet parametrů typu.</target>
        <note />
      </trans-unit>
      <trans-unit id="impReferenceToDllRequiredByAssembly">
        <source>A reference to the DLL {0} is required by assembly {1}. The imported type {2} is located in the first assembly and could not be resolved.</source>
        <target state="translated">Sestavení {1} vyžaduje odkaz na knihovnu DLL {0}. Importovaný typ {2} se nachází v prvním sestavení a nedal se přeložit.</target>
        <note />
      </trans-unit>
      <trans-unit id="impImportedAssemblyUsesNotPublicType">
        <source>An imported assembly uses the type '{0}' but that type is not public</source>
        <target state="translated">Importované sestavení používá typ {0}, který ale není veřejný.</target>
        <note />
      </trans-unit>
      <trans-unit id="optValueMarkedInlineButIncomplete">
        <source>The value '{0}' was marked inline but its implementation makes use of an internal or private function which is not sufficiently accessible</source>
        <target state="translated">Hodnota {0} má označení inline, ale její implementace využívá interní nebo privátní funkci, ke které není dostatečný přístup.</target>
        <note />
      </trans-unit>
      <trans-unit id="optValueMarkedInlineButWasNotBoundInTheOptEnv">
        <source>The value '{0}' was marked inline but was not bound in the optimization environment</source>
        <target state="translated">Hodnota {0} má označení inline, ale není svázaná s prostředím optimalizace.</target>
        <note />
      </trans-unit>
      <trans-unit id="optLocalValueNotFoundDuringOptimization">
        <source>Local value {0} not found during optimization</source>
        <target state="translated">Lokální hodnota {0} se během optimalizace nenašla.</target>
        <note />
      </trans-unit>
      <trans-unit id="optValueMarkedInlineHasUnexpectedValue">
        <source>A value marked as 'inline' has an unexpected value</source>
        <target state="translated">Hodnota s označením inline má neočekávanou hodnotu.</target>
        <note />
      </trans-unit>
      <trans-unit id="optValueMarkedInlineCouldNotBeInlined">
        <source>A value marked as 'inline' could not be inlined</source>
        <target state="translated">Hodnota s označením inline se nedá vložit.</target>
        <note />
      </trans-unit>
      <trans-unit id="optFailedToInlineValue">
        <source>Failed to inline the value '{0}' marked 'inline', perhaps because a recursive value was marked 'inline'</source>
        <target state="translated">Nepovedlo se vložit hodnotu {0} s označením inline: možná proto, že jste jako inline označili rekurzivní hodnotu.</target>
        <note />
      </trans-unit>
      <trans-unit id="optRecursiveValValue">
        <source>Recursive ValValue {0}</source>
        <target state="translated">Rekurzivní hodnota ValValue {0}</target>
        <note />
      </trans-unit>
      <trans-unit id="lexfltIncorrentIndentationOfIn">
        <source>The indentation of this 'in' token is incorrect with respect to the corresponding 'let'</source>
        <target state="translated">Odsazení tohoto tokenu in není ve vztahu k odpovídající klauzuli let správné.</target>
        <note />
      </trans-unit>
      <trans-unit id="lexfltTokenIsOffsideOfContextStartedEarlier">
        <source>Possible incorrect indentation: this token is offside of context started at position {0}. Try indenting this token further or using standard formatting conventions.</source>
        <target state="translated">Je možné, že máte nesprávné odsazení: tento token leží mimo odsazení kontextu, který začíná na pozici {0}. Zkuste tento token odsadit víc nebo použijte standardní konvence formátování.</target>
        <note />
      </trans-unit>
      <trans-unit id="lexfltSeparatorTokensOfPatternMatchMisaligned">
        <source>The '|' tokens separating rules of this pattern match are misaligned by one column. Consider realigning your code or using further indentation.</source>
        <target state="translated">Tokeny | oddělující pravidla tohoto porovnávacího vzoru nejsou zarovnané o jeden sloupec. Zvažte úpravu zarovnání kódu nebo použití většího odsazení.</target>
        <note />
      </trans-unit>
      <trans-unit id="nrInvalidModuleExprType">
        <source>Invalid module/expression/type</source>
        <target state="translated">Neplatný modul/výraz/typ</target>
        <note />
      </trans-unit>
      <trans-unit id="nrTypeInstantiationNeededToDisambiguateTypesWithSameName">
        <source>Multiple types exist called '{0}', taking different numbers of generic parameters. Provide a type instantiation to disambiguate the type resolution, e.g. '{1}'.</source>
        <target state="translated">Existuje víc typů s názvem {0}, které přebírají různý počet obecných parametrů. Pro jednoznačné rozlišení typu vytvořte instanci typu, třeba {1}.</target>
        <note />
      </trans-unit>
      <trans-unit id="nrTypeInstantiationIsMissingAndCouldNotBeInferred">
        <source>The instantiation of the generic type '{0}' is missing and can't be inferred from the arguments or return type of this member. Consider providing a type instantiation when accessing this type, e.g. '{1}'.</source>
        <target state="translated">Instance obecného typu {0} chybí a nedá se ani odvodit od argumentů nebo návratového typu tohoto člena. Zvažte vytvoření instance typu při přístupu k tomuto typu, třeba {1}.</target>
        <note />
      </trans-unit>
      <trans-unit id="nrGlobalUsedOnlyAsFirstName">
        <source>'global' may only be used as the first name in a qualified path</source>
        <target state="translated">Výraz global se dá použít jenom jako první název v kvalifikované cestě.</target>
        <note />
      </trans-unit>
      <trans-unit id="nrIsNotConstructorOrLiteral">
        <source>This is not a constructor or literal, or a constructor is being used incorrectly</source>
        <target state="translated">Toto není konstruktor nebo literál, anebo se konstruktor používá nesprávně.</target>
        <note />
      </trans-unit>
      <trans-unit id="nrUnexpectedEmptyLongId">
        <source>Unexpected empty long identifier</source>
        <target state="translated">Neočekávaný prázdný dlouhý identifikátor</target>
        <note />
      </trans-unit>
      <trans-unit id="nrRecordDoesNotContainSuchLabel">
        <source>The record type '{0}' does not contain a label '{1}'.</source>
        <target state="translated">Typ záznamu {0} neobsahuje popisek {1}.</target>
        <note />
      </trans-unit>
      <trans-unit id="nrInvalidFieldLabel">
        <source>Invalid field label</source>
        <target state="translated">Neplatný popisek pole</target>
        <note />
      </trans-unit>
      <trans-unit id="nrInvalidExpression">
        <source>Invalid expression '{0}'</source>
        <target state="translated">Neplatný výraz {0}</target>
        <note />
      </trans-unit>
      <trans-unit id="nrNoConstructorsAvailableForType">
        <source>No constructors are available for the type '{0}'</source>
        <target state="translated">Pro typ {0} nejsou k dispozici žádné konstruktory.</target>
        <note />
      </trans-unit>
      <trans-unit id="nrUnionTypeNeedsQualifiedAccess">
        <source>The union type for union case '{0}' was defined with the RequireQualifiedAccessAttribute. Include the name of the union type ('{1}') in the name you are using.</source>
        <target state="translated">Typ sjednocení pro případ sjednocení {0} se definoval pomocí atributu RequireQualifiedAccessAttribute. Do jména, které používáte, přidejte název typu sjednocení ({1}).</target>
        <note />
      </trans-unit>
      <trans-unit id="nrRecordTypeNeedsQualifiedAccess">
        <source>The record type for the record field '{0}' was defined with the RequireQualifiedAccessAttribute. Include the name of the record type ('{1}') in the name you are using.</source>
        <target state="translated">Typ záznamu pro pole záznamu {0} se definoval pomocí atributu RequireQualifiedAccessAttribute. Do jména, které používáte, přidejte název typu záznamu ({1}).</target>
        <note />
      </trans-unit>
      <trans-unit id="ilwriteErrorCreatingPdb">
        <source>Unexpected error creating debug information file '{0}'</source>
        <target state="translated">Při vytváření souboru ladicích informací {0} došlo k neočekávané chybě.</target>
        <note />
      </trans-unit>
      <trans-unit id="lexOutsideIntegerRange">
        <source>This number is outside the allowable range for this integer type</source>
        <target state="translated">Toto číslo je mimo povolený rozsah pro tento celočíselný typ.</target>
        <note />
      </trans-unit>
      <trans-unit id="lexCharNotAllowedInOperatorNames">
        <source>'{0}' is not permitted as a character in operator names and is reserved for future use</source>
        <target state="translated">Znak {0} není v názvech operátorů povolený: je vyhrazený pro budoucí použití.</target>
        <note />
      </trans-unit>
      <trans-unit id="lexUnexpectedChar">
        <source>Unexpected character '{0}'</source>
        <target state="translated">Neočekávaný znak {0}</target>
        <note />
      </trans-unit>
      <trans-unit id="lexByteArrayCannotEncode">
        <source>This byte array literal contains characters that do not encode as a single byte</source>
        <target state="translated">Tento literál bajtového pole obsahuje znaky, které se nekódují jako jednobajtové.</target>
        <note />
      </trans-unit>
      <trans-unit id="lexIdentEndInMarkReserved">
        <source>Identifiers followed by '{0}' are reserved for future use</source>
        <target state="translated">Identifikátory, po kterých následuje {0}, jsou vyhrazené pro budoucí použití.</target>
        <note />
      </trans-unit>
      <trans-unit id="lexOutsideEightBitSigned">
        <source>This number is outside the allowable range for 8-bit signed integers</source>
        <target state="translated">Toto číslo je mimo povolený rozsah pro 8bitová celá čísla se znaménkem.</target>
        <note />
      </trans-unit>
      <trans-unit id="lexOutsideEightBitSignedHex">
        <source>This number is outside the allowable range for hexadecimal 8-bit signed integers</source>
        <target state="translated">Toto číslo je mimo povolený rozsah pro šestnáctková 8bitová celá čísla se znaménkem.</target>
        <note />
      </trans-unit>
      <trans-unit id="lexOutsideEightBitUnsigned">
        <source>This number is outside the allowable range for 8-bit unsigned integers</source>
        <target state="translated">Toto číslo je mimo povolený rozsah pro 8bitová celá čísla bez znaménka.</target>
        <note />
      </trans-unit>
      <trans-unit id="lexOutsideSixteenBitSigned">
        <source>This number is outside the allowable range for 16-bit signed integers</source>
        <target state="translated">Toto číslo je mimo povolený rozsah pro 16bitová celá čísla se znaménkem.</target>
        <note />
      </trans-unit>
      <trans-unit id="lexOutsideSixteenBitUnsigned">
        <source>This number is outside the allowable range for 16-bit unsigned integers</source>
        <target state="translated">Toto číslo je mimo povolený rozsah pro 16bitová celá čísla bez znaménka.</target>
        <note />
      </trans-unit>
      <trans-unit id="lexOutsideThirtyTwoBitSigned">
        <source>This number is outside the allowable range for 32-bit signed integers</source>
        <target state="translated">Toto číslo je mimo povolený rozsah pro 32bitová celá čísla se znaménkem.</target>
        <note />
      </trans-unit>
      <trans-unit id="lexOutsideThirtyTwoBitUnsigned">
        <source>This number is outside the allowable range for 32-bit unsigned integers</source>
        <target state="translated">Toto číslo je mimo povolený rozsah pro 32bitová celá čísla bez znaménka.</target>
        <note />
      </trans-unit>
      <trans-unit id="lexOutsideSixtyFourBitSigned">
        <source>This number is outside the allowable range for 64-bit signed integers</source>
        <target state="translated">Toto číslo je mimo povolený rozsah pro 64bitová celá čísla se znaménkem.</target>
        <note />
      </trans-unit>
      <trans-unit id="lexOutsideSixtyFourBitUnsigned">
        <source>This number is outside the allowable range for 64-bit unsigned integers</source>
        <target state="translated">Toto číslo je mimo povolený rozsah pro 64bitová celá čísla bez znaménka.</target>
        <note />
      </trans-unit>
      <trans-unit id="lexOutsideNativeSigned">
        <source>This number is outside the allowable range for signed native integers</source>
        <target state="translated">Toto číslo je mimo povolený rozsah pro nativní celá čísla se znaménkem.</target>
        <note />
      </trans-unit>
      <trans-unit id="lexOutsideNativeUnsigned">
        <source>This number is outside the allowable range for unsigned native integers</source>
        <target state="translated">Toto číslo je mimo povolený rozsah pro nativní celá čísla bez znaménka.</target>
        <note />
      </trans-unit>
      <trans-unit id="lexInvalidFloat">
        <source>Invalid floating point number</source>
        <target state="translated">Neplatné číslo s plovoucí desetinnou čárkou</target>
        <note />
      </trans-unit>
      <trans-unit id="lexOusideDecimal">
        <source>This number is outside the allowable range for decimal literals</source>
        <target state="translated">Toto číslo je mimo povolený rozsah pro desítkové literály.</target>
        <note />
      </trans-unit>
      <trans-unit id="lexOusideThirtyTwoBitFloat">
        <source>This number is outside the allowable range for 32-bit floats</source>
        <target state="translated">Toto číslo je mimo povolený rozsah pro 32bitové číslo s plovoucí desetinnou čárkou.</target>
        <note />
      </trans-unit>
      <trans-unit id="lexInvalidNumericLiteral">
        <source>This is not a valid numeric literal. Valid numeric literals include 1, 0x1, 0b0001 (int), 1u (uint32), 1L (int64), 1UL (uint64), 1s (int16), 1y (sbyte), 1uy (byte), 1.0 (float), 1.0f (float32), 1.0m (decimal), 1I (BigInteger).</source>
        <target state="translated">Toto není platný číselný literál. Mezi platné číselné literály patří 1, 0x1, 0b0001 (int), 1u (uint32), 1L (int64), 1UL (uint64), 1s (int16), 1y (sbyte), 1uy (byte), 1.0 (float), 1.0f (float32), 1.0m (decimal), 1I (BigInteger).</target>
        <note />
      </trans-unit>
      <trans-unit id="lexInvalidByteLiteral">
        <source>This is not a valid byte literal</source>
        <target state="translated">Toto není platný bajtový literál.</target>
        <note />
      </trans-unit>
      <trans-unit id="lexInvalidCharLiteral">
        <source>This is not a valid character literal</source>
        <target state="translated">Toto není platný znakový literál.</target>
        <note />
      </trans-unit>
      <trans-unit id="lexThisUnicodeOnlyInStringLiterals">
        <source>This Unicode encoding is only valid in string literals</source>
        <target state="translated">Toto kódování Unicode je platné jenom u řetězcových literálů.</target>
        <note />
      </trans-unit>
      <trans-unit id="lexTokenReserved">
        <source>This token is reserved for future use</source>
        <target state="translated">Tento token je vyhrazený pro budoucí použití.</target>
        <note />
      </trans-unit>
      <trans-unit id="lexTabsNotAllowed">
        <source>TABs are not allowed in F# code unless the #indent \"off\" option is used</source>
        <target state="translated">Výraz tabulátoru není v kódu F# povolený, pokud se nepoužije možnost #indent \"off\".</target>
        <note />
      </trans-unit>
      <trans-unit id="lexInvalidLineNumber">
        <source>Invalid line number: '{0}'</source>
        <target state="translated">Neplatné číslo řádku: {0}</target>
        <note />
      </trans-unit>
      <trans-unit id="lexHashIfMustBeFirst">
        <source>#if directive must appear as the first non-whitespace character on a line</source>
        <target state="translated">Direktiva #if musí být uvedená jako první neprázdný znak na řádku.</target>
        <note />
      </trans-unit>
      <trans-unit id="lexHashElseNoMatchingIf">
        <source>#else has no matching #if</source>
        <target state="translated">Direktivě #else neodpovídá žádná direktiva #if.</target>
        <note />
      </trans-unit>
      <trans-unit id="lexHashEndifRequiredForElse">
        <source>#endif required for #else</source>
        <target state="translated">Pro direktivu #else se vyžaduje direktiva #endif.</target>
        <note />
      </trans-unit>
      <trans-unit id="lexHashElseMustBeFirst">
        <source>#else directive must appear as the first non-whitespace character on a line</source>
        <target state="translated">Direktiva #else musí být uvedená jako první neprázdný znak na řádku.</target>
        <note />
      </trans-unit>
      <trans-unit id="lexHashEndingNoMatchingIf">
        <source>#endif has no matching #if</source>
        <target state="translated">Direktivě #endif neodpovídá žádná direktiva #if.</target>
        <note />
      </trans-unit>
      <trans-unit id="lexHashEndifMustBeFirst">
        <source>#endif directive must appear as the first non-whitespace character on a line</source>
        <target state="translated">Direktiva #endif musí být uvedená jako první neprázdný znak na řádku.</target>
        <note />
      </trans-unit>
      <trans-unit id="lexHashIfMustHaveIdent">
        <source>#if directive should be immediately followed by an identifier</source>
        <target state="translated">Za direktivou #if by měl bezprostředně následovat identifikátor.</target>
        <note />
      </trans-unit>
      <trans-unit id="lexWrongNestedHashEndif">
        <source>Syntax error. Wrong nested #endif, unexpected tokens before it.</source>
        <target state="translated">Chyba syntaxe. Chybně vnořená direktiva #endif. Před výrazem it jsou neočekávané tokeny.</target>
        <note />
      </trans-unit>
      <trans-unit id="lexHashBangMustBeFirstInFile">
        <source>#! may only appear as the first line at the start of a file.</source>
        <target state="translated">#! by se mělo objevit jenom jako první řádek na začátku souboru.</target>
        <note />
      </trans-unit>
      <trans-unit id="pplexExpectedSingleLineComment">
        <source>Expected single line comment or end of line</source>
        <target state="translated">Očekával se jednořádkový komentář nebo konec řádku.</target>
        <note />
      </trans-unit>
      <trans-unit id="memberOperatorDefinitionWithNoArguments">
        <source>Infix operator member '{0}' has no arguments. Expected a tuple of 2 arguments, e.g. static member (+) (x,y) = ...</source>
        <target state="translated">Člen operátoru vpony {0} nemá žádné argumenty. Očekávala se řazená kolekce členů se dvěma argumenty, třeba statický člen (+) (x,y) = ...</target>
        <note />
      </trans-unit>
      <trans-unit id="memberOperatorDefinitionWithNonPairArgument">
        <source>Infix operator member '{0}' has {1} initial argument(s). Expected a tuple of 2 arguments, e.g. static member (+) (x,y) = ...</source>
        <target state="translated">Člen operátoru vpony {0} má počáteční argumenty v počtu {1}. Očekávala se řazená kolekce členů se dvěma argumenty, třeba statický člen (+) (x,y) = ...</target>
        <note />
      </trans-unit>
      <trans-unit id="memberOperatorDefinitionWithCurriedArguments">
        <source>Infix operator member '{0}' has extra curried arguments. Expected a tuple of 2 arguments, e.g. static member (+) (x,y) = ...</source>
        <target state="translated">Člen operátoru vpony {0} má curryfikované argumenty navíc. Očekávala se řazená kolekce členů se dvěma argumenty, třeba statický člen (+) (x,y) = ...</target>
        <note />
      </trans-unit>
      <trans-unit id="tcFSharpCoreRequiresExplicit">
        <source>All record, union and struct types in FSharp.Core.dll must be explicitly labelled with 'StructuralComparison' or 'NoComparison'</source>
        <target state="translated">Všechny typy záznam, sjednocení a struktura v knihovně FSharp.Core.dll musí mít explicitní označení StructuralComparison nebo NoComparison.</target>
        <note />
      </trans-unit>
      <trans-unit id="tcStructuralComparisonNotSatisfied1">
        <source>The struct, record or union type '{0}' has the 'StructuralComparison' attribute but the type parameter '{1}' does not satisfy the 'comparison' constraint. Consider adding the 'comparison' constraint to the type parameter</source>
        <target state="translated">Typ struktura, záznam nebo sjednocení {0} má atribut StructuralComparison, ale parametr typu {1} nevyhovuje omezení comparison. Zvažte možnost přidat k parametru typu omezení comparison.</target>
        <note />
      </trans-unit>
      <trans-unit id="tcStructuralComparisonNotSatisfied2">
        <source>The struct, record or union type '{0}' has the 'StructuralComparison' attribute but the component type '{1}' does not satisfy the 'comparison' constraint</source>
        <target state="translated">Typ struktura, záznam nebo sjednocení {0} má atribut StructuralComparison, ale typ komponenty {1} nevyhovuje omezení comparison.</target>
        <note />
      </trans-unit>
      <trans-unit id="tcNoComparisonNeeded1">
        <source>The struct, record or union type '{0}' is not structurally comparable because the type parameter {1} does not satisfy the 'comparison' constraint. Consider adding the 'NoComparison' attribute to the type '{2}' to clarify that the type is not comparable</source>
        <target state="translated">Typ struktura, záznam nebo sjednocení {0} se nedá strukturálně porovnávat, protože parametr typu {1} nevyhovuje omezení comparison. Zvažte možnost přidat k typu {2} atribut NoComparisonto: tak bude jasné, že se typ nedá porovnávat.</target>
        <note />
      </trans-unit>
      <trans-unit id="tcNoComparisonNeeded2">
        <source>The struct, record or union type '{0}' is not structurally comparable because the type '{1}' does not satisfy the 'comparison' constraint. Consider adding the 'NoComparison' attribute to the type '{2}' to clarify that the type is not comparable</source>
        <target state="translated">Typ struktura, záznam nebo sjednocení {0} se nedá strukturálně porovnávat, protože typ {1} nevyhovuje omezení comparison. Zvažte možnost přidat k typu {2} atribut NoComparisonto: tak bude jasné, že se typ nedá porovnávat.</target>
        <note />
      </trans-unit>
      <trans-unit id="tcNoEqualityNeeded1">
        <source>The struct, record or union type '{0}' does not support structural equality because the type parameter {1} does not satisfy the 'equality' constraint. Consider adding the 'NoEquality' attribute to the type '{2}' to clarify that the type does not support structural equality</source>
        <target state="translated">Typ struktura, záznam nebo sjednocení {0} nepodporuje strukturální rovnost, protože parametr typu {1} nevyhovuje omezení equality. Zvažte možnost přidat k typu {2} atribut NoEquality: tak bude jasné, že typ nepodporuje strukturální rovnost.</target>
        <note />
      </trans-unit>
      <trans-unit id="tcNoEqualityNeeded2">
        <source>The struct, record or union type '{0}' does not support structural equality because the type '{1}' does not satisfy the 'equality' constraint. Consider adding the 'NoEquality' attribute to the type '{2}' to clarify that the type does not support structural equality</source>
        <target state="translated">Typ struktura, záznam nebo sjednocení {0} nepodporuje strukturální rovnost, protože typ {1} nevyhovuje omezení equality. Zvažte možnost přidat k typu {2} atribut NoEquality: tak bude jasné, že typ nepodporuje strukturální rovnost.</target>
        <note />
      </trans-unit>
      <trans-unit id="tcStructuralEqualityNotSatisfied1">
        <source>The struct, record or union type '{0}' has the 'StructuralEquality' attribute but the type parameter '{1}' does not satisfy the 'equality' constraint. Consider adding the 'equality' constraint to the type parameter</source>
        <target state="translated">Typ struktura, záznam nebo sjednocení {0} má atribut StructuralEquality, ale parametr typu {1} nevyhovuje omezení equality. Zvažte možnost přidat k parametru typu omezení equality.</target>
        <note />
      </trans-unit>
      <trans-unit id="tcStructuralEqualityNotSatisfied2">
        <source>The struct, record or union type '{0}' has the 'StructuralEquality' attribute but the component type '{1}' does not satisfy the 'equality' constraint</source>
        <target state="translated">Typ struktura, záznam nebo sjednocení {0} má atribut StructuralEquality, ale typ komponenty {1} nevyhovuje omezení equality.</target>
        <note />
      </trans-unit>
      <trans-unit id="tcStructsMustDeclareTypesOfImplicitCtorArgsExplicitly">
        <source>Each argument of the primary constructor for a struct must be given a type, for example 'type S(x1:int, x2: int) = ...'. These arguments determine the fields of the struct.</source>
        <target state="translated">Všem argumentům primárního konstruktoru pro strukturu se musí předávat typ, třeba pomocí notace type S(x1:int, x2: int) = ... Tyto argumenty určují pole struktury.</target>
        <note />
      </trans-unit>
      <trans-unit id="chkUnusedValue">
        <source>The value '{0}' is unused</source>
        <target state="translated">Hodnota {0} se nepoužívá.</target>
        <note />
      </trans-unit>
      <trans-unit id="chkUnusedThisVariable">
        <source>The recursive object reference '{0}' is unused. The presence of a recursive object reference adds runtime initialization checks to members in this and derived types. Consider removing this recursive object reference.</source>
        <target state="translated">Rekurzivní odkaz na objekt {0} se nepoužívá. Přítomnost rekurzivního odkazu na objekt přidává ke členům tohoto a odvozených typů kontroly inicializace za běhu. Zvažte odebrání tohoto rekurzivního odkazu na objekt.</target>
        <note />
      </trans-unit>
      <trans-unit id="parsGetterAtMostOneArgument">
        <source>A getter property may have at most one argument group</source>
        <target state="translated">Vlastnost getter může mít maximálně jednu skupinu argumentů.</target>
        <note />
      </trans-unit>
      <trans-unit id="parsSetterAtMostTwoArguments">
        <source>A setter property may have at most two argument groups</source>
        <target state="translated">Vlastnost setter může mít maximálně dvě skupiny argumentů.</target>
        <note />
      </trans-unit>
      <trans-unit id="parsInvalidProperty">
        <source>Invalid property getter or setter</source>
        <target state="translated">Neplatná metoda getter nebo setter vlastnosti</target>
        <note />
      </trans-unit>
      <trans-unit id="parsIndexerPropertyRequiresAtLeastOneArgument">
        <source>An indexer property must be given at least one argument</source>
        <target state="translated">Vlastnosti indexeru se musí předávat aspoň jeden argument.</target>
        <note />
      </trans-unit>
      <trans-unit id="tastInvalidAddressOfMutableAcrossAssemblyBoundary">
        <source>This operation accesses a mutable top-level value defined in another assembly in an unsupported way. The value cannot be accessed through its address. Consider copying the expression to a mutable local, e.g. 'let mutable x = ...', and if necessary assigning the value back after the completion of the operation</source>
        <target state="translated">Tato operace přistupuje k proměnlivé hodnotě na nejvyšší úrovni definované v jiném sestavení nepodporovaným způsobem. K hodnotě se nedá přistupovat prostřednictvím její adresy. Zvažte následující postup: zkopírujte výraz do lokální proměnné, třeba let mutable x = ..., a po dokončení operace přiřaďte v případě potřeby znovu původní hodnotu.</target>
        <note />
      </trans-unit>
      <trans-unit id="parsNonAdjacentTypars">
        <source>Remove spaces between the type name and type parameter, e.g. \"type C&lt;'T&gt;\", not type \"C   &lt;'T&gt;\". Type parameters must be placed directly adjacent to the type name.</source>
        <target state="translated">Odeberte mezery mezi názvem a parametrem typu, například \"type C&lt;'T&gt;\", ne type \"C &lt;'T&gt;\". Parametry typu je potřeba zadat bezprostředně za název typu.</target>
        <note />
      </trans-unit>
      <trans-unit id="parsNonAdjacentTyargs">
        <source>Remove spaces between the type name and type parameter, e.g. \"C&lt;'T&gt;\", not \"C &lt;'T&gt;\". Type parameters must be placed directly adjacent to the type name.</source>
        <target state="translated">Odeberte mezery mezi názvem a parametrem typu, například \"C&lt;'T&gt;\", ne \"C &lt;'T&gt;\". Parametry typu je potřeba zadat bezprostředně za název typu.</target>
        <note />
      </trans-unit>
      <trans-unit id="parsNonAtomicType">
        <source>The use of the type syntax 'int C' and 'C  &lt;int&gt;' is not permitted here. Consider adjusting this type to be written in the form 'C&lt;int&gt;'</source>
        <target state="translated">Použití syntaxe typu int C nebo C  &lt;int&gt; tady není povolené. Zvažte zapsání tohoto typu v podobě C&lt;int&gt;.</target>
        <note />
      </trans-unit>
      <trans-unit id="tastUndefinedItemRefModuleNamespace">
        <source>The module/namespace '{0}' from compilation unit '{1}' did not contain the module/namespace '{2}'</source>
        <target state="translated">Modul nebo obor názvů {0} z kompilační jednotky {1} neobsahoval modul nebo obor názvů {2}.</target>
        <note />
      </trans-unit>
      <trans-unit id="tastUndefinedItemRefVal">
        <source>The module/namespace '{0}' from compilation unit '{1}' did not contain the val '{2}'</source>
        <target state="translated">Modul nebo obor názvů {0} z kompilační jednotky {1} neobsahoval hodnotu {2}.</target>
        <note />
      </trans-unit>
      <trans-unit id="tastUndefinedItemRefModuleNamespaceType">
        <source>The module/namespace '{0}' from compilation unit '{1}' did not contain the namespace, module or type '{2}'</source>
        <target state="translated">Modul nebo obor názvů {0} z kompilační jednotky {1} neobsahoval obor názvů, modul nebo typ {2}.</target>
        <note />
      </trans-unit>
      <trans-unit id="tcInvalidUseNullAsTrueValue">
        <source>The 'UseNullAsTrueValue' attribute flag may only be used with union types that have one nullary case and at least one non-nullary case</source>
        <target state="translated">Příznak atributu UseNullAsTrueValue se dá použít jenom s typy sjednocení, které mají jeden prázdný případ a aspoň jeden neprázdný případ.</target>
        <note />
      </trans-unit>
      <trans-unit id="tcParameterInferredByref">
        <source>The parameter '{0}' was inferred to have byref type. Parameters of byref type must be given an explicit type annotation, e.g. 'x1: byref&lt;int&gt;'. When used, a byref parameter is implicitly dereferenced.</source>
        <target state="translated">Parametr {0} je odvozený jako parametr typu byref. Parametrům typu byref se musí předávat explicitní anotace typu, třeba x1: byref&lt;int&gt;. V případě jejího použití se k parametru typu byref přistoupí implicitně přes ukazatel.</target>
        <note />
      </trans-unit>
      <trans-unit id="tcNonUniformMemberUse">
        <source>The generic member '{0}' has been used at a non-uniform instantiation prior to this program point. Consider reordering the members so this member occurs first. Alternatively, specify the full type of the member explicitly, including argument types, return type and any additional generic parameters and constraints.</source>
        <target state="translated">Použili jste obecný člen {0} v neuniformní instanci před tímto místem v programu. Zvažte možnost změnit pořadí členů tak, aby se tento uvedl jako první. Případně specifikujte úplný typ člena explicitně, včetně typů argumentů, návratového typu a všech dalších obecných parametrů a omezení.</target>
        <note />
      </trans-unit>
      <trans-unit id="tcAttribArgsDiffer">
        <source>The attribute '{0}' appears in both the implementation and the signature, but the attribute arguments differ. Only the attribute from the signature will be included in the compiled code.</source>
        <target state="translated">Atribut {0} se vyskytuje jak v implementaci, tak v signatuře, ale argumenty atributu se liší. Do kompilovaného kódu se zahrne jenom atribut ze signatury.</target>
        <note />
      </trans-unit>
      <trans-unit id="tcCannotCallAbstractBaseMember">
        <source>Cannot call an abstract base member: '{0}'</source>
        <target state="translated">Nejde volat abstraktní základní člen: {0}.</target>
        <note />
      </trans-unit>
      <trans-unit id="typrelCannotResolveAmbiguityInUnmanaged">
        <source>Could not resolve the ambiguity in the use of a generic construct with an 'unmanaged' constraint at or near this position</source>
        <target state="translated">Nepovedlo se vyřešit nejednoznačnost v použití obecného konstruktoru s omezením unmanaged na této pozici nebo blízko ní.</target>
        <note />
      </trans-unit>
      <trans-unit id="mlCompatMessage">
        <source>This construct is for ML compatibility. {0}. You can disable this warning by using '--mlcompatibility' or '--nowarn:62'.</source>
        <target state="translated">Tento konstruktor je určený pro kompatibilitu ML. {0}. Toto upozornění můžete pomocí --mlcompatibility nebo --nowarn:62 vypnout.</target>
        <note />
      </trans-unit>
      <trans-unit id="ilFieldDoesNotHaveValidOffsetForStructureLayout">
        <source>The type '{0}' has been marked as having an Explicit layout, but the field '{1}' has not been marked with the 'FieldOffset' attribute</source>
        <target state="translated">Typ {0} je označený jako typ s explicitním rozložením, ale u pole {1} chybí atribut FieldOffset.</target>
        <note />
      </trans-unit>
      <trans-unit id="tcInterfacesShouldUseInheritNotInterface">
        <source>Interfaces inherited by other interfaces should be declared using 'inherit ...' instead of 'interface ...'</source>
        <target state="translated">Rozhraní zděděná jinými rozhraními by se měla deklarovat pomocí inherit ... a ne pomocí interface...</target>
        <note />
      </trans-unit>
      <trans-unit id="parsInvalidPrefixOperator">
        <source>Invalid prefix operator</source>
        <target state="translated">Neplatný operátor předpony</target>
        <note />
      </trans-unit>
      <trans-unit id="parsInvalidPrefixOperatorDefinition">
        <source>Invalid operator definition. Prefix operator definitions must use a valid prefix operator name.</source>
        <target state="translated">Neplatná definice operátora. Definice operátorů předpon musí používat platné názvy těchto operátorů.</target>
        <note />
      </trans-unit>
      <trans-unit id="buildCompilingExtensionIsForML">
        <source>The file extensions '.ml' and '.mli' are for ML compatibility</source>
        <target state="translated">Přípony .ml a .mli zajišťují kompatibilitu s ML.</target>
        <note />
      </trans-unit>
      <trans-unit id="lexIndentOffForML">
        <source>Consider using a file with extension '.ml' or '.mli' instead</source>
        <target state="translated">Zvažte možnost použít místo toho soubor s příponou .ml nebo .mli.</target>
        <note />
      </trans-unit>
      <trans-unit id="activePatternIdentIsNotFunctionTyped">
        <source>Active pattern '{0}' is not a function</source>
        <target state="translated">Aktivní vzor {0} není funkce.</target>
        <note />
      </trans-unit>
      <trans-unit id="activePatternChoiceHasFreeTypars">
        <source>Active pattern '{0}' has a result type containing type variables that are not determined by the input. The common cause is a when a result case is not mentioned, e.g. 'let (|A|B|) (x:int) = A x'. This can be fixed with a type constraint, e.g. 'let (|A|B|) (x:int) : Choice&lt;int,unit&gt; = A x'</source>
        <target state="translated">Typ výsledku aktivního vzoru {0} obsahuje proměnné typu, které nejsou určené vstupem. Příčinou je obvykle chybějící zmínka o rozlišení velkých a malých písmen výsledku, třeba výraz let (|A|B|) (x:int) = A x. Dá se to opravit omezením typu, třeba použitím výrazu let (|A|B|) (x:int) : Choice&lt;int,jednotka&gt; = A x.</target>
        <note />
      </trans-unit>
      <trans-unit id="ilFieldHasOffsetForSequentialLayout">
        <source>The FieldOffset attribute can only be placed on members of types marked with the StructLayout(LayoutKind.Explicit)</source>
        <target state="translated">Atribut FieldOffset jde použít jenom pro členy typů s deklarací StructLayout(LayoutKind.Explicit).</target>
        <note />
      </trans-unit>
      <trans-unit id="tcOptionalArgsMustComeAfterNonOptionalArgs">
        <source>Optional arguments must come at the end of the argument list, after any non-optional arguments</source>
        <target state="translated">Nepovinné argumenty musí být uvedené na konci seznamu argumentů, tj. až po všech povinných argumentech.</target>
        <note />
      </trans-unit>
      <trans-unit id="tcConditionalAttributeUsage">
        <source>Attribute 'System.Diagnostics.ConditionalAttribute' is only valid on methods or attribute classes</source>
        <target state="translated">Atribut System.Diagnostics.ConditionalAttribute je platný jenom u metod nebo tříd atributů.</target>
        <note />
      </trans-unit>
      <trans-unit id="tcMemberOperatorDefinitionInExtrinsic">
        <source>Extension members cannot provide operator overloads.  Consider defining the operator as part of the type definition instead.</source>
        <target state="translated">Členové rozšíření nemůžou poskytovat přetížení operátorů. Zvažte možnost definovat místo toho operátor v definici typu.</target>
        <note />
      </trans-unit>
      <trans-unit id="ilwriteMDBFileNameCannotBeChangedWarning">
        <source>The name of the MDB file must be &lt;assembly-file-name&gt;.mdb. The --pdb option will be ignored.</source>
        <target state="translated">Název souboru MDB musí být &lt;název-souboru-sestavení&gt;.mdb. Parametr --pdb se bude ignorovat.</target>
        <note />
      </trans-unit>
      <trans-unit id="ilwriteMDBMemberMissing">
        <source>MDB generation failed. Could not find compatible member {0}</source>
        <target state="translated">Generování souboru MDB selhalo. Nenašel se kompatibilní člen {0}.</target>
        <note />
      </trans-unit>
      <trans-unit id="ilwriteErrorCreatingMdb">
        <source>Cannot generate MDB debug information. Failed to load the 'MonoSymbolWriter' type from the 'Mono.CompilerServices.SymbolWriter.dll' assembly.</source>
        <target state="translated">Nedají se vygenerovat ladicí informace MDB. Načtení typu MonoSymbolWriter ze sestavení Mono.CompilerServices.SymbolWriter.dll selhalo.</target>
        <note />
      </trans-unit>
      <trans-unit id="tcUnionCaseNameConflictsWithGeneratedType">
        <source>The union case named '{0}' conflicts with the generated type '{1}'</source>
        <target state="translated">Případ typu union s názvem {0} koliduje s generovaným typem {1}.</target>
        <note />
      </trans-unit>
      <trans-unit id="chkNoReflectedDefinitionOnStructMember">
        <source>ReflectedDefinitionAttribute may not be applied to an instance member on a struct type, because the instance member takes an implicit 'this' byref parameter</source>
        <target state="translated">ReflectedDefinitionAttribute se nedá použít pro člena instance u typu struktura, protože člen instance přebírá implicitní parametr this typu ByRef.</target>
        <note />
      </trans-unit>
      <trans-unit id="tcDllImportNotAllowed">
        <source>DLLImport bindings must be static members in a class or function definitions in a module</source>
        <target state="translated">Vazby DLLImport musí být statickými členy v definici třídy nebo funkce v modulu.</target>
        <note />
      </trans-unit>
      <trans-unit id="buildExplicitCoreLibRequiresNoFramework">
        <source>When mscorlib.dll or FSharp.Core.dll is explicitly referenced the {0} option must also be passed</source>
        <target state="translated">Pokud se na knihovnu mscorlib.dll nebo FSharp.Core.dll odkazuje explicitně, musí se předávat taky možnost {0}.</target>
        <note />
      </trans-unit>
      <trans-unit id="buildExpectedSigdataFile">
        <source>FSharp.Core.sigdata not found alongside FSharp.Core. File expected in {0}. Consider upgrading to a more recent version of FSharp.Core, where this file is no longer be required.</source>
        <target state="translated">V FSharp.Core se nenašel soubor FSharp.Core.sigdata. Soubor se očekával v {0}. Zvažte upgrade na novější verzi FSharp.Core, kde se tento soubor už nevyžaduje.</target>
        <note />
      </trans-unit>
      <trans-unit id="buildExpectedFileAlongSideFSharpCore">
        <source>File '{0}' not found alongside FSharp.Core. File expected in {1}. Consider upgrading to a more recent version of FSharp.Core, where this file is no longer be required.</source>
        <target state="translated">U souboru FSharp.Core se nenašel soubor {0}. Soubor se očekával v {1}. Zvažte upgrade na novější verzi souboru FSharp.Core, kde se tento soubor už nevyžaduje.</target>
        <note />
      </trans-unit>
      <trans-unit id="buildUnexpectedFileNameCharacter">
        <source>Filename '{0}' contains invalid character '{1}'</source>
        <target state="translated">V názvu soboru {0} je neplatný znak {1}.</target>
        <note />
      </trans-unit>
      <trans-unit id="tcInvalidUseBangBinding">
        <source>'use!' bindings must be of the form 'use! &lt;var&gt; = &lt;expr&gt;'</source>
        <target state="translated">Vazby use! musí mít formát use! &lt;proměnná&gt; = &lt;výraz&gt;.</target>
        <note />
      </trans-unit>
      <trans-unit id="crefNoInnerGenericsInQuotations">
        <source>Inner generic functions are not permitted in quoted expressions. Consider adding some type constraints until this function is no longer generic.</source>
        <target state="translated">Vnitřní obecné funkce nejsou ve výrazech v uvozovkách povolené. Dokud bude tato funkce obecná, zvažte přidání některých omezení typu.</target>
        <note />
      </trans-unit>
      <trans-unit id="tcEnumTypeCannotBeEnumerated">
        <source>The type '{0}' is not a valid enumerator type , i.e. does not have a 'MoveNext()' method returning a bool, and a 'Current' property</source>
        <target state="translated">Typ {0} není platným výčtovým typem, to znamená, že u něj chybí metoda MoveNext(), která by vracela logickou hodnotu, a vlastnost Current.</target>
        <note />
      </trans-unit>
      <trans-unit id="parsEofInTripleQuoteString">
        <source>End of file in triple-quote string begun at or before here</source>
        <target state="translated">Konec souboru začal v řetězci v trojitých uvozovkách na této pozici nebo před ní.</target>
        <note />
      </trans-unit>
      <trans-unit id="parsEofInTripleQuoteStringInComment">
        <source>End of file in triple-quote string embedded in comment begun at or before here</source>
        <target state="translated">Konec souboru začal v řetězci v trojitých uvozovkách vloženém do komentáře na této pozici nebo před ní.</target>
        <note />
      </trans-unit>
      <trans-unit id="tcTypeTestLosesMeasures">
        <source>This type test or downcast will ignore the unit-of-measure '{0}'</source>
        <target state="translated">Test tohoto typu nebo jeho přetypování směrem dolů bude ignorovat měrnou jednotku {0}.</target>
        <note />
      </trans-unit>
      <trans-unit id="parsMissingTypeArgs">
        <source>Expected type argument or static argument</source>
        <target state="translated">Očekával se argument typu nebo statický argument.</target>
        <note />
      </trans-unit>
      <trans-unit id="parsMissingGreaterThan">
        <source>Unmatched '&lt;'. Expected closing '&gt;'</source>
        <target state="translated">Nespárovaná levá závorka &lt;. Očekává se pravá závorka &gt;.</target>
        <note />
      </trans-unit>
      <trans-unit id="parsUnexpectedQuotationOperatorInTypeAliasDidYouMeanVerbatimString">
        <source>Unexpected quotation operator '&lt;@' in type definition. If you intend to pass a verbatim string as a static argument to a type provider, put a space between the '&lt;' and '@' characters.</source>
        <target state="translated">Neočekávaný operátor citace &lt;@ v definici typu. Pokud chcete zprostředkovateli typu předávat doslovný řetězec jako statický argument, vložte mezi znaky &lt; a @ mezeru.</target>
        <note />
      </trans-unit>
      <trans-unit id="parsErrorParsingAsOperatorName">
        <source>Attempted to parse this as an operator name, but failed</source>
        <target state="translated">Proběhl pokus o analýzu jako názvu operátoru, ale tento pokus selhal.</target>
        <note />
      </trans-unit>
      <trans-unit id="lexInvalidUnicodeLiteral">
        <source>\U{0} is not a valid Unicode character escape sequence</source>
        <target state="translated">\U{0} není platná znaková řídicí sekvence Unicode.</target>
        <note />
      </trans-unit>
      <trans-unit id="tcCallerInfoWrongType">
        <source>'{0}' must be applied to an argument of type '{1}', but has been applied to an argument of type '{2}'</source>
        <target state="translated">{0} se musí použít pro argument typu {1}, ale použil se pro argument typu {2}.</target>
        <note />
      </trans-unit>
      <trans-unit id="tcCallerInfoNotOptional">
        <source>'{0}' can only be applied to optional arguments</source>
        <target state="translated">{0} se dá použít jenom u volitelných argumentů.</target>
        <note />
      </trans-unit>
      <trans-unit id="toolLocationHelperUnsupportedFrameworkVersion">
        <source>The specified .NET Framework version '{0}' is not supported. Please specify a value from the enumeration Microsoft.Build.Utilities.TargetDotNetFrameworkVersion.</source>
        <target state="translated">Zadaná verze rozhraní .NET Framework {0} není podporovaná. Zadejte hodnotu z výčtu Microsoft.Build.Utilities.TargetDotNetFrameworkVersion.</target>
        <note />
      </trans-unit>
      <trans-unit id="ilSignInvalidMagicValue">
        <source>Invalid Magic value in CLR Header</source>
        <target state="translated">Neplatná hodnota Magic v záhlaví CLR</target>
        <note />
      </trans-unit>
      <trans-unit id="ilSignBadImageFormat">
        <source>Bad image format</source>
        <target state="translated">Chybný formát image</target>
        <note />
      </trans-unit>
      <trans-unit id="ilSignPrivateKeyExpected">
        <source>Private key expected</source>
        <target state="translated">Očekává se privátní klíč</target>
        <note />
      </trans-unit>
      <trans-unit id="ilSignRsaKeyExpected">
        <source>RSA key expected</source>
        <target state="translated">Očekává se klíč RSA</target>
        <note />
      </trans-unit>
      <trans-unit id="ilSignInvalidBitLen">
        <source>Invalid bit Length</source>
        <target state="translated">Neplatná bitová délka</target>
        <note />
      </trans-unit>
      <trans-unit id="ilSignInvalidRSAParams">
        <source>Invalid RSAParameters structure - '{{0}}' expected</source>
        <target state="translated">Neplatná struktura parametru RSAParameters – očekává se {{0}}</target>
        <note />
      </trans-unit>
      <trans-unit id="ilSignInvalidAlgId">
        <source>Invalid algId - 'Exponent' expected</source>
        <target state="translated">Neplatné algId – očekává se Exponent</target>
        <note />
      </trans-unit>
      <trans-unit id="ilSignInvalidSignatureSize">
        <source>Invalid signature size</source>
        <target state="translated">Neplatná velikost podpisu</target>
        <note />
      </trans-unit>
      <trans-unit id="ilSignNoSignatureDirectory">
        <source>No signature directory</source>
        <target state="translated">Žádný adresář podpisu</target>
        <note />
      </trans-unit>
      <trans-unit id="ilSignInvalidPKBlob">
        <source>Invalid Public Key blob</source>
        <target state="translated">Neplatný objekt blob veřejného klíče</target>
        <note />
      </trans-unit>
      <trans-unit id="fscTooManyErrors">
        <source>Exiting - too many errors</source>
        <target state="translated">Ukončení – příliš mnoho chyb</target>
        <note />
      </trans-unit>
      <trans-unit id="docfileNoXmlSuffix">
        <source>The documentation file has no .xml suffix</source>
        <target state="translated">Soubor dokumentace nemá příponu .xml.</target>
        <note />
      </trans-unit>
      <trans-unit id="fscNoImplementationFiles">
        <source>No implementation files specified</source>
        <target state="translated">Nezadali jste žádné implementační soubory.</target>
        <note />
      </trans-unit>
      <trans-unit id="fscBadAssemblyVersion">
        <source>The attribute {0} specified version '{1}', but this value is invalid and has been ignored</source>
        <target state="translated">Atribut {0} určoval verzi {1}, ale tato hodnota není platná a ignoruje se.</target>
        <note />
      </trans-unit>
      <trans-unit id="fscTwoResourceManifests">
        <source>Conflicting options specified: 'win32manifest' and 'win32res'. Only one of these can be used.</source>
        <target state="translated">Zadali jste kolidující možnosti: win32manifest a win32res. Dá se použít jenom jedna z nich.</target>
        <note />
      </trans-unit>
      <trans-unit id="fscQuotationLiteralsStaticLinking">
        <source>The code in assembly '{0}' makes uses of quotation literals. Static linking may not include components that make use of quotation literals unless all assemblies are compiled with at least F# 4.0.</source>
        <target state="translated">Kód v sestavení {0} využívá literály citace. Je možné, že při statickém propojování se komponenty využívající literály citace nezahrnou, pokud nejsou všechna sestavení zkompilovaná v F# ve verzi alespoň 4.0.</target>
        <note />
      </trans-unit>
      <trans-unit id="fscQuotationLiteralsStaticLinking0">
        <source>Code in this assembly makes uses of quotation literals. Static linking may not include components that make use of quotation literals unless all assemblies are compiled with at least F# 4.0.</source>
        <target state="translated">Kód v tomto sestavení využívá literály citace. Je možné, že při statickém propojování se komponenty využívající literály citace nezahrnou, pokud nejsou všechna sestavení zkompilovaná v F# ve verzi alespoň 4.0.</target>
        <note />
      </trans-unit>
      <trans-unit id="fscStaticLinkingNoEXE">
        <source>Static linking may not include a .EXE</source>
        <target state="translated">Je možné, že se při statickém propojování nezahrne soubor .exe.</target>
        <note />
      </trans-unit>
      <trans-unit id="fscStaticLinkingNoMixedDLL">
        <source>Static linking may not include a mixed managed/unmanaged DLL</source>
        <target state="translated">Je možné, že se při statickém propojování nezahrne kombinovaná spravovaná nebo nespravovaná knihovna DLL.</target>
        <note />
      </trans-unit>
      <trans-unit id="fscIgnoringMixedWhenLinking">
        <source>Ignoring mixed managed/unmanaged assembly '{0}' during static linking</source>
        <target state="translated">Při statickém propojování se ignoruje kombinované spravované nebo nespravované sestavení {0}.</target>
        <note />
      </trans-unit>
      <trans-unit id="fscAssumeStaticLinkContainsNoDependencies">
        <source>Assembly '{0}' was referenced transitively and the assembly could not be resolved automatically. Static linking will assume this DLL has no dependencies on the F# library or other statically linked DLLs. Consider adding an explicit reference to this DLL.</source>
        <target state="translated">Na sestavení {0} se odkazovalo přechodně a nedalo se přeložit automaticky. Statické propojování bude předpokládat, že tato knihovna DLL nemá žádné závislosti na knihovně F# nebo jiných staticky propojených knihovnách DLL. Zvažte možnost přidat explicitní odkaz na tuto knihovnu DLL.</target>
        <note />
      </trans-unit>
      <trans-unit id="fscAssemblyNotFoundInDependencySet">
        <source>Assembly '{0}' not found in dependency set of target binary. Statically linked roots should be specified using an assembly name, without a DLL or EXE extension. If this assembly was referenced explicitly then it is possible the assembly was not actually required by the generated binary, in which case it should not be statically linked.</source>
        <target state="translated">Sestavení {0} se v sadě závislostí cílového binárního souboru nenašlo. Staticky propojená kořenová umístění by se měla specifikovat pomocí názvu sestavení bez přípony DLL nebo EXE. Pokud se na toto sestavení odkazovalo explicitně, pak je možné, že ho generovaný binární soubor ve skutečnosti nevyžadoval, a v tom případě by se nemělo propojovat staticky.</target>
        <note />
      </trans-unit>
      <trans-unit id="fscKeyFileCouldNotBeOpened">
        <source>The key file '{0}' could not be opened</source>
        <target state="translated">Soubor klíče {0} se nedal otevřít.</target>
        <note />
      </trans-unit>
      <trans-unit id="fscProblemWritingBinary">
        <source>A problem occurred writing the binary '{0}': {1}</source>
        <target state="translated">Při zapisování binárního souboru {0} došlo k potížím: {1}</target>
        <note />
      </trans-unit>
      <trans-unit id="fscAssemblyVersionAttributeIgnored">
        <source>The 'AssemblyVersionAttribute' has been ignored because a version was given using a command line option</source>
        <target state="translated">Třída AssemblyVersionAttribute se ignorovala, protože jste verzi zadali pomocí možnosti příkazového řádku.</target>
        <note />
      </trans-unit>
      <trans-unit id="fscAssemblyCultureAttributeError">
        <source>Error emitting 'System.Reflection.AssemblyCultureAttribute' attribute -- 'Executables cannot be satellite assemblies, Culture should always be empty'</source>
        <target state="translated">Chyba při generování atributu System.Reflection.AssemblyCultureAttribute: Spustitelné soubory nemůžou být satelitní sestavení. Jazyková verze by měla být vždycky prázdná.</target>
        <note />
      </trans-unit>
      <trans-unit id="fscDelaySignWarning">
        <source>Option '--delaysign' overrides attribute 'System.Reflection.AssemblyDelaySignAttribute' given in a source file or added module</source>
        <target state="translated">Možnost --delaysign přepisuje atribut System.Reflection.AssemblyDelaySignAttribute předaný ve zdrojovém souboru nebo přidaném modulu.</target>
        <note />
      </trans-unit>
      <trans-unit id="fscKeyFileWarning">
        <source>Option '--keyfile' overrides attribute 'System.Reflection.AssemblyKeyFileAttribute' given in a source file or added module</source>
        <target state="translated">Možnost --keyfile přepisuje atribut System.Reflection.AssemblyKeyFileAttribute předaný ve zdrojovém souboru nebo přidaném modulu.</target>
        <note />
      </trans-unit>
      <trans-unit id="fscKeyNameWarning">
        <source>Option '--keycontainer' overrides attribute 'System.Reflection.AssemblyNameAttribute' given in a source file or added module</source>
        <target state="translated">Možnost --keycontainer přepisuje atribut System.Reflection.AssemblyNameAttribute předaný ve zdrojovém souboru nebo přidaném modulu.</target>
        <note />
      </trans-unit>
      <trans-unit id="fscReferenceOnCommandLine">
        <source>The assembly '{0}' is listed on the command line. Assemblies should be referenced using a command line flag such as '-r'.</source>
        <target state="translated">Sestavení {0} je uvedené na příkazovém řádku. Sestavení by se měla odkazovat pomocí příznaků příkazového řádku, jako je třeba -r.</target>
        <note />
      </trans-unit>
      <trans-unit id="fscRemotingError">
        <source>The resident compilation service was not used because a problem occured in communicating with the server.</source>
        <target state="translated">Rezidentní kompilační služba se nepoužila, protože došlo k potížím při komunikaci se serverem.</target>
        <note />
      </trans-unit>
      <trans-unit id="pathIsInvalid">
        <source>Problem with filename '{0}': Illegal characters in path.</source>
        <target state="translated">Potíže s názvem souboru {0}: neplatné znaky v cestě</target>
        <note />
      </trans-unit>
      <trans-unit id="fscResxSourceFileDeprecated">
        <source>Passing a .resx file ({0}) as a source file to the compiler is deprecated. Use resgen.exe to transform the .resx file into a .resources file to pass as a --resource option. If you are using MSBuild, this can be done via an &lt;EmbeddedResource&gt; item in the .fsproj project file.</source>
        <target state="translated">Předávat kompilátoru soubor .resx ({0}) jako zdrojový soubor je zastaralý postup. Pomocí programu resgen.exe převeďte soubor .resx na soubor .resources, aby se předával jako parametr --resource. Pokud používáte MSBuild, dá se to udělat prostřednictvím položky &lt;EmbeddedResource&gt; v souboru projektu .fsproj.</target>
        <note />
      </trans-unit>
      <trans-unit id="fscStaticLinkingNoProfileMismatches">
        <source>Static linking may not be used on an assembly referencing mscorlib (e.g. a .NET Framework assembly) when generating an assembly that references System.Runtime (e.g. a .NET Core or Portable assembly).</source>
        <target state="translated">Když se generuje sestavení, které se odkazuje na System.Runtime (třeba sestavení .NET Core nebo přenosné sestavení), nejde pro sestavení, které se odkazuje na knihovnu mscorlib (třeba sestavení rozhraní .NET Framework), použít statické propojování.</target>
        <note />
      </trans-unit>
      <trans-unit id="fscAssemblyWildcardAndDeterminism">
        <source>An {0} specified version '{1}', but this value is a wildcard, and you have requested a deterministic build, these are in conflict.</source>
        <target state="translated">Zadaná verze {0} je {1}, ale tato hodnota představuje zástupný znak a vy jste požádali o deterministické sestavení, což je v konfliktu.</target>
        <note />
      </trans-unit>
      <trans-unit id="fscDeterministicDebugRequiresPortablePdb">
        <source>Determinstic builds only support portable PDBs (--debug:portable or --debug:embedded)</source>
        <target state="translated">Deterministická sestavení podporují jenom soubory PDB typu Portable (--debug:portable nebo --debug:embedded).</target>
        <note />
      </trans-unit>
      <trans-unit id="etIllegalCharactersInNamespaceName">
        <source>Character '{0}' is not allowed in provided namespace name '{1}'</source>
        <target state="translated">Znak {0} není v názvu poskytnutého oboru názvů {1} povolený.</target>
        <note />
      </trans-unit>
      <trans-unit id="etNullOrEmptyMemberName">
        <source>The provided type '{0}' returned a member with a null or empty member name</source>
        <target state="translated">Poskytnutý typ {0} vrátil člena, jehož název je prázdný nebo null.</target>
        <note />
      </trans-unit>
      <trans-unit id="etNullMember">
        <source>The provided type '{0}' returned a null member</source>
        <target state="translated">Poskytnutý typ {0} vrátil člena s hodnotou null.</target>
        <note />
      </trans-unit>
      <trans-unit id="etNullMemberDeclaringType">
        <source>The provided type '{0}' member info '{1}' has null declaring type</source>
        <target state="translated">U informací o členu {1} poskytnutého typu {0} má deklarující typ hodnotu null.</target>
        <note />
      </trans-unit>
      <trans-unit id="etNullMemberDeclaringTypeDifferentFromProvidedType">
        <source>The provided type '{0}' has member '{1}' which has declaring type '{2}'. Expected declaring type to be the same as provided type.</source>
        <target state="translated">Poskytnutý typ {0} má člena {1} s deklarujícím typem {2}. Očekává se, že deklarující typ bude stejný jako poskytnutý typ.</target>
        <note />
      </trans-unit>
      <trans-unit id="etHostingAssemblyFoundWithoutHosts">
        <source>Referenced assembly '{0}' has assembly level attribute '{1}' but no public type provider classes were found</source>
        <target state="translated">Odkazované sestavení {0} má atribut {1} na úrovní sestavení, ale nenašly se žádné třídy veřejného zprostředkovatele typu.</target>
        <note />
      </trans-unit>
      <trans-unit id="etEmptyNamespaceOfTypeNotAllowed">
        <source>Type '{0}' from type provider '{1}' has an empty namespace. Use 'null' for the global namespace.</source>
        <target state="translated">Typ {0} od zprostředkovatele typu {1} má prázdný obor názvů. Pro globální obor názvů použijte null.</target>
        <note />
      </trans-unit>
      <trans-unit id="etEmptyNamespaceNotAllowed">
        <source>Empty namespace found from the type provider '{0}'. Use 'null' for the global namespace.</source>
        <target state="translated">Našel se prázdný obor názvů od zprostředkovatele typu {0}. Pro globální obor názvů použijte null.</target>
        <note />
      </trans-unit>
      <trans-unit id="etMustNotBeGeneric">
        <source>Provided type '{0}' has 'IsGenericType' as true, but generic types are not supported.</source>
        <target state="translated">Vlastnost IsGenericType poskytnutého typu {0} má hodnotu true. Obecné typy se ale nepodporují.</target>
        <note />
      </trans-unit>
      <trans-unit id="etMustNotBeAnArray">
        <source>Provided type '{0}' has 'IsArray' as true, but array types are not supported.</source>
        <target state="translated">Vlastnost IsArray poskytnutého typu {0} má hodnotu true. Typy polí se ale nepodporují.</target>
        <note />
      </trans-unit>
      <trans-unit id="etMethodHasRequirements">
        <source>Invalid member '{0}' on provided type '{1}'. Provided type members must be public, and not be generic, virtual, or abstract.</source>
        <target state="translated">Neplatný člen {0} u poskytnutého typu {1}. Členové poskytnutého typu musí být veřejné,ne obecné, virtuální nebo abstraktní.</target>
        <note />
      </trans-unit>
      <trans-unit id="etUnsupportedMemberKind">
        <source>Invalid member '{0}' on provided type '{1}'. Only properties, methods and constructors are allowed</source>
        <target state="translated">Neplatný člen {0} u poskytnutého typu {1}. Povolují se jenom vlastnosti, metody a konstruktory.</target>
        <note />
      </trans-unit>
      <trans-unit id="etPropertyCanReadButHasNoGetter">
        <source>Property '{0}' on provided type '{1}' has CanRead=true but there was no value from GetGetMethod()</source>
        <target state="translated">Vlastnost {0} u poskytnutého typu {1} má CanRead s hodnotou true, ale metoda GetGetMethod() nevrátila žádnou hodnotu.</target>
        <note />
      </trans-unit>
      <trans-unit id="etPropertyHasGetterButNoCanRead">
        <source>Property '{0}' on provided type '{1}' has CanRead=false but GetGetMethod() returned a method</source>
        <target state="translated">Vlastnost {0} u poskytnutého typu {1} má CanRead s hodnotou false, ale metoda GetGetMethod() vrátila metodu.</target>
        <note />
      </trans-unit>
      <trans-unit id="etPropertyCanWriteButHasNoSetter">
        <source>Property '{0}' on provided type '{1}' has CanWrite=true but there was no value from GetSetMethod()</source>
        <target state="translated">Vlastnost {0} u poskytnutého typu {1} má CanWrite s hodnotou true, ale metoda GetSetMethod() nevrátila žádnou hodnotu.</target>
        <note />
      </trans-unit>
      <trans-unit id="etPropertyHasSetterButNoCanWrite">
        <source>Property '{0}' on provided type '{1}' has CanWrite=false but GetSetMethod() returned a method</source>
        <target state="translated">Vlastnost {0} u poskytnutého typu {1} má CanWrite s hodnotou false, ale metoda GetSetMethod() vrátila metodu.</target>
        <note />
      </trans-unit>
      <trans-unit id="etOneOrMoreErrorsSeenDuringExtensionTypeSetting">
        <source>One or more errors seen during provided type setup</source>
        <target state="translated">Při nastavení poskytnutého typu se vyskytla nejmíň jedna chyba.</target>
        <note />
      </trans-unit>
      <trans-unit id="etUnexpectedExceptionFromProvidedTypeMember">
        <source>Unexpected exception from provided type '{0}' member '{1}': {2}</source>
        <target state="translated">U poskytnutého typu {0}, člena {1} došlo k neočekávané výjimce: {2}</target>
        <note />
      </trans-unit>
      <trans-unit id="etUnsupportedConstantType">
        <source>Unsupported constant type '{0}'. Quotations provided by type providers can only contain simple constants. The implementation of the type provider may need to be adjusted by moving a value declared outside a provided quotation literal to be a 'let' binding inside the quotation literal.</source>
        <target state="translated">Nepodporovaný typ konstanty {0}. Citace poskytované zprostředkovateli typu můžou obsahovat jenom jednoduché konstanty. Implementaci zprostředkovatele typu možná bude potřeba upravit přesunutím hodnoty deklarované mimo poskytnutý literál citace do vazby let v literálu citace.</target>
        <note />
      </trans-unit>
      <trans-unit id="etUnsupportedProvidedExpression">
        <source>Unsupported expression '{0}' from type provider. If you are the author of this type provider, consider adjusting it to provide a different provided expression.</source>
        <target state="translated">U zprostředkovatele typu se vyskytl neplatný výraz {0}. Pokud jste autorem tohoto zprostředkovatele typu, zvažte možnost upravit ho tak, aby poskytoval jiný poskytnutý výraz.</target>
        <note />
      </trans-unit>
      <trans-unit id="etProvidedTypeHasUnexpectedName">
        <source>Expected provided type named '{0}' but provided type has 'Name' with value '{1}'</source>
        <target state="translated">Očekával se poskytnutý typ s názvem {0}, ale Name u poskytnutého typu má hodnotu {1}.</target>
        <note />
      </trans-unit>
      <trans-unit id="etEventNoAdd">
        <source>Event '{0}' on provided type '{1}' has no value from GetAddMethod()</source>
        <target state="translated">Událost {0} u poskytnutého typu {1} nepřebírá žádnou hodnotu od GetAddMethod().</target>
        <note />
      </trans-unit>
      <trans-unit id="etEventNoRemove">
        <source>Event '{0}' on provided type '{1}' has no value from GetRemoveMethod()</source>
        <target state="translated">Událost {0} u poskytnutého typu {1} nepřebírá žádnou hodnotu od GetRemoveMethod().</target>
        <note />
      </trans-unit>
      <trans-unit id="etProviderHasWrongDesignerAssembly">
        <source>Assembly attribute '{0}' refers to a designer assembly '{1}' which cannot be loaded or doesn't exist. {2}</source>
        <target state="translated">Atribut sestavení {0} odkazuje na navržené sestavení {1}, které se nedá načíst nebo neexistuje. {2}</target>
        <note />
      </trans-unit>
      <trans-unit id="etProviderDoesNotHaveValidConstructor">
        <source>The type provider does not have a valid constructor. A constructor taking either no arguments or one argument of type 'TypeProviderConfig' was expected.</source>
        <target state="translated">Zprostředkovatel typu nemá platný konstruktor. Očekávaný konstruktor nemá přebírat buď žádné argumenty, nebo jeden argument typu TypeProviderConfig.</target>
        <note />
      </trans-unit>
      <trans-unit id="etProviderError">
        <source>The type provider '{0}' reported an error: {1}</source>
        <target state="translated">Zprostředkovatel typu {0} oznámil chybu: {1}</target>
        <note />
      </trans-unit>
      <trans-unit id="etIncorrectParameterExpression">
        <source>The type provider '{0}' used an invalid parameter in the ParameterExpression: {1}</source>
        <target state="translated">Zprostředkovatel typu {0} použil ve výrazu ParameterExpression neplatný parametr: {1}</target>
        <note />
      </trans-unit>
      <trans-unit id="etIncorrectProvidedMethod">
        <source>The type provider '{0}' provided a method with a name '{1}' and metadata token '{2}', which is not reported among its methods of its declaring type '{3}'</source>
        <target state="translated">Zprostředkovatel typu {0} poskytnul metodu s názvem {1} a tokenem metadat {2}, která není uvedená mezi metodami jeho deklarujícího typu {3}.</target>
        <note />
      </trans-unit>
      <trans-unit id="etIncorrectProvidedConstructor">
        <source>The type provider '{0}' provided a constructor which is not reported among the constructors of its declaring type '{1}'</source>
        <target state="translated">Zprostředkovatel typu {0} poskytnul konstruktor, který není uvedený mezi konstruktory jeho deklarujícího typu {1}.</target>
        <note />
      </trans-unit>
      <trans-unit id="etDirectReferenceToGeneratedTypeNotAllowed">
        <source>A direct reference to the generated type '{0}' is not permitted. Instead, use a type definition, e.g. 'type TypeAlias = &lt;path&gt;'. This indicates that a type provider adds generated types to your assembly.</source>
        <target state="translated">Přímý odkaz na generovaný typ {0} není povolený. Místo něj použijte definici typu, třeba type TypeAlias = &lt;cesta&gt;. Ta označuje, že zprostředkovatel typu přidává k sestavení generované typy.</target>
        <note />
      </trans-unit>
      <trans-unit id="etProvidedTypeHasUnexpectedPath">
        <source>Expected provided type with path '{0}' but provided type has path '{1}'</source>
        <target state="translated">Očekával se poskytnutý typ s cestou {0}, ale cesta poskytnutého typu je {1}.</target>
        <note />
      </trans-unit>
      <trans-unit id="etUnexpectedNullFromProvidedTypeMember">
        <source>Unexpected 'null' return value from provided type '{0}' member '{1}'</source>
        <target state="translated">Poskytnutý typ {0}, člen {1} vrátil neočekávanou návratovou hodnotu null.</target>
        <note />
      </trans-unit>
      <trans-unit id="etUnexpectedExceptionFromProvidedMemberMember">
        <source>Unexpected exception from member '{0}' of provided type '{1}' member '{2}': {3}</source>
        <target state="translated">U člena {0} poskytnutého typu {1}, člena {2} došlo k neočekávané výjimce: {3}</target>
        <note />
      </trans-unit>
      <trans-unit id="etNestedProvidedTypesDoNotTakeStaticArgumentsOrGenericParameters">
        <source>Nested provided types do not take static arguments or generic parameters</source>
        <target state="translated">Vnořené poskytnuté typy nepřebírají statické argumenty ani obecné parametry.</target>
        <note />
      </trans-unit>
      <trans-unit id="etInvalidStaticArgument">
        <source>Invalid static argument to provided type. Expected an argument of kind '{0}'.</source>
        <target state="translated">Neplatný statický argument poskytnutého typu. Očekávaný druh argumentu je {0}.</target>
        <note />
      </trans-unit>
      <trans-unit id="etErrorApplyingStaticArgumentsToType">
        <source>An error occured applying the static arguments to a provided type</source>
        <target state="translated">Při použití statických argumentů u poskytnutého typu došlo k chybě.</target>
        <note />
      </trans-unit>
      <trans-unit id="etUnknownStaticArgumentKind">
        <source>Unknown static argument kind '{0}' when resolving a reference to a provided type or method '{1}'</source>
        <target state="translated">Při překladu odkazu na poskytnutý typ nebo metodu {1} se objevil neznámý druh statického argumentu {0}.</target>
        <note />
      </trans-unit>
      <trans-unit id="invalidNamespaceForProvidedType">
        <source>invalid namespace for provided type</source>
        <target state="translated">Neplatný obor názvů pro poskytnutý typ</target>
        <note />
      </trans-unit>
      <trans-unit id="invalidFullNameForProvidedType">
        <source>invalid full name for provided type</source>
        <target state="translated">Neplatný úplný název poskytnutého typu</target>
        <note />
      </trans-unit>
      <trans-unit id="etProviderReturnedNull">
        <source>The type provider returned 'null', which is not a valid return value from '{0}'</source>
        <target state="translated">Zprostředkovatel typu vrátil hodnotu null, která není platnou návratovou hodnotou {0}.</target>
        <note />
      </trans-unit>
      <trans-unit id="etTypeProviderConstructorException">
        <source>The type provider constructor has thrown an exception: {0}</source>
        <target state="translated">Konstruktor zprostředkovatele typu vyvolal výjimku: {0}</target>
        <note />
      </trans-unit>
      <trans-unit id="etNullProvidedExpression">
        <source>Type provider '{0}' returned null from GetInvokerExpression.</source>
        <target state="translated">Zprostředkovatel typu {0} vrátil u metody GetInvokerExpression hodnotu null.</target>
        <note />
      </trans-unit>
      <trans-unit id="etProvidedAppliedTypeHadWrongName">
        <source>The type provider '{0}' returned an invalid type from 'ApplyStaticArguments'. A type with name '{1}' was expected, but a type with name '{2}' was returned.</source>
        <target state="translated">Zprostředkovatel typu {0} vrátil u metody ApplyStaticArguments neplatný typ. Očekával se typ s názvem {1}, ale vrácený typ má název {2}.</target>
        <note />
      </trans-unit>
      <trans-unit id="etProvidedAppliedMethodHadWrongName">
        <source>The type provider '{0}' returned an invalid method from 'ApplyStaticArgumentsForMethod'. A method with name '{1}' was expected, but a method with name '{2}' was returned.</source>
        <target state="translated">Zprostředkovatel typu {0} vrátil z metody ApplyStaticArgumentsForMethod neplatnou metodu. Očekávala se metoda s názvem {1}, ale vrátila se metoda s názvem {2}.</target>
        <note />
      </trans-unit>
      <trans-unit id="tcTypeTestLossy">
        <source>This type test or downcast will erase the provided type '{0}' to the type '{1}'</source>
        <target state="translated">Test tohoto typu nebo jeho přetypování směrem dolů vymaže poskytnutý typ {0} na typ {1}.</target>
        <note />
      </trans-unit>
      <trans-unit id="tcTypeCastErased">
        <source>This downcast will erase the provided type '{0}' to the type '{1}'.</source>
        <target state="translated">Toto přetypování směrem dolů vymaže typ {0} poskytnutý typu {1}.</target>
        <note />
      </trans-unit>
      <trans-unit id="tcTypeTestErased">
        <source>This type test with a provided type '{0}' is not allowed because this provided type will be erased to '{1}' at runtime.</source>
        <target state="translated">Test tohoto typu s poskytnutým typem {0} není povolený, protože tento poskytnutý typ se při běhu vymaže na {1}.</target>
        <note />
      </trans-unit>
      <trans-unit id="tcCannotInheritFromErasedType">
        <source>Cannot inherit from erased provided type</source>
        <target state="translated">Nejde dědit z vymazaného poskytnutého typu.</target>
        <note />
      </trans-unit>
      <trans-unit id="etInvalidTypeProviderAssemblyName">
        <source>Assembly '{0}' hase TypeProviderAssembly attribute with invalid value '{1}'. The value should be a valid assembly name</source>
        <target state="translated">Základní atribut TypeProviderAssembly sestavení {0} má neplatnou hodnotu {1}. Hodnotou by měl být platný název sestavení.</target>
        <note />
      </trans-unit>
      <trans-unit id="tcInvalidMemberNameCtor">
        <source>Invalid member name. Members may not have name '.ctor' or '.cctor'</source>
        <target state="translated">Neplatný název člena. Členové nemůžou mít název .ctor nebo .cctor.</target>
        <note />
      </trans-unit>
      <trans-unit id="tcInferredGenericTypeGivesRiseToInconsistency">
        <source>The function or member '{0}' is used in a way that requires further type annotations at its definition to ensure consistency of inferred types. The inferred signature is '{1}'.</source>
        <target state="translated">Funkce nebo člen {0} se používá způsobem, který vyžaduje, aby se k jeho definici doplnily další poznámky typu. Je to kvůli zajištění konzistence odvozených typů. Odvozená signatura je {1}.</target>
        <note />
      </trans-unit>
      <trans-unit id="tcInvalidTypeArgumentCount">
        <source>The number of type arguments did not match: '{0}' given, '{1}' expected. This may be related to a previously reported error.</source>
        <target state="translated">Počet argumentů typu se neshodoval: počet předaných je {0}, ale počet očekávaných je {1}. Může to souviset s dřív hlášenou chybou.</target>
        <note />
      </trans-unit>
      <trans-unit id="tcCannotOverrideSealedMethod">
        <source>Cannot override inherited member '{0}' because it is sealed</source>
        <target state="translated">Zděděný člen {0} se nedá přepsat, protože je zapečetěný.</target>
        <note />
      </trans-unit>
      <trans-unit id="etProviderErrorWithContext">
        <source>The type provider '{0}' reported an error in the context of provided type '{1}', member '{2}'. The error: {3}</source>
        <target state="translated">Zprostředkovatel typu {0} oznámil chybu v kontextu poskytnutého typu {1} a člena {2}: {3}</target>
        <note />
      </trans-unit>
      <trans-unit id="etProvidedTypeWithNameException">
        <source>An exception occurred when accessing the '{0}' of a provided type: {1}</source>
        <target state="translated">Při přístupu k {0} poskytnutého typu došlo k výjimce: {1}</target>
        <note />
      </trans-unit>
      <trans-unit id="etProvidedTypeWithNullOrEmptyName">
        <source>The '{0}' of a provided type was null or empty.</source>
        <target state="translated">Název {0} poskytnutého typu má hodnotu null nebo je prázdný.</target>
        <note />
      </trans-unit>
      <trans-unit id="etIllegalCharactersInTypeName">
        <source>Character '{0}' is not allowed in provided type name '{1}'</source>
        <target state="translated">Znak {0} není v názvu poskytnutého typu {1} povolený.</target>
        <note />
      </trans-unit>
      <trans-unit id="tcJoinMustUseSimplePattern">
        <source>In queries, '{0}' must use a simple pattern</source>
        <target state="translated">V dotazech musí {0} použít jednoduchý vzor.</target>
        <note />
      </trans-unit>
      <trans-unit id="tcMissingCustomOperation">
        <source>A custom query operation for '{0}' is required but not specified</source>
        <target state="translated">Vyžaduje se operace vlastního dotazu pro {0}, která ale není zadaná.</target>
        <note />
      </trans-unit>
      <trans-unit id="etBadUnnamedStaticArgs">
        <source>Named static arguments must come after all unnamed static arguments</source>
        <target state="translated">Pojmenované statické argumenty se musí umístit až za všechny nepojmenované statické argumenty.</target>
        <note />
      </trans-unit>
      <trans-unit id="etStaticParameterRequiresAValue">
        <source>The static parameter '{0}' of the provided type or method '{1}' requires a value. Static parameters to type providers may be optionally specified using named arguments, e.g. '{2}&lt;{3}=...&gt;'.</source>
        <target state="translated">Statický parametr {0} poskytnutého typu nebo metody {1} vyžaduje hodnotu. Statické parametry pro zprostředkovatele typů je případně možné zadat pomocí pojmenovaných argumentů, třeba {2}&lt;{3}=...&gt;.</target>
        <note />
      </trans-unit>
      <trans-unit id="etNoStaticParameterWithName">
        <source>No static parameter exists with name '{0}'</source>
        <target state="translated">Neexistuje žádný statický parametr s názvem {0}.</target>
        <note />
      </trans-unit>
      <trans-unit id="etStaticParameterAlreadyHasValue">
        <source>The static parameter '{0}' has already been given a value</source>
        <target state="translated">Statický parametr {0} už hodnotu převzal.</target>
        <note />
      </trans-unit>
      <trans-unit id="etMultipleStaticParameterWithName">
        <source>Multiple static parameters exist with name '{0}'</source>
        <target state="translated">Existuje víc statických parametrů s názvem {0}.</target>
        <note />
      </trans-unit>
      <trans-unit id="tcCustomOperationMayNotBeUsedInConjunctionWithNonSimpleLetBindings">
        <source>A custom operation may not be used in conjunction with a non-value or recursive 'let' binding in another part of this computation expression</source>
        <target state="translated">Vlastní operace se nedají použít ve spojení s vazbou let, která je bez hodnoty nebo rekurzivní a nachází se v jiné části tohoto výrazu výpočtu.</target>
        <note />
      </trans-unit>
      <trans-unit id="tcCustomOperationMayNotBeUsedHere">
        <source>A custom operation may not be used in conjunction with 'use', 'try/with', 'try/finally', 'if/then/else' or 'match' operators within this computation expression</source>
        <target state="translated">Vlastní operace se ve spojení s operátory use, try/with, try/finally, if/then/else nebo match v tomto výrazu výpočtu použít nedají.</target>
        <note />
      </trans-unit>
      <trans-unit id="tcCustomOperationMayNotBeOverloaded">
        <source>The custom operation '{0}' refers to a method which is overloaded. The implementations of custom operations may not be overloaded.</source>
        <target state="translated">Vlastní operace {0} odkazuje na metodu, která je přetěžovaná. Implementace vlastních operací se nemůžou přetěžovat.</target>
        <note />
      </trans-unit>
      <trans-unit id="tcIfThenElseMayNotBeUsedWithinQueries">
        <source>An if/then/else expression may not be used within queries. Consider using either an if/then expression, or use a sequence expression instead.</source>
        <target state="translated">Výraz if/then/else se nedá použít v dotazech. Zvažte možnost použít místo toho výraz if/then nebo výraz pořadí.</target>
        <note />
      </trans-unit>
      <trans-unit id="ilxgenUnexpectedArgumentToMethodHandleOfDuringCodegen">
        <source>Invalid argument to 'methodhandleof' during codegen</source>
        <target state="translated">Neplatný argument pro methodhandleof při generování kódu</target>
        <note />
      </trans-unit>
      <trans-unit id="etProvidedTypeReferenceMissingArgument">
        <source>A reference to a provided type was missing a value for the static parameter '{0}'. You may need to recompile one or more referenced assemblies.</source>
        <target state="translated">U odkazu na poskytnutý typ chybí hodnota pro statický parametr {0}. Možná bude potřeba znovu zkompilovat jedno nebo víc odkazovaných sestavení.</target>
        <note />
      </trans-unit>
      <trans-unit id="etProvidedTypeReferenceInvalidText">
        <source>A reference to a provided type had an invalid value '{0}' for a static parameter. You may need to recompile one or more referenced assemblies.</source>
        <target state="translated">U odkazu na poskytnutý typ je hodnota {0} pro statický parametr neplatná. Možná bude potřeba znovu zkompilovat jedno nebo víc odkazovaných sestavení.</target>
        <note />
      </trans-unit>
      <trans-unit id="tcCustomOperationNotUsedCorrectly">
        <source>'{0}' is not used correctly. This is a custom operation in this query or computation expression.</source>
        <target state="translated">{0} se nepoužívá správně. Toto je vlastní operace v tomto výrazu dotazu nebo výpočtu.</target>
        <note />
      </trans-unit>
      <trans-unit id="tcCustomOperationNotUsedCorrectly2">
        <source>'{0}' is not used correctly. Usage: {1}. This is a custom operation in this query or computation expression.</source>
        <target state="translated">{0} se nepoužívá správně. Použití: {1}. Toto je vlastní operace v tomto výrazu dotazu nebo výpočtu.</target>
        <note />
      </trans-unit>
      <trans-unit id="customOperationTextLikeJoin">
        <source>{0} var in collection {1} (outerKey = innerKey). Note that parentheses are required after '{2}'</source>
        <target state="translated">{0} proměnná v kolekci {1} (outerKey = innerKey). Poznámka: Za {2} se vyžadují závorky.</target>
        <note />
      </trans-unit>
      <trans-unit id="customOperationTextLikeGroupJoin">
        <source>{0} var in collection {1} (outerKey = innerKey) into group. Note that parentheses are required after '{2}'</source>
        <target state="translated">{0} proměnná v kolekci {1} (outerKey = innerKey) do skupiny. Poznámka: Za {2} se vyžadují závorky.</target>
        <note />
      </trans-unit>
      <trans-unit id="customOperationTextLikeZip">
        <source>{0} var in collection</source>
        <target state="translated">{0} proměnná v kolekci</target>
        <note />
      </trans-unit>
      <trans-unit id="tcBinaryOperatorRequiresVariable">
        <source>'{0}' must be followed by a variable name. Usage: {1}.</source>
        <target state="translated">Po {0} musí následovat název proměnné. Použití: {1}.</target>
        <note />
      </trans-unit>
      <trans-unit id="tcOperatorIncorrectSyntax">
        <source>Incorrect syntax for '{0}'. Usage: {1}.</source>
        <target state="translated">Neplatná syntaxe pro {0}. Použití: {1}.</target>
        <note />
      </trans-unit>
      <trans-unit id="tcBinaryOperatorRequiresBody">
        <source>'{0}' must come after a 'for' selection clause and be followed by the rest of the query. Syntax: ... {1} ...</source>
        <target state="translated">{0} se musí umístit za klauzuli výběru for a pak musí následovat zbytek dotazu. Syntaxe: ... {1} ...</target>
        <note />
      </trans-unit>
      <trans-unit id="tcCustomOperationHasIncorrectArgCount">
        <source>'{0}' is used with an incorrect number of arguments. This is a custom operation in this query or computation expression. Expected {1} argument(s), but given {2}.</source>
        <target state="translated">{0} se používá s nesprávným počtem argumentů. Toto je vlastní operace v tomto výrazu dotazu nebo výpočtu. Očekávaný počet argumentů je {1}, ale počet předávaných je {2}.</target>
        <note />
      </trans-unit>
      <trans-unit id="parsExpectedExpressionAfterToken">
        <source>Expected an expression after this point</source>
        <target state="translated">Za touto pozicí se očekává výraz.</target>
        <note />
      </trans-unit>
      <trans-unit id="parsExpectedTypeAfterToken">
        <source>Expected a type after this point</source>
        <target state="translated">Za touto pozicí se očekával typ.</target>
        <note />
      </trans-unit>
      <trans-unit id="parsUnmatchedLBrackLess">
        <source>Unmatched '[&lt;'. Expected closing '&gt;]'</source>
        <target state="translated">Nespárovaná dvojice znaků [&lt;. Očekávala se dvojice znaků &gt;].</target>
        <note />
      </trans-unit>
      <trans-unit id="parsUnexpectedEndOfFileMatch">
        <source>Unexpected end of input in 'match' expression. Expected 'match &lt;expr&gt; with | &lt;pat&gt; -&gt; &lt;expr&gt; | &lt;pat&gt; -&gt; &lt;expr&gt; ...'.</source>
        <target state="translated">Neočekávaný konec vstupu ve výrazu match. Očekávaná notace je match &lt;výraz&gt; with | &lt;vzor&gt; -&gt; &lt;výraz&gt; | &lt;vzor&gt; -&gt; &lt;výraz&gt; ...</target>
        <note />
      </trans-unit>
      <trans-unit id="parsUnexpectedEndOfFileTry">
        <source>Unexpected end of input in 'try' expression. Expected 'try &lt;expr&gt; with &lt;rules&gt;' or 'try &lt;expr&gt; finally &lt;expr&gt;'.</source>
        <target state="translated">Neočekávaný konec vstupu ve výrazu try. Očekávalo se try &lt;výraz&gt; with &lt;pravidla&gt; nebo try &lt;výraz&gt; finally &lt;výraz&gt;.</target>
        <note />
      </trans-unit>
      <trans-unit id="parsUnexpectedEndOfFileWhile">
        <source>Unexpected end of input in 'while' expression. Expected 'while &lt;expr&gt; do &lt;expr&gt;'.</source>
        <target state="translated">Neočekávaný konec vstupu ve výrazu while. Očekávalo se while &lt;výraz&gt; do &lt;výraz&gt;.</target>
        <note />
      </trans-unit>
      <trans-unit id="parsUnexpectedEndOfFileFor">
        <source>Unexpected end of input in 'for' expression. Expected 'for &lt;pat&gt; in &lt;expr&gt; do &lt;expr&gt;'.</source>
        <target state="translated">Neočekávaný konec vstupu ve výrazu for. Očekávaná notace je for &lt;vzor&gt; in &lt;výraz&gt; do &lt;výraz&gt;'.</target>
        <note />
      </trans-unit>
      <trans-unit id="parsUnexpectedEndOfFileWith">
        <source>Unexpected end of input in 'match' or 'try' expression</source>
        <target state="translated">Neočekávaný konec vstupu ve výrazu match nebo try</target>
        <note />
      </trans-unit>
      <trans-unit id="parsUnexpectedEndOfFileThen">
        <source>Unexpected end of input in 'then' branch of conditional expression. Expected 'if &lt;expr&gt; then &lt;expr&gt;' or 'if &lt;expr&gt; then &lt;expr&gt; else &lt;expr&gt;'.</source>
        <target state="translated">Neočekávaný konec vstupu ve větvi then podmíněného výrazu. Očekávalo se if &lt;výraz&gt; then &lt;výraz&gt; nebo if &lt;výraz&gt; then &lt;výraz&gt; else &lt;výraz&gt;.</target>
        <note />
      </trans-unit>
      <trans-unit id="parsUnexpectedEndOfFileElse">
        <source>Unexpected end of input in 'else' branch of conditional expression. Expected 'if &lt;expr&gt; then &lt;expr&gt;' or 'if &lt;expr&gt; then &lt;expr&gt; else &lt;expr&gt;'.</source>
        <target state="translated">Neočekávaný konec vstup ve větvi else podmíněného výrazu. Očekávalo se if &lt;výraz&gt; then &lt;výraz&gt; nebo if &lt;výraz&gt; then &lt;výraz&gt; else &lt;výraz&gt;.</target>
        <note />
      </trans-unit>
      <trans-unit id="parsUnexpectedEndOfFileFunBody">
        <source>Unexpected end of input in body of lambda expression. Expected 'fun &lt;pat&gt; ... &lt;pat&gt; -&gt; &lt;expr&gt;'.</source>
        <target state="translated">Neočekávaný konec vstupu v těle výrazu lambda. Očekávaná notace je fun &lt;vzor&gt; ... &lt;vzor&gt; -&gt; &lt;výraz&gt;.</target>
        <note />
      </trans-unit>
      <trans-unit id="parsUnexpectedEndOfFileTypeArgs">
        <source>Unexpected end of input in type arguments</source>
        <target state="translated">Neočekávaný konec vstupu v argumentech typu</target>
        <note />
      </trans-unit>
      <trans-unit id="parsUnexpectedEndOfFileTypeSignature">
        <source>Unexpected end of input in type signature</source>
        <target state="translated">Neočekávaný konec vstupu v signatuře typu</target>
        <note />
      </trans-unit>
      <trans-unit id="parsUnexpectedEndOfFileTypeDefinition">
        <source>Unexpected end of input in type definition</source>
        <target state="translated">Neočekávaný konec vstupu v definici typu</target>
        <note />
      </trans-unit>
      <trans-unit id="parsUnexpectedEndOfFileObjectMembers">
        <source>Unexpected end of input in object members</source>
        <target state="translated">Neočekávaný konec vstupu u členů objektu</target>
        <note />
      </trans-unit>
      <trans-unit id="parsUnexpectedEndOfFileDefinition">
        <source>Unexpected end of input in value, function or member definition</source>
        <target state="translated">Neočekávaný konec vstupu v definici hodnoty, funkce nebo člena</target>
        <note />
      </trans-unit>
      <trans-unit id="parsUnexpectedEndOfFileExpression">
        <source>Unexpected end of input in expression</source>
        <target state="translated">Neočekávaný konec vstupu ve výrazu</target>
        <note />
      </trans-unit>
      <trans-unit id="parsExpectedNameAfterToken">
        <source>Unexpected end of type. Expected a name after this point.</source>
        <target state="translated">Neočekávaný konec typu. Za touto pozicí se očekává název.</target>
        <note />
      </trans-unit>
      <trans-unit id="parsUnmatchedLet">
        <source>Incomplete value or function definition. If this is in an expression, the body of the expression must be indented to the same column as the 'let' keyword.</source>
        <target state="translated">Neúplná definice hodnoty nebo funkce. Pokud je tato definice ve výrazu, musí být tělo tohoto výrazu odsazené na stejnou úroveň jako klíčové slovo let.</target>
        <note />
      </trans-unit>
      <trans-unit id="parsUnmatchedLetBang">
        <source>Incomplete value definition. If this is in an expression, the body of the expression must be indented to the same column as the 'let!' keyword.</source>
        <target state="translated">Neúplná definice hodnoty. Pokud je tato definice ve výrazu, musí být tělo tohoto výrazu odsazené na stejnou úroveň jako klíčové slovo let!.</target>
        <note />
      </trans-unit>
      <trans-unit id="parsUnmatchedUseBang">
        <source>Incomplete value definition. If this is in an expression, the body of the expression must be indented to the same column as the 'use!' keyword.</source>
        <target state="translated">Neúplná definice hodnoty. Pokud je tato definice ve výrazu, musí být tělo tohoto výrazu odsazené na stejnou úroveň jako klíčové slovo use!.</target>
        <note />
      </trans-unit>
      <trans-unit id="parsUnmatchedUse">
        <source>Incomplete value definition. If this is in an expression, the body of the expression must be indented to the same column as the 'use' keyword.</source>
        <target state="translated">Neúplná definice hodnoty. Pokud je tato definice ve výrazu, musí být tělo tohoto výrazu odsazené na stejnou úroveň jako klíčové slovo use.</target>
        <note />
      </trans-unit>
      <trans-unit id="parsWhileDoExpected">
        <source>Missing 'do' in 'while' expression. Expected 'while &lt;expr&gt; do &lt;expr&gt;'.</source>
        <target state="translated">Chybí do ve výrazu while. Očekávalo se while &lt;výraz&gt; do &lt;výraz&gt;'.</target>
        <note />
      </trans-unit>
      <trans-unit id="parsForDoExpected">
        <source>Missing 'do' in 'for' expression. Expected 'for &lt;pat&gt; in &lt;expr&gt; do &lt;expr&gt;'.</source>
        <target state="translated">Chybí do ve výrazu for. Očekávalo se for &lt;vzor&gt; in &lt;výraz&gt; do &lt;výraz&gt;.</target>
        <note />
      </trans-unit>
      <trans-unit id="tcInvalidRelationInJoin">
        <source>Invalid join relation in '{0}'. Expected 'expr &lt;op&gt; expr', where &lt;op&gt; is =, =?, ?= or ?=?.</source>
        <target state="translated">Neplatná relace spojení v {0}. Očekávaná notace je výraz &lt;op&gt; výraz, kde &lt;op&gt; je =, =?, ?= nebo ?=?.</target>
        <note />
      </trans-unit>
      <trans-unit id="typeInfoCallsWord">
        <source>Calls</source>
        <target state="translated">Počet volání</target>
        <note />
      </trans-unit>
      <trans-unit id="impInvalidNumberOfGenericArguments">
        <source>Invalid number of generic arguments to type '{0}' in provided type. Expected '{1}' arguments, given '{2}'.</source>
        <target state="translated">Neplatný počet obecných argumentů pro typ {0} u poskytnutého typu. Očekávaný počet argumentů je: {1}, počet předaných je: {2}.</target>
        <note />
      </trans-unit>
      <trans-unit id="impInvalidMeasureArgument1">
        <source>Invalid value '{0}' for unit-of-measure parameter '{1}'</source>
        <target state="translated">Neplatná hodnota {0} pro parametr měrné jednotky {1}</target>
        <note />
      </trans-unit>
      <trans-unit id="impInvalidMeasureArgument2">
        <source>Invalid value unit-of-measure parameter '{0}'</source>
        <target state="translated">Neplatná hodnota parametru měrné jednotky {0}</target>
        <note />
      </trans-unit>
      <trans-unit id="etPropertyNeedsCanWriteOrCanRead">
        <source>Property '{0}' on provided type '{1}' is neither readable nor writable as it has CanRead=false and CanWrite=false</source>
        <target state="translated">Vlastnost {0} u poskytnutého typu {1} není ani čitelná ani zapisovatelná, protože má CanRead s hodnotou false a CanWrite s hodnotou false.</target>
        <note />
      </trans-unit>
      <trans-unit id="tcIntoNeedsRestOfQuery">
        <source>A use of 'into' must be followed by the remainder of the computation</source>
        <target state="translated">Za použitím into musí následovat zbytek výpočtu.</target>
        <note />
      </trans-unit>
      <trans-unit id="tcOperatorDoesntAcceptInto">
        <source>The operator '{0}' does not accept the use of 'into'</source>
        <target state="translated">Operátor {0} nepodporuje použití klíčového slova into.</target>
        <note />
      </trans-unit>
      <trans-unit id="tcCustomOperationInvalid">
        <source>The definition of the custom operator '{0}' does not use a valid combination of attribute flags</source>
        <target state="translated">Definice vlastního operátoru {0} nepoužívá platnou kombinaci příznaků atributu.</target>
        <note />
      </trans-unit>
      <trans-unit id="tcThisTypeMayNotHaveACLIMutableAttribute">
        <source>This type definition may not have the 'CLIMutable' attribute. Only record types may have this attribute.</source>
        <target state="translated">Tato definice typu nemůže mít atribut CLIMutable. Ten můžou mít jenom typy záznamu.</target>
        <note />
      </trans-unit>
      <trans-unit id="tcAutoPropertyRequiresImplicitConstructionSequence">
        <source>'member val' definitions are only permitted in types with a primary constructor. Consider adding arguments to your type definition, e.g. 'type X(args) = ...'.</source>
        <target state="translated">Definice member val jsou povolené jenom u typů s primárním konstruktorem. Zvažte možnost přidat do definice typu argumenty, třeba type X(args) = ...</target>
        <note />
      </trans-unit>
      <trans-unit id="parsMutableOnAutoPropertyShouldBeGetSet">
        <source>Property definitions may not be declared mutable. To indicate that this property can be set, use 'member val PropertyName = expr with get,set'.</source>
        <target state="translated">Definice vlastností se nedají deklarovat jako měnitelné. Pokud chcete tuto vlastnost definovat jako nastavitelnou, použijte syntaxi member val PropertyName = expr with get,set.</target>
        <note />
      </trans-unit>
      <trans-unit id="parsMutableOnAutoPropertyShouldBeGetSetNotJustSet">
        <source>To indicate that this property can be set, use 'member val PropertyName = expr with get,set'.</source>
        <target state="translated">Pokud chcete tuto vlastnost definovat jako nastavitelnou, použijte syntaxi member val PropertyName = expr with get,set.</target>
        <note />
      </trans-unit>
      <trans-unit id="chkNoByrefsOfByrefs">
        <source>Type '{0}' is illegal because in byref&lt;T&gt;, T cannot contain byref types.</source>
        <target state="translated">Typ {0} je neplatný, protože T v byref&lt;T&gt; nemůže obsahovat typy byref.</target>
        <note />
      </trans-unit>
      <trans-unit id="tastopsMaxArrayThirtyTwo">
        <source>F# supports array ranks between 1 and 32. The value {0} is not allowed.</source>
        <target state="translated">F# podporuje rozměry polí od 1 do 32. Hodnota {0} není povolená.</target>
        <note />
      </trans-unit>
      <trans-unit id="tcNoIntegerForLoopInQuery">
        <source>In queries, use the form 'for x in n .. m do ...' for ranging over integers</source>
        <target state="translated">V dotazech použijte notaci for x in n ... m do ..., která zajistí rozsah napříč celočíselnými typy.</target>
        <note />
      </trans-unit>
      <trans-unit id="tcNoWhileInQuery">
        <source>'while' expressions may not be used in queries</source>
        <target state="translated">Výraz while se v dotazu použít nedá.</target>
        <note />
      </trans-unit>
      <trans-unit id="tcNoTryFinallyInQuery">
        <source>'try/finally' expressions may not be used in queries</source>
        <target state="translated">Výraz try/finally se nedá použít v dotazech.</target>
        <note />
      </trans-unit>
      <trans-unit id="tcUseMayNotBeUsedInQueries">
        <source>'use' expressions may not be used in queries</source>
        <target state="translated">Výrazy use se v dotazech použít nedají.</target>
        <note />
      </trans-unit>
      <trans-unit id="tcBindMayNotBeUsedInQueries">
        <source>'let!', 'use!' and 'do!' expressions may not be used in queries</source>
        <target state="translated">Výrazy let!, use! a do! se v dotazech použít nedají.</target>
        <note />
      </trans-unit>
      <trans-unit id="tcReturnMayNotBeUsedInQueries">
        <source>'return' and 'return!' may not be used in queries</source>
        <target state="translated">V dotazech se nedá použít return! ani return.</target>
        <note />
      </trans-unit>
      <trans-unit id="tcUnrecognizedQueryOperator">
        <source>This is not a known query operator. Query operators are identifiers such as 'select', 'where', 'sortBy', 'thenBy', 'groupBy', 'groupValBy', 'join', 'groupJoin', 'sumBy' and 'averageBy', defined using corresponding methods on the 'QueryBuilder' type.</source>
        <target state="translated">Toto je neznámý operátor dotazu. Operátory dotazu jsou identifikátory jako třeba select, where, sortBy, thenBy, groupBy, groupValBy, join, groupJoin, sumBy nebo averageBy, které jsou definované pomocí odpovídajících metod v typu QueryBuilder.</target>
        <note />
      </trans-unit>
      <trans-unit id="tcTryWithMayNotBeUsedInQueries">
        <source>'try/with' expressions may not be used in queries</source>
        <target state="translated">Výrazy try/with se u dotazů použít nedají.</target>
        <note />
      </trans-unit>
      <trans-unit id="tcNonSimpleLetBindingInQuery">
        <source>This 'let' definition may not be used in a query. Only simple value definitions may be used in queries.</source>
        <target state="translated">Tato definice let se v dotazu použít nedá. V dotazech je možné použít jenom definice jednoduchých hodnot.</target>
        <note />
      </trans-unit>
      <trans-unit id="etTooManyStaticParameters">
        <source>Too many static parameters. Expected at most {0} parameters, but got {1} unnamed and {2} named parameters.</source>
        <target state="translated">Příliš mnoho statických parametrů. Maximální očekávaný počet parametrů je {0}, ale počet přijatých parametrů je {1} (nepojmenované) a {2} (pojmenované).</target>
        <note />
      </trans-unit>
      <trans-unit id="infosInvalidProvidedLiteralValue">
        <source>Invalid provided literal value '{0}'</source>
        <target state="translated">Neplatná hodnota poskytnutého literálu {0}</target>
        <note />
      </trans-unit>
      <trans-unit id="invalidPlatformTarget">
        <source>The 'anycpu32bitpreferred' platform can only be used with EXE targets. You must use 'anycpu' instead.</source>
        <target state="translated">Platforma anycpu32bitpreferred se dá použít jenom s cíli EXE. Místo ní je potřeba použít anycpu.</target>
        <note />
      </trans-unit>
      <trans-unit id="tcThisValueMayNotBeInlined">
        <source>This member, function or value declaration may not be declared 'inline'</source>
        <target state="translated">Člen, funkce nebo hodnota se nedá deklarovat jako inline.</target>
        <note />
      </trans-unit>
      <trans-unit id="etErasedTypeUsedInGeneration">
        <source>The provider '{0}' returned a non-generated type '{1}' in the context of a set of generated types. Consider adjusting the type provider to only return generated types.</source>
        <target state="translated">Poskytovatel {0} vrátil negenerovaný typ {1} v kontextu sady generovaných typů. Zvažte možnost upravit zprostředkovatele typu tak, aby vracel jenom generované typy.</target>
        <note />
      </trans-unit>
      <trans-unit id="tcUnrecognizedQueryBinaryOperator">
        <source>Arguments to query operators may require parentheses, e.g. 'where (x &gt; y)' or 'groupBy (x.Length / 10)'</source>
        <target state="translated">Argumenty operátorů dotazu můžou vyžadovat použití závorek, třeba where (x &gt; y) nebo groupBy (x.Length / 10).</target>
        <note />
      </trans-unit>
      <trans-unit id="crefNoSetOfHole">
        <source>A quotation may not involve an assignment to or taking the address of a captured local variable</source>
        <target state="translated">Citace nemůže zahrnovat přiřazení k adrese zachycené lokální proměnné nebo její přebírání.</target>
        <note />
      </trans-unit>
      <trans-unit id="nicePrintOtherOverloads1">
        <source>+ 1 overload</source>
        <target state="translated">+ 1 přetížení</target>
        <note />
      </trans-unit>
      <trans-unit id="nicePrintOtherOverloadsN">
        <source>+ {0} overloads</source>
        <target state="translated">+ {0} přetížení</target>
        <note />
      </trans-unit>
      <trans-unit id="erasedTo">
        <source>Erased to</source>
        <target state="translated">Vymazáno</target>
        <note />
      </trans-unit>
      <trans-unit id="parsUnfinishedExpression">
        <source>Unexpected token '{0}' or incomplete expression</source>
        <target state="translated">Neočekávaný token {0} nebo neúplný výraz</target>
        <note />
      </trans-unit>
      <trans-unit id="parsAttributeOnIncompleteCode">
        <source>Cannot find code target for this attribute, possibly because the code after the attribute is incomplete.</source>
        <target state="translated">Nedá se najít cíl kódu pro tento atribut. Možná je to proto, že kód za tímto atributem je neúplný.</target>
        <note />
      </trans-unit>
      <trans-unit id="parsTypeNameCannotBeEmpty">
        <source>Type name cannot be empty.</source>
        <target state="translated">Název typu nemůže být prázdný.</target>
        <note />
      </trans-unit>
      <trans-unit id="buildProblemReadingAssembly">
        <source>Problem reading assembly '{0}': {1}</source>
        <target state="translated">Problém při čtení sestavení {0}: {1}</target>
        <note />
      </trans-unit>
      <trans-unit id="tcTPFieldMustBeLiteral">
        <source>Invalid provided field. Provided fields of erased provided types must be literals.</source>
        <target state="translated">Neplatné poskytnuté pole. Poskytnutá pole vymazaných poskytnutých typů musí být literálová.</target>
        <note />
      </trans-unit>
      <trans-unit id="loadingDescription">
        <source>(loading description...)</source>
        <target state="translated">(Načítá se popis...)</target>
        <note />
      </trans-unit>
      <trans-unit id="descriptionUnavailable">
        <source>(description unavailable...)</source>
        <target state="translated">(popis není dostupný...)</target>
        <note />
      </trans-unit>
      <trans-unit id="chkTyparMultipleClassConstraints">
        <source>A type variable has been constrained by multiple different class types. A type variable may only have one class constraint.</source>
        <target state="translated">Proměnná typu je omezená více různými typy tříd. Proměnná typu může mít jenom jedno omezení třídy.</target>
        <note />
      </trans-unit>
      <trans-unit id="tcMatchMayNotBeUsedWithQuery">
        <source>'match' expressions may not be used in queries</source>
        <target state="translated">Výrazy match se nedají v dotazech použít.</target>
        <note />
      </trans-unit>
      <trans-unit id="memberOperatorDefinitionWithNonTripleArgument">
        <source>Infix operator member '{0}' has {1} initial argument(s). Expected a tuple of 3 arguments</source>
        <target state="translated">Člen operátoru vpony {0} má počáteční argumenty v počtu {1}. Očekávala se řazená kolekce členů se třemi argumenty.</target>
        <note />
      </trans-unit>
      <trans-unit id="cannotResolveNullableOperators">
        <source>The operator '{0}' cannot be resolved. Consider opening the module 'Microsoft.FSharp.Linq.NullableOperators'.</source>
        <target state="translated">Operátor {0} se nedá přeložit. Zvažte možnost otevření modulu Microsoft.FSharp.Linq.NullableOperators.</target>
        <note />
      </trans-unit>
      <trans-unit id="tcOperatorRequiresIn">
        <source>'{0}' must be followed by 'in'. Usage: {1}.</source>
        <target state="translated">Po {0} musí následovat in. Použití: {1}.</target>
        <note />
      </trans-unit>
      <trans-unit id="parsIllegalMemberVarInObjectImplementation">
        <source>Neither 'member val' nor 'override val' definitions are permitted in object expressions.</source>
        <target state="translated">U objektových výrazů se nepovolují definice member val ani override val.</target>
        <note />
      </trans-unit>
      <trans-unit id="tcEmptyCopyAndUpdateRecordInvalid">
        <source>Copy-and-update record expressions must include at least one field.</source>
        <target state="translated">Výrazy záznamu zkopírování a aktualizace musí zahrnovat aspoň jedno pole.</target>
        <note />
      </trans-unit>
      <trans-unit id="parsUnderscoreInvalidFieldName">
        <source>'_' cannot be used as field name</source>
        <target state="translated">Podtržítko se pro název pole použít nedá.</target>
        <note />
      </trans-unit>
      <trans-unit id="tcGeneratedTypesShouldBeInternalOrPrivate">
        <source>The provided types generated by this use of a type provider may not be used from other F# assemblies and should be marked internal or private. Consider using 'type internal TypeName = ...' or 'type private TypeName = ...'.</source>
        <target state="translated">Poskytnuté typy generované tímto použitím zprostředkovatele typu možná nepůjde použít v jiných sestaveních F# a měly by se označit jako interní nebo privátní. Zvažte použití notace type internal TypeName = ... nebo type private TypeName = ...</target>
        <note />
      </trans-unit>
      <trans-unit id="chkGetterAndSetterHaveSamePropertyType">
        <source>A property's getter and setter must have the same type. Property '{0}' has getter of type '{1}' but setter of type '{2}'.</source>
        <target state="translated">Metody getter a setter vlastnosti musí být stejného typu. Vlastnost {0} má metodu get typu {1}, ale metodu set typu {2}.</target>
        <note />
      </trans-unit>
      <trans-unit id="tcRuntimeSuppliedMethodCannotBeUsedInUserCode">
        <source>Array method '{0}' is supplied by the runtime and cannot be directly used in code. For operations with array elements consider using family of GetArray/SetArray functions from LanguagePrimitives.IntrinsicFunctions module.</source>
        <target state="translated">Metodu pole {0} poskytuje modul runtime a nedá se v kódu použít přímo. U operací s prvky polí zvažte možnost použití skupiny funkcí GetArray/SetArray z modulu LanguagePrimitives.IntrinsicFunctions.</target>
        <note />
      </trans-unit>
      <trans-unit id="tcUnionCaseConstructorDoesNotHaveFieldWithGivenName">
        <source>The union case '{0}' does not have a field named '{1}'.</source>
        <target state="translated">Případ typu union {0} nemá žádné pole s názvem {1}.</target>
        <note />
      </trans-unit>
      <trans-unit id="tcUnionCaseFieldCannotBeUsedMoreThanOnce">
        <source>Union case/exception field '{0}' cannot be used more than once.</source>
        <target state="translated">Pole {0} výjimky nebo případu typu union se nedá použít víc než jednou.</target>
        <note />
      </trans-unit>
      <trans-unit id="tcFieldNameIsUsedModeThanOnce">
        <source>Named field '{0}' is used more than once.</source>
        <target state="translated">Pojmenované pole {0} se používá víc než jednou.</target>
        <note />
      </trans-unit>
      <trans-unit id="tcFieldNameConflictsWithGeneratedNameForAnonymousField">
        <source>Named field '{0}' conflicts with autogenerated name for anonymous field.</source>
        <target state="translated">Pojmenované pole {0} koliduje s automaticky generovaným názvem anonymního pole.</target>
        <note />
      </trans-unit>
      <trans-unit id="tastConstantExpressionOverflow">
        <source>This literal expression or attribute argument results in an arithmetic overflow.</source>
        <target state="translated">Tento literálový výraz nebo argument atributu má za následek přetečení aritmetické operace.</target>
        <note />
      </trans-unit>
      <trans-unit id="tcIllegalStructTypeForConstantExpression">
        <source>This is not valid literal expression. The [&lt;Literal&gt;] attribute will be ignored.</source>
        <target state="translated">Toto není platný literálový výraz. Atribut [&lt;Literal&gt;] se bude ignorovat.</target>
        <note />
      </trans-unit>
      <trans-unit id="fscSystemRuntimeInteropServicesIsRequired">
        <source>System.Runtime.InteropServices assembly is required to use UnknownWrapper\DispatchWrapper classes.</source>
        <target state="translated">Aby bylo možné použít třídy UnknownWrapper\DispatchWrapper, vyžaduje se sestavení System.Runtime.InteropServices.</target>
        <note />
      </trans-unit>
      <trans-unit id="abImplicitHeapAllocation">
        <source>The mutable local '{0}' is implicitly allocated as a reference cell because it has been captured by a closure. This warning is for informational purposes only to indicate where implicit allocations are performed.</source>
        <target state="translated">Místní proměnná {0} se implicitně přiděluje jako odkazovaná buňka, protože ji zachytilo zavření. Toto upozornění slouží jenom k informativním účelům a ukazuje, kde k implicitním přidělením dochází.</target>
        <note />
      </trans-unit>
      <trans-unit id="estApplyStaticArgumentsForMethodNotImplemented">
        <source>A type provider implemented GetStaticParametersForMethod, but ApplyStaticArgumentsForMethod was not implemented or invalid</source>
        <target state="translated">Zprostředkovatel typu implementuje metodu GetStaticParametersForMethod, ale metoda ApplyStaticArgumentsForMethod se neimplementovala nebo je neplatná.</target>
        <note />
      </trans-unit>
      <trans-unit id="etErrorApplyingStaticArgumentsToMethod">
        <source>An error occured applying the static arguments to a provided method</source>
        <target state="translated">Při použití statických argumentů u poskytnuté metody došlo k chybě.</target>
        <note />
      </trans-unit>
      <trans-unit id="pplexUnexpectedChar">
        <source>Unexpected character '{0}' in preprocessor expression</source>
        <target state="translated">Neočekávaný znak {0} ve výrazu preprocesoru</target>
        <note />
      </trans-unit>
      <trans-unit id="ppparsUnexpectedToken">
        <source>Unexpected token '{0}' in preprocessor expression</source>
        <target state="translated">Neočekávaný token {0} ve výrazu preprocesoru</target>
        <note />
      </trans-unit>
      <trans-unit id="ppparsIncompleteExpression">
        <source>Incomplete preprocessor expression</source>
        <target state="translated">Neúplný výraz preprocesoru</target>
        <note />
      </trans-unit>
      <trans-unit id="ppparsMissingToken">
        <source>Missing token '{0}' in preprocessor expression</source>
        <target state="translated">Chybějící token {0} ve výrazu preprocesoru</target>
        <note />
      </trans-unit>
      <trans-unit id="pickleMissingDefinition">
        <source>An error occurred while reading the F# metadata node at position {0} in table '{1}' of assembly '{2}'. The node had no matching declaration. Please report this warning. You may need to recompile the F# assembly you are using.</source>
        <target state="translated">Nastala chyba při čtení uzlu metadat F# na pozici {0} v tabulce {1} sestavení {2}. Tento uzel nemá žádnou odpovídající deklaraci. Předejte toto upozornění dál. Sestavení F#, které používáte, může být potřeba znovu kompilovat.</target>
        <note />
      </trans-unit>
      <trans-unit id="checkNotSufficientlyGenericBecauseOfScope">
        <source>Type inference caused the type variable {0} to escape its scope. Consider adding an explicit type parameter declaration or adjusting your code to be less generic.</source>
        <target state="translated">Odvození typu proměnné způsobilo, že se proměnná typu {0} dostala mimo svůj rozsah. Zvažte přidání explicitní deklarace parametru typu nebo upravení kódu, aby byl méně obecný.</target>
        <note />
      </trans-unit>
      <trans-unit id="checkNotSufficientlyGenericBecauseOfScopeAnon">
        <source>Type inference caused an inference type variable to escape its scope. Consider adding type annotations to make your code less generic.</source>
        <target state="translated">Odvození typu proměnné způsobilo, že se proměnná typu odvození dostala mimo svůj rozsah. Zvažte přidání anotací typu, aby byl kód méně obecný.</target>
        <note />
      </trans-unit>
      <trans-unit id="checkRaiseFamilyFunctionArgumentCount">
        <source>Redundant arguments are being ignored in function '{0}'. Expected {1} but got {2} arguments.</source>
        <target state="translated">Redundantní argumenty se ve funkci {0} ignorují. Očekávalo se tolik argumentů: {1}, ale bylo jich {2}.</target>
        <note />
      </trans-unit>
      <trans-unit id="checkLowercaseLiteralBindingInPattern">
        <source>Lowercase literal '{0}' is being shadowed by a new pattern with the same name. Only uppercase and module-prefixed literals can be used as named patterns.</source>
        <target state="translated">Literál malými písmeny {0} je zastíněný novým vzorem se stejným názvem. Jako pojmenované vzory se dají používat literály velkými písmeny, kterým předchází modul.</target>
        <note />
      </trans-unit>
      <trans-unit id="tcLiteralDoesNotTakeArguments">
        <source>This literal pattern does not take arguments</source>
        <target state="translated">V tomto vzoru literálu se nedají zadat argumenty.</target>
        <note />
      </trans-unit>
      <trans-unit id="tcConstructorsIllegalInAugmentation">
        <source>Constructors are not permitted as extension members - they must be defined as part of the original definition of the type</source>
        <target state="translated">Konstruktory nejsou povolené jako členy rozšíření – musí být definované v rámci původní definice typu.</target>
        <note />
      </trans-unit>
      <trans-unit id="optsInvalidResponseFile">
        <source>Invalid response file '{0}' ( '{1}' )</source>
        <target state="translated">Neplatný soubor odpovědi {0} ({1})</target>
        <note />
      </trans-unit>
      <trans-unit id="optsResponseFileNotFound">
        <source>Response file '{0}' not found in '{1}'</source>
        <target state="translated">Soubor odpovědi {0} se nenašel v {1}.</target>
        <note />
      </trans-unit>
      <trans-unit id="optsResponseFileNameInvalid">
        <source>Response file name '{0}' is empty, contains invalid characters, has a drive specification without an absolute path, or is too long</source>
        <target state="translated">Název souboru odpovědi {0} je prázdný, obsahuje neplatné znaky, má jednotku zadanou bez absolutní cesty nebo je moc dlouhý.</target>
        <note />
      </trans-unit>
      <trans-unit id="fsharpCoreNotFoundToBeCopied">
        <source>Cannot find FSharp.Core.dll in compiler's directory</source>
        <target state="translated">Nepovedlo se najít FSharp.Core.dll v adresáři kompilátoru.</target>
        <note />
      </trans-unit>
      <trans-unit id="tcTupleStructMismatch">
        <source>One tuple type is a struct tuple, the other is a reference tuple</source>
        <target state="translated">Jeden typ řazené kolekce členů je struktura, ten druhý je řazená kolekce členů odkazu.</target>
        <note />
      </trans-unit>
      <trans-unit id="etMissingStaticArgumentsToMethod">
        <source>This provided method requires static parameters</source>
        <target state="translated">Tato zadaná metoda vyžaduje statické parametry.</target>
        <note />
      </trans-unit>
      <trans-unit id="considerUpcast">
        <source>The conversion from {0} to {1} is a compile-time safe upcast, not a downcast. Consider using 'upcast' instead of 'downcast'.</source>
        <target state="translated">Převod z {0} na {1} je přetypování nahoru bezpečné v době kompilace, ne přetypování dolů. Zvažte použití parametru upcast namísto downcast.</target>
        <note />
      </trans-unit>
      <trans-unit id="considerUpcastOperator">
        <source>The conversion from {0} to {1} is a compile-time safe upcast, not a downcast. Consider using the :&gt; (upcast) operator instead of the :?&gt; (downcast) operator.</source>
        <target state="translated">Převod z {0} na {1} je přetypování nahoru bezpečné v době kompilace, ne přetypování dolů. Zvažte použití operátoru :&gt; (přetypování nahoru) namísto :?&gt; (přetypování dolů).</target>
        <note />
      </trans-unit>
      <trans-unit id="tcRecImplied">
        <source>The 'rec' on this module is implied by an outer 'rec' declaration and is being ignored</source>
        <target state="translated">Klíčové slovo rec je v tomto modulu odvozené od vnější deklarace rec a ignoruje se.</target>
        <note />
      </trans-unit>
      <trans-unit id="tcOpenFirstInMutRec">
        <source>In a recursive declaration group, 'open' declarations must come first in each module</source>
        <target state="translated">Ve skupině rekurzivních deklarací musí být deklarace open v každém modulu první.</target>
        <note />
      </trans-unit>
      <trans-unit id="tcModuleAbbrevFirstInMutRec">
        <source>In a recursive declaration group, module abbreviations must come after all 'open' declarations and before other declarations</source>
        <target state="translated">Ve skupině rekurzivních deklarací se musí zkratky modulu nacházet za deklaracemi open a před ostatními deklaracemi.</target>
        <note />
      </trans-unit>
      <trans-unit id="tcUnsupportedMutRecDecl">
        <source>This declaration is not supported in recursive declaration groups</source>
        <target state="translated">Tato deklarace se ve skupinách rekurzivních deklarací nepodporuje.</target>
        <note />
      </trans-unit>
      <trans-unit id="parsInvalidUseOfRec">
        <source>Invalid use of 'rec' keyword</source>
        <target state="translated">Neplatné použití klíčového slova rec</target>
        <note />
      </trans-unit>
      <trans-unit id="tcStructUnionMultiCaseDistinctFields">
        <source>If a union type has more than one case and is a struct, then all fields within the union type must be given unique names.</source>
        <target state="translated">Pokud je typ sjednocení struktura a obsahuje více než jeden případ, všem polím v tomto typu sjednocení se musí přiřadit jedinečný název.</target>
        <note />
      </trans-unit>
      <trans-unit id="CallerMemberNameIsOverriden">
        <source>The CallerMemberNameAttribute applied to parameter '{0}' will have no effect. It is overridden by the CallerFilePathAttribute.</source>
        <target state="translated">Atribut CallerMemberNameAttribute použitý pro parametr {0} nebude mít žádný účinek. Přepisuje ho atribut CallerFilePathAttribute.</target>
        <note />
      </trans-unit>
      <trans-unit id="tcFixedNotAllowed">
        <source>Invalid use of 'fixed'. 'fixed' may only be used in a declaration of the form 'use x = fixed expr' where the expression is an array, the address of a field, the address of an array element or a string'</source>
        <target state="translated">Neplatné použití fixed. fixed se dá použít jenom v deklaraci ve tvaru use x = fixed expr, kde výraz je pole, adresa pole nebo adresa prvku pole nebo řetězce.</target>
        <note />
      </trans-unit>
      <trans-unit id="tcCouldNotFindOffsetToStringData">
        <source>Could not find method System.Runtime.CompilerServices.OffsetToStringData in references when building 'fixed' expression.</source>
        <target state="translated">Při sestavování výrazu fixed se mezi odkazy nepovedlo najít metodu System.Runtime.CompilerServices.OffsetToStringData.</target>
        <note />
      </trans-unit>
      <trans-unit id="tcNamedActivePattern">
        <source>{0} is an active pattern and cannot be treated as a discriminated union case with named fields.</source>
        <target state="translated">{0} je aktivní vzorek a není možné s ním zacházet jako s rozlišeným případem typu union s pojmenovanými poli.</target>
        <note />
      </trans-unit>
      <trans-unit id="DefaultParameterValueNotAppropriateForArgument">
        <source>The default value does not have the same type as the argument. The DefaultParameterValue attribute and any Optional attribute will be ignored. Note: 'null' needs to be annotated with the correct type, e.g. 'DefaultParameterValue(null:obj)'.</source>
        <target state="translated">Výchozí hodnota má jiný typ než argument. Atribut DefaultParameterValue a případné volitelné atributy se budou ignorovat. Poznámka: null je potřeba anotovat správným typem, např. DefaultParameterValue(null:obj).</target>
        <note />
      </trans-unit>
      <trans-unit id="tcGlobalsSystemTypeNotFound">
        <source>The system type '{0}' was required but no referenced system DLL contained this type</source>
        <target state="translated">Požadoval se systémový typ {0}, ale žádná odkazovaná systémová knihovna DLL tento typ neobsahovala.</target>
        <note />
      </trans-unit>
      <trans-unit id="typrelMemberHasMultiplePossibleDispatchSlots">
        <source>The member '{0}' matches multiple overloads of the same method.\nPlease restrict it to one of the following:{1}.</source>
        <target state="translated">Člen {0} odpovídá více přetížením stejné metody.\nOmezte ho prosím na jedno z následujících: {1}.</target>
        <note />
      </trans-unit>
      <trans-unit id="methodIsNotStatic">
        <source>Method or object constructor '{0}' is not static</source>
        <target state="translated">Metoda nebo konstruktor objektu {0} nejsou statické.</target>
        <note />
      </trans-unit>
      <trans-unit id="parsUnexpectedSymbolEqualsInsteadOfIn">
        <source>Unexpected symbol '=' in expression. Did you intend to use 'for x in y .. z do' instead?</source>
        <target state="translated">Neočekávaný symbol = ve výrazu. Neměli jste v úmyslu použít místo toho for x in y ... z do?</target>
        <note />
      </trans-unit>
      <trans-unit id="keywordDescriptionAbstract">
        <source>Indicates a method that either has no implementation in the type in which it is declared or that is virtual and has a default implementation.</source>
        <target state="translated">Označuje metodu, která buď nemá implementaci v typu, ve kterém je deklarovaná, nebo která je virtuální a má výchozí implementaci.</target>
        <note />
      </trans-unit>
      <trans-unit id="keyworkDescriptionAnd">
        <source>Used in mutually recursive bindings, in property declarations, and with multiple constraints on generic parameters.</source>
        <target state="translated">Používá se ve vzájemně rekurzivních vazbách, v deklaracích vlastností a s několika omezeními u generických parametrů.</target>
        <note />
      </trans-unit>
      <trans-unit id="keywordDescriptionAs">
        <source>Used to give the current class object an object name. Also used to give a name to a whole pattern within a pattern match.</source>
        <target state="translated">Slouží k pojmenování objektu aktuální třídy. Používá se také k pojmenování celého vzoru v rámci porovnávání vzorů.</target>
        <note />
      </trans-unit>
      <trans-unit id="keywordDescriptionAssert">
        <source>Used to verify code during debugging.</source>
        <target state="translated">Slouží k ověření kódu během ladění.</target>
        <note />
      </trans-unit>
      <trans-unit id="keywordDescriptionBase">
        <source>Used as the name of the base class object.</source>
        <target state="translated">Používá se jako název objektu základní třídy.</target>
        <note />
      </trans-unit>
      <trans-unit id="keywordDescriptionBegin">
        <source>In verbose syntax, indicates the start of a code block.</source>
        <target state="translated">V podrobné syntaxi označuje začátek bloku kódu.</target>
        <note />
      </trans-unit>
      <trans-unit id="keywordDescriptionClass">
        <source>In verbose syntax, indicates the start of a class definition.</source>
        <target state="translated">V podrobné syntaxi označuje začátek definice třídy.</target>
        <note />
      </trans-unit>
      <trans-unit id="keywordDescriptionDefault">
        <source>Indicates an implementation of an abstract method; used together with an abstract method declaration to create a virtual method.</source>
        <target state="translated">Označuje implementaci abstraktní metody; společně s deklarací abstraktní metody se používá k vytvoření virtuální metody.</target>
        <note />
      </trans-unit>
      <trans-unit id="keywordDescriptionDelegate">
        <source>Used to declare a delegate.</source>
        <target state="translated">Slouží k deklaraci delegáta.</target>
        <note />
      </trans-unit>
      <trans-unit id="keywordDescriptionDo">
        <source>Used in looping constructs or to execute imperative code.</source>
        <target state="translated">Používá se v konstruktorech cyklů nebo k provádění imperativního kódu.</target>
        <note />
      </trans-unit>
      <trans-unit id="keywordDescriptionDone">
        <source>In verbose syntax, indicates the end of a block of code in a looping expression.</source>
        <target state="translated">V podrobné syntaxi označuje konec bloku kódu ve výrazu cyklu.</target>
        <note />
      </trans-unit>
      <trans-unit id="keywordDescriptionDowncast">
        <source>Used to convert to a type that is lower in the inheritance chain.</source>
        <target state="translated">Slouží k převodu na typ, který je na nižší pozici v řetězu dědičnosti.</target>
        <note />
      </trans-unit>
      <trans-unit id="keywordDescriptionDownto">
        <source>In a for expression, used when counting in reverse.</source>
        <target state="translated">Slouží k počítání pozpátku ve výrazu for.</target>
        <note />
      </trans-unit>
      <trans-unit id="keywordDescriptionElif">
        <source>Used in conditional branching. A short form of else if.</source>
        <target state="translated">Používá se v podmíněném větvení. Krátká forma výrazu else if.</target>
        <note />
      </trans-unit>
      <trans-unit id="keywordDescriptionElse">
        <source>Used in conditional branching.</source>
        <target state="translated">Používá se v podmíněném větvení.</target>
        <note />
      </trans-unit>
      <trans-unit id="keywordDescriptionEnd">
        <source>In type definitions and type extensions, indicates the end of a section of member definitions. In verbose syntax, used to specify the end of a code block that starts with the begin keyword.</source>
        <target state="translated">Označuje konec sekce definic členů v definicích typů a rozšířeních typů. V podrobné syntaxi se používá k určení konce bloku kódu, který začíná klíčovým slovem begin.</target>
        <note />
      </trans-unit>
      <trans-unit id="keywordDescriptionException">
        <source>Used to declare an exception type.</source>
        <target state="translated">Slouží k deklaraci typu výjimky.</target>
        <note />
      </trans-unit>
      <trans-unit id="keywordDescriptionExtern">
        <source>Indicates that a declared program element is defined in another binary or assembly.</source>
        <target state="translated">Označuje, že deklarovaný element programu je definovaný v jiném binárním souboru nebo sestavení.</target>
        <note />
      </trans-unit>
      <trans-unit id="keywordDescriptionTrueFalse">
        <source>Used as a Boolean literal.</source>
        <target state="translated">Používá se jako logický literál.</target>
        <note />
      </trans-unit>
      <trans-unit id="keywordDescriptionFinally">
        <source>Used together with try to introduce a block of code that executes regardless of whether an exception occurs.</source>
        <target state="translated">Používá se společně s try k uvození bloku kódu, který se provede bez ohledu na to, jestli dojde k výjimce.</target>
        <note />
      </trans-unit>
      <trans-unit id="keywordDescriptionFor">
        <source>Used in looping constructs.</source>
        <target state="translated">Používá se v konstruktorech cyklů.</target>
        <note />
      </trans-unit>
      <trans-unit id="keywordDescriptionFun">
        <source>Used in lambda expressions, also known as anonymous functions.</source>
        <target state="translated">Používá se ve výrazech lambda, známých také pod označením anonymní funkce.</target>
        <note />
      </trans-unit>
      <trans-unit id="keywordDescriptionFunction">
        <source>Used as a shorter alternative to the fun keyword and a match expression in a lambda expression that has pattern matching on a single argument.</source>
        <target state="translated">Používá se jako kratší alternativa klíčového slova fun a jako porovnávací výraz ve výrazu lambda s porovnáváním vzoru u jednoho argumentu.</target>
        <note />
      </trans-unit>
      <trans-unit id="keywordDescriptionGlobal">
        <source>Used to reference the top-level .NET namespace.</source>
        <target state="translated">Slouží k odkazu na obor názvů .NET na nejvyšší úrovni.</target>
        <note />
      </trans-unit>
      <trans-unit id="keywordDescriptionIf">
        <source>Used in conditional branching constructs.</source>
        <target state="translated">Používá se v konstruktorech podmíněného větvení.</target>
        <note />
      </trans-unit>
      <trans-unit id="keywordDescriptionIn">
        <source>Used for sequence expressions and, in verbose syntax, to separate expressions from bindings.</source>
        <target state="translated">Používá se ve výrazech pořadí a v podrobné syntaxi k oddělení výrazů od vazeb.</target>
        <note />
      </trans-unit>
      <trans-unit id="keywordDescriptionInherit">
        <source>Used to specify a base class or base interface.</source>
        <target state="translated">Slouží k určení základní třídy nebo základního rozhraní.</target>
        <note />
      </trans-unit>
      <trans-unit id="keywordDescriptionInline">
        <source>Used to indicate a function that should be integrated directly into the caller's code.</source>
        <target state="translated">Slouží k označení funkce, která se má integrovat přímo do kódu volajícího.</target>
        <note />
      </trans-unit>
      <trans-unit id="keywordDescriptionInterface">
        <source>Used to declare and implement interfaces.</source>
        <target state="translated">Slouží k deklaraci a implementaci rozhraní.</target>
        <note />
      </trans-unit>
      <trans-unit id="keywordDescriptionInternal">
        <source>Used to specify that a member is visible inside an assembly but not outside it.</source>
        <target state="translated">Umožňuje určit, že je člen viditelný uvnitř sestavení, ale ne mimo toto sestavení.</target>
        <note />
      </trans-unit>
      <trans-unit id="keywordDescriptionLazy">
        <source>Used to specify a computation that is to be performed only when a result is needed.</source>
        <target state="translated">Slouží k určení výpočtu, který se má provést jen v případě, kdy je zapotřebí výsledek.</target>
        <note />
      </trans-unit>
      <trans-unit id="keywordDescriptionLet">
        <source>Used to associate, or bind, a name to a value or function.</source>
        <target state="translated">Slouží k přidružení (neboli svázání) názvu k hodnotě nebo funkci.</target>
        <note />
      </trans-unit>
      <trans-unit id="keywordDescriptionLetBang">
        <source>Used in computation expressions to bind a name to the result of another computation expression.</source>
        <target state="translated">Používá se ve výrazech výpočtu k navázání názvu na výsledek jiného výrazu výpočtu.</target>
        <note />
      </trans-unit>
      <trans-unit id="keywordDescriptionMatch">
        <source>Used to branch by comparing a value to a pattern.</source>
        <target state="translated">Používá se k větvení porovnáním hodnoty s určitým vzorem.</target>
        <note />
      </trans-unit>
      <trans-unit id="keywordDescriptionMember">
        <source>Used to declare a property or method in an object type.</source>
        <target state="translated">Slouží k deklaraci vlastnosti nebo metody v objektovém typu.</target>
        <note />
      </trans-unit>
      <trans-unit id="keywordDescriptionModule">
        <source>Used to associate a name with a group of related types, values, and functions, to logically separate it from other code.</source>
        <target state="translated">Slouží k přidružení názvu ke skupině souvisejících typů, hodnot a funkcí a jeho logickému oddělení od jiného kódu.</target>
        <note />
      </trans-unit>
      <trans-unit id="keywordDescriptionMutable">
        <source>Used to declare a variable, that is, a value that can be changed.</source>
        <target state="translated">Slouží k deklaraci proměnné, což je hodnota, která se může měnit.</target>
        <note />
      </trans-unit>
      <trans-unit id="keywordDescriptionNamespace">
        <source>Used to associate a name with a group of related types and modules, to logically separate it from other code.</source>
        <target state="translated">Slouží k přidružení názvu ke skupině souvisejících typů a modulů a jeho logickému oddělení od jiného kódu.</target>
        <note />
      </trans-unit>
      <trans-unit id="keywordDescriptionNew">
        <source>Used to declare, define, or invoke a constructor that creates or that can create an object. Also used in generic parameter constraints to indicate that a type must have a certain constructor.</source>
        <target state="translated">Slouží k deklaraci, definici nebo vyvolání konstruktoru, který vytvoří nebo dokáže vytvořit objekt. V omezeních obecných parametrů označuje, že nějaký typ musí mít určitý konstruktor.</target>
        <note />
      </trans-unit>
      <trans-unit id="keywordDescriptionNot">
        <source>Not actually a keyword. However, not struct in combination is used as a generic parameter constraint.</source>
        <target state="translated">Ve skutečnosti nejde o klíčové slovo. Kombinace not struct se ale používá jako omezení obecného parametru.</target>
        <note />
      </trans-unit>
      <trans-unit id="keywordDescriptionNull">
        <source>Indicates the absence of an object. Also used in generic parameter constraints.</source>
        <target state="translated">Označuje absenci objektu. Používá se také v omezeních obecných parametrů.</target>
        <note />
      </trans-unit>
      <trans-unit id="keywordDescriptionOf">
        <source>Used in discriminated unions to indicate the type of categories of values, and in delegate and exception declarations.</source>
        <target state="translated">Slouží k označení typu kategorií hodnot v rozlišených sjednoceních a v deklaracích delegování a výjimek.</target>
        <note />
      </trans-unit>
      <trans-unit id="keywordDescriptionOpen">
        <source>Used to make the contents of a namespace or module available without qualification.</source>
        <target state="translated">Slouží ke zpřístupnění obsahu oboru názvů nebo modulu bez kvalifikace.</target>
        <note />
      </trans-unit>
      <trans-unit id="keywordDescriptionOr">
        <source>Used with Boolean conditions as a Boolean or operator. Equivalent to ||. Also used in member constraints.</source>
        <target state="translated">Používá se v logických podmínkách jako logický operátor or. Ekvivalent ||. Používá se také v omezeních členů.</target>
        <note />
      </trans-unit>
      <trans-unit id="keywordDescriptionOverride">
        <source>Used to implement a version of an abstract or virtual method that differs from the base version.</source>
        <target state="translated">Slouží k implementaci verze abstraktní nebo virtuální metody, která se odlišuje od základní verze.</target>
        <note />
      </trans-unit>
      <trans-unit id="keywordDescriptionPrivate">
        <source>Restricts access to a member to code in the same type or module.</source>
        <target state="translated">Omezuje přístup k členovi na kód ve stejném typu nebo modulu.</target>
        <note />
      </trans-unit>
      <trans-unit id="keywordDescriptionPublic">
        <source>Allows access to a member from outside the type.</source>
        <target state="translated">Umožňuje přístup ke členovi zvnějška typu.</target>
        <note />
      </trans-unit>
      <trans-unit id="keywordDescriptionRec">
        <source>Used to indicate that a function is recursive.</source>
        <target state="translated">Slouží k označení toho, že funkce je rekurzivní.</target>
        <note />
      </trans-unit>
      <trans-unit id="keywordDescriptionReturn">
        <source>Used to provide a value for the result of the containing computation expression.</source>
        <target state="translated">Používá se k poskytnutí hodnoty pro výsledek obsahujícího výrazu výpočtu.</target>
        <note />
      </trans-unit>
      <trans-unit id="keywordDescriptionReturnBang">
        <source>Used to provide a value for the result of the containing computation expression, where that value itself comes from the result another computation expression.</source>
        <target state="translated">Používá se k poskytnutí hodnoty pro výsledek obsahujícího výrazu výpočtu, když tato hodnota sama pochází z výsledku jiného výrazu výpočtu.</target>
        <note />
      </trans-unit>
      <trans-unit id="keywordDescriptionSelect">
        <source>Used in query expressions to specify what fields or columns to extract. Note that this is a contextual keyword, which means that it is not actually a reserved word and it only acts like a keyword in appropriate context.</source>
        <target state="translated">Používá se ve výrazech dotazu k určení, která pole nebo sloupce se mají extrahovat. Toto klíčové slovo je kontextové, což znamená, že se ve skutečnosti nejedná o rezervované slovo a jako klíčové slovo funguje jen v příslušném kontextu.</target>
        <note />
      </trans-unit>
      <trans-unit id="keywordDescriptionStatic">
        <source>Used to indicate a method or property that can be called without an instance of a type, or a value member that is shared among all instances of a type.</source>
        <target state="translated">Slouží k označení metody nebo vlastnosti, kterou lze volat bez instance typu, nebo člena hodnoty, který se sdílí mezi všemi instancemi typu.</target>
        <note />
      </trans-unit>
      <trans-unit id="keywordDescriptionStruct">
        <source>Used to declare a structure type. Also used in generic parameter constraints. Used for OCaml compatibility in module definitions.</source>
        <target state="translated">Slouží k deklaraci typu struktury. Používá se také v omezeních obecných parametrů. V definicích modulů se používá kvůli kompatibilitě s OCaml.</target>
        <note />
      </trans-unit>
      <trans-unit id="keywordDescriptionThen">
        <source>Used in conditional expressions. Also used to perform side effects after object construction.</source>
        <target state="translated">Používá se podmíněných výrazech. Slouží rovněž k provedení vedlejších efektů po konstrukci objektu.</target>
        <note />
      </trans-unit>
      <trans-unit id="keywordDescriptionTo">
        <source>Used in for loops to indicate a range.</source>
        <target state="translated">Slouží k označení rozsahu v cyklech.</target>
        <note />
      </trans-unit>
      <trans-unit id="keywordDescriptionTry">
        <source>Used to introduce a block of code that might generate an exception. Used together with with or finally.</source>
        <target state="translated">Slouží k uvození bloku kódu, který může vygenerovat výjimku. Používá se společně s with nebo finally.</target>
        <note />
      </trans-unit>
      <trans-unit id="keywordDescriptionType">
        <source>Used to declare a class, record, structure, discriminated union, enumeration type, unit of measure, or type abbreviation.</source>
        <target state="translated">Slouží k deklaraci třídy, záznamu, struktury, rozlišeného sjednocení, výčtového typu, měrné jednotky nebo zkratky typu.</target>
        <note />
      </trans-unit>
      <trans-unit id="keywordDescriptionUpcast">
        <source>Used to convert to a type that is higher in the inheritance chain.</source>
        <target state="translated">Slouží k převodu na typ, který je na vyšší pozici v řetězu dědičnosti.</target>
        <note />
      </trans-unit>
      <trans-unit id="keywordDescriptionUse">
<<<<<<< HEAD
        <source>Used instead of let for values that implement IDisposable"</source>
        <target state="translated">Používá se místo let pro hodnoty, které implementují IDisposable.</target>
=======
        <source>Used instead of let for values that implement IDisposable</source>
        <target state="needs-review-translation">Používá se místo výrazu let u hodnot, které k uvolnění prostředků vyžadují volání funkce Dispose.</target>
>>>>>>> d5f5bd00
        <note />
      </trans-unit>
      <trans-unit id="keywordDescriptionUseBang">
        <source>Used instead of let! in computation expressions for computation expression results that implement IDisposable.</source>
        <target state="translated">Používá se místo let! ve výpočetních výrazech pro výsledky výpočetních výrazů, které implementují IDisposable.</target>
        <note />
      </trans-unit>
      <trans-unit id="keywordDescriptionVal">
        <source>Used in a signature to indicate a value, or in a type to declare a member, in limited situations.</source>
        <target state="translated">Slouží k označení hodnoty v signatuře nebo v určitých situacích k deklarování člena v daném typu.</target>
        <note />
      </trans-unit>
      <trans-unit id="keywordDescriptionVoid">
        <source>Indicates the .NET void type. Used when interoperating with other .NET languages.</source>
        <target state="translated">Označuje prázdný typ .NET. Používá se při vzájemné spolupráci s jinými jazyky .NET.</target>
        <note />
      </trans-unit>
      <trans-unit id="keywordDescriptionWhen">
        <source>Used for Boolean conditions (when guards) on pattern matches and to introduce a constraint clause for a generic type parameter.</source>
        <target state="translated">Používá se pro logické podmínky (klauzule when) u porovnávání vzorů a k uvození klauzule omezení parametru obecného typu.</target>
        <note />
      </trans-unit>
      <trans-unit id="keywordDescriptionWhile">
        <source>Introduces a looping construct.</source>
        <target state="translated">Uvozuje konstruktor cyklu.</target>
        <note />
      </trans-unit>
      <trans-unit id="keywordDescriptionWith">
        <source>Used together with the match keyword in pattern matching expressions. Also used in object expressions, record copying expressions, and type extensions to introduce member definitions, and to introduce exception handlers.</source>
        <target state="translated">Používá se společně s klíčovým slovem match ve výrazech porovnávání vzorů. Ve výrazech objektů, výrazech kopírování záznamů a rozšířeních typů slouží také k uvození definice člena a obslužných rutin výjimek.</target>
        <note />
      </trans-unit>
      <trans-unit id="keywordDescriptionYield">
        <source>Used in a sequence expression to produce a value for a sequence.</source>
        <target state="translated">Používá se ve výrazu pořadí k vytvoření hodnoty pořadí.</target>
        <note />
      </trans-unit>
      <trans-unit id="keywordDescriptionYieldBang">
        <source>Used in a computation expression to append the result of a given computation expression to a collection of results for the containing computation expression.</source>
        <target state="translated">Používá se ve výrazu výpočtu k připojení výsledku daného výpočetního výrazu ke kolekci výsledků obsahujícího výrazu výpočtu.</target>
        <note />
      </trans-unit>
      <trans-unit id="keywordDescriptionRightArrow">
        <source>In function types, delimits arguments and return values. Yields an expression (in sequence expressions); equivalent to the yield keyword. Used in match expressions</source>
        <target state="translated">Odděluje argumenty a návratové hodnoty v typech funkcí. Nabývá výrazu (ve výrazech pořadí); ekvivalent klíčového slova yield. Používá se v porovnávacích výrazech.</target>
        <note />
      </trans-unit>
      <trans-unit id="keywordDescriptionLeftArrow">
        <source>Assigns a value to a variable.</source>
        <target state="translated">Přiřadí hodnotu k proměnné.</target>
        <note />
      </trans-unit>
      <trans-unit id="keywordDescriptionCast">
        <source>Converts a type to type that is higher in the hierarchy.</source>
        <target state="translated">Převede daný typ na typ, který je výše v hierarchii.</target>
        <note />
      </trans-unit>
      <trans-unit id="keywordDescriptionDynamicCast">
        <source>Converts a type to a type that is lower in the hierarchy.</source>
        <target state="translated">Převede daný typ na typ, který je níže v hierarchii.</target>
        <note />
      </trans-unit>
      <trans-unit id="keywordDescriptionTypedQuotation">
        <source>Delimits a typed code quotation.</source>
        <target state="translated">Odděluje citaci typového kódu.</target>
        <note />
      </trans-unit>
      <trans-unit id="keywordDescriptionUntypedQuotation">
        <source>Delimits a untyped code quotation.</source>
        <target state="translated">Odděluje citaci netypového kódu</target>
        <note />
      </trans-unit>
      <trans-unit id="itemNotFoundDuringDynamicCodeGen">
        <source>{0} '{1}' not found in assembly '{2}'. A possible cause may be a version incompatibility. You may need to explicitly reference the correct version of this assembly to allow all referenced components to use the correct version.</source>
        <target state="translated">{0} {1} – nenašlo se v sestavení {2}. Možnou příčinou může být nekompatibilita verzí. Možná budete muset vytvořit explicitní odkaz na správnou verzi tohoto sestavení, abyste zajistili, že ji budou používat všechny odkazované součásti.</target>
        <note />
      </trans-unit>
      <trans-unit id="itemNotFoundInTypeDuringDynamicCodeGen">
        <source>{0} '{1}' not found in type '{2}' from assembly '{3}'. A possible cause may be a version incompatibility. You may need to explicitly reference the correct version of this assembly to allow all referenced components to use the correct version.</source>
        <target state="translated">{0} {1} – nenašlo se v typu {2} ze sestavení {3}. Možnou příčinou může být nekompatibilita verzí. Možná budete muset vytvořit explicitní odkaz na správnou verzi tohoto sestavení, abyste zajistili, že ji budou používat všechny odkazované součásti.</target>
        <note />
      </trans-unit>
      <trans-unit id="descriptionWordIs">
        <source>is</source>
        <target state="translated">je</target>
        <note />
      </trans-unit>
      <trans-unit id="notAFunction">
        <source>This value is not a function and cannot be applied.</source>
        <target state="translated">Tato hodnota není funkcí a nedá se použít.</target>
        <note />
      </trans-unit>
      <trans-unit id="notAFunctionButMaybeIndexerWithName">
        <source>This value is not a function and cannot be applied. Did you intend to access the indexer via {0}.[index] instead?</source>
        <target state="translated">Tato hodnota není funkcí a nedá se použít. Nechtěli jste místo toho získat k indexeru přístup přes {0}.[index]?</target>
        <note />
      </trans-unit>
      <trans-unit id="notAFunctionButMaybeIndexer">
        <source>This expression is not a function and cannot be applied. Did you intend to access the indexer via expr.[index] instead?</source>
        <target state="translated">Tento výraz není funkcí a nedá se použít. Nechtěli jste místo toho získat k indexeru přístup přes expr.[index]?</target>
        <note />
      </trans-unit>
      <trans-unit id="notAFunctionButMaybeDeclaration">
        <source>This value is not a function and cannot be applied. Did you forget to terminate a declaration?</source>
        <target state="translated">Tato hodnota není funkce a nedá se použít. Nezapomněli jste ukončit deklaraci?</target>
        <note />
      </trans-unit>
      <trans-unit id="ArgumentsInSigAndImplMismatch">
        <source>The argument names in the signature '{0}' and implementation '{1}' do not match. The argument name from the signature file will be used. This may cause problems when debugging or profiling.</source>
        <target state="translated">Názvy argumentů v signatuře {0} a implementaci {1} si neodpovídají. Použije se název argumentu ze souboru signatury. To může způsobit problémy při ladění nebo profilování.</target>
        <note />
      </trans-unit>
      <trans-unit id="pickleUnexpectedNonZero">
        <source>An error occurred while reading the F# metadata of assembly '{0}'. A reserved construct was utilized. You may need to upgrade your F# compiler or use an earlier version of the assembly that doesn't make use of a specific construct.</source>
        <target state="translated">Při čtení metadat jazyka F# sestavení {0} došlo k chybě. Byl použit rezervovaný konstruktor. Je možné, že budete muset upgradovat kompilátor jazyka F# nebo použít dřívější verzi sestavení, ve které se nevyužívá konkrétní konstruktor.</target>
        <note />
      </trans-unit>
      <trans-unit id="tcTupleMemberNotNormallyUsed">
        <source>This method or property is not normally used from F# code, use an explicit tuple pattern for deconstruction instead.</source>
        <target state="translated">Tato metoda nebo vlastnost se obvykle z kódu F# nepoužívá, použijte místo toho pro dekonstrukci explicitní vzor řazené kolekce členů.</target>
        <note />
      </trans-unit>
      <trans-unit id="implicitlyDiscardedInSequenceExpression">
        <source>This expression returns a value of type '{0}' but is implicitly discarded. Consider using 'let' to bind the result to a name, e.g. 'let result = expression'. If you intended to use the expression as a value in the sequence then use an explicit 'yield'.</source>
        <target state="translated">Tento výraz vrátí hodnotu typu {0}, ale implicitně se zahodí. Zvažte vytvoření vazby mezi výsledkem a názvem pomocí klíčového slova let, např. let výsledek = výraz. Pokud jste chtěli výraz použít jako hodnotu v sekvenci, použijte explicitní klíčové slovo yield.</target>
        <note />
      </trans-unit>
      <trans-unit id="implicitlyDiscardedSequenceInSequenceExpression">
        <source>This expression returns a value of type '{0}' but is implicitly discarded. Consider using 'let' to bind the result to a name, e.g. 'let result = expression'. If you intended to use the expression as a value in the sequence then use an explicit 'yield!'.</source>
        <target state="translated">Tento výraz vrátí hodnotu typu {0}, ale implicitně se zahodí. Zvažte vytvoření vazby mezi výsledkem a názvem pomocí klíčového slova let, např. let výsledek = výraz. Pokud jste chtěli výraz použít jako hodnotu v sekvenci, použijte explicitní klíčové slovo yield!.</target>
        <note />
      </trans-unit>
      <trans-unit id="keywordDescriptionMatchBang">
        <source>Used in computation expressions to pattern match directly over the result of another computation expression.</source>
        <target state="translated">Používá se ve výrazech výpočtu k přímému porovnání vzorů s výsledkem jiného výrazu výpočtu.</target>
        <note />
      </trans-unit>
      <trans-unit id="ilreadFileChanged">
        <source>The file '{0}' changed on disk unexpectedly, please reload.</source>
        <target state="translated">Soubor {0} se na disku neočekávaně změnil, opakujte prosím načtení.</target>
        <note />
      </trans-unit>
      <trans-unit id="writeToReadOnlyByref">
        <source>The byref pointer is readonly, so this write is not permitted.</source>
        <target state="translated">Ukazatel byref je jen pro čtení, proto tento zápis není povolený.</target>
        <note />
      </trans-unit>
      <trans-unit id="tastValueMustBeMutable">
        <source>A value must be mutable in order to mutate the contents or take the address of a value type, e.g. 'let mutable x = ...'</source>
        <target state="translated">Hodnota musí být proměnlivá, aby se dal změnit obsah nebo aby se dala převzít adresa typu hodnoty, třeba let mutable x = ...</target>
        <note />
      </trans-unit>
      <trans-unit id="readOnlyAttributeOnStructWithMutableField">
        <source>A ReadOnly attribute has been applied to a struct type with a mutable field.</source>
        <target state="translated">Atribut ReadOnly byl použit na typ struktury s měnitelným (proměnlivým) polem.</target>
        <note />
      </trans-unit>
      <trans-unit id="tcByrefReturnImplicitlyDereferenced">
        <source>A byref pointer returned by a function or method is implicitly dereferenced as of F# 4.5. To acquire the return value as a pointer, use the address-of operator, e.g. '&amp;f(x)' or '&amp;obj.Method(arg1, arg2)'.</source>
        <target state="translated">K ukazateli byref vrácenému funkcí nebo metodou se od F# 4.5 implicitně přistupuje přes ukazatel. Pokud chcete návratovou hodnotu získat jako ukazatel, použijte operátor adresy, například &amp;f(x) nebo &amp;obj.Metoda(arg1, arg2).</target>
        <note />
      </trans-unit>
      <trans-unit id="tcByRefLikeNotStruct">
        <source>A type annotated with IsByRefLike must also be a struct. Consider adding the [&lt;Struct&gt;] attribute to the type.</source>
        <target state="translated">Typ označený IsByRefLike musí být také strukturou. Zvažte možnost přidat k typu atribut [&lt;Struct&gt;].</target>
        <note />
      </trans-unit>
      <trans-unit id="chkNoByrefAddressOfLocal">
        <source>The address of the variable '{0}' or a related expression cannot be used at this point. This is to ensure the address of the local value does not escape its scope.</source>
        <target state="translated">Adresa proměnné {0} nebo související výraz nejde v tomto bodě použít. Je tím zajištěno, aby adresa lokální hodnoty neunikla ze svého rozsahu.</target>
        <note />
      </trans-unit>
      <trans-unit id="chkNoWriteToLimitedSpan">
        <source>This value can't be assigned because the target '{0}' may refer to non-stack-local memory, while the expression being assigned is assessed to potentially refer to stack-local memory. This is to help prevent pointers to stack-bound memory escaping their scope.</source>
        <target state="translated">Tuto hodnotu nejde přiřadit, protože cíl {0} může odkazovat na paměť, která nepoužívá lokální zásobník (non-stack-local), zatímco přiřazovaný výraz je vyhodnocený tak, že může případně odkazovat na paměť s lokálním zásobníkem (stack-local). Díky tomu se zabraňuje, aby ukazatele na paměť svázanou se zásobníkem (stack-bound) unikly ze svého rozsahu.</target>
        <note />
      </trans-unit>
      <trans-unit id="tastValueMustBeLocal">
        <source>A value defined in a module must be mutable in order to take its address, e.g. 'let mutable x = ...'</source>
        <target state="translated">Hodnot definovaná v modulu musí být měnitelná, aby se mohla převzít její adresa, např. let mutable x = ...</target>
        <note />
      </trans-unit>
      <trans-unit id="tcIsReadOnlyNotStruct">
        <source>A type annotated with IsReadOnly must also be a struct. Consider adding the [&lt;Struct&gt;] attribute to the type.</source>
        <target state="translated">Typ označený IsReadOnly musí být také strukturou. Zvažte možnost přidat k typu atribut [&lt;Struct&gt;].</target>
        <note />
      </trans-unit>
      <trans-unit id="chkStructsMayNotReturnAddressesOfContents">
        <source>Struct members cannot return the address of fields of the struct by reference</source>
        <target state="translated">Členové struktury nemůžou vrátit adresu polí struktury podle odkazu.</target>
        <note />
      </trans-unit>
      <trans-unit id="chkNoByrefLikeFunctionCall">
        <source>The function or method call cannot be used at this point, because one argument that is a byref of a non-stack-local Span or IsByRefLike type is used with another argument that is a stack-local Span or IsByRefLike type. This is to ensure the address of the local value does not escape its scope.</source>
        <target state="translated">Volání funkce nebo metody nejde v tomto bodě použít, protože jeden argument, který je byref typu Span nebo IsByRefLike, který nepoužívá lokální zásobník (non-stack-local), je použitý s jiným argumentem, který je typu Span nebo IsByRefLike, který používá lokální zásobník (stack-local). Je tím zajištěno, aby adresa lokální hodnoty neunikla ze svého rozsahu.</target>
        <note />
      </trans-unit>
      <trans-unit id="chkNoByrefAddressOfValueFromExpression">
        <source>The address of a value returned from the expression cannot be used at this point. This is to ensure the address of the local value does not escape its scope.</source>
        <target state="translated">Adresa hodnoty vrácené z výrazu nejde v tomto bodě použít. Je tím zajištěno, aby adresa lokální hodnoty neunikla ze svého rozsahu.</target>
        <note />
      </trans-unit>
      <trans-unit id="chkNoSpanLikeVariable">
        <source>The Span or IsByRefLike variable '{0}' cannot be used at this point. This is to ensure the address of the local value does not escape its scope.</source>
        <target state="translated">Proměnná Span nebo IsByRefLike {0} nejde v tomto bodě použít. Je tím zajištěno, aby adresa lokální hodnoty neunikla ze svého rozsahu.</target>
        <note />
      </trans-unit>
      <trans-unit id="chkNoSpanLikeValueFromExpression">
        <source>A Span or IsByRefLike value returned from the expression cannot be used at ths point. This is to ensure the address of the local value does not escape its scope.</source>
        <target state="translated">Hodnota Span nebo IsByRefLike vrácená z výrazu nejde v tomto bodě použít. Je tím zajištěno, aby adresa lokální hodnoty neunikla ze svého rozsahu.</target>
        <note />
      </trans-unit>
      <trans-unit id="tastCantTakeAddressOfExpression">
        <source>Cannot take the address of the value returned from the expression. Assign the returned value to a let-bound value before taking the address.</source>
        <target state="translated">Adresa hodnoty vrácená výrazem nejde převzít. Před převzetím adresy přiřaďte vrácenou hodnotu hodnotě s vazbou na klauzuli Let.</target>
        <note />
      </trans-unit>
      <trans-unit id="parsUnmatchedBraceBar">
        <source>Unmatched '{{|'</source>
        <target state="translated">Nespárované znaky {{|</target>
        <note />
      </trans-unit>
      <trans-unit id="typeInfoAnonRecdField">
        <source>anonymous record field</source>
        <target state="translated">pole anonymního záznamu</target>
        <note />
      </trans-unit>
      <trans-unit id="tcExceptionConstructorDoesNotHaveFieldWithGivenName">
        <source>The exception '{0}' does not have a field named '{1}'.</source>
        <target state="translated">Výjimka {0} nemá žádné pole s názvem {1}.</target>
        <note />
      </trans-unit>
      <trans-unit id="tcActivePatternsDoNotHaveFields">
        <source>Active patterns do not have fields. This syntax is invalid.</source>
        <target state="translated">Aktivní vzory nemají žádná pole. Tato syntaxe je neplatná.</target>
        <note />
      </trans-unit>
      <trans-unit id="tcConstructorDoesNotHaveFieldWithGivenName">
        <source>The constructor does not have a field named '{0}'.</source>
        <target state="translated">Konstruktor nemá žádné pole s názvem {0}.</target>
        <note />
      </trans-unit>
      <trans-unit id="tcAnonRecdCcuMismatch">
        <source>Two anonymous record types are from different assemblies '{0}' and '{1}'</source>
        <target state="translated">Dva typy anonymních záznamů jsou z různých sestavení: {0} a {1}.</target>
        <note />
      </trans-unit>
      <trans-unit id="tcAnonRecdFieldNameMismatch">
        <source>Two anonymous record types have mismatched sets of field names '{0}' and '{1}'</source>
        <target state="translated">Dva typy anonymních záznamů mají odlišné sady názvů polí: {0} a {1}</target>
        <note />
      </trans-unit>
      <trans-unit id="tcCannotCallExtensionMethodInrefToByref">
        <source>Cannot call the byref extension method '{0}. The first parameter requires the value to be mutable or a non-readonly byref type.</source>
        <target state="translated">Nejde volat metodu rozšíření byref {0}. První parametr vyžaduje, aby hodnota byla měnitelná nebo typu byref, která není jen pro čtení.</target>
        <note />
      </trans-unit>
      <trans-unit id="tcByrefsMayNotHaveTypeExtensions">
        <source>Byref types are not allowed to have optional type extensions.</source>
        <target state="translated">Typy ByRef nesmí mít rozšíření volitelného typu.</target>
        <note />
      </trans-unit>
      <trans-unit id="tcCannotPartiallyApplyExtensionMethodForByref">
        <source>Cannot partially apply the extension method '{0}' because the first parameter is a byref type.</source>
        <target state="translated">Nejde částečně použít rozšiřující metodu {0}, protože první parametr je typu byref.</target>
        <note />
      </trans-unit>
      <trans-unit id="tcTypeDoesNotInheritAttribute">
        <source>This type does not inherit Attribute, it will not work correctly with other .NET languages.</source>
        <target state="translated">Tento typ nedědí atribut. S jinými jazyky .NET nebude správně fungovat.</target>
        <note />
      </trans-unit>
      <trans-unit id="parsInvalidAnonRecdExpr">
        <source>Invalid anonymous record expression</source>
        <target state="translated">Neplatný výraz anonymního záznamu</target>
        <note />
      </trans-unit>
      <trans-unit id="parsInvalidAnonRecdType">
        <source>Invalid anonymous record type</source>
        <target state="translated">Neplatný typ anonymního záznamu</target>
        <note />
      </trans-unit>
      <trans-unit id="tcCopyAndUpdateNeedsRecordType">
        <source>The input to a copy-and-update expression that creates an anonymous record must be either an anonymous record or a record</source>
        <target state="translated">Vstupem výrazu pro kopírování a aktualizaci, který vytvoří anonymní záznam, musí být anonymní záznam nebo záznam.</target>
        <note />
      </trans-unit>
      <trans-unit id="chkInvalidFunctionParameterType">
        <source>The parameter '{0}' has an invalid type '{1}'. This is not permitted by the rules of Common IL.</source>
        <target state="translated">Parametr {0} má neplatný typ {1}. To nepovolují pravidla Common IL.</target>
        <note />
      </trans-unit>
      <trans-unit id="chkInvalidFunctionReturnType">
        <source>The function or method has an invalid return type '{0}'. This is not permitted by the rules of Common IL.</source>
        <target state="translated">Funkce nebo metoda má neplatný návratový typ {0}. To nepovolují pravidla Common IL.</target>
        <note />
      </trans-unit>
    </body>
  </file>
</xliff><|MERGE_RESOLUTION|>--- conflicted
+++ resolved
@@ -6833,13 +6833,8 @@
         <note />
       </trans-unit>
       <trans-unit id="keywordDescriptionUse">
-<<<<<<< HEAD
-        <source>Used instead of let for values that implement IDisposable"</source>
-        <target state="translated">Používá se místo let pro hodnoty, které implementují IDisposable.</target>
-=======
         <source>Used instead of let for values that implement IDisposable</source>
         <target state="needs-review-translation">Používá se místo výrazu let u hodnot, které k uvolnění prostředků vyžadují volání funkce Dispose.</target>
->>>>>>> d5f5bd00
         <note />
       </trans-unit>
       <trans-unit id="keywordDescriptionUseBang">
