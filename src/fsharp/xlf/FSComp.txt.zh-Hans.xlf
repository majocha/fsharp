﻿<?xml version="1.0" encoding="utf-8"?>
<xliff xmlns="urn:oasis:names:tc:xliff:document:1.2" xmlns:xsi="http://www.w3.org/2001/XMLSchema-instance" version="1.2" xsi:schemaLocation="urn:oasis:names:tc:xliff:document:1.2 xliff-core-1.2-transitional.xsd">
  <file datatype="xml" source-language="en" target-language="zh-Hans" original="../FSComp.resx">
    <body>
      <trans-unit id="undefinedNameNamespace">
        <source>The namespace '{0}' is not defined.</source>
        <target state="translated">未定义命名空间“{0}”。</target>
        <note />
      </trans-unit>
      <trans-unit id="undefinedNameNamespaceOrModule">
        <source>The namespace or module '{0}' is not defined.</source>
        <target state="translated">未定义命名空间或模块“{0}”。</target>
        <note />
      </trans-unit>
      <trans-unit id="undefinedNameFieldConstructorOrMember">
        <source>The field, constructor or member '{0}' is not defined.</source>
        <target state="translated">未定义字段、构造函数或成员“{0}”。</target>
        <note />
      </trans-unit>
      <trans-unit id="undefinedNameValueConstructorNamespaceOrType">
        <source>The value, constructor, namespace or type '{0}' is not defined.</source>
        <target state="translated">未定义值、构造函数、命名空间或类型“{0}”。</target>
        <note />
      </trans-unit>
      <trans-unit id="undefinedNameValueOfConstructor">
        <source>The value or constructor '{0}' is not defined.</source>
        <target state="translated">未定义值或构造函数“{0}”。</target>
        <note />
      </trans-unit>
      <trans-unit id="undefinedNameValueNamespaceTypeOrModule">
        <source>The value, namespace, type or module '{0}' is not defined.</source>
        <target state="translated">未定义值、命名空间、类型或模块“{0}”。</target>
        <note />
      </trans-unit>
      <trans-unit id="undefinedNameConstructorModuleOrNamespace">
        <source>The constructor, module or namespace '{0}' is not defined.</source>
        <target state="translated">未定义构造函数、模块或命名空间“{0}”。</target>
        <note />
      </trans-unit>
      <trans-unit id="undefinedNameType">
        <source>The type '{0}' is not defined.</source>
        <target state="translated">未定义类型“{0}”。</target>
        <note />
      </trans-unit>
      <trans-unit id="undefinedNameTypeIn">
        <source>The type '{0}' is not defined in '{1}'.</source>
        <target state="translated">类型“{0}”未在“{1}”中定义。</target>
        <note />
      </trans-unit>
      <trans-unit id="undefinedNameRecordLabelOrNamespace">
        <source>The record label or namespace '{0}' is not defined.</source>
        <target state="translated">未定义记录标签或命名空间“{0}”。</target>
        <note />
      </trans-unit>
      <trans-unit id="undefinedNameRecordLabel">
        <source>The record label '{0}' is not defined.</source>
        <target state="translated">记录标签“{0}”未定义。</target>
        <note />
      </trans-unit>
      <trans-unit id="undefinedNameSuggestionsIntro">
        <source>Maybe you want one of the following:</source>
        <target state="translated">你可能需要以下之一:</target>
        <note />
      </trans-unit>
      <trans-unit id="undefinedNameTypeParameter">
        <source>The type parameter {0} is not defined.</source>
        <target state="translated">未定义类型参数 {0}。</target>
        <note />
      </trans-unit>
      <trans-unit id="undefinedNamePatternDiscriminator">
        <source>The pattern discriminator '{0}' is not defined.</source>
        <target state="translated">未定义模式鉴别器“{0}”。</target>
        <note />
      </trans-unit>
      <trans-unit id="replaceWithSuggestion">
        <source>Replace with '{0}'</source>
        <target state="translated">替换为“{0}”</target>
        <note />
      </trans-unit>
      <trans-unit id="addIndexerDot">
        <source>Add . for indexer access.</source>
        <target state="translated">添加 . 进行索引器访问。</target>
        <note />
      </trans-unit>
      <trans-unit id="listElementHasWrongType">
        <source>All elements of a list constructor expression must have the same type. This expression was expected to have type '{0}', but here has type '{1}'.</source>
        <target state="translated">列表构造函数表达式的所有元素必须具有同一类型。此表达式的类型应为“{0}”，但此处类型为“{1}”。</target>
        <note />
      </trans-unit>
      <trans-unit id="arrayElementHasWrongType">
        <source>All elements of an array constructor expression must have the same type. This expression was expected to have type '{0}', but here has type '{1}'.</source>
        <target state="translated">数组构造函数表达式的所有元素必须具有同一类型。此表达式的类型应为“{0}”，但此处类型为“{1}”。</target>
        <note />
      </trans-unit>
      <trans-unit id="missingElseBranch">
        <source>The 'if' expression is missing an 'else' branch. The 'then' branch has type '{0}'. Because 'if' is an expression, and not a statement, add an 'else' branch which returns a value of the same type.</source>
        <target state="translated">if 表达式缺少 "else" branch。"then" branch 的类型为“{0}”。因为 "if" 是一个表达式，而非语句，请添加将返回同一类型值的 "else" branch。</target>
        <note />
      </trans-unit>
      <trans-unit id="ifExpression">
        <source>The 'if' expression needs to have type '{0}' to satisfy context type requirements. It currently has type '{1}'.</source>
        <target state="translated">if 表达式需要具有类型“{0}”才能满足上下文类型要求。当前的类型为“{1}”。</target>
        <note />
      </trans-unit>
      <trans-unit id="elseBranchHasWrongType">
        <source>All branches of an 'if' expression must have the same type. This expression was expected to have type '{0}', but here has type '{1}'.</source>
        <target state="translated">if 表达式的所有分支必须具有同一类型。此表达式的类型应为“{0}”，但此处类型为“{1}”。</target>
        <note />
      </trans-unit>
      <trans-unit id="followingPatternMatchClauseHasWrongType">
        <source>All branches of a pattern match expression must have the same type. This expression was expected to have type '{0}', but here has type '{1}'.</source>
        <target state="translated">模式匹配表达式的所有分支必须具有同一类型。此表达式的类型应为“{0}”，但此处类型为“{1}”。</target>
        <note />
      </trans-unit>
      <trans-unit id="patternMatchGuardIsNotBool">
        <source>A pattern match guard must be of type 'bool', but this 'when' expression is of type '{0}'.</source>
        <target state="translated">模式匹配临界必须是 "bool" 类型，但此 "when" 表达式的类型为“{0}”。</target>
        <note />
      </trans-unit>
      <trans-unit id="commaInsteadOfSemicolonInRecord">
        <source>A ';' is used to separate field values in records. Consider replacing ',' with ';'.</source>
        <target state="translated">使用 ";" 来分隔记录中的字段值。考虑使用 ";" 替换 ","。</target>
        <note />
      </trans-unit>
      <trans-unit id="derefInsteadOfNot">
        <source>The '!' operator is used to dereference a ref cell. Consider using 'not expr' here.</source>
        <target state="translated">! 运算符用于取消引用引用的单元格。请考虑在此处使用 "not expr"。</target>
        <note />
      </trans-unit>
      <trans-unit id="buildUnexpectedTypeArgs">
        <source>The non-generic type '{0}' does not expect any type arguments, but here is given {1} type argument(s)</source>
        <target state="translated">非泛型类型“{0}”不需要任何类型参数，但此处给定了 {1} 个类型参数</target>
        <note />
      </trans-unit>
      <trans-unit id="returnUsedInsteadOfReturnBang">
        <source>Consider using 'return!' instead of 'return'.</source>
        <target state="translated">考虑使用 "return!"，而非 "return"。</target>
        <note />
      </trans-unit>
      <trans-unit id="yieldUsedInsteadOfYieldBang">
        <source>Consider using 'yield!' instead of 'yield'.</source>
        <target state="translated">考虑使用 "yield!"，而非 "yield"。</target>
        <note />
      </trans-unit>
      <trans-unit id="tupleRequiredInAbstractMethod">
        <source>\nA tuple type is required for one or more arguments. Consider wrapping the given arguments in additional parentheses or review the definition of the interface.</source>
        <target state="translated">\n一个或多个参数需要元组类型。请考虑在额外的括号中换行给定的参数或评审接口的定义。</target>
        <note />
      </trans-unit>
      <trans-unit id="buildInvalidWarningNumber">
        <source>Invalid warning number '{0}'</source>
        <target state="translated">警告编号“{0}”无效</target>
        <note />
      </trans-unit>
      <trans-unit id="buildInvalidVersionString">
        <source>Invalid version string '{0}'</source>
        <target state="translated">版本字符串“{0}”无效</target>
        <note />
      </trans-unit>
      <trans-unit id="buildInvalidVersionFile">
        <source>Invalid version file '{0}'</source>
        <target state="translated">版本文件“{0}”无效</target>
        <note />
      </trans-unit>
      <trans-unit id="buildProductName">
        <source>Microsoft (R) F# Compiler version {0}</source>
        <target state="translated">Microsoft(R) F# 编译器版本 {0}</target>
        <note />
      </trans-unit>
      <trans-unit id="buildProductNameCommunity">
        <source>F# Compiler for F# {0}</source>
        <target state="translated">适用于 F# {0} 的 F# 编译器</target>
        <note />
      </trans-unit>
      <trans-unit id="buildProblemWithFilename">
        <source>Problem with filename '{0}': {1}</source>
        <target state="translated">文件名“{0}”存在问题: {1}</target>
        <note />
      </trans-unit>
      <trans-unit id="buildNoInputsSpecified">
        <source>No inputs specified</source>
        <target state="translated">未指定输入</target>
        <note />
      </trans-unit>
      <trans-unit id="buildPdbRequiresDebug">
        <source>The '--pdb' option requires the '--debug' option to be used</source>
        <target state="translated">“--pdb”选项要求使用“--debug”选项</target>
        <note />
      </trans-unit>
      <trans-unit id="buildInvalidSearchDirectory">
        <source>The search directory '{0}' is invalid</source>
        <target state="translated">搜索目录“{0}”无效</target>
        <note />
      </trans-unit>
      <trans-unit id="buildSearchDirectoryNotFound">
        <source>The search directory '{0}' could not be found</source>
        <target state="translated">未能找到搜索目录“{0}”</target>
        <note />
      </trans-unit>
      <trans-unit id="buildInvalidFilename">
        <source>'{0}' is not a valid filename</source>
        <target state="translated">“{0}”不是有效的文件名</target>
        <note />
      </trans-unit>
      <trans-unit id="buildInvalidAssemblyName">
        <source>'{0}' is not a valid assembly name</source>
        <target state="translated">“{0}”不是有效的程序集名称</target>
        <note />
      </trans-unit>
      <trans-unit id="buildInvalidPrivacy">
        <source>Unrecognized privacy setting '{0}' for managed resource, valid options are 'public' and 'private'</source>
        <target state="translated">无法识别的托管资源隐私设置“{0}”，有效的选项为“public”和“private”</target>
        <note />
      </trans-unit>
      <trans-unit id="buildMultipleReferencesNotAllowed">
        <source>Multiple references to '{0}.dll' are not permitted</source>
        <target state="translated">不允许多次引用“{0}.dll”</target>
        <note />
      </trans-unit>
      <trans-unit id="buildCouldNotReadVersionInfoFromMscorlib">
        <source>Could not read version from mscorlib.dll</source>
        <target state="translated">未能从 mscorlib.dll 读取版本</target>
        <note />
      </trans-unit>
      <trans-unit id="buildCannotReadAssembly">
        <source>Unable to read assembly '{0}'</source>
        <target state="translated">无法读取程序集“{0}”</target>
        <note />
      </trans-unit>
      <trans-unit id="buildAssemblyResolutionFailed">
        <source>Assembly resolution failure at or near this location</source>
        <target state="translated">程序集解析在此位置或此位置附近失败</target>
        <note />
      </trans-unit>
      <trans-unit id="buildImplicitModuleIsNotLegalIdentifier">
        <source>The declarations in this file will be placed in an implicit module '{0}' based on the file name '{1}'. However this is not a valid F# identifier, so the contents will not be accessible from other files. Consider renaming the file or adding a 'module' or 'namespace' declaration at the top of the file.</source>
        <target state="translated">此文件中的声明将置于基于文件名“{1}”的隐式模块“{0}”中。但由于这不是一个有效的 F# 标识符，因此将无法从其他文件访问该内容。请考虑重命名此文件或在文件的顶部添加“module”或“namespace”声明。</target>
        <note />
      </trans-unit>
      <trans-unit id="buildMultiFileRequiresNamespaceOrModule">
        <source>Files in libraries or multiple-file applications must begin with a namespace or module declaration, e.g. 'namespace SomeNamespace.SubNamespace' or 'module SomeNamespace.SomeModule'. Only the last source file of an application may omit such a declaration.</source>
        <target state="translated">库或多文件应用程序中的文件必须以命名空间或模块声明开头，例如 “namespace SomeNamespace.SubNamespace”或“module SomeNamespace.SomeModule”。仅应用程序的最后一个源文件可以忽略此类声明。</target>
        <note />
      </trans-unit>
      <trans-unit id="noEqualSignAfterModule">
        <source>Files in libraries or multiple-file applications must begin with a namespace or module declaration. When using a module declaration at the start of a file the '=' sign is not allowed. If this is a top-level module, consider removing the = to resolve this error.</source>
        <target state="translated">库或多文件应用程序中的文件必须以命名空间或模块声明开头。当在文件开头使用模块声明时，"=" 号不被允许。如果这是顶级模块，请考虑删除 = 来解决此错误。</target>
        <note />
      </trans-unit>
      <trans-unit id="buildMultipleToplevelModules">
        <source>This file contains multiple declarations of the form 'module SomeNamespace.SomeModule'. Only one declaration of this form is permitted in a file. Change your file to use an initial namespace declaration and/or use 'module ModuleName = ...' to define your modules.</source>
        <target state="translated">此文件包含形式为“module SomeNamespace.SomeModule”的多个声明。一个文件中只能有一个此形式的声明。将您的文件更改为使用初始命名空间声明并且/或者使用“module ModuleName = ...”定义模块。</target>
        <note />
      </trans-unit>
      <trans-unit id="buildOptionRequiresParameter">
        <source>Option requires parameter: {0}</source>
        <target state="translated">选项需要参数: {0}</target>
        <note />
      </trans-unit>
      <trans-unit id="buildCouldNotFindSourceFile">
        <source>Source file '{0}' could not be found</source>
        <target state="translated">未能找到源文件“{0}”</target>
        <note />
      </trans-unit>
      <trans-unit id="buildInvalidSourceFileExtension">
        <source>The file extension of '{0}' is not recognized. Source files must have extension .fs, .fsi, .fsx, .fsscript, .ml or .mli.</source>
        <target state="translated">无法识别“{0}”的文件扩展名。源文件的扩展名必须为 .fs、.fsi、.fsx、.fsscript、.ml 或 .mli。</target>
        <note />
      </trans-unit>
      <trans-unit id="buildCouldNotResolveAssembly">
        <source>Could not resolve assembly '{0}'</source>
        <target state="translated">未能解析程序集“{0}”</target>
        <note />
      </trans-unit>
      <trans-unit id="buildCouldNotResolveAssemblyRequiredByFile">
        <source>Could not resolve assembly '{0}' required by '{1}'</source>
        <target state="translated">未能解析“{1}”所需的程序集“{0}”</target>
        <note />
      </trans-unit>
      <trans-unit id="buildErrorOpeningBinaryFile">
        <source>Error opening binary file '{0}': {1}</source>
        <target state="translated">打开二进制文件“{0}”时出错: {1}</target>
        <note />
      </trans-unit>
      <trans-unit id="buildDifferentVersionMustRecompile">
        <source>The F#-compiled DLL '{0}' needs to be recompiled to be used with this version of F#</source>
        <target state="translated">必须对 F# 编译的 DLL“{0}”进行重新编译，才能将其用于此版本的 F#</target>
        <note />
      </trans-unit>
      <trans-unit id="buildInvalidHashIDirective">
        <source>Invalid directive. Expected '#I \"&lt;path&gt;\"'.</source>
        <target state="translated">指令无效。应为“#I \"&lt;路径&gt;\"”。</target>
        <note />
      </trans-unit>
      <trans-unit id="buildInvalidHashrDirective">
        <source>Invalid directive. Expected '#r \"&lt;file-or-assembly&gt;\"'.</source>
        <target state="translated">指令无效。应为“#r \"&lt;文件或程序集&gt;\"”。</target>
        <note />
      </trans-unit>
      <trans-unit id="buildInvalidHashloadDirective">
        <source>Invalid directive. Expected '#load \"&lt;file&gt;\" ... \"&lt;file&gt;\"'.</source>
        <target state="translated">指令无效。应为“#load \"&lt;文件&gt;\" ... \"&lt;文件&gt;\"”。</target>
        <note />
      </trans-unit>
      <trans-unit id="buildInvalidHashtimeDirective">
        <source>Invalid directive. Expected '#time', '#time \"on\"' or '#time \"off\"'.</source>
        <target state="translated">指令无效。应为“#time”、“#time \"on\"”或“#time \"off\"”。</target>
        <note />
      </trans-unit>
      <trans-unit id="buildDirectivesInModulesAreIgnored">
        <source>Directives inside modules are ignored</source>
        <target state="translated">模块中的指令被忽略</target>
        <note />
      </trans-unit>
      <trans-unit id="buildSignatureAlreadySpecified">
        <source>A signature for the file or module '{0}' has already been specified</source>
        <target state="translated">已指定文件或模块“{0}”的签名</target>
        <note />
      </trans-unit>
      <trans-unit id="buildImplementationAlreadyGivenDetail">
        <source>An implementation of file or module '{0}' has already been given. Compilation order is significant in F# because of type inference. You may need to adjust the order of your files to place the signature file before the implementation. In Visual Studio files are type-checked in the order they appear in the project file, which can be edited manually or adjusted using the solution explorer.</source>
        <target state="translated">已提供文件或模块“{0}”的实现。由于需要进行类型推理，因此编译顺序在 F# 中很重要。您可能需要调整文件的顺序，将签名文件放在实现之前。在 Visual Studio 中，将按照文件在项目文件中的显示顺序对这些文件执行类型检查，可以使用解决方案资源管理器手动编辑或调整此显示顺序。</target>
        <note />
      </trans-unit>
      <trans-unit id="buildImplementationAlreadyGiven">
        <source>An implementation of the file or module '{0}' has already been given</source>
        <target state="translated">已提供文件或模块“{0}”的实现</target>
        <note />
      </trans-unit>
      <trans-unit id="buildSignatureWithoutImplementation">
        <source>The signature file '{0}' does not have a corresponding implementation file. If an implementation file exists then check the 'module' and 'namespace' declarations in the signature and implementation files match.</source>
        <target state="translated">签名文件“{0}”没有相应的实现文件。如果存在实现文件，则检查签名文件和实现文件中的“module”和“namespace”声明是否匹配。</target>
        <note />
      </trans-unit>
      <trans-unit id="buildArgInvalidInt">
        <source>'{0}' is not a valid integer argument</source>
        <target state="translated">“{0}”不是有效的整数参数</target>
        <note />
      </trans-unit>
      <trans-unit id="buildArgInvalidFloat">
        <source>'{0}' is not a valid floating point argument</source>
        <target state="translated">“{0}”不是有效的浮点型参数</target>
        <note />
      </trans-unit>
      <trans-unit id="buildUnrecognizedOption">
        <source>Unrecognized option: '{0}'</source>
        <target state="translated">无法识别的选项: '{0}'</target>
        <note />
      </trans-unit>
      <trans-unit id="buildInvalidModuleOrNamespaceName">
        <source>Invalid module or namespace name</source>
        <target state="translated">模块或命名空间名称无效</target>
        <note />
      </trans-unit>
      <trans-unit id="pickleErrorReadingWritingMetadata">
        <source>Error reading/writing metadata for the F# compiled DLL '{0}'. Was the DLL compiled with an earlier version of the F# compiler? (error: '{1}').</source>
        <target state="translated">读取/写入 F# 编译的 DLL“{0}”时出错。是否使用了早期版本的 F# 编译器编译 DLL? (错误: “{1}”)。</target>
        <note />
      </trans-unit>
      <trans-unit id="tastTypeOrModuleNotConcrete">
        <source>The type/module '{0}' is not a concrete module or type</source>
        <target state="translated">类型/模块“{0}”不是具体的模块或类型</target>
        <note />
      </trans-unit>
      <trans-unit id="tastTypeHasAssemblyCodeRepresentation">
        <source>The type '{0}' has an inline assembly code representation</source>
        <target state="translated">类型“{0}”具有内联程序集代码表示形式</target>
        <note />
      </trans-unit>
      <trans-unit id="tastNamespaceAndModuleWithSameNameInAssembly">
        <source>A namespace and a module named '{0}' both occur in two parts of this assembly</source>
        <target state="translated">名称均为“{0}”的一个命名空间和一个模块同时出现在此程序集的两个部分中</target>
        <note />
      </trans-unit>
      <trans-unit id="tastTwoModulesWithSameNameInAssembly">
        <source>Two modules named '{0}' occur in two parts of this assembly</source>
        <target state="translated">名为“{0}”的两个模块同时出现在此程序集的两个部分中</target>
        <note />
      </trans-unit>
      <trans-unit id="tastDuplicateTypeDefinitionInAssembly">
        <source>Two type definitions named '{0}' occur in namespace '{1}' in two parts of this assembly</source>
        <target state="translated">两个名为“{0}”的类型定义出现在命名空间“{1}”的此程序集的两个部分中</target>
        <note />
      </trans-unit>
      <trans-unit id="tastConflictingModuleAndTypeDefinitionInAssembly">
        <source>A module and a type definition named '{0}' occur in namespace '{1}' in two parts of this assembly</source>
        <target state="translated">名称均为“{0}”的一个模块和一个类型定义出现在命名空间“{1}”的此程序集的两个部分中</target>
        <note />
      </trans-unit>
      <trans-unit id="tastInvalidMemberSignature">
        <source>Invalid member signature encountered because of an earlier error</source>
        <target state="translated">遇到无效的成员签名，因为前面出现了错误</target>
        <note />
      </trans-unit>
      <trans-unit id="tastValueDoesNotHaveSetterType">
        <source>This value does not have a valid property setter type</source>
        <target state="translated">此值不具有有效的属性 setter 类型</target>
        <note />
      </trans-unit>
      <trans-unit id="tastInvalidFormForPropertyGetter">
        <source>Invalid form for a property getter. At least one '()' argument is required when using the explicit syntax.</source>
        <target state="translated">属性 Getter 的格式无效。在使用显式语法时，至少需要一个 "()" 参数。</target>
        <note />
      </trans-unit>
      <trans-unit id="tastInvalidFormForPropertySetter">
        <source>Invalid form for a property setter. At least one argument is required.</source>
        <target state="translated">属性 setter 的格式无效。至少需要一个参数。</target>
        <note />
      </trans-unit>
      <trans-unit id="tastUnexpectedByRef">
        <source>Unexpected use of a byref-typed variable</source>
        <target state="translated">对 byref 类型化变量的意外使用</target>
        <note />
      </trans-unit>
      <trans-unit id="tastValueMustBeLocalAndMutable">
        <source>A value must be mutable in order to mutate the contents or take the address of a value type, e.g. 'let mutable x = ...'</source>
        <target state="translated">值必须是可变的，以便更改内容或采用值类型的地址，例如“let mutable x = ...”</target>
        <note />
      </trans-unit>
      <trans-unit id="tastInvalidMutationOfConstant">
        <source>Invalid mutation of a constant expression. Consider copying the expression to a mutable local, e.g. 'let mutable x = ...'.</source>
        <target state="translated">常数表达式的变化无效。请考虑将该表达式复制一个可变的本地变量，例如“let mutable x = ...”。</target>
        <note />
      </trans-unit>
      <trans-unit id="tastValueHasBeenCopied">
        <source>The value has been copied to ensure the original is not mutated by this operation or because the copy is implicit when returning a struct from a member and another member is then accessed</source>
        <target state="translated">已复制该值以确保此操作不会更改原始值，或由于该副本在从成员返回结构时为隐式，而随后访问了另一成员</target>
        <note />
      </trans-unit>
      <trans-unit id="tastRecursiveValuesMayNotBeInConstructionOfTuple">
        <source>Recursively defined values cannot appear directly as part of the construction of a tuple value within a recursive binding</source>
        <target state="translated">以递归方式定义的值在递归绑定内不能直接显示为元组值的构造的一部分</target>
        <note />
      </trans-unit>
      <trans-unit id="tastRecursiveValuesMayNotAppearInConstructionOfType">
        <source>Recursive values cannot appear directly as a construction of the type '{0}' within a recursive binding. This feature has been removed from the F# language. Consider using a record instead.</source>
        <target state="translated">递归值在递归绑定内不能直接显示为类型“{0}”的构造。在 F# 语言中，此功能已删除。请考虑改用记录。</target>
        <note />
      </trans-unit>
      <trans-unit id="tastRecursiveValuesMayNotBeAssignedToNonMutableField">
        <source>Recursive values cannot be directly assigned to the non-mutable field '{0}' of the type '{1}' within a recursive binding. Consider using a mutable field instead.</source>
        <target state="translated">递归值不能直接赋给递归绑定内的类型“{1}”的不可变字段“{0}”。请考虑改用可变字段。</target>
        <note />
      </trans-unit>
      <trans-unit id="tastUnexpectedDecodeOfAutoOpenAttribute">
        <source>Unexpected decode of AutoOpenAttribute</source>
        <target state="translated">对 AutoOpenAttribute 的意外解码</target>
        <note />
      </trans-unit>
      <trans-unit id="tastUnexpectedDecodeOfInternalsVisibleToAttribute">
        <source>Unexpected decode of InternalsVisibleToAttribute</source>
        <target state="translated">对 InternalsVisibleToAttribute 的意外解码</target>
        <note />
      </trans-unit>
      <trans-unit id="tastUnexpectedDecodeOfInterfaceDataVersionAttribute">
        <source>Unexpected decode of InterfaceDataVersionAttribute</source>
        <target state="translated">对 InterfaceDataVersionAttribute 的意外解码</target>
        <note />
      </trans-unit>
      <trans-unit id="tastActivePatternsLimitedToSeven">
        <source>Active patterns cannot return more than 7 possibilities</source>
        <target state="translated">活动模式不能返回 7 个以上的可能结果</target>
        <note />
      </trans-unit>
      <trans-unit id="tastNotAConstantExpression">
        <source>This is not a valid constant expression or custom attribute value</source>
        <target state="translated">这不是有效的常数表达式或自定义特性值</target>
        <note />
      </trans-unit>
      <trans-unit id="ValueNotContainedMutabilityAttributesDiffer">
        <source>Module '{0}' contains\n    {1}    \nbut its signature specifies\n    {2}    \nThe mutability attributes differ</source>
        <target state="translated">模块“{0}”包含\n    {1}    \n而其签名指定\n    {2}    \n可变性特性不同</target>
        <note />
      </trans-unit>
      <trans-unit id="ValueNotContainedMutabilityNamesDiffer">
        <source>Module '{0}' contains\n    {1}    \nbut its signature specifies\n    {2}    \nThe names differ</source>
        <target state="translated">模块“{0}”包含\n    {1}    \n而其签名指定\n    {2}    \n名称不同</target>
        <note />
      </trans-unit>
      <trans-unit id="ValueNotContainedMutabilityCompiledNamesDiffer">
        <source>Module '{0}' contains\n    {1}    \nbut its signature specifies\n    {2}    \nThe compiled names differ</source>
        <target state="translated">模块“{0}”包含\n    {1}    \n而其签名指定\n    {2}    \n编译的名称不同</target>
        <note />
      </trans-unit>
      <trans-unit id="ValueNotContainedMutabilityDisplayNamesDiffer">
        <source>Module '{0}' contains\n    {1}    \nbut its signature specifies\n    {2}    \nThe display names differ</source>
        <target state="translated">模块“{0}”包含\n    {1}    \n而其签名指定\n    {2}    \n显示名称不同</target>
        <note />
      </trans-unit>
      <trans-unit id="ValueNotContainedMutabilityAccessibilityMore">
        <source>Module '{0}' contains\n    {1}    \nbut its signature specifies\n    {2}    \nThe accessibility specified in the signature is more than that specified in the implementation</source>
        <target state="translated">模块“{0}”包含\n    {1}    \n而其签名指定\n    {2}    \n签名中指定的可访问性高于实现中指定的可访问性</target>
        <note />
      </trans-unit>
      <trans-unit id="ValueNotContainedMutabilityInlineFlagsDiffer">
        <source>Module '{0}' contains\n    {1}    \nbut its signature specifies\n    {2}    \nThe inline flags differ</source>
        <target state="translated">模块“{0}”包含\n    {1}    \n而其签名指定\n    {2}    \n内联标志不同</target>
        <note />
      </trans-unit>
      <trans-unit id="ValueNotContainedMutabilityLiteralConstantValuesDiffer">
        <source>Module '{0}' contains\n    {1}    \nbut its signature specifies\n    {2}    \nThe literal constant values and/or attributes differ</source>
        <target state="translated">模块“{0}”包含\n    {1}    \n而其签名指定\n    {2}    \n文本常数值和/或特性不同</target>
        <note />
      </trans-unit>
      <trans-unit id="ValueNotContainedMutabilityOneIsTypeFunction">
        <source>Module '{0}' contains\n    {1}    \nbut its signature specifies\n    {2}    \nOne is a type function and the other is not. The signature requires explicit type parameters if they are present in the implementation.</source>
        <target state="translated">模块“{0}”包含\n    {1}    \n而其签名指定\n    {2}    \n一个是类型函数，另一个不是类型函数。如果实现中存在显式类型参数，则签名需要这些显式类型参数。</target>
        <note />
      </trans-unit>
      <trans-unit id="ValueNotContainedMutabilityParameterCountsDiffer">
        <source>Module '{0}' contains\n    {1}    \nbut its signature specifies\n    {2}    \nThe respective type parameter counts differ</source>
        <target state="translated">模块“{0}”包含\n    {1}    \n而其签名指定\n    {2}    \n各自的类型参数计数不同</target>
        <note />
      </trans-unit>
      <trans-unit id="ValueNotContainedMutabilityTypesDiffer">
        <source>Module '{0}' contains\n    {1}    \nbut its signature specifies\n    {2}    \nThe types differ</source>
        <target state="translated">模块“{0}”包含\n    {1}    \n而其签名指定\n    {2}    \n类型不同</target>
        <note />
      </trans-unit>
      <trans-unit id="ValueNotContainedMutabilityExtensionsDiffer">
        <source>Module '{0}' contains\n    {1}    \nbut its signature specifies\n    {2}    \nOne is an extension member and the other is not</source>
        <target state="translated">模块“{0}”包含\n    {1}    \n而其签名指定\n    {2}    \n一个是扩展成员，另一个不是扩展成员</target>
        <note />
      </trans-unit>
      <trans-unit id="ValueNotContainedMutabilityArityNotInferred">
        <source>Module '{0}' contains\n    {1}    \nbut its signature specifies\n    {2}    \nAn arity was not inferred for this value</source>
        <target state="translated">模块“{0}”包含\n    {1}    \n而其签名指定\n    {2}    \n未为此值推理 arity</target>
        <note />
      </trans-unit>
      <trans-unit id="ValueNotContainedMutabilityGenericParametersDiffer">
        <source>Module '{0}' contains\n    {1}    \nbut its signature specifies\n    {2}    \nThe number of generic parameters in the signature and implementation differ (the signature declares {3} but the implementation declares {4}</source>
        <target state="translated">模块“{0}”包含\n    {1}    \n而其签名指定\n    {2}    \n签名和实现中的泛型参数数目不同(签名声明 {3} 个泛型参数，而实现声明 {4} 个泛型参数</target>
        <note />
      </trans-unit>
      <trans-unit id="ValueNotContainedMutabilityGenericParametersAreDifferentKinds">
        <source>Module '{0}' contains\n    {1}    \nbut its signature specifies\n    {2}    \nThe generic parameters in the signature and implementation have different kinds. Perhaps there is a missing [&lt;Measure&gt;] attribute.</source>
        <target state="translated">模块“{0}”包含\n    {1}    \n而其签名指定\n    {2}    \n签名和实现中的泛型参数类型不同。可能缺少 [&lt;Measure&gt;] 特性。</target>
        <note />
      </trans-unit>
      <trans-unit id="ValueNotContainedMutabilityAritiesDiffer">
        <source>Module '{0}' contains\n    {1}    \nbut its signature specifies\n    {2}    \nThe arities in the signature and implementation differ. The signature specifies that '{3}' is function definition or lambda expression accepting at least {4} argument(s), but the implementation is a computed function value. To declare that a computed function value is a permitted implementation simply parenthesize its type in the signature, e.g.\n\tval {5}: int -&gt; (int -&gt; int)\ninstead of\n\tval {6}: int -&gt; int -&gt; int.</source>
        <target state="translated">模块“{0}”包含\n    {1}    \n而其签名指定\n    {2}    \n签名和实现中的 arity 不同。签名指定“{3}”为函数定义或为接受至少个 {4} 参数的 lambda 表达式，而实现是计算出的函数值。若要声明计算出的函数值为允许的实现，只需在签名中用括号将其类型括起来，例如\n\tval {5}: int -&gt; (int -&gt; int)\n而非\n\tval {6}: int -&gt; int -&gt; int。</target>
        <note />
      </trans-unit>
      <trans-unit id="ValueNotContainedMutabilityDotNetNamesDiffer">
        <source>Module '{0}' contains\n    {1}    \nbut its signature specifies\n    {2}    \nThe CLI member names differ</source>
        <target state="translated">模块“{0}”包含\n    {1}    \n而其签名指定\n    {2}    \nCLI 成员名称不同</target>
        <note />
      </trans-unit>
      <trans-unit id="ValueNotContainedMutabilityStaticsDiffer">
        <source>Module '{0}' contains\n    {1}    \nbut its signature specifies\n    {2}    \nOne is static and the other isn't</source>
        <target state="translated">模块“{0}”包含\n    {1}    \n而其签名指定\n    {2}    \n一个是静态的，另一个不是静态的</target>
        <note />
      </trans-unit>
      <trans-unit id="ValueNotContainedMutabilityVirtualsDiffer">
        <source>Module '{0}' contains\n    {1}    \nbut its signature specifies\n    {2}    \nOne is virtual and the other isn't</source>
        <target state="translated">模块“{0}”包含\n    {1}    \n而其签名指定\n    {2}    \n一个是虚拟的，另一个不是虚拟的</target>
        <note />
      </trans-unit>
      <trans-unit id="ValueNotContainedMutabilityAbstractsDiffer">
        <source>Module '{0}' contains\n    {1}    \nbut its signature specifies\n    {2}    \nOne is abstract and the other isn't</source>
        <target state="translated">模块“{0}”包含\n    {1}    \n而其签名指定\n    {2}    \n一个是抽象的，另一个不是抽象的</target>
        <note />
      </trans-unit>
      <trans-unit id="ValueNotContainedMutabilityFinalsDiffer">
        <source>Module '{0}' contains\n    {1}    \nbut its signature specifies\n    {2}    \nOne is final and the other isn't</source>
        <target state="translated">模块“{0}”包含\n    {1}    \n而其签名指定\n    {2}    \n一个是最终的，另一个不是最终的</target>
        <note />
      </trans-unit>
      <trans-unit id="ValueNotContainedMutabilityOverridesDiffer">
        <source>Module '{0}' contains\n    {1}    \nbut its signature specifies\n    {2}    \nOne is marked as an override and the other isn't</source>
        <target state="translated">模块“{0}”包含\n    {1}    \n而其签名指定\n    {2}    \n一个标记为重写，另一个未标记为重写</target>
        <note />
      </trans-unit>
      <trans-unit id="ValueNotContainedMutabilityOneIsConstructor">
        <source>Module '{0}' contains\n    {1}    \nbut its signature specifies\n    {2}    \nOne is a constructor/property and the other is not</source>
        <target state="translated">模块“{0}”包含\n    {1}    \n而其签名指定\n    {2}    \n一个是构造函数/属性，另一个不是构造函数/属性</target>
        <note />
      </trans-unit>
      <trans-unit id="ValueNotContainedMutabilityStaticButInstance">
        <source>Module '{0}' contains\n    {1}    \nbut its signature specifies\n    {2}    \nThe compiled representation of this method is as a static member but the signature indicates its compiled representation is as an instance member</source>
        <target state="translated">模块“{0}”包含\n    {1}    \n而其签名指定\n    {2}    \n此方法的已编译表示形式作为一个静态成员，而签名指示其已编译表示形式作为一个实例成员</target>
        <note />
      </trans-unit>
      <trans-unit id="ValueNotContainedMutabilityInstanceButStatic">
        <source>Module '{0}' contains\n    {1}    \nbut its signature specifies\n    {2}    \nThe compiled representation of this method is as an instance member, but the signature indicates its compiled representation is as a static member</source>
        <target state="translated">模块“{0}”包含\n    {1}    \n而其签名指定\n    {2}    \n此方法的已编译表示形式作为一个实例成员，而签名指示其已编译表示形式作为一个静态成员</target>
        <note />
      </trans-unit>
      <trans-unit id="DefinitionsInSigAndImplNotCompatibleNamesDiffer">
        <source>The {0} definitions in the signature and implementation are not compatible because the names differ. The type is called '{1}' in the signature file but '{2}' in implementation.</source>
        <target state="translated">签名和实现中的 {0} 定义不兼容，因为名称不同。该类型在签名文件中称为“{1}”，但在实现中称为“{2}”。</target>
        <note />
      </trans-unit>
      <trans-unit id="DefinitionsInSigAndImplNotCompatibleParameterCountsDiffer">
        <source>The {0} definitions for type '{1}' in the signature and implementation are not compatible because the respective type parameter counts differ</source>
        <target state="translated">签名和实现中类型“{1}”的 {0} 定义不兼容，因为各自的类型参数计数不同</target>
        <note />
      </trans-unit>
      <trans-unit id="DefinitionsInSigAndImplNotCompatibleAccessibilityDiffer">
        <source>The {0} definitions for type '{1}' in the signature and implementation are not compatible because the accessibility specified in the signature is more than that specified in the implementation</source>
        <target state="translated">签名和实现中类型“{1}”的 {0} 定义不兼容，因为签名中指定的辅助功能比实现中指定的辅助功能多</target>
        <note />
      </trans-unit>
      <trans-unit id="DefinitionsInSigAndImplNotCompatibleMissingInterface">
        <source>The {0} definitions for type '{1}' in the signature and implementation are not compatible because the signature requires that the type supports the interface {2} but the interface has not been implemented</source>
        <target state="translated">签名和实现中类型“{1}”的 {0} 定义不兼容，因为签名要求此类型支持接口 {2}，而该接口尚未实现</target>
        <note />
      </trans-unit>
      <trans-unit id="DefinitionsInSigAndImplNotCompatibleImplementationSaysNull">
        <source>The {0} definitions for type '{1}' in the signature and implementation are not compatible because the implementation says this type may use nulls as a representation but the signature does not</source>
        <target state="translated">签名和实现中类型“{1}”的 {0} 定义不兼容，因为实现指明此类型可以使用 null 作为表示形式，而签名未指明这一点</target>
        <note />
      </trans-unit>
      <trans-unit id="DefinitionsInSigAndImplNotCompatibleImplementationSaysNull2">
        <source>The {0} definitions for type '{1}' in the signature and implementation are not compatible because the implementation says this type may use nulls as an extra value but the signature does not</source>
        <target state="translated">签名和实现中类型“{1}”的 {0} 定义不兼容，因为实现指明此类型可以使用 null 作为额外值，而签名未指明这一点</target>
        <note />
      </trans-unit>
      <trans-unit id="DefinitionsInSigAndImplNotCompatibleSignatureSaysNull">
        <source>The {0} definitions for type '{1}' in the signature and implementation are not compatible because the signature says this type may use nulls as a representation but the implementation does not</source>
        <target state="translated">签名和实现中类型“{1}”的 {0} 定义不兼容，因为签名指明此类型可以使用 null 作为表示形式，而实现未指明这一点</target>
        <note />
      </trans-unit>
      <trans-unit id="DefinitionsInSigAndImplNotCompatibleSignatureSaysNull2">
        <source>The {0} definitions for type '{1}' in the signature and implementation are not compatible because the signature says this type may use nulls as an extra value but the implementation does not</source>
        <target state="translated">签名和实现中类型“{1}”的 {0} 定义不兼容，因为签名指明此类型可以使用 null 作为额外值，而实现未指明这一点</target>
        <note />
      </trans-unit>
      <trans-unit id="DefinitionsInSigAndImplNotCompatibleImplementationSealed">
        <source>The {0} definitions for type '{1}' in the signature and implementation are not compatible because the implementation type is sealed but the signature implies it is not. Consider adding the [&lt;Sealed&gt;] attribute to the signature.</source>
        <target state="translated">签名和实现中类型“{1}”的 {0} 定义不兼容，因为实现类型已密封，但签名暗示它未密封。请考虑将 [&lt;Sealed&gt;] 特性添加到签名。</target>
        <note />
      </trans-unit>
      <trans-unit id="DefinitionsInSigAndImplNotCompatibleImplementationIsNotSealed">
        <source>The {0} definitions for type '{1}' in the signature and implementation are not compatible because the implementation type is not sealed but signature implies it is. Consider adding the [&lt;Sealed&gt;] attribute to the implementation.</source>
        <target state="translated">签名和实现中类型“{1}”的 {0} 定义不兼容，因为实现类型未密封，但签名暗示它已密封。请考虑将 [&lt;Sealed&gt;] 特性添加到实现。</target>
        <note />
      </trans-unit>
      <trans-unit id="DefinitionsInSigAndImplNotCompatibleImplementationIsAbstract">
        <source>The {0} definitions for type '{1}' in the signature and implementation are not compatible because the implementation is an abstract class but the signature is not. Consider adding the [&lt;AbstractClass&gt;] attribute to the signature.</source>
        <target state="translated">签名和实现中类型“{1}”的 {0} 定义不兼容，因为实现是抽象类，而签名不是。请考虑将 [&lt;AbstractClass&gt;] 特性添加到签名。</target>
        <note />
      </trans-unit>
      <trans-unit id="DefinitionsInSigAndImplNotCompatibleSignatureIsAbstract">
        <source>The {0} definitions for type '{1}' in the signature and implementation are not compatible because the signature is an abstract class but the implementation is not. Consider adding the [&lt;AbstractClass&gt;] attribute to the implementation.</source>
        <target state="translated">签名和实现中类型“{1}”的 {0} 定义不兼容，因为签名是抽象类，而实现不是。请考虑将 [&lt;AbstractClass&gt;] 特性添加到实现。</target>
        <note />
      </trans-unit>
      <trans-unit id="DefinitionsInSigAndImplNotCompatibleTypesHaveDifferentBaseTypes">
        <source>The {0} definitions for type '{1}' in the signature and implementation are not compatible because the types have different base types</source>
        <target state="translated">签名和实现中类型“{1}”的 {0} 定义不兼容，因为类型具有不同的基类型</target>
        <note />
      </trans-unit>
      <trans-unit id="DefinitionsInSigAndImplNotCompatibleNumbersDiffer">
        <source>The {0} definitions for type '{1}' in the signature and implementation are not compatible because the number of {2}s differ</source>
        <target state="translated">签名和实现中类型“{1}”的 {0} 定义不兼容，因为 {2} 的数量不同</target>
        <note />
      </trans-unit>
      <trans-unit id="DefinitionsInSigAndImplNotCompatibleSignatureDefinesButImplDoesNot">
        <source>The {0} definitions for type '{1}' in the signature and implementation are not compatible because the signature defines the {2} '{3}' but the implementation does not (or does, but not in the same order)</source>
        <target state="translated">签名和实现中类型“{1}”的 {0} 定义不兼容，因为签名定义了 {2}“{3}”，而实现没有定义(或者按不同的顺序进行了定义)</target>
        <note />
      </trans-unit>
      <trans-unit id="DefinitionsInSigAndImplNotCompatibleImplDefinesButSignatureDoesNot">
        <source>The {0} definitions for type '{1}' in the signature and implementation are not compatible because the implementation defines the {2} '{3}' but the signature does not (or does, but not in the same order)</source>
        <target state="translated">签名和实现中类型“{1}”的 {0} 定义不兼容，因为实现定义了 {2}“{3}”，而签名没有定义(或者按不同的顺序进行了定义)</target>
        <note />
      </trans-unit>
      <trans-unit id="DefinitionsInSigAndImplNotCompatibleImplDefinesStruct">
        <source>The {0} definitions for type '{1}' in the signature and implementation are not compatible because the implementation defines a struct but the signature defines a type with a hidden representation</source>
        <target state="translated">签名和实现中类型“{1}”的 {0} 定义不兼容，因为实现定义了一个结构，而签名采用隐藏的表示形式定义了一个类型</target>
        <note />
      </trans-unit>
      <trans-unit id="DefinitionsInSigAndImplNotCompatibleDotNetTypeRepresentationIsHidden">
        <source>The {0} definitions for type '{1}' in the signature and implementation are not compatible because a CLI type representation is being hidden by a signature</source>
        <target state="translated">签名和实现中类型“{1}”的 {0} 定义不兼容，因为签名将隐藏 CLI 类型表示形式</target>
        <note />
      </trans-unit>
      <trans-unit id="DefinitionsInSigAndImplNotCompatibleTypeIsHidden">
        <source>The {0} definitions for type '{1}' in the signature and implementation are not compatible because a type representation is being hidden by a signature</source>
        <target state="translated">签名和实现中类型“{1}”的 {0} 定义不兼容，因为签名将隐藏类型表示形式</target>
        <note />
      </trans-unit>
      <trans-unit id="DefinitionsInSigAndImplNotCompatibleTypeIsDifferentKind">
        <source>The {0} definitions for type '{1}' in the signature and implementation are not compatible because the types are of different kinds</source>
        <target state="translated">签名和实现中类型“{1}”的 {0} 定义不兼容，因为类型的种类不相同</target>
        <note />
      </trans-unit>
      <trans-unit id="DefinitionsInSigAndImplNotCompatibleILDiffer">
        <source>The {0} definitions for type '{1}' in the signature and implementation are not compatible because the IL representations differ</source>
        <target state="translated">签名和实现中类型“{1}”的 {0} 定义不兼容，因为 IL 表示形式不同</target>
        <note />
      </trans-unit>
      <trans-unit id="DefinitionsInSigAndImplNotCompatibleRepresentationsDiffer">
        <source>The {0} definitions for type '{1}' in the signature and implementation are not compatible because the representations differ</source>
        <target state="translated">签名和实现中类型“{1}”的 {0} 定义不兼容，因为表示形式不同</target>
        <note />
      </trans-unit>
      <trans-unit id="DefinitionsInSigAndImplNotCompatibleFieldWasPresent">
        <source>The {0} definitions for type '{1}' in the signature and implementation are not compatible because the field {2} was present in the implementation but not in the signature</source>
        <target state="translated">签名和实现中类型“{1}”的 {0} 定义不兼容，因为实现中具有字段“{2}”，而签名中没有该字段</target>
        <note />
      </trans-unit>
      <trans-unit id="DefinitionsInSigAndImplNotCompatibleFieldOrderDiffer">
        <source>The {0} definitions for type '{1}' in the signature and implementation are not compatible because the order of the fields is different in the signature and implementation</source>
        <target state="translated">签名和实现中类型“{1}”的 {0} 定义不兼容，因为签名和实现中的字段顺序不同</target>
        <note />
      </trans-unit>
      <trans-unit id="DefinitionsInSigAndImplNotCompatibleFieldRequiredButNotSpecified">
        <source>The {0} definitions for type '{1}' in the signature and implementation are not compatible because the field {2} was required by the signature but was not specified by the implementation</source>
        <target state="translated">签名和实现中类型“{1}”的 {0} 定义不兼容，因为签名需要字段“{2}”，而实现未指定该字段</target>
        <note />
      </trans-unit>
      <trans-unit id="DefinitionsInSigAndImplNotCompatibleFieldIsInImplButNotSig">
        <source>The {0} definitions for type '{1}' in the signature and implementation are not compatible because the field '{2}' was present in the implementation but not in the signature. Struct types must now reveal their fields in the signature for the type, though the fields may still be labelled 'private' or 'internal'.</source>
        <target state="translated">签名和实现中类型“{1}”的 {0} 定义不兼容，因为实现中具有字段“{2}”，而签名中没有该字段。虽然这些字段可能仍标记为“私有”或“内部”，但是结构类型此时必须在该类型的签名中显示其字段。</target>
        <note />
      </trans-unit>
      <trans-unit id="DefinitionsInSigAndImplNotCompatibleAbstractMemberMissingInImpl">
        <source>The {0} definitions for type '{1}' in the signature and implementation are not compatible because the abstract member '{2}' was required by the signature but was not specified by the implementation</source>
        <target state="translated">签名和实现中类型“{1}”的 {0} 定义不兼容，因为签名需要抽象成员“{2}”，而实现未指定该成员</target>
        <note />
      </trans-unit>
      <trans-unit id="DefinitionsInSigAndImplNotCompatibleAbstractMemberMissingInSig">
        <source>The {0} definitions for type '{1}' in the signature and implementation are not compatible because the abstract member '{2}' was present in the implementation but not in the signature</source>
        <target state="translated">签名和实现中类型“{1}”的 {0} 定义不兼容，因为实现中具有抽象成员“{2}”，而签名中没有该成员</target>
        <note />
      </trans-unit>
      <trans-unit id="DefinitionsInSigAndImplNotCompatibleSignatureDeclaresDiffer">
        <source>The {0} definitions for type '{1}' in the signature and implementation are not compatible because the signature declares a {2} while the implementation declares a {3}</source>
        <target state="translated">签名和实现中类型“{1}”的 {0} 定义不兼容，因为签名声明的是 {2}，而实现声明的是 {3}</target>
        <note />
      </trans-unit>
      <trans-unit id="DefinitionsInSigAndImplNotCompatibleAbbreviationsDiffer">
        <source>The {0} definitions for type '{1}' in the signature and implementation are not compatible because the abbreviations differ: {2} versus {3}</source>
        <target state="translated">签名和实现中类型“{1}”的 {0} 定义不兼容，因为缩写不同: {2} 与 {3}</target>
        <note />
      </trans-unit>
      <trans-unit id="DefinitionsInSigAndImplNotCompatibleAbbreviationHiddenBySig">
        <source>The {0} definitions for type '{1}' in the signature and implementation are not compatible because an abbreviation is being hidden by a signature. The abbreviation must be visible to other CLI languages. Consider making the abbreviation visible in the signature.</source>
        <target state="translated">签名和实现中类型“{1}”的 {0} 定义不兼容，因为签名将隐藏缩写。缩写必须对其他 CLI 语言可见。请考虑使缩写在签名中可见。</target>
        <note />
      </trans-unit>
      <trans-unit id="DefinitionsInSigAndImplNotCompatibleSigHasAbbreviation">
        <source>The {0} definitions for type '{1}' in the signature and implementation are not compatible because the signature has an abbreviation while the implementation does not</source>
        <target state="translated">签名和实现中类型“{1}”的 {0} 定义不兼容，因为签名具有缩写，而实现没有缩写</target>
        <note />
      </trans-unit>
      <trans-unit id="ModuleContainsConstructorButNamesDiffer">
        <source>The module contains the constructor\n    {0}    \nbut its signature specifies\n    {1}    \nThe names differ</source>
        <target state="translated">该模块包含构造函数\n    {0}    \n而其签名指定\n    {1}    \n名称不同</target>
        <note />
      </trans-unit>
      <trans-unit id="ModuleContainsConstructorButDataFieldsDiffer">
        <source>The module contains the constructor\n    {0}    \nbut its signature specifies\n    {1}    \nThe respective number of data fields differ</source>
        <target state="translated">该模块包含构造函数\n    {0}    \n而其签名指定\n    {1}    \n各自的数据字段数不同</target>
        <note />
      </trans-unit>
      <trans-unit id="ModuleContainsConstructorButTypesOfFieldsDiffer">
        <source>The module contains the constructor\n    {0}    \nbut its signature specifies\n    {1}    \nThe types of the fields differ</source>
        <target state="translated">该模块包含构造函数\n    {0}    \n而其签名指定\n    {1}    \n字段的类型不同</target>
        <note />
      </trans-unit>
      <trans-unit id="ModuleContainsConstructorButAccessibilityDiffers">
        <source>The module contains the constructor\n    {0}    \nbut its signature specifies\n    {1}    \nthe accessibility specified in the signature is more than that specified in the implementation</source>
        <target state="translated">该模块包含构造函数\n    {0}    \n而其签名指定\n    {1}    \n签名中指定的可访问性高于实现中指定的可访问性</target>
        <note />
      </trans-unit>
      <trans-unit id="FieldNotContainedNamesDiffer">
        <source>The module contains the field\n    {0}    \nbut its signature specifies\n    {1}    \nThe names differ</source>
        <target state="translated">该模块包含字段\n    {0}    \n而其签名指定\n    {1}    \n名称不同</target>
        <note />
      </trans-unit>
      <trans-unit id="FieldNotContainedAccessibilitiesDiffer">
        <source>The module contains the field\n    {0}    \nbut its signature specifies\n    {1}    \nthe accessibility specified in the signature is more than that specified in the implementation</source>
        <target state="translated">该模块包含字段\n    {0}    \n而其签名指定\n    {1}    \n签名中指定的可访问性高于实现中指定的可访问性</target>
        <note />
      </trans-unit>
      <trans-unit id="FieldNotContainedStaticsDiffer">
        <source>The module contains the field\n    {0}    \nbut its signature specifies\n    {1}    \nThe 'static' modifiers differ</source>
        <target state="translated">该模块包含字段\n    {0}    \n而其签名指定\n    {1}    \n“static”修饰符不同</target>
        <note />
      </trans-unit>
      <trans-unit id="FieldNotContainedMutablesDiffer">
        <source>The module contains the field\n    {0}    \nbut its signature specifies\n    {1}    \nThe 'mutable' modifiers differ</source>
        <target state="translated">该模块包含字段\n    {0}    \n而其签名指定\n    {1}    \n“mutable”修饰符不同</target>
        <note />
      </trans-unit>
      <trans-unit id="FieldNotContainedLiteralsDiffer">
        <source>The module contains the field\n    {0}    \nbut its signature specifies\n    {1}    \nThe 'literal' modifiers differ</source>
        <target state="translated">该模块包含字段\n    {0}    \n而其签名指定\n    {1}    \n“literal”修饰符不同</target>
        <note />
      </trans-unit>
      <trans-unit id="FieldNotContainedTypesDiffer">
        <source>The module contains the field\n    {0}    \nbut its signature specifies\n    {1}    \nThe types differ</source>
        <target state="translated">该模块包含字段\n    {0}    \n而其签名指定\n    {1}    \n类型不同</target>
        <note />
      </trans-unit>
      <trans-unit id="typrelCannotResolveImplicitGenericInstantiation">
        <source>The implicit instantiation of a generic construct at or near this point could not be resolved because it could resolve to multiple unrelated types, e.g. '{0}' and '{1}'. Consider using type annotations to resolve the ambiguity</source>
        <target state="translated">未能解析在此点或其附近进行的泛型构造的隐式实例化，因为它可以解析为多个不相关的类型，例如“{0}”和“{1}”。请考虑使用类型批注来解析此多义性</target>
        <note />
      </trans-unit>
      <trans-unit id="typrelCannotResolveAmbiguityInPrintf">
        <source>Could not resolve the ambiguity inherent in the use of a 'printf'-style format string</source>
        <target state="translated">未能解析使用“printf”样式的格式字符串所产生的固有多义性</target>
        <note />
      </trans-unit>
      <trans-unit id="typrelCannotResolveAmbiguityInEnum">
        <source>Could not resolve the ambiguity in the use of a generic construct with an 'enum' constraint at or near this position</source>
        <target state="translated">未能解析在此位置或其附近使用带“enum”约束的泛型构造所产生的多义性</target>
        <note />
      </trans-unit>
      <trans-unit id="typrelCannotResolveAmbiguityInDelegate">
        <source>Could not resolve the ambiguity in the use of a generic construct with a 'delegate' constraint at or near this position</source>
        <target state="translated">未能解析在此位置或其附近使用带“delegate”约束的泛型构造所产生的多义性</target>
        <note />
      </trans-unit>
      <trans-unit id="typrelInvalidValue">
        <source>Invalid value</source>
        <target state="translated">值无效</target>
        <note />
      </trans-unit>
      <trans-unit id="typrelSigImplNotCompatibleParamCountsDiffer">
        <source>The signature and implementation are not compatible because the respective type parameter counts differ</source>
        <target state="translated">签名和实现不兼容，因为各自的类型参数数目不同</target>
        <note />
      </trans-unit>
      <trans-unit id="typrelSigImplNotCompatibleCompileTimeRequirementsDiffer">
        <source>The signature and implementation are not compatible because the type parameter in the class/signature has a different compile-time requirement to the one in the member/implementation</source>
        <target state="translated">签名和实现不兼容，因为类/签名中的类型参数与成员/实现中的类型参数具有的编译时要求不同</target>
        <note />
      </trans-unit>
      <trans-unit id="typrelSigImplNotCompatibleConstraintsDiffer">
        <source>The signature and implementation are not compatible because the declaration of the type parameter '{0}' requires a constraint of the form {1}</source>
        <target state="translated">签名和实现不兼容，因为类型参数“{0}”的声明需要 {1} 格式的约束</target>
        <note />
      </trans-unit>
      <trans-unit id="typrelSigImplNotCompatibleConstraintsDifferRemove">
        <source>The signature and implementation are not compatible because the type parameter '{0}' has a constraint of the form {1} but the implementation does not. Either remove this constraint from the signature or add it to the implementation.</source>
        <target state="translated">签名和实现不兼容，因为类型参数“{0}”具有 {1} 格式的约束，而实现没有此约束。从签名中删除此约束，或将此约束添加到实现。</target>
        <note />
      </trans-unit>
      <trans-unit id="typrelTypeImplementsIComparableShouldOverrideObjectEquals">
        <source>The type '{0}' implements 'System.IComparable'. Consider also adding an explicit override for 'Object.Equals'</source>
        <target state="translated">类型“{0}”实现“System.IComparable”。请考虑同时添加“Object.Equals”的显式重写</target>
        <note />
      </trans-unit>
      <trans-unit id="typrelTypeImplementsIComparableDefaultObjectEqualsProvided">
        <source>The type '{0}' implements 'System.IComparable' explicitly but provides no corresponding override for 'Object.Equals'. An implementation of 'Object.Equals' has been automatically provided, implemented via 'System.IComparable'. Consider implementing the override 'Object.Equals' explicitly</source>
        <target state="translated">类型“{0}”显式实现“System.IComparable”，但未提供相对应的“Object.Equals”的重写。已自动提供“Object.Equals”的实现(通过“System.IComparable”实现)。请考虑显式实现重写“Object.Equals”</target>
        <note />
      </trans-unit>
      <trans-unit id="typrelExplicitImplementationOfGetHashCodeOrEquals">
        <source>The struct, record or union type '{0}' has an explicit implementation of 'Object.GetHashCode' or 'Object.Equals'. You must apply the 'CustomEquality' attribute to the type</source>
        <target state="translated">结构、记录或联合类型“{0}”具有“Object.GetHashCode”或“Object.Equals”的显式实现。您必须将“CustomEquality”特性应用于该类型</target>
        <note />
      </trans-unit>
      <trans-unit id="typrelExplicitImplementationOfGetHashCode">
        <source>The struct, record or union type '{0}' has an explicit implementation of 'Object.GetHashCode'. Consider implementing a matching override for 'Object.Equals(obj)'</source>
        <target state="translated">结构、记录或联合类型“{0}”具有“Object.GetHashCode”的显式实现。请考虑为“Object.Equals(obj)”实现匹配的重写</target>
        <note />
      </trans-unit>
      <trans-unit id="typrelExplicitImplementationOfEquals">
        <source>The struct, record or union type '{0}' has an explicit implementation of 'Object.Equals'. Consider implementing a matching override for 'Object.GetHashCode()'</source>
        <target state="translated">结构、记录或联合类型“{0}”具有“Object.Equals”的显式实现。请考虑为“Object.GetHashCode()”实现匹配的重写</target>
        <note />
      </trans-unit>
      <trans-unit id="ExceptionDefsNotCompatibleHiddenBySignature">
        <source>The exception definitions are not compatible because a CLI exception mapping is being hidden by a signature. The exception mapping must be visible to other modules. The module contains the exception definition\n    {0}    \nbut its signature specifies\n\t{1}</source>
        <target state="translated">异常定义不兼容，因为签名将隐藏 CLI 异常映射。此异常映射必须对其他模块可见。该模块包含异常定义\n    {0}    \n而其签名指定\n\t{1}</target>
        <note />
      </trans-unit>
      <trans-unit id="ExceptionDefsNotCompatibleDotNetRepresentationsDiffer">
        <source>The exception definitions are not compatible because the CLI representations differ. The module contains the exception definition\n    {0}    \nbut its signature specifies\n\t{1}</source>
        <target state="translated">异常定义不兼容，因为 CLI 表示形式不同。该模块包含异常定义\n    {0}    \n而其签名指定\n\t{1}</target>
        <note />
      </trans-unit>
      <trans-unit id="ExceptionDefsNotCompatibleAbbreviationHiddenBySignature">
        <source>The exception definitions are not compatible because the exception abbreviation is being hidden by the signature. The abbreviation must be visible to other CLI languages. Consider making the abbreviation visible in the signature. The module contains the exception definition\n    {0}    \nbut its signature specifies\n\t{1}.</source>
        <target state="translated">异常定义不兼容，因为签名将隐藏异常缩写词。缩写词必须对其他 CLI 语言可见。请考虑使缩写词在签名中可见。该模块包含异常定义\n    {0}    \n而其签名指定\n\t{1}。</target>
        <note />
      </trans-unit>
      <trans-unit id="ExceptionDefsNotCompatibleSignaturesDiffer">
        <source>The exception definitions are not compatible because the exception abbreviations in the signature and implementation differ. The module contains the exception definition\n    {0}    \nbut its signature specifies\n\t{1}.</source>
        <target state="translated">异常定义不兼容，因为签名和实现中的异常缩写词不同。该模块包含异常定义\n    {0}    \n而其签名指定\n\t{1}。</target>
        <note />
      </trans-unit>
      <trans-unit id="ExceptionDefsNotCompatibleExceptionDeclarationsDiffer">
        <source>The exception definitions are not compatible because the exception declarations differ. The module contains the exception definition\n    {0}    \nbut its signature specifies\n\t{1}.</source>
        <target state="translated">异常定义不兼容，因为异常声明不同。该模块包含异常定义\n    {0}    \n而其签名指定\n\t{1}。</target>
        <note />
      </trans-unit>
      <trans-unit id="ExceptionDefsNotCompatibleFieldInSigButNotImpl">
        <source>The exception definitions are not compatible because the field '{0}' was required by the signature but was not specified by the implementation. The module contains the exception definition\n    {1}    \nbut its signature specifies\n\t{2}.</source>
        <target state="translated">异常定义不兼容，因为签名需要字段“{0}”，而实现未指定该字段。该模块包含异常定义\n    {1}    \n而其签名指定\n\t{2}。</target>
        <note />
      </trans-unit>
      <trans-unit id="ExceptionDefsNotCompatibleFieldInImplButNotSig">
        <source>The exception definitions are not compatible because the field '{0}' was present in the implementation but not in the signature. The module contains the exception definition\n    {1}    \nbut its signature specifies\n\t{2}.</source>
        <target state="translated">异常定义不兼容，因为实现中具有字段“{0}”，而签名中没有该字段。该模块包含异常定义\n    {1}    \n而其签名指定\n\t{2}。</target>
        <note />
      </trans-unit>
      <trans-unit id="ExceptionDefsNotCompatibleFieldOrderDiffers">
        <source>The exception definitions are not compatible because the order of the fields is different in the signature and implementation. The module contains the exception definition\n    {0}    \nbut its signature specifies\n\t{1}.</source>
        <target state="translated">异常定义不兼容，因为签名和实现中的字段顺序不同。该模块包含异常定义\n    {0}    \n而其签名指定\n\t{1}。</target>
        <note />
      </trans-unit>
      <trans-unit id="typrelModuleNamespaceAttributesDifferInSigAndImpl">
        <source>The namespace or module attributes differ between signature and implementation</source>
        <target state="translated">签名和实现中的命名空间或模块特性不同</target>
        <note />
      </trans-unit>
      <trans-unit id="typrelMethodIsOverconstrained">
        <source>This method is over-constrained in its type parameters</source>
        <target state="translated">此方法在其类型参数中过度约束</target>
        <note />
      </trans-unit>
      <trans-unit id="typrelOverloadNotFound">
        <source>No implementations of '{0}' had the correct number of arguments and type parameters. The required signature is '{1}'.</source>
        <target state="translated">“{0}”的任何实现都不具有正确数目的参数和类型参数。所需签名为“{1}”。</target>
        <note />
      </trans-unit>
      <trans-unit id="typrelOverrideWasAmbiguous">
        <source>The override for '{0}' was ambiguous</source>
        <target state="translated">“{0}”的重写具有多义性</target>
        <note />
      </trans-unit>
      <trans-unit id="typrelMoreThenOneOverride">
        <source>More than one override implements '{0}'</source>
        <target state="translated">多个重写实现“{0}”</target>
        <note />
      </trans-unit>
      <trans-unit id="typrelMethodIsSealed">
        <source>The method '{0}' is sealed and cannot be overridden</source>
        <target state="translated">方法“{0}”是密封的，不能重写</target>
        <note />
      </trans-unit>
      <trans-unit id="typrelOverrideImplementsMoreThenOneSlot">
        <source>The override '{0}' implements more than one abstract slot, e.g. '{1}' and '{2}'</source>
        <target state="translated">重写“{0}”实现多个抽象槽，例如“{1}”和“{2}”</target>
        <note />
      </trans-unit>
      <trans-unit id="typrelDuplicateInterface">
        <source>Duplicate or redundant interface</source>
        <target state="translated">重复或冗余的接口</target>
        <note />
      </trans-unit>
      <trans-unit id="typrelNeedExplicitImplementation">
        <source>The interface '{0}' is included in multiple explicitly implemented interface types. Add an explicit implementation of this interface.</source>
        <target state="translated">接口“{0}”包含在多个显式实现的接口类型中。添加此接口的显式实现。</target>
        <note />
      </trans-unit>
      <trans-unit id="typrelNamedArgumentHasBeenAssignedMoreThenOnce">
        <source>A named argument has been assigned more than one value</source>
        <target state="translated">已为一个命名参数分配多个值</target>
        <note />
      </trans-unit>
      <trans-unit id="typrelNoImplementationGiven">
        <source>No implementation was given for '{0}'</source>
        <target state="translated">未为“{0}”给定任何实现</target>
        <note />
      </trans-unit>
      <trans-unit id="typrelNoImplementationGivenWithSuggestion">
        <source>No implementation was given for '{0}'. Note that all interface members must be implemented and listed under an appropriate 'interface' declaration, e.g. 'interface ... with member ...'.</source>
        <target state="translated">未为“{0}”给定任何实现。请注意，必须在适当的“interface”声明下实现并列出所有接口成员，例如“interface ... with member ...”。</target>
        <note />
      </trans-unit>
      <trans-unit id="typrelMemberDoesNotHaveCorrectNumberOfArguments">
        <source>The member '{0}' does not have the correct number of arguments. The required signature is '{1}'.</source>
        <target state="translated">成员“{0}”不具有正确数目的参数。所需签名为“{1}”。</target>
        <note />
      </trans-unit>
      <trans-unit id="typrelMemberDoesNotHaveCorrectNumberOfTypeParameters">
        <source>The member '{0}' does not have the correct number of method type parameters. The required signature is '{1}'.</source>
        <target state="translated">成员“{0}”不具有正确数目的方法类型参数。所需签名为“{1}”。</target>
        <note />
      </trans-unit>
      <trans-unit id="typrelMemberDoesNotHaveCorrectKindsOfGenericParameters">
        <source>The member '{0}' does not have the correct kinds of generic parameters. The required signature is '{1}'.</source>
        <target state="translated">成员“{0}”不具有正确种类的泛型参数。所需签名为“{1}”。</target>
        <note />
      </trans-unit>
      <trans-unit id="typrelMemberCannotImplement">
        <source>The member '{0}' cannot be used to implement '{1}'. The required signature is '{2}'.</source>
        <target state="translated">成员“{0}”不能用于实现“{1}”。所需签名为“{2}”。</target>
        <note />
      </trans-unit>
      <trans-unit id="astParseEmbeddedILError">
        <source>Error while parsing embedded IL</source>
        <target state="translated">分析嵌入的 IL 时出错</target>
        <note />
      </trans-unit>
      <trans-unit id="astParseEmbeddedILTypeError">
        <source>Error while parsing embedded IL type</source>
        <target state="translated">分析嵌入的 IL 类型时出错</target>
        <note />
      </trans-unit>
      <trans-unit id="astDeprecatedIndexerNotation">
        <source>This indexer notation has been removed from the F# language</source>
        <target state="translated">在 F# 语言中，此索引器表示法已删除</target>
        <note />
      </trans-unit>
      <trans-unit id="astInvalidExprLeftHandOfAssignment">
        <source>Invalid expression on left of assignment</source>
        <target state="translated">赋值运算左侧的表达式无效</target>
        <note />
      </trans-unit>
      <trans-unit id="augNoRefEqualsOnStruct">
        <source>The 'ReferenceEquality' attribute cannot be used on structs. Consider using the 'StructuralEquality' attribute instead, or implement an override for 'System.Object.Equals(obj)'.</source>
        <target state="translated">不能对结构使用“ReferenceEquality”特性。请考虑改用“StructuralEquality”特性，或实现对“System.Object.Equals(obj)”的重写。</target>
        <note />
      </trans-unit>
      <trans-unit id="augInvalidAttrs">
        <source>This type uses an invalid mix of the attributes 'NoEquality', 'ReferenceEquality', 'StructuralEquality', 'NoComparison' and 'StructuralComparison'</source>
        <target state="translated">此类型使用的“NoEquality”、“ReferenceEquality”、“StructuralEquality”、“NoComparison”和“StructuralComparison”特性组合无效</target>
        <note />
      </trans-unit>
      <trans-unit id="augNoEqualityNeedsNoComparison">
        <source>The 'NoEquality' attribute must be used in conjunction with the 'NoComparison' attribute</source>
        <target state="translated">“NoEquality”特性必须与“NoComparison”特性结合使用</target>
        <note />
      </trans-unit>
      <trans-unit id="augStructCompNeedsStructEquality">
        <source>The 'StructuralComparison' attribute must be used in conjunction with the 'StructuralEquality' attribute</source>
        <target state="translated">“StructuralComparison”特性必须与“StructuralEquality”特性结合使用</target>
        <note />
      </trans-unit>
      <trans-unit id="augStructEqNeedsNoCompOrStructComp">
        <source>The 'StructuralEquality' attribute must be used in conjunction with the 'NoComparison' or 'StructuralComparison' attributes</source>
        <target state="translated">“StructuralEquality”特性必须与“NoComparison”或“StructuralComparison”特性结合使用</target>
        <note />
      </trans-unit>
      <trans-unit id="augTypeCantHaveRefEqAndStructAttrs">
        <source>A type cannot have both the 'ReferenceEquality' and 'StructuralEquality' or 'StructuralComparison' attributes</source>
        <target state="translated">一个类型不能同时具有“ReferenceEquality”特性和“StructuralEquality”或“StructuralComparison”特性</target>
        <note />
      </trans-unit>
      <trans-unit id="augOnlyCertainTypesCanHaveAttrs">
        <source>Only record, union, exception and struct types may be augmented with the 'ReferenceEquality', 'StructuralEquality' and 'StructuralComparison' attributes</source>
        <target state="translated">只可以利用“ReferenceEquality”、“StructuralEquality”和“StructuralComparison”特性来扩大记录、联合、异常和结构类型</target>
        <note />
      </trans-unit>
      <trans-unit id="augRefEqCantHaveObjEquals">
        <source>A type with attribute 'ReferenceEquality' cannot have an explicit implementation of 'Object.Equals(obj)', 'System.IEquatable&lt;_&gt;' or 'System.Collections.IStructuralEquatable'</source>
        <target state="translated">具有特性“ReferenceEquality”的类型不能显式实现“Object.Equals(obj)”、“System.IEquatable&lt;_&gt;”或“System.Collections.IStructuralEquatable”</target>
        <note />
      </trans-unit>
      <trans-unit id="augCustomEqNeedsObjEquals">
        <source>A type with attribute 'CustomEquality' must have an explicit implementation of at least one of 'Object.Equals(obj)', 'System.IEquatable&lt;_&gt;' or 'System.Collections.IStructuralEquatable'</source>
        <target state="translated">具有特性“CustomEquality”的类型必须至少显式实现“Object.Equals(obj)”、“System.IEquatable&lt;_&gt;”或“System.Collections.IStructuralEquatable”中的一个</target>
        <note />
      </trans-unit>
      <trans-unit id="augCustomCompareNeedsIComp">
        <source>A type with attribute 'CustomComparison' must have an explicit implementation of at least one of 'System.IComparable' or 'System.Collections.IStructuralComparable'</source>
        <target state="translated">具有特性“CustomComparison”的类型必须至少显式实现“System.IComparable”或“System.Collections.IStructuralComparable”中的一个</target>
        <note />
      </trans-unit>
      <trans-unit id="augNoEqNeedsNoObjEquals">
        <source>A type with attribute 'NoEquality' should not usually have an explicit implementation of 'Object.Equals(obj)'. Disable this warning if this is intentional for interoperability purposes</source>
        <target state="translated">具有特性“NoEquality”通常不应显式实现“Object.Equals(obj)”。如果这是为了实现互操作性而特意这样做的，请禁用此警告</target>
        <note />
      </trans-unit>
      <trans-unit id="augNoCompCantImpIComp">
        <source>A type with attribute 'NoComparison' should not usually have an explicit implementation of 'System.IComparable', 'System.IComparable&lt;_&gt;' or 'System.Collections.IStructuralComparable'. Disable this warning if this is intentional for interoperability purposes</source>
        <target state="translated">具有特性“NoComparison”的类型通常不应显式实现“System.IComparable”、“System.IComparable&lt;_&gt;”或“System.Collections.IStructuralComparable”。如果这是为了实现互操作性而特意这样做的，请禁用此警告</target>
        <note />
      </trans-unit>
      <trans-unit id="augCustomEqNeedsNoCompOrCustomComp">
        <source>The 'CustomEquality' attribute must be used in conjunction with the 'NoComparison' or 'CustomComparison' attributes</source>
        <target state="translated">“CustomEquality”特性必须与“NoComparison”或“CustomComparison”特性结合使用</target>
        <note />
      </trans-unit>
      <trans-unit id="forPositionalSpecifiersNotPermitted">
        <source>Positional specifiers are not permitted in format strings</source>
        <target state="translated">格式字符串中不得有位置说明符</target>
        <note />
      </trans-unit>
      <trans-unit id="forMissingFormatSpecifier">
        <source>Missing format specifier</source>
        <target state="translated">缺少格式说明符</target>
        <note />
      </trans-unit>
      <trans-unit id="forFlagSetTwice">
        <source>'{0}' flag set twice</source>
        <target state="translated">“{0}”标志设置了两次</target>
        <note />
      </trans-unit>
      <trans-unit id="forPrefixFlagSpacePlusSetTwice">
        <source>Prefix flag (' ' or '+') set twice</source>
        <target state="translated">前缀标志(“ ”或“+”)设置了两次</target>
        <note />
      </trans-unit>
      <trans-unit id="forHashSpecifierIsInvalid">
        <source>The # formatting modifier is invalid in F#</source>
        <target state="translated"># 格式修饰符在 F# 中无效</target>
        <note />
      </trans-unit>
      <trans-unit id="forBadPrecision">
        <source>Bad precision in format specifier</source>
        <target state="translated">格式说明符中的精度错误</target>
        <note />
      </trans-unit>
      <trans-unit id="forBadWidth">
        <source>Bad width in format specifier</source>
        <target state="translated">格式说明符中的宽度错误</target>
        <note />
      </trans-unit>
      <trans-unit id="forDoesNotSupportZeroFlag">
        <source>'{0}' format does not support '0' flag</source>
        <target state="translated">“{0}”格式不支持“0”标志</target>
        <note />
      </trans-unit>
      <trans-unit id="forPrecisionMissingAfterDot">
        <source>Precision missing after the '.'</source>
        <target state="translated">“.”后缺少精度</target>
        <note />
      </trans-unit>
      <trans-unit id="forFormatDoesntSupportPrecision">
        <source>'{0}' format does not support precision</source>
        <target state="translated">“{0}”格式不支持精度</target>
        <note />
      </trans-unit>
      <trans-unit id="forBadFormatSpecifier">
        <source>Bad format specifier (after l or L): Expected ld,li,lo,lu,lx or lX. In F# code you can use %d, %x, %o or %u instead, which are overloaded to work with all basic integer types.</source>
        <target state="translated">错误的格式说明符(位于 l 或 L 之后): 应为 ld、li、lo、lu、lx 或 lX。在 F# 代码中，可以改用 %d、%x、%o 或 %u，这些项将被重载以用于所有基本整数类型。</target>
        <note />
      </trans-unit>
      <trans-unit id="forLIsUnnecessary">
        <source>The 'l' or 'L' in this format specifier is unnecessary. In F# code you can use %d, %x, %o or %u instead, which are overloaded to work with all basic integer types.</source>
        <target state="translated">此格式说明符中不需要“l”或“L”。在 F# 代码中，可以改用 %d、%x、%o 或 %u，这些项将被重载以用于所有基本整数类型。</target>
        <note />
      </trans-unit>
      <trans-unit id="forHIsUnnecessary">
        <source>The 'h' or 'H' in this format specifier is unnecessary. You can use %d, %x, %o or %u instead, which are overloaded to work with all basic integer types.</source>
        <target state="translated">此格式说明符中不需要 "h" 或 "H"。可以改用 %d、%x、%o 或 %u，这些项将被重载以用于所有基本整数类型。</target>
        <note />
      </trans-unit>
      <trans-unit id="forDoesNotSupportPrefixFlag">
        <source>'{0}' does not support prefix '{1}' flag</source>
        <target state="translated">“{0}”不支持前缀“{1}”标志</target>
        <note />
      </trans-unit>
      <trans-unit id="forBadFormatSpecifierGeneral">
        <source>Bad format specifier: '{0}'</source>
        <target state="translated">错误的格式说明符: '{0}'</target>
        <note />
      </trans-unit>
      <trans-unit id="elSysEnvExitDidntExit">
        <source>System.Environment.Exit did not exit</source>
        <target state="translated">System.Environment.Exit 未退出</target>
        <note />
      </trans-unit>
      <trans-unit id="elDeprecatedOperator">
        <source>The treatment of this operator is now handled directly by the F# compiler and its meaning cannot be redefined</source>
        <target state="translated">此时将通过 F# 编译器直接操作对此运算符的处理，并且不能重新定义其含义</target>
        <note />
      </trans-unit>
      <trans-unit id="chkProtectedOrBaseCalled">
        <source>A protected member is called or 'base' is being used. This is only allowed in the direct implementation of members since they could escape their object scope.</source>
        <target state="translated">调用了受保护的成员或正在使用“base”。只能在对成员的直接实现中这样做，因为它们可能会超出其对象范围。</target>
        <note />
      </trans-unit>
      <trans-unit id="chkByrefUsedInInvalidWay">
        <source>The byref-typed variable '{0}' is used in an invalid way. Byrefs cannot be captured by closures or passed to inner functions.</source>
        <target state="translated">byref 类型化变量“{0}”的使用方式无效。不能由闭包来捕获 Byref，也不能将其传递给内部函数。</target>
        <note />
      </trans-unit>
      <trans-unit id="chkBaseUsedInInvalidWay">
        <source>The 'base' keyword is used in an invalid way. Base calls cannot be used in closures. Consider using a private member to make base calls.</source>
        <target state="translated">“base”关键字的使用方式无效。在闭包中不能使用 base 调用。请考虑使用私有成员进行 base 调用。</target>
        <note />
      </trans-unit>
      <trans-unit id="chkVariableUsedInInvalidWay">
        <source>The variable '{0}' is used in an invalid way</source>
        <target state="translated">变量“{0}”的使用方式无效</target>
        <note />
      </trans-unit>
      <trans-unit id="chkTypeLessAccessibleThanType">
        <source>The type '{0}' is less accessible than the value, member or type '{1}' it is used in.</source>
        <target state="translated">类型“{0}”的可访问性低于其所用于的值、成员或类型“{1}”。</target>
        <note />
      </trans-unit>
      <trans-unit id="chkSystemVoidOnlyInTypeof">
        <source>'System.Void' can only be used as 'typeof&lt;System.Void&gt;' in F#</source>
        <target state="translated">“System.Void”在 F# 中只能用作“typeof&lt;System.Void&gt;”</target>
        <note />
      </trans-unit>
      <trans-unit id="chkErrorUseOfByref">
        <source>A type instantiation involves a byref type. This is not permitted by the rules of Common IL.</source>
        <target state="translated">某个类型实例化涉及 byref 类型。通用 IL 的规则不允许这样做。</target>
        <note />
      </trans-unit>
      <trans-unit id="chkErrorContainsCallToRethrow">
        <source>Calls to 'reraise' may only occur directly in a handler of a try-with</source>
        <target state="translated">只可以在 try-with 的处理程序中直接调用“reraise”</target>
        <note />
      </trans-unit>
      <trans-unit id="chkSplicingOnlyInQuotations">
        <source>Expression-splicing operators may only be used within quotations</source>
        <target state="translated">表达式拼接运算符只能在引号内使用</target>
        <note />
      </trans-unit>
      <trans-unit id="chkNoFirstClassSplicing">
        <source>First-class uses of the expression-splicing operator are not permitted</source>
        <target state="translated">不允许优先使用表达式拼接运算符</target>
        <note />
      </trans-unit>
      <trans-unit id="chkNoFirstClassAddressOf">
        <source>First-class uses of the address-of operators are not permitted</source>
        <target state="translated">不允许优先使用 address-of 运算符</target>
        <note />
      </trans-unit>
      <trans-unit id="chkNoFirstClassRethrow">
        <source>First-class uses of the 'reraise' function is not permitted</source>
        <target state="translated">不允许优先使用“reraise”函数</target>
        <note />
      </trans-unit>
      <trans-unit id="chkNoByrefAtThisPoint">
        <source>The byref typed value '{0}' cannot be used at this point</source>
        <target state="translated">此时无法使用 byref 类型化值“{0}”</target>
        <note />
      </trans-unit>
      <trans-unit id="chkLimitationsOfBaseKeyword">
        <source>'base' values may only be used to make direct calls to the base implementations of overridden members</source>
        <target state="translated">“base”值只能用于直接调用重写成员的基实现</target>
        <note />
      </trans-unit>
      <trans-unit id="chkObjCtorsCantUseExceptionHandling">
        <source>Object constructors cannot directly use try/with and try/finally prior to the initialization of the object. This includes constructs such as 'for x in ...' that may elaborate to uses of these constructs. This is a limitation imposed by Common IL.</source>
        <target state="translated">在初始化对象之前，对象构造函数不能直接使用 try/with 和 try/finally。这包括像“for x in ...”这样详细说明其构造使用方式的构造。这是由通用 IL 设定的限制。</target>
        <note />
      </trans-unit>
      <trans-unit id="chkNoAddressOfAtThisPoint">
        <source>The address of the variable '{0}' cannot be used at this point</source>
        <target state="translated">此时无法使用变量“{0}”的地址</target>
        <note />
      </trans-unit>
      <trans-unit id="chkNoAddressStaticFieldAtThisPoint">
        <source>The address of the static field '{0}' cannot be used at this point</source>
        <target state="translated">此时无法使用静态字段“{0}”的地址</target>
        <note />
      </trans-unit>
      <trans-unit id="chkNoAddressFieldAtThisPoint">
        <source>The address of the field '{0}' cannot be used at this point</source>
        <target state="translated">此时无法使用字段“{0}”的地址</target>
        <note />
      </trans-unit>
      <trans-unit id="chkNoAddressOfArrayElementAtThisPoint">
        <source>The address of an array element cannot be used at this point</source>
        <target state="translated">此时无法使用某个数组元素的地址</target>
        <note />
      </trans-unit>
      <trans-unit id="chkFirstClassFuncNoByref">
        <source>The type of a first-class function cannot contain byrefs</source>
        <target state="translated">第一类函数的类型不能包含 byref</target>
        <note />
      </trans-unit>
      <trans-unit id="chkReturnTypeNoByref">
        <source>A method return type would contain byrefs which is not permitted</source>
        <target state="translated">方法返回类型将包含不允许使用的 byref</target>
        <note />
      </trans-unit>
      <trans-unit id="chkInvalidCustAttrVal">
        <source>Invalid custom attribute value (not a constant or literal)</source>
        <target state="translated">自定义特性值无效(不是常数或文本)</target>
        <note />
      </trans-unit>
      <trans-unit id="chkAttrHasAllowMultiFalse">
        <source>The attribute type '{0}' has 'AllowMultiple=false'. Multiple instances of this attribute cannot be attached to a single language element.</source>
        <target state="translated">特性类型“{0}”具有“AllowMultiple=false”。不能向单个语言元素附加此特性的多个实例。</target>
        <note />
      </trans-unit>
      <trans-unit id="chkMemberUsedInInvalidWay">
        <source>The member '{0}' is used in an invalid way. A use of '{1}' has been inferred prior to its definition at or near '{2}'. This is an invalid forward reference.</source>
        <target state="translated">成员“{0}”的使用方式无效。在“{2}”处或其附近给出定义之前，已推理使用了“{1}”。这是无效的前向引用。</target>
        <note />
      </trans-unit>
      <trans-unit id="chkNoByrefAsTopValue">
        <source>A byref typed value would be stored here. Top-level let-bound byref values are not permitted.</source>
        <target state="translated">将在此处存储 byref 类型化值。不允许使用顶级的 let 绑定的 byref 值。</target>
        <note />
      </trans-unit>
      <trans-unit id="chkReflectedDefCantSplice">
        <source>[&lt;ReflectedDefinition&gt;] terms cannot contain uses of the prefix splice operator '%'</source>
        <target state="translated">[&lt;ReflectedDefinition&gt;] 条件中不能使用前缀拼接运算符“%”</target>
        <note />
      </trans-unit>
      <trans-unit id="chkEntryPointUsage">
        <source>A function labeled with the 'EntryPointAttribute' attribute must be the last declaration in the last file in the compilation sequence.</source>
        <target state="translated">用 "EntryPointAttribute" 特性标记的函数必须是编译序列中最后一个文件中的最后一个声明。</target>
        <note />
      </trans-unit>
      <trans-unit id="chkUnionCaseCompiledForm">
        <source>compiled form of the union case</source>
        <target state="translated">联合用例的已编译形式</target>
        <note />
      </trans-unit>
      <trans-unit id="chkUnionCaseDefaultAugmentation">
        <source>default augmentation of the union case</source>
        <target state="translated">联合用例的默认扩大</target>
        <note />
      </trans-unit>
      <trans-unit id="chkPropertySameNameMethod">
        <source>The property '{0}' has the same name as a method in type '{1}'.</source>
        <target state="translated">属性“{0}”与类型“{1}”中的某个方法具有相同的名称。</target>
        <note />
      </trans-unit>
      <trans-unit id="chkGetterSetterDoNotMatchAbstract">
        <source>The property '{0}' of type '{1}' has a getter and a setter that do not match. If one is abstract then the other must be as well.</source>
        <target state="translated">类型为“{1}”的属性“{0}”存在不匹配的 Getter 和 Setter。如果其中一个是抽象的，则另一个也必须是抽象的。</target>
        <note />
      </trans-unit>
      <trans-unit id="chkPropertySameNameIndexer">
        <source>The property '{0}' has the same name as another property in type '{1}', but one takes indexer arguments and the other does not. You may be missing an indexer argument to one of your properties.</source>
        <target state="translated">属性“{0}”与类型“{1}”中的另一个属性具有相同的名称，但是其中一个属性采用了索引器参数，而另一个属性未采用。可能缺少其中一个属性的索引器参数。</target>
        <note />
      </trans-unit>
      <trans-unit id="chkCantStoreByrefValue">
        <source>A type would store a byref typed value. This is not permitted by Common IL.</source>
        <target state="translated">某个类型将存储 byref 类型化值。通用 IL 不允许这样做。</target>
        <note />
      </trans-unit>
      <trans-unit id="chkDuplicateMethod">
        <source>Duplicate method. The method '{0}' has the same name and signature as another method in type '{1}'.</source>
        <target state="translated">重复方法。方法“{0}”与类型“{1}”中的另一个方法具有相同的名称和签名。</target>
        <note />
      </trans-unit>
      <trans-unit id="chkDuplicateMethodWithSuffix">
        <source>Duplicate method. The method '{0}' has the same name and signature as another method in type '{1}' once tuples, functions, units of measure and/or provided types are erased.</source>
        <target state="translated">重复方法。清除元组、函数、度量单位和/或提供的类型后，方法“{0}”与类型“{1}”中的另一个方法具有相同的名称和签名。</target>
        <note />
      </trans-unit>
      <trans-unit id="chkDuplicateMethodCurried">
        <source>The method '{0}' has curried arguments but has the same name as another method in type '{1}'. Methods with curried arguments cannot be overloaded. Consider using a method taking tupled arguments.</source>
        <target state="translated">方法“{0}”具有扩充参数，并且与类型“{1}”中的另一个方法具有相同的名称。无法重载具有扩充参数的方法。请考虑使用采用元组化参数的方法。</target>
        <note />
      </trans-unit>
      <trans-unit id="chkCurriedMethodsCantHaveOutParams">
        <source>Methods with curried arguments cannot declare 'out', 'ParamArray', 'optional', 'ReflectedDefinition', 'byref', 'CallerLineNumber', 'CallerMemberName', or 'CallerFilePath' arguments</source>
        <target state="translated">具有扩充参数的方法不能声明 "out"、"ParamArray"、"optional"、"ReflectedDefinition"、"byref"、"CallerLineNumber"、"CallerMemberName" 或 "CallerFilePath" 参数</target>
        <note />
      </trans-unit>
      <trans-unit id="chkDuplicateProperty">
        <source>Duplicate property. The property '{0}' has the same name and signature as another property in type '{1}'.</source>
        <target state="translated">重复属性。属性“{0}”与类型“{1}”中的另一个属性具有相同的名称和签名。</target>
        <note />
      </trans-unit>
      <trans-unit id="chkDuplicatePropertyWithSuffix">
        <source>Duplicate property. The property '{0}' has the same name and signature as another property in type '{1}' once tuples, functions, units of measure and/or provided types are erased.</source>
        <target state="translated">重复属性。清除元组、函数、度量单位和/或提供的类型后，属性“{0}”与类型“{1}”中的另一个属性具有相同的名称和签名。</target>
        <note />
      </trans-unit>
      <trans-unit id="chkDuplicateMethodInheritedType">
        <source>Duplicate method. The abstract method '{0}' has the same name and signature as an abstract method in an inherited type.</source>
        <target state="translated">重复方法。抽象方法“{0}”与继承类型中的某个抽象方法具有相同的名称和签名。</target>
        <note />
      </trans-unit>
      <trans-unit id="chkDuplicateMethodInheritedTypeWithSuffix">
        <source>Duplicate method. The abstract method '{0}' has the same name and signature as an abstract method in an inherited type once tuples, functions, units of measure and/or provided types are erased.</source>
        <target state="translated">重复方法。在清除元组、函数、度量单位和/或所提供类型后，抽象方法“{0}”与继承类型中的某个抽象方法具有相同的名称和签名。</target>
        <note />
      </trans-unit>
      <trans-unit id="chkMultipleGenericInterfaceInstantiations">
        <source>This type implements the same interface at different generic instantiations '{0}' and '{1}'. This is not permitted in this version of F#.</source>
        <target state="translated">此类型在不同的泛型实例化“{0}”和“{1}”实现了同样的接口。这在该版本 F# 中是不允许的。</target>
        <note />
      </trans-unit>
      <trans-unit id="chkValueWithDefaultValueMustHaveDefaultValue">
        <source>The type of a field using the 'DefaultValue' attribute must admit default initialization, i.e. have 'null' as a proper value or be a struct type whose fields all admit default initialization. You can use 'DefaultValue(false)' to disable this check</source>
        <target state="translated">使用“DefaultValue”特性的字段的类型必须承认默认初始化，也就是说，此类型将“null”用作适当的值，或者此类型是一个结构类型，其中的所有字段均承认默认初始化。可以使用“DefaultValue(false)”禁用此检查</target>
        <note />
      </trans-unit>
      <trans-unit id="chkNoByrefInTypeAbbrev">
        <source>The type abbreviation contains byrefs. This is not permitted by F#.</source>
        <target state="translated">类型缩写词包含 byref。F# 不允许这样做。</target>
        <note />
      </trans-unit>
      <trans-unit id="crefBoundVarUsedInSplice">
        <source>The variable '{0}' is bound in a quotation but is used as part of a spliced expression. This is not permitted since it may escape its scope.</source>
        <target state="translated">虽然变量“{0}”在某个引用内容中进行了绑定，但它用作拼接表达式的一部分。不允许这样做，因为该变量可能会超出其范围。</target>
        <note />
      </trans-unit>
      <trans-unit id="crefQuotationsCantContainGenericExprs">
        <source>Quotations cannot contain uses of generic expressions</source>
        <target state="translated">引用内容中不能使用泛型表达式</target>
        <note />
      </trans-unit>
      <trans-unit id="crefQuotationsCantContainGenericFunctions">
        <source>Quotations cannot contain function definitions that are inferred or declared to be generic. Consider adding some type constraints to make this a valid quoted expression.</source>
        <target state="translated">引用内容不能包含推理为或声明为泛型的函数声明。请考虑添加一些类型约束，以使此引用内容成为带引号的有效表达式。</target>
        <note />
      </trans-unit>
      <trans-unit id="crefQuotationsCantContainObjExprs">
        <source>Quotations cannot contain object expressions</source>
        <target state="translated">引用内容不能包含对象表达式</target>
        <note />
      </trans-unit>
      <trans-unit id="crefQuotationsCantContainAddressOf">
        <source>Quotations cannot contain expressions that take the address of a field</source>
        <target state="translated">引用内容不能包含采用字段地址的表达式</target>
        <note />
      </trans-unit>
      <trans-unit id="crefQuotationsCantContainStaticFieldRef">
        <source>Quotations cannot contain expressions that fetch static fields</source>
        <target state="translated">引用内容不能包含获取静态字段的表达式</target>
        <note />
      </trans-unit>
      <trans-unit id="crefQuotationsCantContainInlineIL">
        <source>Quotations cannot contain inline assembly code or pattern matching on arrays</source>
        <target state="translated">引用内容不能包含内联程序集代码或数组模式匹配</target>
        <note />
      </trans-unit>
      <trans-unit id="crefQuotationsCantContainDescendingForLoops">
        <source>Quotations cannot contain descending for loops</source>
        <target state="translated">引用内容不能包含循环的递减</target>
        <note />
      </trans-unit>
      <trans-unit id="crefQuotationsCantFetchUnionIndexes">
        <source>Quotations cannot contain expressions that fetch union case indexes</source>
        <target state="translated">引用内容不能包含获取联合用例索引的表达式</target>
        <note />
      </trans-unit>
      <trans-unit id="crefQuotationsCantSetUnionFields">
        <source>Quotations cannot contain expressions that set union case fields</source>
        <target state="translated">引用内容不能包含设置联合用例字段的表达式</target>
        <note />
      </trans-unit>
      <trans-unit id="crefQuotationsCantSetExceptionFields">
        <source>Quotations cannot contain expressions that set fields in exception values</source>
        <target state="translated">引用内容不能包含设置异常值中的字段的表达式</target>
        <note />
      </trans-unit>
      <trans-unit id="crefQuotationsCantRequireByref">
        <source>Quotations cannot contain expressions that require byref pointers</source>
        <target state="translated">引用内容不能包含需要 byref 指针的表达式</target>
        <note />
      </trans-unit>
      <trans-unit id="crefQuotationsCantCallTraitMembers">
        <source>Quotations cannot contain expressions that make member constraint calls, or uses of operators that implicitly resolve to a member constraint call</source>
        <target state="translated">引用内容不能包含进行成员约束调用或使用隐式解析为成员约束调用的运算符的表达式</target>
        <note />
      </trans-unit>
      <trans-unit id="crefQuotationsCantContainThisConstant">
        <source>Quotations cannot contain this kind of constant</source>
        <target state="translated">引用内容不能包含这种常数</target>
        <note />
      </trans-unit>
      <trans-unit id="crefQuotationsCantContainThisPatternMatch">
        <source>Quotations cannot contain this kind of pattern match</source>
        <target state="translated">引用内容不能包含这种模式匹配</target>
        <note />
      </trans-unit>
      <trans-unit id="crefQuotationsCantContainArrayPatternMatching">
        <source>Quotations cannot contain array pattern matching</source>
        <target state="translated">引用内容不能包含数组模式匹配</target>
        <note />
      </trans-unit>
      <trans-unit id="crefQuotationsCantContainThisType">
        <source>Quotations cannot contain this kind of type</source>
        <target state="translated">引用内容不能包含这种类型</target>
        <note />
      </trans-unit>
      <trans-unit id="csTypeCannotBeResolvedAtCompileTime">
        <source>The declared type parameter '{0}' cannot be used here since the type parameter cannot be resolved at compile time</source>
        <target state="translated">此处不能使用声明的类型参数“{0}”，因为编译时无法解析该类型参数</target>
        <note />
      </trans-unit>
      <trans-unit id="csCodeLessGeneric">
        <source>This code is less generic than indicated by its annotations. A unit-of-measure specified using '_' has been determined to be '1', i.e. dimensionless. Consider making the code generic, or removing the use of '_'.</source>
        <target state="translated">此代码并不像其批注所述的那样通用。使用“_”指定的度量单位已确定为“1”，即无度量。请考虑使此代码成为泛型代码，或删除对“_”的使用。</target>
        <note />
      </trans-unit>
      <trans-unit id="csTypeInferenceMaxDepth">
        <source>Type inference problem too complicated (maximum iteration depth reached). Consider adding further type annotations.</source>
        <target state="translated">类型推理问题太复杂(已达到最大迭代深度)。请考虑添加更多类型批注。</target>
        <note />
      </trans-unit>
      <trans-unit id="csExpectedArguments">
        <source>Expected arguments to an instance member</source>
        <target state="translated">应为实例成员的参数</target>
        <note />
      </trans-unit>
      <trans-unit id="csIndexArgumentMismatch">
        <source>This indexer expects {0} arguments but is here given {1}</source>
        <target state="translated">此索引器需要 {0} 个参数，而此处给定了 {1} 个参数</target>
        <note />
      </trans-unit>
      <trans-unit id="csExpectTypeWithOperatorButGivenFunction">
        <source>Expecting a type supporting the operator '{0}' but given a function type. You may be missing an argument to a function.</source>
        <target state="translated">应为支持运算符“{0}”的类型，但给定的是函数类型。可能缺少函数的参数。</target>
        <note />
      </trans-unit>
      <trans-unit id="csExpectTypeWithOperatorButGivenTuple">
        <source>Expecting a type supporting the operator '{0}' but given a tuple type</source>
        <target state="translated">需要一个支持运算符“{0}”的类型，但提供的是元组类型</target>
        <note />
      </trans-unit>
      <trans-unit id="csTypesDoNotSupportOperator">
        <source>None of the types '{0}' support the operator '{1}'</source>
        <target state="translated">任何类型“{0}”都不支持运算符“{1}”</target>
        <note />
      </trans-unit>
      <trans-unit id="csTypeDoesNotSupportOperator">
        <source>The type '{0}' does not support the operator '{1}'</source>
        <target state="translated">类型“{0}”不支持运算符“{1}”</target>
        <note />
      </trans-unit>
      <trans-unit id="csTypesDoNotSupportOperatorNullable">
        <source>None of the types '{0}' support the operator '{1}'. Consider opening the module 'Microsoft.FSharp.Linq.NullableOperators'.</source>
        <target state="translated">任何类型“{0}”都不支持运算符“{1}”。请考虑打开模块“Microsoft.FSharp.Linq.NullableOperators”。</target>
        <note />
      </trans-unit>
      <trans-unit id="csTypeDoesNotSupportOperatorNullable">
        <source>The type '{0}' does not support the operator '{1}'. Consider opening the module 'Microsoft.FSharp.Linq.NullableOperators'.</source>
        <target state="translated">类型“{0}”不支持运算符“{1}”。请考虑打开模块“Microsoft.FSharp.Linq.NullableOperators”。</target>
        <note />
      </trans-unit>
      <trans-unit id="csTypeDoesNotSupportConversion">
        <source>The type '{0}' does not support a conversion to the type '{1}'</source>
        <target state="translated">类型“{0}”不支持转换为类型“{1}”</target>
        <note />
      </trans-unit>
      <trans-unit id="csMethodFoundButIsStatic">
        <source>The type '{0}' has a method '{1}' (full name '{2}'), but the method is static</source>
        <target state="translated">类型“{0}”具有方法“{1}”(全名为“{2}”)，但此方法是静态的</target>
        <note />
      </trans-unit>
      <trans-unit id="csMethodFoundButIsNotStatic">
        <source>The type '{0}' has a method '{1}' (full name '{2}'), but the method is not static</source>
        <target state="translated">类型“{0}”具有方法“{1}”(全名为“{2}”)，但此方法不是静态的</target>
        <note />
      </trans-unit>
      <trans-unit id="csStructConstraintInconsistent">
        <source>The constraints 'struct' and 'not struct' are inconsistent</source>
        <target state="translated">约束“struct”和“not struct”不一致</target>
        <note />
      </trans-unit>
      <trans-unit id="csTypeDoesNotHaveNull">
        <source>The type '{0}' does not have 'null' as a proper value</source>
        <target state="translated">类型“{0}”未将“null”用作适当的值</target>
        <note />
      </trans-unit>
      <trans-unit id="csNullableTypeDoesNotHaveNull">
        <source>The type '{0}' does not have 'null' as a proper value. To create a null value for a Nullable type use 'System.Nullable()'.</source>
        <target state="translated">类型“{0}”未将“null”用作适当的值。若要为可以为 null 的类型创建 null 值，请使用“System.Nullable()”。</target>
        <note />
      </trans-unit>
      <trans-unit id="csTypeDoesNotSupportComparison1">
        <source>The type '{0}' does not support the 'comparison' constraint because it has the 'NoComparison' attribute</source>
        <target state="translated">类型“{0}”不支持“comparison”约束，因为它具有“NoComparison”特性</target>
        <note />
      </trans-unit>
      <trans-unit id="csTypeDoesNotSupportComparison2">
        <source>The type '{0}' does not support the 'comparison' constraint. For example, it does not support the 'System.IComparable' interface</source>
        <target state="translated">类型“{0}”不支持“comparison”约束。例如，它不支持“System.IComparable”接口</target>
        <note />
      </trans-unit>
      <trans-unit id="csTypeDoesNotSupportComparison3">
        <source>The type '{0}' does not support the 'comparison' constraint because it is a record, union or struct with one or more structural element types which do not support the 'comparison' constraint. Either avoid the use of comparison with this type, or add the 'StructuralComparison' attribute to the type to determine which field type does not support comparison</source>
        <target state="translated">类型“{0}”不支持“comparison”约束，因为它是一个记录、联合或结构，其中的一个或多个结构化元素类型不支持“comparison”约束。请避免对此类型使用比较，或将“StructuralComparison”特性添加到此类型以确定哪些字段类型不支持比较</target>
        <note />
      </trans-unit>
      <trans-unit id="csTypeDoesNotSupportEquality1">
        <source>The type '{0}' does not support the 'equality' constraint because it has the 'NoEquality' attribute</source>
        <target state="translated">类型“{0}”不支持“equality”约束，因为它具有“NoEquality”特性</target>
        <note />
      </trans-unit>
      <trans-unit id="csTypeDoesNotSupportEquality2">
        <source>The type '{0}' does not support the 'equality' constraint because it is a function type</source>
        <target state="translated">类型“{0}”不支持“equality”约束，因为它是函数类型</target>
        <note />
      </trans-unit>
      <trans-unit id="csTypeDoesNotSupportEquality3">
        <source>The type '{0}' does not support the 'equality' constraint because it is a record, union or struct with one or more structural element types which do not support the 'equality' constraint. Either avoid the use of equality with this type, or add the 'StructuralEquality' attribute to the type to determine which field type does not support equality</source>
        <target state="translated">类型“{0}”不支持“equality”约束，因为它是一个记录、联合或结构，其中的一个或多个结构化元素类型不支持“equality”约束。请避免对此类型使用相等运算，或将“StructuralEquality”特性添加到此类型以确定哪些字段类型不支持相等运算</target>
        <note />
      </trans-unit>
      <trans-unit id="csTypeIsNotEnumType">
        <source>The type '{0}' is not a CLI enum type</source>
        <target state="translated">类型“{0}”不是 CLI 枚举类型</target>
        <note />
      </trans-unit>
      <trans-unit id="csTypeHasNonStandardDelegateType">
        <source>The type '{0}' has a non-standard delegate type</source>
        <target state="translated">类型“{0}”具有非标准委托类型</target>
        <note />
      </trans-unit>
      <trans-unit id="csTypeIsNotDelegateType">
        <source>The type '{0}' is not a CLI delegate type</source>
        <target state="translated">类型“{0}”不是 CLI 委托类型</target>
        <note />
      </trans-unit>
      <trans-unit id="csTypeParameterCannotBeNullable">
        <source>This type parameter cannot be instantiated to 'Nullable'. This is a restriction imposed in order to ensure the meaning of 'null' in some CLI languages is not confusing when used in conjunction with 'Nullable' values.</source>
        <target state="translated">无法将此类型参数实例化为“Nullable”。此限制是强制实施的，旨在确保在某些 CLI 语言中将“null”与“Nullable”值一起使用时，不会混淆二者的含义。</target>
        <note />
      </trans-unit>
      <trans-unit id="csGenericConstructRequiresStructType">
        <source>A generic construct requires that the type '{0}' is a CLI or F# struct type</source>
        <target state="translated">泛型构造要求类型“{0}”是 CLI 或 F# 结构类型</target>
        <note />
      </trans-unit>
      <trans-unit id="csGenericConstructRequiresUnmanagedType">
        <source>A generic construct requires that the type '{0}' is an unmanaged type</source>
        <target state="translated">泛型构造要求类型“{0}”是非托管类型</target>
        <note />
      </trans-unit>
      <trans-unit id="csTypeNotCompatibleBecauseOfPrintf">
        <source>The type '{0}' is not compatible with any of the types {1}, arising from the use of a printf-style format string</source>
        <target state="translated">类型“{0}”与类型 {1} 中的任何类型都不兼容，因为使用了 printf 样式的格式字符串</target>
        <note />
      </trans-unit>
      <trans-unit id="csGenericConstructRequiresReferenceSemantics">
        <source>A generic construct requires that the type '{0}' have reference semantics, but it does not, i.e. it is a struct</source>
        <target state="translated">泛型构造要求类型“{0}”具有引用语义，而该类型没有引用语义，也就是说，该类型是一个结构</target>
        <note />
      </trans-unit>
      <trans-unit id="csGenericConstructRequiresNonAbstract">
        <source>A generic construct requires that the type '{0}' be non-abstract</source>
        <target state="translated">泛型构造要求类型“{0}”是非抽象的</target>
        <note />
      </trans-unit>
      <trans-unit id="csGenericConstructRequiresPublicDefaultConstructor">
        <source>A generic construct requires that the type '{0}' have a public default constructor</source>
        <target state="translated">泛型构造要求类型“{0}”具有公共的默认构造函数</target>
        <note />
      </trans-unit>
      <trans-unit id="csTypeInstantiationLengthMismatch">
        <source>Type instantiation length mismatch</source>
        <target state="translated">类型实例化长度不匹配</target>
        <note />
      </trans-unit>
      <trans-unit id="csOptionalArgumentNotPermittedHere">
        <source>Optional arguments not permitted here</source>
        <target state="translated">此处不允许可选参数</target>
        <note />
      </trans-unit>
      <trans-unit id="csMemberIsNotStatic">
        <source>{0} is not a static member</source>
        <target state="translated">{0} 不是静态成员</target>
        <note />
      </trans-unit>
      <trans-unit id="csMemberIsNotInstance">
        <source>{0} is not an instance member</source>
        <target state="translated">{0} 不是实例成员</target>
        <note />
      </trans-unit>
      <trans-unit id="csArgumentLengthMismatch">
        <source>Argument length mismatch</source>
        <target state="translated">参数长度不匹配</target>
        <note />
      </trans-unit>
      <trans-unit id="csArgumentTypesDoNotMatch">
        <source>The argument types don't match</source>
        <target state="translated">参数类型不匹配</target>
        <note />
      </trans-unit>
      <trans-unit id="csMethodExpectsParams">
        <source>This method expects a CLI 'params' parameter in this position. 'params' is a way of passing a variable number of arguments to a method in languages such as C#. Consider passing an array for this argument</source>
        <target state="translated">此方法需要在此位置提供有 CLI“params”参数。“params”是一种用于在 C# 等语言中向某个方法传递数量可变的参数的方式。请考虑为此参数传递一个数组</target>
        <note />
      </trans-unit>
      <trans-unit id="csMemberIsNotAccessible">
        <source>The member or object constructor '{0}' is not {1}</source>
        <target state="translated">成员或对象构造函数“{0}”不是 {1}</target>
        <note />
      </trans-unit>
      <trans-unit id="csMemberIsNotAccessible2">
        <source>The member or object constructor '{0}' is not {1}. Private members may only be accessed from within the declaring type. Protected members may only be accessed from an extending type and cannot be accessed from inner lambda expressions.</source>
        <target state="translated">成员或对象构造函数“{0}”不是 {1}。只可以从声明类型中访问私有成员。只可以从扩展类型访问受保护的成员，而不能从内部 lambda 表达式访问这些成员。</target>
        <note />
      </trans-unit>
      <trans-unit id="csMethodIsNotAStaticMethod">
        <source>{0} is not a static method</source>
        <target state="translated">{0} 不是静态方法</target>
        <note />
      </trans-unit>
      <trans-unit id="csMethodIsNotAnInstanceMethod">
        <source>{0} is not an instance method</source>
        <target state="translated">{0} 不是实例方法</target>
        <note />
      </trans-unit>
      <trans-unit id="csMemberHasNoArgumentOrReturnProperty">
        <source>The member or object constructor '{0}' has no argument or settable return property '{1}'. {2}.</source>
        <target state="translated">成员或对象构造函数“{0}”没有参数或可设置的返回属性“{1}”。{2}。</target>
        <note />
      </trans-unit>
      <trans-unit id="csCtorHasNoArgumentOrReturnProperty">
        <source>The object constructor '{0}' has no argument or settable return property '{1}'. {2}.</source>
        <target state="translated">对象构造函数“{0}”无参数或无可设置的返回属性“{1}”。{2}。</target>
        <note />
      </trans-unit>
      <trans-unit id="csRequiredSignatureIs">
        <source>The required signature is {0}</source>
        <target state="translated">所需签名为 {0}</target>
        <note />
      </trans-unit>
      <trans-unit id="csMemberSignatureMismatch">
        <source>The member or object constructor '{0}' requires {1} argument(s). The required signature is '{2}'.</source>
        <target state="translated">成员或对象构造函数“{0}”需要 {1} 个参数。所需签名为“{2}”。</target>
        <note />
      </trans-unit>
      <trans-unit id="csMemberSignatureMismatch2">
        <source>The member or object constructor '{0}' requires {1} additional argument(s). The required signature is '{2}'.</source>
        <target state="translated">成员或对象构造函数“{0}”需要 {1} 个附加参数。所需签名为“{2}”。</target>
        <note />
      </trans-unit>
      <trans-unit id="csMemberSignatureMismatch3">
        <source>The member or object constructor '{0}' requires {1} argument(s). The required signature is '{2}'. Some names for missing arguments are {3}.</source>
        <target state="translated">成员或对象构造函数“{0}”需要 {1} 个参数。所需签名为“{2}”。一些缺少的参数的名称为 {3}。</target>
        <note />
      </trans-unit>
      <trans-unit id="csMemberSignatureMismatch4">
        <source>The member or object constructor '{0}' requires {1} additional argument(s). The required signature is '{2}'. Some names for missing arguments are {3}.</source>
        <target state="translated">成员或对象构造函数“{0}”需要 {1} 个附加参数。所需签名为“{2}”。一些缺少的参数的名称为 {3}。</target>
        <note />
      </trans-unit>
      <trans-unit id="csMemberSignatureMismatchArityNamed">
        <source>The member or object constructor '{0}' requires {1} argument(s) but is here given {2} unnamed and {3} named argument(s). The required signature is '{4}'.</source>
        <target state="translated">成员或对象构造函数“{0}”需要 {1} 个参数，而此处给定了 {2} 个未命名参数和 {3} 个已命名参数。所需签名为“{4}”。</target>
        <note />
      </trans-unit>
      <trans-unit id="csMemberSignatureMismatchArity">
        <source>The member or object constructor '{0}' takes {1} argument(s) but is here given {2}. The required signature is '{3}'.</source>
        <target state="translated">成员或对象构造函数“{0}”需要 {1} 个参数，而此处给定了 {2} 个参数。所需签名为“{3}”。</target>
        <note />
      </trans-unit>
      <trans-unit id="csCtorSignatureMismatchArity">
        <source>The object constructor '{0}' takes {1} argument(s) but is here given {2}. The required signature is '{3}'.</source>
        <target state="translated">对象构造函数“{0}”有 {1} 个参数，但此处只提供 {2} 个。所需的签名为“{3}”。</target>
        <note />
      </trans-unit>
      <trans-unit id="csCtorSignatureMismatchArityProp">
        <source>The object constructor '{0}' takes {1} argument(s) but is here given {2}. The required signature is '{3}'. If some of the arguments are meant to assign values to properties, consider separating those arguments with a comma (',').</source>
        <target state="translated">对象构造函数“{0}”有 {1} 个参数，但此处只提供 {2} 个。所需的签名为“{3}”。如果某些参数用于向属性分配值，请考虑使用逗号(",")分隔这些参数。</target>
        <note />
      </trans-unit>
      <trans-unit id="csMemberSignatureMismatchArityType">
        <source>The member or object constructor '{0}' takes {1} type argument(s) but is here given {2}. The required signature is '{3}'.</source>
        <target state="translated">成员或对象构造函数“{0}”需要 {1} 个类型参数，而此处给定了 {2} 个类型参数。所需签名为“{3}”。</target>
        <note />
      </trans-unit>
      <trans-unit id="csMemberNotAccessible">
        <source>A member or object constructor '{0}' taking {1} arguments is not accessible from this code location. All accessible versions of method '{2}' take {3} arguments.</source>
        <target state="translated">无法从此代码位置访问采用 {1} 个参数的成员或对象构造函数“{0}”。方法“{2}”的所有可访问版本都采用了 {3} 个参数。</target>
        <note />
      </trans-unit>
      <trans-unit id="csIncorrectGenericInstantiation">
        <source>Incorrect generic instantiation. No {0} member named '{1}' takes {2} generic arguments.</source>
        <target state="translated">泛型实例化不正确。没有名为“{1}”的 {0} 成员采用 {2} 个泛型参数。</target>
        <note />
      </trans-unit>
      <trans-unit id="csMemberOverloadArityMismatch">
        <source>The member or object constructor '{0}' does not take {1} argument(s). An overload was found taking {2} arguments.</source>
        <target state="translated">成员或对象构造函数“{0}”不采用 {1} 个参数。发现某个重载采用 {2} 个参数。</target>
        <note />
      </trans-unit>
      <trans-unit id="csNoMemberTakesTheseArguments">
        <source>No {0} member or object constructor named '{1}' takes {2} arguments</source>
        <target state="translated">没有名为“{1}”的 {0} 成员或对象构造函数采用 {2} 个参数</target>
        <note />
      </trans-unit>
      <trans-unit id="csNoMemberTakesTheseArguments2">
        <source>No {0} member or object constructor named '{1}' takes {2} arguments. Note the call to this member also provides {3} named arguments.</source>
        <target state="translated">没有名为“{1}”的 {0} 成员或对象构造函数采用 {2} 个参数。注意，调用此成员也会提供 {3} 个已命名参数。</target>
        <note />
      </trans-unit>
      <trans-unit id="csNoMemberTakesTheseArguments3">
        <source>No {0} member or object constructor named '{1}' takes {2} arguments. The named argument '{3}' doesn't correspond to any argument or settable return property for any overload.</source>
        <target state="translated">没有名为“{1}”的 {0} 成员或对象构造函数采用 {2} 个参数。已命名参数“{3}”与针对任何重载的任何参数或可设置的返回属性均不对应。</target>
        <note />
      </trans-unit>
      <trans-unit id="csMethodNotFound">
        <source>Method or object constructor '{0}' not found</source>
        <target state="translated">未找到方法或对象构造函数“{0}”</target>
        <note />
      </trans-unit>
      <trans-unit id="csNoOverloadsFound">
        <source>No overloads match for method '{0}'.</source>
        <target state="translated">没有与方法“{0}”匹配的重载。</target>
        <note />
      </trans-unit>
      <trans-unit id="csMethodIsOverloaded">
        <source>A unique overload for method '{0}' could not be determined based on type information prior to this program point. A type annotation may be needed.</source>
        <target state="translated">未能根据此程序点之前的类型信息确定方法“{0}”的唯一重载。可能需要类型批注。</target>
        <note />
      </trans-unit>
      <trans-unit id="csCandidates">
        <source>Candidates: {0}</source>
        <target state="translated">候选项: {0}</target>
        <note />
      </trans-unit>
      <trans-unit id="csSeeAvailableOverloads">
        <source>The available overloads are shown below.</source>
        <target state="translated">下方显示了可用重载。</target>
        <note />
      </trans-unit>
      <trans-unit id="parsDoCannotHaveVisibilityDeclarations">
        <source>Accessibility modifiers are not permitted on 'do' bindings, but '{0}' was given.</source>
        <target state="translated">不允许对 "do" 绑定使用可访问性修饰符，但却给出了“{0}”。</target>
        <note />
      </trans-unit>
      <trans-unit id="parsEofInHashIf">
        <source>End of file in #if section begun at or after here</source>
        <target state="translated">文件尾在此处或之后开始的 #if 节中</target>
        <note />
      </trans-unit>
      <trans-unit id="parsEofInString">
        <source>End of file in string begun at or before here</source>
        <target state="translated">文件尾在此处或之前开始的字符串中</target>
        <note />
      </trans-unit>
      <trans-unit id="parsEofInVerbatimString">
        <source>End of file in verbatim string begun at or before here</source>
        <target state="translated">文件尾在此外或之前开始的原义字符串中</target>
        <note />
      </trans-unit>
      <trans-unit id="parsEofInComment">
        <source>End of file in comment begun at or before here</source>
        <target state="translated">文件尾在此处或之前开始的注释中</target>
        <note />
      </trans-unit>
      <trans-unit id="parsEofInStringInComment">
        <source>End of file in string embedded in comment begun at or before here</source>
        <target state="translated">文件尾在此外或之前开始的注释中嵌入的字符串中</target>
        <note />
      </trans-unit>
      <trans-unit id="parsEofInVerbatimStringInComment">
        <source>End of file in verbatim string embedded in comment begun at or before here</source>
        <target state="translated">文件尾在此处或之前开始的注释中嵌入的原义字符串中</target>
        <note />
      </trans-unit>
      <trans-unit id="parsEofInIfOcaml">
        <source>End of file in IF-OCAML section begun at or before here</source>
        <target state="translated">文件尾在此处或之前开始的 IF-OCAML 节中</target>
        <note />
      </trans-unit>
      <trans-unit id="parsEofInDirective">
        <source>End of file in directive begun at or before here</source>
        <target state="translated">文件尾在此处或之前开始的指令中</target>
        <note />
      </trans-unit>
      <trans-unit id="parsNoHashEndIfFound">
        <source>No #endif found for #if or #else</source>
        <target state="translated">未找到与 #if 或 #else 对应的 #endif</target>
        <note />
      </trans-unit>
      <trans-unit id="parsAttributesIgnored">
        <source>Attributes have been ignored in this construct</source>
        <target state="translated">此构造中已忽略特性</target>
        <note />
      </trans-unit>
      <trans-unit id="parsUseBindingsIllegalInImplicitClassConstructors">
        <source>'use' bindings are not permitted in primary constructors</source>
        <target state="translated">主构造函数中不允许使用“use”绑定</target>
        <note />
      </trans-unit>
      <trans-unit id="parsUseBindingsIllegalInModules">
        <source>'use' bindings are not permitted in modules and are treated as 'let' bindings</source>
        <target state="translated">“use”绑定不允许在模块中使用并且将被视为“let”绑定</target>
        <note />
      </trans-unit>
      <trans-unit id="parsIntegerForLoopRequiresSimpleIdentifier">
        <source>An integer for loop must use a simple identifier</source>
        <target state="translated">用于循环的整数必须使用简单的标识符</target>
        <note />
      </trans-unit>
      <trans-unit id="parsOnlyOneWithAugmentationAllowed">
        <source>At most one 'with' augmentation is permitted</source>
        <target state="translated">最多允许一个“with”扩大</target>
        <note />
      </trans-unit>
      <trans-unit id="parsUnexpectedSemicolon">
        <source>A semicolon is not expected at this point</source>
        <target state="translated">此时不应有分号</target>
        <note />
      </trans-unit>
      <trans-unit id="parsUnexpectedEndOfFile">
        <source>Unexpected end of input</source>
        <target state="translated">意外的输入结束</target>
        <note />
      </trans-unit>
      <trans-unit id="parsUnexpectedVisibilityDeclaration">
        <source>Accessibility modifiers are not permitted here, but '{0}' was given.</source>
        <target state="translated">此处不允许使用可访问性修饰符，但却给出了“{0}”。</target>
        <note />
      </trans-unit>
      <trans-unit id="parsOnlyHashDirectivesAllowed">
        <source>Only '#' compiler directives may occur prior to the first 'namespace' declaration</source>
        <target state="translated">只有“#”编译器指令可以在第一个“namespace”声明之前出现</target>
        <note />
      </trans-unit>
      <trans-unit id="parsVisibilityDeclarationsShouldComePriorToIdentifier">
        <source>Accessibility modifiers should come immediately prior to the identifier naming a construct</source>
        <target state="translated">可访问性修饰符应紧接在用于命名构造函数的标识符的前面</target>
        <note />
      </trans-unit>
      <trans-unit id="parsNamespaceOrModuleNotBoth">
        <source>Files should begin with either a namespace or module declaration, e.g. 'namespace SomeNamespace.SubNamespace' or 'module SomeNamespace.SomeModule', but not both. To define a module within a namespace use 'module SomeModule = ...'</source>
        <target state="translated">文件应以命名空间或模块声明(例如“namespace SomeNamespace.SubNamespace”或“module SomeNamespace.SomeModule”)开头，而不是同时以二者开头。若要定义命名空间中的模块，请使用“module SomeModule = ...”</target>
        <note />
      </trans-unit>
      <trans-unit id="parsModuleAbbreviationMustBeSimpleName">
        <source>A module abbreviation must be a simple name, not a path</source>
        <target state="translated">模块缩写词必须是简单名称，而非路径</target>
        <note />
      </trans-unit>
      <trans-unit id="parsIgnoreAttributesOnModuleAbbreviation">
        <source>Ignoring attributes on module abbreviation</source>
        <target state="translated">在模块缩写词中忽略特性</target>
        <note />
      </trans-unit>
      <trans-unit id="parsIgnoreAttributesOnModuleAbbreviationAlwaysPrivate">
        <source>The '{0}' accessibility attribute is not allowed on module abbreviation. Module abbreviations are always private.</source>
        <target state="translated">模块缩写词中不允许“{0}”可访问性特性。模块缩写词总是私有的。</target>
        <note />
      </trans-unit>
      <trans-unit id="parsIgnoreVisibilityOnModuleAbbreviationAlwaysPrivate">
        <source>The '{0}' visibility attribute is not allowed on module abbreviation. Module abbreviations are always private.</source>
        <target state="translated">模块缩写词中不允许“{0}”可见性特性。模块缩写词总是私有的。</target>
        <note />
      </trans-unit>
      <trans-unit id="parsUnClosedBlockInHashLight">
        <source>Unclosed block</source>
        <target state="translated">未封闭的块</target>
        <note />
      </trans-unit>
      <trans-unit id="parsUnmatchedBeginOrStruct">
        <source>Unmatched 'begin' or 'struct'</source>
        <target state="translated">不匹配的“begin”或“struct”</target>
        <note />
      </trans-unit>
      <trans-unit id="parsModuleDefnMustBeSimpleName">
        <source>A module name must be a simple name, not a path</source>
        <target state="translated">模块名称必须是简单名称，而非路径</target>
        <note />
      </trans-unit>
      <trans-unit id="parsUnexpectedEmptyModuleDefn">
        <source>Unexpected empty type moduleDefn list</source>
        <target state="translated">意外的空类型 moduleDefn 列表</target>
        <note />
      </trans-unit>
      <trans-unit id="parsAttributesMustComeBeforeVal">
        <source>Attributes should be placed before 'val'</source>
        <target state="translated">特性应置于“val”之前</target>
        <note />
      </trans-unit>
      <trans-unit id="parsAttributesAreNotPermittedOnInterfaceImplementations">
        <source>Attributes are not permitted on interface implementations</source>
        <target state="translated">不允许对接口实现使用特性</target>
        <note />
      </trans-unit>
      <trans-unit id="parsSyntaxError">
        <source>Syntax error</source>
        <target state="translated">语法错误</target>
        <note />
      </trans-unit>
      <trans-unit id="parsAugmentationsIllegalOnDelegateType">
        <source>Augmentations are not permitted on delegate type moduleDefns</source>
        <target state="translated">不允许对委托类型 moduleDefns 使用扩大</target>
        <note />
      </trans-unit>
      <trans-unit id="parsUnmatchedClassInterfaceOrStruct">
        <source>Unmatched 'class', 'interface' or 'struct'</source>
        <target state="translated">不匹配的“class”、“interface”或“struct”</target>
        <note />
      </trans-unit>
      <trans-unit id="parsEmptyTypeDefinition">
        <source>A type definition requires one or more members or other declarations. If you intend to define an empty class, struct or interface, then use 'type ... = class end', 'interface end' or 'struct end'.</source>
        <target state="translated">类型定义需要一个或多个成员或者其他声明。如果您打算定义一个空的类、结构或接口，请使用“type ... = class end”、“interface end”或“struct end”。</target>
        <note />
      </trans-unit>
      <trans-unit id="parsUnmatchedWith">
        <source>Unmatched 'with' or badly formatted 'with' block</source>
        <target state="translated">不匹配的“with”或“with”块的格式不正确</target>
        <note />
      </trans-unit>
      <trans-unit id="parsGetOrSetRequired">
        <source>'get', 'set' or 'get,set' required</source>
        <target state="translated">需要“get”、“set”或“get,set”</target>
        <note />
      </trans-unit>
      <trans-unit id="parsOnlyClassCanTakeValueArguments">
        <source>Only class types may take value arguments</source>
        <target state="translated">只有类类型可以采用值参数</target>
        <note />
      </trans-unit>
      <trans-unit id="parsUnmatchedBegin">
        <source>Unmatched 'begin'</source>
        <target state="translated">不匹配的“begin”</target>
        <note />
      </trans-unit>
      <trans-unit id="parsInvalidDeclarationSyntax">
        <source>Invalid declaration syntax</source>
        <target state="translated">声明语法无效</target>
        <note />
      </trans-unit>
      <trans-unit id="parsGetAndOrSetRequired">
        <source>'get' and/or 'set' required</source>
        <target state="translated">需要“get”和/或“set”</target>
        <note />
      </trans-unit>
      <trans-unit id="parsTypeAnnotationsOnGetSet">
        <source>Type annotations on property getters and setters must be given after the 'get()' or 'set(v)', e.g. 'with get() : string = ...'</source>
        <target state="translated">必须在 "get()" 或 "set(v)" 后面提供属性 Getter 和 Setter 的类型批注，例如 "with get() : string = ..."</target>
        <note />
      </trans-unit>
      <trans-unit id="parsGetterMustHaveAtLeastOneArgument">
        <source>A getter property is expected to be a function, e.g. 'get() = ...' or 'get(index) = ...'</source>
        <target state="translated">Getter 属性应为一个函数，例如 "get() = ..." 或 "get(index) = ..."</target>
        <note />
      </trans-unit>
      <trans-unit id="parsMultipleAccessibilitiesForGetSet">
        <source>Multiple accessibilities given for property getter or setter</source>
        <target state="translated">为属性 Getter 或 Setter 给定了多个可访问性</target>
        <note />
      </trans-unit>
      <trans-unit id="parsSetSyntax">
        <source>Property setters must be defined using 'set value = ', 'set idx value = ' or 'set (idx1,...,idxN) value = ... '</source>
        <target state="translated">必须使用“set value =”、“set idx value =”或“set (idx1,...,idxN) value = ...”定义属性 setter'</target>
        <note />
      </trans-unit>
      <trans-unit id="parsInterfacesHaveSameVisibilityAsEnclosingType">
        <source>Interfaces always have the same visibility as the enclosing type</source>
        <target state="translated">接口始终具有与封闭类型相同的可见性</target>
        <note />
      </trans-unit>
      <trans-unit id="parsAccessibilityModsIllegalForAbstract">
        <source>Accessibility modifiers are not allowed on this member. Abstract slots always have the same visibility as the enclosing type.</source>
        <target state="translated">不允许对此成员使用可访问性修饰符。抽象槽总是具有与封闭类型相同的可见性。</target>
        <note />
      </trans-unit>
      <trans-unit id="parsAttributesIllegalOnInherit">
        <source>Attributes are not permitted on 'inherit' declarations</source>
        <target state="translated">不允许对“inherit”声明使用特性</target>
        <note />
      </trans-unit>
      <trans-unit id="parsVisibilityIllegalOnInherit">
        <source>Accessibility modifiers are not permitted on an 'inherits' declaration</source>
        <target state="translated">不允许对“inherits”声明使用可访问性修饰符</target>
        <note />
      </trans-unit>
      <trans-unit id="parsInheritDeclarationsCannotHaveAsBindings">
        <source>'inherit' declarations cannot have 'as' bindings. To access members of the base class when overriding a method, the syntax 'base.SomeMember' may be used; 'base' is a keyword. Remove this 'as' binding.</source>
        <target state="translated">“inherit”声明不能具有“as”绑定。若要在重写某个方法时访问基类的成员，可以使用语法“base.SomeMember”；“base”为关键字。删除此“as”绑定。</target>
        <note />
      </trans-unit>
      <trans-unit id="parsAttributesIllegalHere">
        <source>Attributes are not allowed here</source>
        <target state="translated">此处不允许使用特性</target>
        <note />
      </trans-unit>
      <trans-unit id="parsTypeAbbreviationsCannotHaveVisibilityDeclarations">
        <source>Accessibility modifiers are not permitted in this position for type abbreviations</source>
        <target state="translated">对于类型缩写词，此位置不允许使用可访问性修饰符</target>
        <note />
      </trans-unit>
      <trans-unit id="parsEnumTypesCannotHaveVisibilityDeclarations">
        <source>Accessibility modifiers are not permitted in this position for enum types</source>
        <target state="translated">对于枚举类型，此位置不允许使用可访问性修饰符</target>
        <note />
      </trans-unit>
      <trans-unit id="parsAllEnumFieldsRequireValues">
        <source>All enum fields must be given values</source>
        <target state="translated">所有枚举字段都必须为给定值</target>
        <note />
      </trans-unit>
      <trans-unit id="parsInlineAssemblyCannotHaveVisibilityDeclarations">
        <source>Accessibility modifiers are not permitted on inline assembly code types</source>
        <target state="translated">不允许对内联程序集代码类型使用可访问性修饰符</target>
        <note />
      </trans-unit>
      <trans-unit id="parsUnexpectedIdentifier">
        <source>Unexpected identifier: '{0}'</source>
        <target state="translated">意外的标识符: '{0}'</target>
        <note />
      </trans-unit>
      <trans-unit id="parsUnionCasesCannotHaveVisibilityDeclarations">
        <source>Accessibility modifiers are not permitted on union cases. Use 'type U = internal ...' or 'type U = private ...' to give an accessibility to the whole representation.</source>
        <target state="translated">不允许对联合用例使用可访问性修饰符。请使用“type U = internal ...”或“type U = private ...”为整个表示形式给定可访问性。</target>
        <note />
      </trans-unit>
      <trans-unit id="parsEnumFieldsCannotHaveVisibilityDeclarations">
        <source>Accessibility modifiers are not permitted on enumeration fields</source>
        <target state="translated">不允许对枚举字段使用可访问性修饰符</target>
        <note />
      </trans-unit>
      <trans-unit id="parsConsiderUsingSeparateRecordType">
        <source>Consider using a separate record type instead</source>
        <target state="translated">请考虑改用单独的记录类型</target>
        <note />
      </trans-unit>
      <trans-unit id="parsRecordFieldsCannotHaveVisibilityDeclarations">
        <source>Accessibility modifiers are not permitted on record fields. Use 'type R = internal ...' or 'type R = private ...' to give an accessibility to the whole representation.</source>
        <target state="translated">不允许对记录字段使用可访问性修饰符。请使用“type R = internal ...”或“type R = private ...”为整个表示形式给定可访问性。</target>
        <note />
      </trans-unit>
      <trans-unit id="parsLetAndForNonRecBindings">
        <source>The declaration form 'let ... and ...' for non-recursive bindings is not used in F# code. Consider using a sequence of 'let' bindings</source>
        <target state="translated">非递归绑定的声明格式“let ... and ...”不可用于 F# 代码。请考虑使用“let”绑定序列</target>
        <note />
      </trans-unit>
      <trans-unit id="parsUnmatchedParen">
        <source>Unmatched '('</source>
        <target state="translated">不匹配的“(”</target>
        <note />
      </trans-unit>
      <trans-unit id="parsSuccessivePatternsShouldBeSpacedOrTupled">
        <source>Successive patterns should be separated by spaces or tupled</source>
        <target state="translated">应使用空格来分隔连续模式或将这些连续模式组成元组</target>
        <note />
      </trans-unit>
      <trans-unit id="parsNoMatchingInForLet">
        <source>No matching 'in' found for this 'let'</source>
        <target state="translated">未找到与此“let”匹配的“in”</target>
        <note />
      </trans-unit>
      <trans-unit id="parsErrorInReturnForLetIncorrectIndentation">
        <source>Error in the return expression for this 'let'. Possible incorrect indentation.</source>
        <target state="translated">此“let”的返回表达式出错。缩进可能不正确。</target>
        <note />
      </trans-unit>
      <trans-unit id="parsExpectedExpressionAfterLet">
        <source>The block following this '{0}' is unfinished. Every code block is an expression and must have a result. '{1}' cannot be the final code element in a block. Consider giving this block an explicit result.</source>
        <target state="translated">此“{0}”后的程序块未完成。每个代码块均为表达式，且必须具有结果。“{1}”不能为程序块中最后的代码元素。考虑为此程序块提供显式结果。</target>
        <note />
      </trans-unit>
      <trans-unit id="parsIncompleteIf">
        <source>Incomplete conditional. Expected 'if &lt;expr&gt; then &lt;expr&gt;' or 'if &lt;expr&gt; then &lt;expr&gt; else &lt;expr&gt;'.</source>
        <target state="translated">条件不完整。应为“if &lt;表达式&gt; then &lt;表达式&gt;”或“if &lt;表达式&gt; then &lt;表达式&gt; else &lt;表达式&gt;”。</target>
        <note />
      </trans-unit>
      <trans-unit id="parsAssertIsNotFirstClassValue">
        <source>'assert' may not be used as a first class value. Use 'assert &lt;expr&gt;' instead.</source>
        <target state="translated">“assert”不可用作一类值。请改用“assert &lt;表达式&gt;”。</target>
        <note />
      </trans-unit>
      <trans-unit id="parsIdentifierExpected">
        <source>Identifier expected</source>
        <target state="translated">应输入标识符</target>
        <note />
      </trans-unit>
      <trans-unit id="parsInOrEqualExpected">
        <source>'in' or '=' expected</source>
        <target state="translated">应为“in”或“=”</target>
        <note />
      </trans-unit>
      <trans-unit id="parsArrowUseIsLimited">
        <source>The use of '-&gt;' in sequence and computation expressions is limited to the form 'for pat in expr -&gt; expr'. Use the syntax 'for ... in ... do ... yield...' to generate elements in more complex sequence expressions.</source>
        <target state="translated">在序列和计算表达式中，“-&gt;”只能用于“for pat in expr -&gt; expr”格式。使用语法“for ... in ... do ... yield...”可在更复杂的序列表达式中生成元素。</target>
        <note />
      </trans-unit>
      <trans-unit id="parsSuccessiveArgsShouldBeSpacedOrTupled">
        <source>Successive arguments should be separated by spaces or tupled, and arguments involving function or method applications should be parenthesized</source>
        <target state="translated">应使用空格来分隔连续参数或将这些连续参数组成元组，并且应使用括号将涉及函数或方法应用的参数括起来</target>
        <note />
      </trans-unit>
      <trans-unit id="parsUnmatchedBracket">
        <source>Unmatched '['</source>
        <target state="translated">不匹配的“[”</target>
        <note />
      </trans-unit>
      <trans-unit id="parsMissingQualificationAfterDot">
        <source>Missing qualification after '.'</source>
        <target state="translated">“.”后缺少限定</target>
        <note />
      </trans-unit>
      <trans-unit id="parsParenFormIsForML">
        <source>In F# code you may use 'expr.[expr]'. A type annotation may be required to indicate the first expression is an array</source>
        <target state="translated">可在 F# 代码中使用“expr.[expr]”。可能需要进行类型批注以指明第一个表达式是一个数组</target>
        <note />
      </trans-unit>
      <trans-unit id="parsMismatchedQuote">
        <source>Mismatched quotation, beginning with '{0}'</source>
        <target state="translated">不匹配的引用(以“{0}”开头)</target>
        <note />
      </trans-unit>
      <trans-unit id="parsUnmatched">
        <source>Unmatched '{0}'</source>
        <target state="translated">不匹配的“{0}”</target>
        <note />
      </trans-unit>
      <trans-unit id="parsUnmatchedBracketBar">
        <source>Unmatched '[|'</source>
        <target state="translated">不匹配的“[|”</target>
        <note />
      </trans-unit>
      <trans-unit id="parsUnmatchedBrace">
        <source>Unmatched '{{'</source>
        <target state="translated">不匹配的“{{”</target>
        <note />
      </trans-unit>
      <trans-unit id="parsFieldBinding">
        <source>Field bindings must have the form 'id = expr;'</source>
        <target state="translated">字段绑定的格式必须为“id = expr;”</target>
        <note />
      </trans-unit>
      <trans-unit id="parsMemberIllegalInObjectImplementation">
        <source>This member is not permitted in an object implementation</source>
        <target state="translated">对象实现中不允许使用此成员</target>
        <note />
      </trans-unit>
      <trans-unit id="parsMissingFunctionBody">
        <source>Missing function body</source>
        <target state="translated">缺少函数体</target>
        <note />
      </trans-unit>
      <trans-unit id="parsSyntaxErrorInLabeledType">
        <source>Syntax error in labelled type argument</source>
        <target state="translated">带有标签的类型参数中的语法错误</target>
        <note />
      </trans-unit>
      <trans-unit id="parsUnexpectedInfixOperator">
        <source>Unexpected infix operator in type expression</source>
        <target state="translated">类型表达式中意外的中缀运算符</target>
        <note />
      </trans-unit>
      <trans-unit id="parsMultiArgumentGenericTypeFormDeprecated">
        <source>The syntax '(typ,...,typ) ident' is not used in F# code. Consider using 'ident&lt;typ,...,typ&gt;' instead</source>
        <target state="translated">语法“(typ,...,typ) ident”不可用于 F# 代码。请考虑改用“ident&lt;typ,...,typ&gt;”</target>
        <note />
      </trans-unit>
      <trans-unit id="parsInvalidLiteralInType">
        <source>Invalid literal in type</source>
        <target state="translated">类型中的文本无效</target>
        <note />
      </trans-unit>
      <trans-unit id="parsUnexpectedOperatorForUnitOfMeasure">
        <source>Unexpected infix operator in unit-of-measure expression. Legal operators are '*', '/' and '^'.</source>
        <target state="translated">度量单位表达式中意外的中缀运算符。合法的运算符为“*”、“/”和“^”。</target>
        <note />
      </trans-unit>
      <trans-unit id="parsUnexpectedIntegerLiteralForUnitOfMeasure">
        <source>Unexpected integer literal in unit-of-measure expression</source>
        <target state="translated">度量单位表达式中意外的整数文本</target>
        <note />
      </trans-unit>
      <trans-unit id="parsUnexpectedTypeParameter">
        <source>Syntax error: unexpected type parameter specification</source>
        <target state="translated">语法错误: 意外的类型参数规范</target>
        <note />
      </trans-unit>
      <trans-unit id="parsMismatchedQuotationName">
        <source>Mismatched quotation operator name, beginning with '{0}'</source>
        <target state="translated">不匹配的引用运算符名称(以“{0}”开头)</target>
        <note />
      </trans-unit>
      <trans-unit id="parsActivePatternCaseMustBeginWithUpperCase">
        <source>Active pattern case identifiers must begin with an uppercase letter</source>
        <target state="translated">活动模式用例标识符必须以大写字母开头</target>
        <note />
      </trans-unit>
      <trans-unit id="parsActivePatternCaseContainsPipe">
        <source>The '|' character is not permitted in active pattern case identifiers</source>
        <target state="translated">不允许在活动模式用例标识符中使用“|”字符</target>
        <note />
      </trans-unit>
      <trans-unit id="parsIllegalDenominatorForMeasureExponent">
        <source>Denominator must not be 0 in unit-of-measure exponent</source>
        <target state="translated">度量单位指数中的分母不得为 0</target>
        <note />
      </trans-unit>
      <trans-unit id="parsNoEqualShouldFollowNamespace">
        <source>No '=' symbol should follow a 'namespace' declaration</source>
        <target state="translated">“namespace”声明后面不应有“=”符号</target>
        <note />
      </trans-unit>
      <trans-unit id="parsSyntaxModuleStructEndDeprecated">
        <source>The syntax 'module ... = struct .. end' is not used in F# code. Consider using 'module ... = begin .. end'</source>
        <target state="translated">语法“module ... = struct .. end”不可用于 F# 代码。请考虑使用“module ... = begin .. end”</target>
        <note />
      </trans-unit>
      <trans-unit id="parsSyntaxModuleSigEndDeprecated">
        <source>The syntax 'module ... : sig .. end' is not used in F# code. Consider using 'module ... = begin .. end'</source>
        <target state="translated">语法“module ... : sig .. end”不可用于 F# 代码。请考虑使用“module ... = begin .. end”</target>
        <note />
      </trans-unit>
      <trans-unit id="tcStaticFieldUsedWhenInstanceFieldExpected">
        <source>A static field was used where an instance field is expected</source>
        <target state="translated">在需要实例字段的位置使用了静态字段</target>
        <note />
      </trans-unit>
      <trans-unit id="tcMethodNotAccessible">
        <source>Method '{0}' is not accessible from this code location</source>
        <target state="translated">无法从此代码位置访问方法“{0}”</target>
        <note />
      </trans-unit>
      <trans-unit id="tcImplicitMeasureFollowingSlash">
        <source>Implicit product of measures following /</source>
        <target state="translated">/ 后的度量值的隐式乘积</target>
        <note />
      </trans-unit>
      <trans-unit id="tcUnexpectedMeasureAnon">
        <source>Unexpected SynMeasure.Anon</source>
        <target state="translated">意外的 SynMeasure.Anon</target>
        <note />
      </trans-unit>
      <trans-unit id="tcNonZeroConstantCannotHaveGenericUnit">
        <source>Non-zero constants cannot have generic units. For generic zero, write 0.0&lt;_&gt;.</source>
        <target state="translated">非零常数不能具有泛型单位。对于泛型零，请编写 0.0&lt;_&gt;。</target>
        <note />
      </trans-unit>
      <trans-unit id="tcSeqResultsUseYield">
        <source>In sequence expressions, results are generated using 'yield'</source>
        <target state="translated">在序列表达式中，使用“yield”生成结果</target>
        <note />
      </trans-unit>
      <trans-unit id="tcUnexpectedBigRationalConstant">
        <source>Unexpected big rational constant</source>
        <target state="translated">意外的大有理常数</target>
        <note />
      </trans-unit>
      <trans-unit id="tcInvalidTypeForUnitsOfMeasure">
        <source>Units-of-measure supported only on float, float32, decimal and signed integer types</source>
        <target state="translated">仅 float、float32、decimal 和带符号整数类型支持度量单位</target>
        <note />
      </trans-unit>
      <trans-unit id="tcUnexpectedConstUint16Array">
        <source>Unexpected Const_uint16array</source>
        <target state="translated">意外的 Const_uint16array</target>
        <note />
      </trans-unit>
      <trans-unit id="tcUnexpectedConstByteArray">
        <source>Unexpected Const_bytearray</source>
        <target state="translated">意外的 Const_bytearray</target>
        <note />
      </trans-unit>
      <trans-unit id="tcParameterRequiresName">
        <source>A parameter with attributes must also be given a name, e.g. '[&lt;Attribute&gt;] Name : Type'</source>
        <target state="translated">还必须为具有特性的参数提供名称，例如“[&lt;特性&gt;] Name : Type”</target>
        <note />
      </trans-unit>
      <trans-unit id="tcReturnValuesCannotHaveNames">
        <source>Return values cannot have names</source>
        <target state="translated">返回值不能具有名称</target>
        <note />
      </trans-unit>
      <trans-unit id="tcMemberKindPropertyGetSetNotExpected">
        <source>MemberKind.PropertyGetSet only expected in parse trees</source>
        <target state="translated">仅分析树中需要 MemberKind.PropertyGetSet</target>
        <note />
      </trans-unit>
      <trans-unit id="tcNamespaceCannotContainValues">
        <source>Namespaces cannot contain values. Consider using a module to hold your value declarations.</source>
        <target state="translated">命名空间不能包含值。请考虑使用模块来包含值声明。</target>
        <note />
      </trans-unit>
      <trans-unit id="tcNamespaceCannotContainExtensionMembers">
        <source>Namespaces cannot contain extension members except in the same file and namespace declaration group where the type is defined. Consider using a module to hold declarations of extension members.</source>
        <target state="translated">命名空间不能包含扩展成员(在定义类型的同一文件和命名空间声明组中除外)。请考虑使用模块来包含扩展成员的声明。</target>
        <note />
      </trans-unit>
      <trans-unit id="tcMultipleVisibilityAttributes">
        <source>Multiple visibility attributes have been specified for this identifier</source>
        <target state="translated">已为此标识符指定多个可见性特性</target>
        <note />
      </trans-unit>
      <trans-unit id="tcMultipleVisibilityAttributesWithLet">
        <source>Multiple visibility attributes have been specified for this identifier. 'let' bindings in classes are always private, as are any 'let' bindings inside expressions.</source>
        <target state="translated">已为此标识符指定多个可见性特性。与表达式中的任何“let”绑定一样，类中的“let”绑定总是私有的。</target>
        <note />
      </trans-unit>
      <trans-unit id="tcInvalidMethodNameForRelationalOperator">
        <source>The name '({0})' should not be used as a member name. To define comparison semantics for a type, implement the 'System.IComparable' interface. If defining a static member for use from other CLI languages then use the name '{1}' instead.</source>
        <target state="translated">名称“({0})”不应用作成员名称。若要为类型定义比较语义，请实现“System.IComparable”接口。如果从其他 CLI 语言中定义了要使用的静态成员，请改用名称“{1}”。</target>
        <note />
      </trans-unit>
      <trans-unit id="tcInvalidMethodNameForEquality">
        <source>The name '({0})' should not be used as a member name. To define equality semantics for a type, override the 'Object.Equals' member. If defining a static member for use from other CLI languages then use the name '{1}' instead.</source>
        <target state="translated">名称“({0})”不应用作成员名称。若要为类型定义相等语义，请重写“Object.Equals”成员。如果从其他 CLI 语言中定义了要使用的静态成员，请改用名称“{1}”。</target>
        <note />
      </trans-unit>
      <trans-unit id="tcInvalidMemberName">
        <source>The name '({0})' should not be used as a member name. If defining a static member for use from other CLI languages then use the name '{1}' instead.</source>
        <target state="translated">名称“({0})”不应用作成员名称。如果从其他 CLI 语言中定义了要使用的静态成员，请改用名称“{1}”。</target>
        <note />
      </trans-unit>
      <trans-unit id="tcInvalidMemberNameFixedTypes">
        <source>The name '({0})' should not be used as a member name because it is given a standard definition in the F# library over fixed types</source>
        <target state="translated">名称“({0})”不应用作成员名称，因为在 F# 库中为此名称给定了针对固定类型的标准定义</target>
        <note />
      </trans-unit>
      <trans-unit id="tcInvalidOperatorDefinitionRelational">
        <source>The '{0}' operator should not normally be redefined. To define overloaded comparison semantics for a particular type, implement the 'System.IComparable' interface in the definition of that type.</source>
        <target state="translated">通常不应重新定义“{0}”运算符。若要为类型定义重载的比较语义，请在该类型的定义中实现“System.IComparable”接口。</target>
        <note />
      </trans-unit>
      <trans-unit id="tcInvalidOperatorDefinitionEquality">
        <source>The '{0}' operator should not normally be redefined. To define equality semantics for a type, override the 'Object.Equals' member in the definition of that type.</source>
        <target state="translated">通常不应重新定义“{0}”运算符。若要为类型定义相等语义，请在该类型的定义中重写“Object.Equals”成员。</target>
        <note />
      </trans-unit>
      <trans-unit id="tcInvalidOperatorDefinition">
        <source>The '{0}' operator should not normally be redefined. Consider using a different operator name</source>
        <target state="translated">通常不应重新定义“{0}”运算符。请考虑使用其他运算符名称</target>
        <note />
      </trans-unit>
      <trans-unit id="tcInvalidIndexOperatorDefinition">
        <source>The '{0}' operator cannot be redefined. Consider using a different operator name</source>
        <target state="translated">无法重定义“{0}”运算符。请考虑使用其他运算符名称</target>
        <note />
      </trans-unit>
      <trans-unit id="tcExpectModuleOrNamespaceParent">
        <source>Expected module or namespace parent {0}</source>
        <target state="translated">应为模块或命名空间父级 {0}</target>
        <note />
      </trans-unit>
      <trans-unit id="tcImplementsIComparableExplicitly">
        <source>The struct, record or union type '{0}' implements the interface 'System.IComparable' explicitly. You must apply the 'CustomComparison' attribute to the type.</source>
        <target state="translated">结构、记录或联合类型“{0}”显式实现接口“System.IComparable”。您必须将“CustomComparison”特性应用于相应的类型。</target>
        <note />
      </trans-unit>
      <trans-unit id="tcImplementsGenericIComparableExplicitly">
        <source>The struct, record or union type '{0}' implements the interface 'System.IComparable&lt;_&gt;' explicitly. You must apply the 'CustomComparison' attribute to the type, and should also provide a consistent implementation of the non-generic interface System.IComparable.</source>
        <target state="translated">结构、记录或联合类型“{0}”显式实现接口“System.IComparable&lt;_&gt;”。您必须将“CustomComparison”特性应用于相应的类型，并且应提供对非泛型接口 System.IComparable 的一致性实现。</target>
        <note />
      </trans-unit>
      <trans-unit id="tcImplementsIStructuralComparableExplicitly">
        <source>The struct, record or union type '{0}' implements the interface 'System.IStructuralComparable' explicitly. Apply the 'CustomComparison' attribute to the type.</source>
        <target state="translated">结构、记录或联合类型“{0}”显式实现接口“System.IStructuralComparable”。将“CustomComparison”特性应用于相应的类型。</target>
        <note />
      </trans-unit>
      <trans-unit id="tcRecordFieldInconsistentTypes">
        <source>This record contains fields from inconsistent types</source>
        <target state="translated">此记录包含来自不一致的类型的字段</target>
        <note />
      </trans-unit>
      <trans-unit id="tcDllImportStubsCannotBeInlined">
        <source>DLLImport stubs cannot be inlined</source>
        <target state="translated">无法内联 DLLImport 存根</target>
        <note />
      </trans-unit>
      <trans-unit id="tcStructsCanOnlyBindThisAtMemberDeclaration">
        <source>Structs may only bind a 'this' parameter at member declarations</source>
        <target state="translated">结构只能在成员声明中绑定“this”参数</target>
        <note />
      </trans-unit>
      <trans-unit id="tcUnexpectedExprAtRecInfPoint">
        <source>Unexpected expression at recursive inference point</source>
        <target state="translated">递归推理点中的意外的表达式</target>
        <note />
      </trans-unit>
      <trans-unit id="tcLessGenericBecauseOfAnnotation">
        <source>This code is less generic than required by its annotations because the explicit type variable '{0}' could not be generalized. It was constrained to be '{1}'.</source>
        <target state="translated">此代码并不像其批注要求的那样通用，因为未能对显式类型变量“{0}”进行一般化。它已被约束为“{1}”。</target>
        <note />
      </trans-unit>
      <trans-unit id="tcConstrainedTypeVariableCannotBeGeneralized">
        <source>One or more of the explicit class or function type variables for this binding could not be generalized, because they were constrained to other types</source>
        <target state="translated">未能对此绑定的一个或多个显式类或函数类型变量进行一般化，因为它们已被约束为其他类型</target>
        <note />
      </trans-unit>
      <trans-unit id="tcGenericParameterHasBeenConstrained">
        <source>A generic type parameter has been used in a way that constrains it to always be '{0}'</source>
        <target state="translated">使用泛型类型参数的方式已将其限定为始终为“{0}”</target>
        <note />
      </trans-unit>
      <trans-unit id="tcTypeParameterHasBeenConstrained">
        <source>This type parameter has been used in a way that constrains it to always be '{0}'</source>
        <target state="translated">使用此类型参数的方式已将其限定为始终为“{0}”</target>
        <note />
      </trans-unit>
      <trans-unit id="tcTypeParametersInferredAreNotStable">
        <source>The type parameters inferred for this value are not stable under the erasure of type abbreviations. This is due to the use of type abbreviations which drop or reorder type parameters, e.g. \n\ttype taggedInt&lt;'a&gt; = int or\n\ttype swap&lt;'a,'b&gt; = 'b * 'a.\nConsider declaring the type parameters for this value explicitly, e.g.\n\tlet f&lt;'a,'b&gt; ((x,y) : swap&lt;'b,'a&gt;) : swap&lt;'a,'b&gt; = (y,x).</source>
        <target state="translated">為這個值推斷的類型參數在清除類型縮寫後會不穩定。這是因為使用類型縮寫，導致卸除或重新排列類型參數，例如 \n\ttype taggedInt&lt;'a&gt; = int or\n\ttype swap&lt;'a,'b&gt; = 'b * 'a。\n請考慮明確宣告這個值的類型參數，例如\n\tlet f&lt;'a,'b&gt; ((x,y) : swap&lt;'b,'a&gt;) : swap&lt;'a,'b&gt; = (y,x)。</target>
        <note />
      </trans-unit>
      <trans-unit id="tcExplicitTypeParameterInvalid">
        <source>Explicit type parameters may only be used on module or member bindings</source>
        <target state="translated">显式类型参数只能用于模块或成员绑定</target>
        <note />
      </trans-unit>
      <trans-unit id="tcOverridingMethodRequiresAllOrNoTypeParameters">
        <source>You must explicitly declare either all or no type parameters when overriding a generic abstract method</source>
        <target state="translated">在重写泛型抽象方法时，必须显式声明所有类型参数或不声明任何类型参数</target>
        <note />
      </trans-unit>
      <trans-unit id="tcFieldsDoNotDetermineUniqueRecordType">
        <source>The field labels and expected type of this record expression or pattern do not uniquely determine a corresponding record type</source>
        <target state="translated">此记录表达式或模式的字段标签和预期类型没有唯一确定相应的记录类型</target>
        <note />
      </trans-unit>
      <trans-unit id="tcFieldAppearsTwiceInRecord">
        <source>The field '{0}' appears twice in this record expression or pattern</source>
        <target state="translated">字段“{0}”在此记录表达式或模式中出现了两次</target>
        <note />
      </trans-unit>
      <trans-unit id="tcUnknownUnion">
        <source>Unknown union case</source>
        <target state="translated">未知的联合用例</target>
        <note />
      </trans-unit>
      <trans-unit id="tcNotSufficientlyGenericBecauseOfScope">
        <source>This code is not sufficiently generic. The type variable {0} could not be generalized because it would escape its scope.</source>
        <target state="translated">此代码的通用程度不够。未能对类型变量 {0} 进行一般化，因为它会超出其范围。</target>
        <note />
      </trans-unit>
      <trans-unit id="tcPropertyRequiresExplicitTypeParameters">
        <source>A property cannot have explicit type parameters. Consider using a method instead.</source>
        <target state="translated">属性不能具有显式类型参数。请考虑改用方法。</target>
        <note />
      </trans-unit>
      <trans-unit id="tcConstructorCannotHaveTypeParameters">
        <source>A constructor cannot have explicit type parameters. Consider using a static construction method instead.</source>
        <target state="translated">构造函数不能具有显式类型参数。请考虑改用静态构造方法。</target>
        <note />
      </trans-unit>
      <trans-unit id="tcInstanceMemberRequiresTarget">
        <source>This instance member needs a parameter to represent the object being invoked. Make the member static or use the notation 'member x.Member(args) = ...'.</source>
        <target state="translated">此实例成员需要一个用于表示被调用的对象的参数。使此成员成为静态成员，或使用表示法“member x.Member(args) = ...”。</target>
        <note />
      </trans-unit>
      <trans-unit id="tcUnexpectedPropertyInSyntaxTree">
        <source>Unexpected source-level property specification in syntax tree</source>
        <target state="translated">语法树中意外的源级别属性规范</target>
        <note />
      </trans-unit>
      <trans-unit id="tcStaticInitializerRequiresArgument">
        <source>A static initializer requires an argument</source>
        <target state="translated">静态初始化表达式需要参数</target>
        <note />
      </trans-unit>
      <trans-unit id="tcObjectConstructorRequiresArgument">
        <source>An object constructor requires an argument</source>
        <target state="translated">对象构造函数需要参数</target>
        <note />
      </trans-unit>
      <trans-unit id="tcStaticMemberShouldNotHaveThis">
        <source>This static member should not have a 'this' parameter. Consider using the notation 'member Member(args) = ...'.</source>
        <target state="translated">此静态成员不应具有“this”参数。请考虑使用表示法“member Member(args) = ...”。</target>
        <note />
      </trans-unit>
      <trans-unit id="tcExplicitStaticInitializerSyntax">
        <source>An explicit static initializer should use the syntax 'static new(args) = expr'</source>
        <target state="translated">显式静态初始化表达式应使用语法“static new(args) = expr”</target>
        <note />
      </trans-unit>
      <trans-unit id="tcExplicitObjectConstructorSyntax">
        <source>An explicit object constructor should use the syntax 'new(args) = expr'</source>
        <target state="translated">显式对象构造函数应使用语法“new(args) = expr”</target>
        <note />
      </trans-unit>
      <trans-unit id="tcUnexpectedPropertySpec">
        <source>Unexpected source-level property specification</source>
        <target state="translated">意外的源级别属性规范</target>
        <note />
      </trans-unit>
      <trans-unit id="tcObjectExpressionFormDeprecated">
        <source>This form of object expression is not used in F#. Use 'member this.MemberName ... = ...' to define member implementations in object expressions.</source>
        <target state="translated">此对象表达式格式不可用于 F#。请使用“member this.MemberName ... = ...”来定义对象表达式中的成员实现。</target>
        <note />
      </trans-unit>
      <trans-unit id="tcInvalidDeclaration">
        <source>Invalid declaration</source>
        <target state="translated">声明无效</target>
        <note />
      </trans-unit>
      <trans-unit id="tcAttributesInvalidInPatterns">
        <source>Attributes are not allowed within patterns</source>
        <target state="translated">模式中不允许使用特性</target>
        <note />
      </trans-unit>
      <trans-unit id="tcFunctionRequiresExplicitTypeArguments">
        <source>The generic function '{0}' must be given explicit type argument(s)</source>
        <target state="translated">必须为泛型函数“{0}”给定显式类型参数</target>
        <note />
      </trans-unit>
      <trans-unit id="tcDoesNotAllowExplicitTypeArguments">
        <source>The method or function '{0}' should not be given explicit type argument(s) because it does not declare its type parameters explicitly</source>
        <target state="translated">不应为方法或函数“{0}”给定显式类型参数，因为它不显式声明其类型参数</target>
        <note />
      </trans-unit>
      <trans-unit id="tcTypeParameterArityMismatch">
        <source>This value, type or method expects {0} type parameter(s) but was given {1}</source>
        <target state="translated">此值、类型或方法需要 {0} 个类型参数，而给定了 {1} 个类型参数</target>
        <note />
      </trans-unit>
      <trans-unit id="tcDefaultStructConstructorCall">
        <source>The default, zero-initializing constructor of a struct type may only be used if all the fields of the struct type admit default initialization</source>
        <target state="translated">结构类型的默认零初始化构造函数只能在结构类型的所有字段都承认默认初始化时使用</target>
        <note />
      </trans-unit>
      <trans-unit id="tcCouldNotFindIDisposable">
        <source>Couldn't find Dispose on IDisposable, or it was overloaded</source>
        <target state="translated">未能找到 IDisposable 的 Dispose，或者它已被重载</target>
        <note />
      </trans-unit>
      <trans-unit id="tcNonLiteralCannotBeUsedInPattern">
        <source>This value is not a literal and cannot be used in a pattern</source>
        <target state="translated">此值不是文本，不能在模式中使用</target>
        <note />
      </trans-unit>
      <trans-unit id="tcFieldIsReadonly">
        <source>This field is readonly</source>
        <target state="translated">此字段是只读的</target>
        <note />
      </trans-unit>
      <trans-unit id="tcNameArgumentsMustAppearLast">
        <source>Named arguments must appear after all other arguments</source>
        <target state="translated">命名参数必须出现在所有其他参数的后面</target>
        <note />
      </trans-unit>
      <trans-unit id="tcFunctionRequiresExplicitLambda">
        <source>This function value is being used to construct a delegate type whose signature includes a byref argument. You must use an explicit lambda expression taking {0} arguments.</source>
        <target state="translated">此函数值将用于构造其签名包含 byref 参数的委托类型。您必须使用一个采用 {0} 个参数的显式 lambda 表达式。</target>
        <note />
      </trans-unit>
      <trans-unit id="tcTypeCannotBeEnumerated">
        <source>The type '{0}' is not a type whose values can be enumerated with this syntax, i.e. is not compatible with either seq&lt;_&gt;, IEnumerable&lt;_&gt; or IEnumerable and does not have a GetEnumerator method</source>
        <target state="translated">类型“{0}”不属于其值可使用此语法进行枚举的类型，也就是说，此类型与 seq&lt;_&gt;、IEnumerable&lt;_&gt; 或 IEnumerable 不兼容且不具有 GetEnumerator 方法</target>
        <note />
      </trans-unit>
      <trans-unit id="tcInvalidMixtureOfRecursiveForms">
        <source>This recursive binding uses an invalid mixture of recursive forms</source>
        <target state="translated">此递归绑定使用的递归格式组合无效</target>
        <note />
      </trans-unit>
      <trans-unit id="tcInvalidObjectConstructionExpression">
        <source>This is not a valid object construction expression. Explicit object constructors must either call an alternate constructor or initialize all fields of the object and specify a call to a super class constructor.</source>
        <target state="translated">这不是有效的对象构造表达式。显式对象构造函数必须调用一个替换构造函数，或者初始化对象的所有字段并指定一个对超类构造函数的调用。</target>
        <note />
      </trans-unit>
      <trans-unit id="tcInvalidConstraint">
        <source>Invalid constraint</source>
        <target state="translated">约束无效</target>
        <note />
      </trans-unit>
      <trans-unit id="tcInvalidConstraintTypeSealed">
        <source>Invalid constraint: the type used for the constraint is sealed, which means the constraint could only be satisfied by at most one solution</source>
        <target state="translated">约束无效: 用于约束的类型为 “sealed”，这表示最多只能有一个解决方案满足约束的条件</target>
        <note />
      </trans-unit>
      <trans-unit id="tcInvalidEnumConstraint">
        <source>An 'enum' constraint must be of the form 'enum&lt;type&gt;'</source>
        <target state="translated">“enum”约束的格式必须为“enum&lt;type&gt;”</target>
        <note />
      </trans-unit>
      <trans-unit id="tcInvalidNewConstraint">
        <source>'new' constraints must take one argument of type 'unit' and return the constructed type</source>
        <target state="translated">“new”约束必须采用一个类型为“unit”的参数并返回构造化类型</target>
        <note />
      </trans-unit>
      <trans-unit id="tcInvalidPropertyType">
        <source>This property has an invalid type. Properties taking multiple indexer arguments should have types of the form 'ty1 * ty2 -&gt; ty3'. Properties returning functions should have types of the form '(ty1 -&gt; ty2)'.</source>
        <target state="translated">此属性的某个类型无效。采用多个索引器参数的属性应具有格式为“ty1 * ty2 -&gt; ty3”的类型。返回函数的属性应具有格式为“(ty1 -&gt; ty2)”的类型。</target>
        <note />
      </trans-unit>
      <trans-unit id="tcExpectedUnitOfMeasureMarkWithAttribute">
        <source>Expected unit-of-measure parameter, not type parameter. Explicit unit-of-measure parameters must be marked with the [&lt;Measure&gt;] attribute.</source>
        <target state="translated">应为度量单位参数，而非类型参数。必须用 [&lt;Measure&gt;] 特性标记显式度量单位参数。</target>
        <note />
      </trans-unit>
      <trans-unit id="tcExpectedTypeParameter">
        <source>Expected type parameter, not unit-of-measure parameter</source>
        <target state="translated">应为类型参数，而非度量单位参数</target>
        <note />
      </trans-unit>
      <trans-unit id="tcExpectedTypeNotUnitOfMeasure">
        <source>Expected type, not unit-of-measure</source>
        <target state="translated">应为类型，而非度量单位</target>
        <note />
      </trans-unit>
      <trans-unit id="tcExpectedUnitOfMeasureNotType">
        <source>Expected unit-of-measure, not type</source>
        <target state="translated">应为度量单位，而非类型</target>
        <note />
      </trans-unit>
      <trans-unit id="tcInvalidUnitsOfMeasurePrefix">
        <source>Units-of-measure cannot be used as prefix arguments to a type. Rewrite as postfix arguments in angle brackets.</source>
        <target state="translated">度量单位不能用作类型的前缀参数。请重新编写为用尖括号括起的后缀参数。</target>
        <note />
      </trans-unit>
      <trans-unit id="tcUnitsOfMeasureInvalidInTypeConstructor">
        <source>Unit-of-measure cannot be used in type constructor application</source>
        <target state="translated">不能在类型构造函数应用程序中使用度量单位</target>
        <note />
      </trans-unit>
      <trans-unit id="tcRequireBuilderMethod">
        <source>This control construct may only be used if the computation expression builder defines a '{0}' method</source>
        <target state="translated">只有在计算表达式生成器定义“{0}”方法时才能使用此控制构造</target>
        <note />
      </trans-unit>
      <trans-unit id="tcTypeHasNoNestedTypes">
        <source>This type has no nested types</source>
        <target state="translated">此类型不具有嵌套类型</target>
        <note />
      </trans-unit>
      <trans-unit id="tcUnexpectedSymbolInTypeExpression">
        <source>Unexpected {0} in type expression</source>
        <target state="translated">类型表达式中的意外的 {0}</target>
        <note />
      </trans-unit>
      <trans-unit id="tcTypeParameterInvalidAsTypeConstructor">
        <source>Type parameter cannot be used as type constructor</source>
        <target state="translated">类型参数不能用作类型构造函数</target>
        <note />
      </trans-unit>
      <trans-unit id="tcIllegalSyntaxInTypeExpression">
        <source>Illegal syntax in type expression</source>
        <target state="translated">类型表达式中的非法语法</target>
        <note />
      </trans-unit>
      <trans-unit id="tcAnonymousUnitsOfMeasureCannotBeNested">
        <source>Anonymous unit-of-measure cannot be nested inside another unit-of-measure expression</source>
        <target state="translated">不能将匿名度量单位嵌入另一个度量单位表达式中</target>
        <note />
      </trans-unit>
      <trans-unit id="tcAnonymousTypeInvalidInDeclaration">
        <source>Anonymous type variables are not permitted in this declaration</source>
        <target state="translated">此声明中不允许有匿名类型变量</target>
        <note />
      </trans-unit>
      <trans-unit id="tcUnexpectedSlashInType">
        <source>Unexpected / in type</source>
        <target state="translated">类型中的意外的 /</target>
        <note />
      </trans-unit>
      <trans-unit id="tcUnexpectedTypeArguments">
        <source>Unexpected type arguments</source>
        <target state="translated">意外的类型参数</target>
        <note />
      </trans-unit>
      <trans-unit id="tcOptionalArgsOnlyOnMembers">
        <source>Optional arguments are only permitted on type members</source>
        <target state="translated">仅允许对类型成员使用可选参数</target>
        <note />
      </trans-unit>
      <trans-unit id="tcNameNotBoundInPattern">
        <source>Name '{0}' not bound in pattern context</source>
        <target state="translated">模式上下文中未绑定名称“{0}”</target>
        <note />
      </trans-unit>
      <trans-unit id="tcInvalidNonPrimitiveLiteralInPatternMatch">
        <source>Non-primitive numeric literal constants cannot be used in pattern matches because they can be mapped to multiple different types through the use of a NumericLiteral module. Consider using replacing with a variable, and use 'when &lt;variable&gt; = &lt;constant&gt;' at the end of the match clause.</source>
        <target state="translated">非基元数值文本常数不能用于模式匹配，因为可以通过使用 NumericLiteral 模块将这些常数映射到多个不同类型。请考虑将其替换为一个变量，并在 match 子句的结尾使用“when &lt;variable&gt; = &lt;constant&gt;”。</target>
        <note />
      </trans-unit>
      <trans-unit id="tcInvalidTypeArgumentUsage">
        <source>Type arguments cannot be specified here</source>
        <target state="translated">无法在此处指定类型参数</target>
        <note />
      </trans-unit>
      <trans-unit id="tcRequireActivePatternWithOneResult">
        <source>Only active patterns returning exactly one result may accept arguments</source>
        <target state="translated">仅有正好返回一个结果的活动模式才可以接受参数</target>
        <note />
      </trans-unit>
      <trans-unit id="tcInvalidArgForParameterizedPattern">
        <source>Invalid argument to parameterized pattern label</source>
        <target state="translated">参数化模式标签的参数无效</target>
        <note />
      </trans-unit>
      <trans-unit id="tcInvalidIndexIntoActivePatternArray">
        <source>Internal error. Invalid index into active pattern array</source>
        <target state="translated">内部错误。活动模式数组中的索引无效</target>
        <note />
      </trans-unit>
      <trans-unit id="tcUnionCaseDoesNotTakeArguments">
        <source>This union case does not take arguments</source>
        <target state="translated">此联合用例不采用参数</target>
        <note />
      </trans-unit>
      <trans-unit id="tcUnionCaseRequiresOneArgument">
        <source>This union case takes one argument</source>
        <target state="translated">此联合用例采用一个参数</target>
        <note />
      </trans-unit>
      <trans-unit id="tcUnionCaseExpectsTupledArguments">
        <source>This union case expects {0} arguments in tupled form</source>
        <target state="translated">此联合用例需要 {0} 个元组格式的参数</target>
        <note />
      </trans-unit>
      <trans-unit id="tcFieldIsNotStatic">
        <source>Field '{0}' is not static</source>
        <target state="translated">字段“{0}”不是静态的</target>
        <note />
      </trans-unit>
      <trans-unit id="tcFieldNotLiteralCannotBeUsedInPattern">
        <source>This field is not a literal and cannot be used in a pattern</source>
        <target state="translated">此字段不是文本，不能在模式中使用</target>
        <note />
      </trans-unit>
      <trans-unit id="tcRequireVarConstRecogOrLiteral">
        <source>This is not a variable, constant, active recognizer or literal</source>
        <target state="translated">这不是变量、常数、活动识别器或文本</target>
        <note />
      </trans-unit>
      <trans-unit id="tcInvalidPattern">
        <source>This is not a valid pattern</source>
        <target state="translated">这不是有效的模式</target>
        <note />
      </trans-unit>
      <trans-unit id="tcUseWhenPatternGuard">
        <source>Character range matches have been removed in F#. Consider using a 'when' pattern guard instead.</source>
        <target state="translated">在 F# 中，已删除字符范围匹配。请考虑改用“when”模式保护。</target>
        <note />
      </trans-unit>
      <trans-unit id="tcIllegalPattern">
        <source>Illegal pattern</source>
        <target state="translated">非法模式</target>
        <note />
      </trans-unit>
      <trans-unit id="tcSyntaxErrorUnexpectedQMark">
        <source>Syntax error - unexpected '?' symbol</source>
        <target state="translated">语法错误 - 意外的“?”符号</target>
        <note />
      </trans-unit>
      <trans-unit id="tcExpressionCountMisMatch">
        <source>Expected {0} expressions, got {1}</source>
        <target state="translated">需要 {0} 个表达式，已获取 {1} 个</target>
        <note />
      </trans-unit>
      <trans-unit id="tcExprUndelayed">
        <source>TcExprUndelayed: delayed</source>
        <target state="translated">TcExprUndelayed: 已延迟</target>
        <note />
      </trans-unit>
      <trans-unit id="tcExpressionRequiresSequence">
        <source>This expression form may only be used in sequence and computation expressions</source>
        <target state="translated">此表达式格式只能用于序列和计算表达式</target>
        <note />
      </trans-unit>
      <trans-unit id="tcInvalidObjectExpressionSyntaxForm">
        <source>Invalid object expression. Objects without overrides or interfaces should use the expression form 'new Type(args)' without braces.</source>
        <target state="translated">对象表达式无效。没有重写或接口的对象应使用不带括号的表达式格式“new Type(args)”。</target>
        <note />
      </trans-unit>
      <trans-unit id="tcInvalidObjectSequenceOrRecordExpression">
        <source>Invalid object, sequence or record expression</source>
        <target state="translated">对象、序列或记录表达式无效</target>
        <note />
      </trans-unit>
      <trans-unit id="tcInvalidSequenceExpressionSyntaxForm">
        <source>Invalid record, sequence or computation expression. Sequence expressions should be of the form 'seq {{ ... }}'</source>
        <target state="translated">记录、序列或计算表达式无效。序列表达式的格式应为“seq {{ ... }}”}}'</target>
        <note />
      </trans-unit>
      <trans-unit id="tcExpressionWithIfRequiresParenthesis">
        <source>This list or array expression includes an element of the form 'if ... then ... else'. Parenthesize this expression to indicate it is an individual element of the list or array, to disambiguate this from a list generated using a sequence expression</source>
        <target state="translated">此列表或数组表达式包括采用“if ... then ... else”格式的元素。请使用括号将此表达式括起来以指示它是列表或数组中的单个元素，从而将此表达式与使用序列表达式生成的列表进行区分</target>
        <note />
      </trans-unit>
      <trans-unit id="tcUnableToParseFormatString">
        <source>Unable to parse format string '{0}'</source>
        <target state="translated">无法分析格式字符串“{0}”</target>
        <note />
      </trans-unit>
      <trans-unit id="tcListLiteralMaxSize">
        <source>This list expression exceeds the maximum size for list literals. Use an array for larger literals and call Array.ToList.</source>
        <target state="translated">此列表表达式超出列表文本的最大大小。请对大型的文本使用数组并调用 Array.ToList。</target>
        <note />
      </trans-unit>
      <trans-unit id="tcExpressionFormRequiresObjectConstructor">
        <source>The expression form 'expr then expr' may only be used as part of an explicit object constructor</source>
        <target state="translated">表达式格式“expr then expr”只能用作显式对象构造函数的一部分</target>
        <note />
      </trans-unit>
      <trans-unit id="tcNamedArgumentsCannotBeUsedInMemberTraits">
        <source>Named arguments cannot be given to member trait calls</source>
        <target state="translated">不能将命名参数提供给成员特征调用</target>
        <note />
      </trans-unit>
      <trans-unit id="tcNotValidEnumCaseName">
        <source>This is not a valid name for an enumeration case</source>
        <target state="translated">对于枚举用例来说，这不是有效的名称</target>
        <note />
      </trans-unit>
      <trans-unit id="tcFieldIsNotMutable">
        <source>This field is not mutable</source>
        <target state="translated">此字段是不可变的</target>
        <note />
      </trans-unit>
      <trans-unit id="tcConstructRequiresListArrayOrSequence">
        <source>This construct may only be used within list, array and sequence expressions, e.g. expressions of the form 'seq {{ ... }}', '[ ... ]' or '[| ... |]'. These use the syntax 'for ... in ... do ... yield...' to generate elements</source>
        <target state="translated">只能在列表、数组和序列表达式中使用此构造函数，例如格式为“seq {{ ... }}”、“[ ... ]”或“[| ... |]”的表达式。它们将使用语法“for ... in ... do ... yield...”来生成元素</target>
        <note />
      </trans-unit>
      <trans-unit id="tcConstructRequiresComputationExpressions">
        <source>This construct may only be used within computation expressions. To return a value from an ordinary function simply write the expression without 'return'.</source>
        <target state="translated">只能在计算表达式中使用此构造。若要从普通函数返回值，只需编写不带“return”的表达式。</target>
        <note />
      </trans-unit>
      <trans-unit id="tcConstructRequiresSequenceOrComputations">
        <source>This construct may only be used within sequence or computation expressions</source>
        <target state="translated">只能在序列或计算表达式中使用此构造</target>
        <note />
      </trans-unit>
      <trans-unit id="tcConstructRequiresComputationExpression">
        <source>This construct may only be used within computation expressions</source>
        <target state="translated">只能在计算表达式中使用此构造</target>
        <note />
      </trans-unit>
      <trans-unit id="tcInvalidIndexerExpression">
        <source>Invalid indexer expression</source>
        <target state="translated">索引器表达式无效</target>
        <note />
      </trans-unit>
      <trans-unit id="tcObjectOfIndeterminateTypeUsedRequireTypeConstraint">
        <source>The operator 'expr.[idx]' has been used on an object of indeterminate type based on information prior to this program point. Consider adding further type constraints</source>
        <target state="translated">已基于此程序点之前的信息对不确定类型的对象使用运算符“expr.[idx]”。请考虑添加更多类型约束</target>
        <note />
      </trans-unit>
      <trans-unit id="tcCannotInheritFromVariableType">
        <source>Cannot inherit from a variable type</source>
        <target state="translated">无法从变量类型继承</target>
        <note />
      </trans-unit>
      <trans-unit id="tcObjectConstructorsOnTypeParametersCannotTakeArguments">
        <source>Calls to object constructors on type parameters cannot be given arguments</source>
        <target state="translated">不能为针对类型参数的对象构造函数调用提供参数</target>
        <note />
      </trans-unit>
      <trans-unit id="tcCompiledNameAttributeMisused">
        <source>The 'CompiledName' attribute cannot be used with this language element</source>
        <target state="translated">“CompiledName”特性不能用于此语言元素</target>
        <note />
      </trans-unit>
      <trans-unit id="tcNamedTypeRequired">
        <source>'{0}' may only be used with named types</source>
        <target state="translated">“{0}”只能用于命名类型</target>
        <note />
      </trans-unit>
      <trans-unit id="tcInheritCannotBeUsedOnInterfaceType">
        <source>'inherit' cannot be used on interface types. Consider implementing the interface by using 'interface ... with ... end' instead.</source>
        <target state="translated">“inherit”不能用于接口类型。请考虑改用“interface ... with ... end”实现接口。</target>
        <note />
      </trans-unit>
      <trans-unit id="tcNewCannotBeUsedOnInterfaceType">
        <source>'new' cannot be used on interface types. Consider using an object expression '{{ new ... with ... }}' instead.</source>
        <target state="translated">“new”不能用于接口类型。请考虑改用对象表达式“{{ new ... with ... }}”。</target>
        <note />
      </trans-unit>
      <trans-unit id="tcAbstractTypeCannotBeInstantiated">
        <source>Instances of this type cannot be created since it has been marked abstract or not all methods have been given implementations. Consider using an object expression '{{ new ... with ... }}' instead.</source>
        <target state="translated">无法创建此类型的实例，因为已将此类型标记为抽象的或者没有为所有方法给定实现。请考虑改用对象表达式“{{ new ... with ... }}”。</target>
        <note />
      </trans-unit>
      <trans-unit id="tcIDisposableTypeShouldUseNew">
        <source>It is recommended that objects supporting the IDisposable interface are created using the syntax 'new Type(args)', rather than 'Type(args)' or 'Type' as a function value representing the constructor, to indicate that resources may be owned by the generated value</source>
        <target state="translated">建议通过将语法 "new Type(args)"(而非 "Type(args)" 或 "Type")用作表示构造函数的函数值来创建支持 IDisposable 接口的对象，以指示生成的值可拥有该资源</target>
        <note />
      </trans-unit>
      <trans-unit id="tcSyntaxCanOnlyBeUsedToCreateObjectTypes">
        <source>'{0}' may only be used to construct object types</source>
        <target state="translated">“{0}”只能用于构造对象类型</target>
        <note />
      </trans-unit>
      <trans-unit id="tcConstructorRequiresCall">
        <source>Constructors for the type '{0}' must directly or indirectly call its implicit object constructor. Use a call to the implicit object constructor instead of a record expression.</source>
        <target state="translated">类型“{0}”的构造函数必须直接或间接调用其隐式对象构造函数。请使用对隐式对象构造函数的调用，而不是记录表达式。</target>
        <note />
      </trans-unit>
      <trans-unit id="tcUndefinedField">
        <source>The field '{0}' has been given a value, but is not present in the type '{1}'</source>
        <target state="translated">已为字段“{0}”给定值，但该字段未包含在类型“{1}”中</target>
        <note />
      </trans-unit>
      <trans-unit id="tcFieldRequiresAssignment">
        <source>No assignment given for field '{0}' of type '{1}'</source>
        <target state="translated">未为类型“{1}”的字段“{0}”赋值</target>
        <note />
      </trans-unit>
      <trans-unit id="tcExtraneousFieldsGivenValues">
        <source>Extraneous fields have been given values</source>
        <target state="translated">已为外来字段给定值</target>
        <note />
      </trans-unit>
      <trans-unit id="tcObjectExpressionsCanOnlyOverrideAbstractOrVirtual">
        <source>Only overrides of abstract and virtual members may be specified in object expressions</source>
        <target state="translated">只能在对象表达式中指定抽象和虚拟成员的重写</target>
        <note />
      </trans-unit>
      <trans-unit id="tcNoAbstractOrVirtualMemberFound">
        <source>The member '{0}' does not correspond to any abstract or virtual method available to override or implement.</source>
        <target state="translated">成员“{0}”与可用于替代或实现的任何抽象或虚拟方法均不对应。</target>
        <note />
      </trans-unit>
      <trans-unit id="tcMemberFoundIsNotAbstractOrVirtual">
        <source>The type {0} contains the member '{1}' but it is not a virtual or abstract method that is available to override or implement.</source>
        <target state="translated">类型 {0} 包含成员“{1}”，但其不是可用于替代或实现的虚拟或抽象方法。</target>
        <note />
      </trans-unit>
      <trans-unit id="tcArgumentArityMismatch">
        <source>The member '{0}' does not accept the correct number of arguments. {1} argument(s) are expected, but {2} were given. The required signature is '{3}'.{4}</source>
        <target state="translated">成员“{0}”未接受正确的参数数目。应为 {1} 个参数，但给出了 {2} 个参数。必需的签名为“{3}”。{4}</target>
        <note />
      </trans-unit>
      <trans-unit id="tcArgumentArityMismatchOneOverload">
        <source>The member '{0}' does not accept the correct number of arguments. One overload accepts {1} arguments, but {2} were given. The required signature is '{3}'.{4}</source>
        <target state="translated">成员“{0}”不支持正确的参数数目。一个重载只支持 {1} 个参数，但给出了 {2} 个参数。必需的签名为“{3}”。{4}</target>
        <note />
      </trans-unit>
      <trans-unit id="tcSimpleMethodNameRequired">
        <source>A simple method name is required here</source>
        <target state="translated">此处需要简单的方法名称</target>
        <note />
      </trans-unit>
      <trans-unit id="tcPredefinedTypeCannotBeUsedAsSuperType">
        <source>The types System.ValueType, System.Enum, System.Delegate, System.MulticastDelegate and System.Array cannot be used as super types in an object expression or class</source>
        <target state="translated">类型 System.ValueType、System.Enum、System.Delegate、System.MulticastDelegate 和 System.Array 不能用作对象表达式或类中的超类型</target>
        <note />
      </trans-unit>
      <trans-unit id="tcNewMustBeUsedWithNamedType">
        <source>'new' must be used with a named type</source>
        <target state="translated">“new”必须用于命名类型</target>
        <note />
      </trans-unit>
      <trans-unit id="tcCannotCreateExtensionOfSealedType">
        <source>Cannot create an extension of a sealed type</source>
        <target state="translated">无法创建密封类型的扩展</target>
        <note />
      </trans-unit>
      <trans-unit id="tcNoArgumentsForRecordValue">
        <source>No arguments may be given when constructing a record value</source>
        <target state="translated">在构造记录值时，可能未给定任何参数</target>
        <note />
      </trans-unit>
      <trans-unit id="tcNoInterfaceImplementationForConstructionExpression">
        <source>Interface implementations cannot be given on construction expressions</source>
        <target state="translated">不能在构造表达式中提供接口实现</target>
        <note />
      </trans-unit>
      <trans-unit id="tcObjectConstructionCanOnlyBeUsedInClassTypes">
        <source>Object construction expressions may only be used to implement constructors in class types</source>
        <target state="translated">对象构造表达式只能用于实现类类型中的构造函数</target>
        <note />
      </trans-unit>
      <trans-unit id="tcOnlySimpleBindingsCanBeUsedInConstructionExpressions">
        <source>Only simple bindings of the form 'id = expr' can be used in construction expressions</source>
        <target state="translated">只能在构造表达式中使用“id = expr”格式的简单绑定</target>
        <note />
      </trans-unit>
      <trans-unit id="tcObjectsMustBeInitializedWithObjectExpression">
        <source>Objects must be initialized by an object construction expression that calls an inherited object constructor and assigns a value to each field</source>
        <target state="translated">对象必须由一个对象构造表达式进行初始化，该表达式将调用继承的对象构造函数并为每个字段赋值</target>
        <note />
      </trans-unit>
      <trans-unit id="tcExpectedInterfaceType">
        <source>Expected an interface type</source>
        <target state="translated">应为接口类型</target>
        <note />
      </trans-unit>
      <trans-unit id="tcConstructorForInterfacesDoNotTakeArguments">
        <source>Constructor expressions for interfaces do not take arguments</source>
        <target state="translated">接口的构造函数表达式不采用参数</target>
        <note />
      </trans-unit>
      <trans-unit id="tcConstructorRequiresArguments">
        <source>This object constructor requires arguments</source>
        <target state="translated">此对象构造函数需要参数</target>
        <note />
      </trans-unit>
      <trans-unit id="tcNewRequiresObjectConstructor">
        <source>'new' may only be used with object constructors</source>
        <target state="translated">“new”只能用于对象构造函数</target>
        <note />
      </trans-unit>
      <trans-unit id="tcAtLeastOneOverrideIsInvalid">
        <source>At least one override did not correctly implement its corresponding abstract member</source>
        <target state="translated">至少有一个重写未正确实现其相应的抽象成员</target>
        <note />
      </trans-unit>
      <trans-unit id="tcNumericLiteralRequiresModule">
        <source>This numeric literal requires that a module '{0}' defining functions FromZero, FromOne, FromInt32, FromInt64 and FromString be in scope</source>
        <target state="translated">此数值文本要求定义函数 FromZero、FromOne、FromInt32、FromInt64 和 FromString 的模块“{0}”位于范围内</target>
        <note />
      </trans-unit>
      <trans-unit id="tcInvalidRecordConstruction">
        <source>Invalid record construction</source>
        <target state="translated">记录构造无效</target>
        <note />
      </trans-unit>
      <trans-unit id="tcExpressionFormRequiresRecordTypes">
        <source>The expression form {{ expr with ... }} may only be used with record types. To build object types use {{ new Type(...) with ... }}</source>
        <target state="translated">表达式格式 {{ expr with ... }} 只能用于记录类型。若要生成对象类型，请使用 {{ new Type(...) with ... }}</target>
        <note />
      </trans-unit>
      <trans-unit id="tcInheritedTypeIsNotObjectModelType">
        <source>The inherited type is not an object model type</source>
        <target state="translated">继承的类型不是对象模型类型</target>
        <note />
      </trans-unit>
      <trans-unit id="tcObjectConstructionExpressionCanOnlyImplementConstructorsInObjectModelTypes">
        <source>Object construction expressions (i.e. record expressions with inheritance specifications) may only be used to implement constructors in object model types. Use 'new ObjectType(args)' to construct instances of object model types outside of constructors</source>
        <target state="translated">对象构造函数表达式(即，具有继承规范的记录表达式)只能用于实现对象模型类型中的构造函数。请使用“new ObjectType(args)”在构造函数的外部构造对象模型类型的实例</target>
        <note />
      </trans-unit>
      <trans-unit id="tcEmptyRecordInvalid">
        <source>'{{ }}' is not a valid expression. Records must include at least one field. Empty sequences are specified by using Seq.empty or an empty list '[]'.</source>
        <target state="translated">“{{ }}”不是有效的表达式。记录必须至少包含一个字段。使用 Seq.empty 或空列表“[]”指定空序列。</target>
        <note />
      </trans-unit>
      <trans-unit id="tcTypeIsNotARecordTypeNeedConstructor">
        <source>This type is not a record type. Values of class and struct types must be created using calls to object constructors.</source>
        <target state="translated">此类型不是记录类型。必须使用对对象构造函数的调用来创建类和结构类型的值。</target>
        <note />
      </trans-unit>
      <trans-unit id="tcTypeIsNotARecordType">
        <source>This type is not a record type</source>
        <target state="translated">此类型不是记录类型</target>
        <note />
      </trans-unit>
      <trans-unit id="tcConstructIsAmbiguousInComputationExpression">
        <source>This construct is ambiguous as part of a computation expression. Nested expressions may be written using 'let _ = (...)' and nested computations using 'let! res = builder {{ ... }}'.</source>
        <target state="translated">此构造作为计算表达式的一部分具有多义性。可以使用“let _ = (...)”来编写嵌套的表达式，并可以使用“let! res = builder {{ ... }}”来编写嵌套的计算。</target>
        <note />
      </trans-unit>
      <trans-unit id="tcConstructIsAmbiguousInSequenceExpression">
        <source>This construct is ambiguous as part of a sequence expression. Nested expressions may be written using 'let _ = (...)' and nested sequences using 'yield! seq {{... }}'.</source>
        <target state="translated">此构造作为序列表达式的一部分具有多义性。可以使用“let _ = (...)”来编写嵌套的表达式，并可以使用“yield! seq {{... }}”来编写嵌套的序列。</target>
        <note />
      </trans-unit>
      <trans-unit id="tcDoBangIllegalInSequenceExpression">
        <source>'do!' cannot be used within sequence expressions</source>
        <target state="translated">不能在序列表达式中使用“do!</target>
        <note />
      </trans-unit>
      <trans-unit id="tcUseForInSequenceExpression">
        <source>The use of 'let! x = coll' in sequence expressions is not permitted. Use 'for x in coll' instead.</source>
        <target state="translated">不允许在序列表达式中使用“let! x = coll”。请改用“for x in coll”。</target>
        <note />
      </trans-unit>
      <trans-unit id="tcTryIllegalInSequenceExpression">
        <source>'try'/'with' cannot be used within sequence expressions</source>
        <target state="translated">不能在序列表达式中使用“try”/“with”</target>
        <note />
      </trans-unit>
      <trans-unit id="tcUseYieldBangForMultipleResults">
        <source>In sequence expressions, multiple results are generated using 'yield!'</source>
        <target state="translated">在序列表达式中，使用“yield!”生成多个结果</target>
        <note />
      </trans-unit>
      <trans-unit id="tcInvalidAssignment">
        <source>Invalid assignment</source>
        <target state="translated">赋值无效</target>
        <note />
      </trans-unit>
      <trans-unit id="tcInvalidUseOfTypeName">
        <source>Invalid use of a type name</source>
        <target state="translated">类型名称的使用无效</target>
        <note />
      </trans-unit>
      <trans-unit id="tcTypeHasNoAccessibleConstructor">
        <source>This type has no accessible object constructors</source>
        <target state="translated">此类型不具有可访问的对象构造函数</target>
        <note />
      </trans-unit>
      <trans-unit id="tcInvalidUseOfInterfaceType">
        <source>Invalid use of an interface type</source>
        <target state="translated">接口类型的使用无效</target>
        <note />
      </trans-unit>
      <trans-unit id="tcInvalidUseOfDelegate">
        <source>Invalid use of a delegate constructor. Use the syntax 'new Type(args)' or just 'Type(args)'.</source>
        <target state="translated">委托构造函数的使用无效。请使用语法“new Type(args)”或直接使用“Type(args)”。</target>
        <note />
      </trans-unit>
      <trans-unit id="tcPropertyIsNotStatic">
        <source>Property '{0}' is not static</source>
        <target state="translated">属性“{0}”不是静态的</target>
        <note />
      </trans-unit>
      <trans-unit id="tcPropertyIsNotReadable">
        <source>Property '{0}' is not readable</source>
        <target state="translated">属性“{0}”不可读</target>
        <note />
      </trans-unit>
      <trans-unit id="tcLookupMayNotBeUsedHere">
        <source>This lookup cannot be used here</source>
        <target state="translated">不能在此处使用此查找</target>
        <note />
      </trans-unit>
      <trans-unit id="tcPropertyIsStatic">
        <source>Property '{0}' is static</source>
        <target state="translated">属性“{0}”是静态的</target>
        <note />
      </trans-unit>
      <trans-unit id="tcPropertyCannotBeSet1">
        <source>Property '{0}' cannot be set</source>
        <target state="translated">无法设置属性“{0}”</target>
        <note />
      </trans-unit>
      <trans-unit id="tcConstructorsCannotBeFirstClassValues">
        <source>Constructors must be applied to arguments and cannot be used as first-class values. If necessary use an anonymous function '(fun arg1 ... argN -&gt; new Type(arg1,...,argN))'.</source>
        <target state="translated">构造函数必须应用于参数，且不能用作第一类值。如有必要，请使用匿名函数“(fun arg1 ... argN -&gt; new Type(arg1,...,argN))”。</target>
        <note />
      </trans-unit>
      <trans-unit id="tcSyntaxFormUsedOnlyWithRecordLabelsPropertiesAndFields">
        <source>The syntax 'expr.id' may only be used with record labels, properties and fields</source>
        <target state="translated">语法“expr.id”只能用于记录标签、属性和字段</target>
        <note />
      </trans-unit>
      <trans-unit id="tcEventIsStatic">
        <source>Event '{0}' is static</source>
        <target state="translated">事件“{0}”是静态的</target>
        <note />
      </trans-unit>
      <trans-unit id="tcEventIsNotStatic">
        <source>Event '{0}' is not static</source>
        <target state="translated">事件“{0}”不是静态的</target>
        <note />
      </trans-unit>
      <trans-unit id="tcNamedArgumentDidNotMatch">
        <source>The named argument '{0}' did not match any argument or mutable property</source>
        <target state="translated">命名参数“{0}”与任何参数或可变属性均不匹配</target>
        <note />
      </trans-unit>
      <trans-unit id="tcOverloadsCannotHaveCurriedArguments">
        <source>One or more of the overloads of this method has curried arguments. Consider redesigning these members to take arguments in tupled form.</source>
        <target state="translated">此方法的一个或多个重载具有扩充参数。请考虑将这些成员重新设计为采用元组格式的参数。</target>
        <note />
      </trans-unit>
      <trans-unit id="tcUnnamedArgumentsDoNotFormPrefix">
        <source>The unnamed arguments do not form a prefix of the arguments of the method called</source>
        <target state="translated">未命名的参数未形成已调用方法的参数的前缀</target>
        <note />
      </trans-unit>
      <trans-unit id="tcStaticOptimizationConditionalsOnlyForFSharpLibrary">
        <source>Static optimization conditionals are only for use within the F# library</source>
        <target state="translated">只能在 F# 库中使用静态优化条件</target>
        <note />
      </trans-unit>
      <trans-unit id="tcFormalArgumentIsNotOptional">
        <source>The corresponding formal argument is not optional</source>
        <target state="translated">相应的形参不是可选的</target>
        <note />
      </trans-unit>
      <trans-unit id="tcInvalidOptionalAssignmentToPropertyOrField">
        <source>Invalid optional assignment to a property or field</source>
        <target state="translated">某个属性或字段的可选赋值无效</target>
        <note />
      </trans-unit>
      <trans-unit id="tcDelegateConstructorMustBePassed">
        <source>A delegate constructor must be passed a single function value</source>
        <target state="translated">必须向委托构造函数传递单个函数值</target>
        <note />
      </trans-unit>
      <trans-unit id="tcBindingCannotBeUseAndRec">
        <source>A binding cannot be marked both 'use' and 'rec'</source>
        <target state="translated">不能将一个绑定同时标记为“use”和“rec”</target>
        <note />
      </trans-unit>
      <trans-unit id="tcVolatileOnlyOnClassLetBindings">
        <source>The 'VolatileField' attribute may only be used on 'let' bindings in classes</source>
        <target state="translated">只能在类中的“let”绑定中使用“VolatileField”特性</target>
        <note />
      </trans-unit>
      <trans-unit id="tcAttributesAreNotPermittedOnLetBindings">
        <source>Attributes are not permitted on 'let' bindings in expressions</source>
        <target state="translated">不允许对表达式中的“let”绑定使用特性</target>
        <note />
      </trans-unit>
      <trans-unit id="tcDefaultValueAttributeRequiresVal">
        <source>The 'DefaultValue' attribute may only be used on 'val' declarations</source>
        <target state="translated">“DefaultValue”特性只能用于“val”声明</target>
        <note />
      </trans-unit>
      <trans-unit id="tcConditionalAttributeRequiresMembers">
        <source>The 'ConditionalAttribute' attribute may only be used on members</source>
        <target state="translated">“ConditionalAttribute”特性只能用于成员</target>
        <note />
      </trans-unit>
      <trans-unit id="tcInvalidActivePatternName">
        <source>This is not a valid name for an active pattern</source>
        <target state="translated">对于活动模式来说，这不是有效的名称</target>
        <note />
      </trans-unit>
      <trans-unit id="tcEntryPointAttributeRequiresFunctionInModule">
        <source>The 'EntryPointAttribute' attribute may only be used on function definitions in modules</source>
        <target state="translated">“EntryPointAttribute”特性只能用于模块中的函数定义</target>
        <note />
      </trans-unit>
      <trans-unit id="tcMutableValuesCannotBeInline">
        <source>Mutable values cannot be marked 'inline'</source>
        <target state="translated">不能将可变值标记为“inline”</target>
        <note />
      </trans-unit>
      <trans-unit id="tcMutableValuesMayNotHaveGenericParameters">
        <source>Mutable values cannot have generic parameters</source>
        <target state="translated">可变值不能具有泛型参数</target>
        <note />
      </trans-unit>
      <trans-unit id="tcMutableValuesSyntax">
        <source>Mutable function values should be written 'let mutable f = (fun args -&gt; ...)'</source>
        <target state="translated">应按照“let mutable f = (fun args -&gt; ...)”格式编写可变函数值</target>
        <note />
      </trans-unit>
      <trans-unit id="tcOnlyFunctionsCanBeInline">
        <source>Only functions may be marked 'inline'</source>
        <target state="translated">只能将函数标记为“inline”</target>
        <note />
      </trans-unit>
      <trans-unit id="tcIllegalAttributesForLiteral">
        <source>A literal value cannot be given the [&lt;ThreadStatic&gt;] or [&lt;ContextStatic&gt;] attributes</source>
        <target state="translated">不能为文本值给定 [&lt;ThreadStatic&gt;] 或 [&lt;ContextStatic&gt;] 特性</target>
        <note />
      </trans-unit>
      <trans-unit id="tcLiteralCannotBeMutable">
        <source>A literal value cannot be marked 'mutable'</source>
        <target state="translated">不能将文本值标记为“mutable”</target>
        <note />
      </trans-unit>
      <trans-unit id="tcLiteralCannotBeInline">
        <source>A literal value cannot be marked 'inline'</source>
        <target state="translated">不能将文本值标记为“inline”</target>
        <note />
      </trans-unit>
      <trans-unit id="tcLiteralCannotHaveGenericParameters">
        <source>Literal values cannot have generic parameters</source>
        <target state="translated">文本值不能具有泛型参数</target>
        <note />
      </trans-unit>
      <trans-unit id="tcInvalidConstantExpression">
        <source>This is not a valid constant expression</source>
        <target state="translated">这不是有效的常数表达式</target>
        <note />
      </trans-unit>
      <trans-unit id="tcTypeIsInaccessible">
        <source>This type is not accessible from this code location</source>
        <target state="translated">无法从此代码位置访问此类型</target>
        <note />
      </trans-unit>
      <trans-unit id="tcUnexpectedConditionInImportedAssembly">
        <source>Unexpected condition in imported assembly: failed to decode AttributeUsage attribute</source>
        <target state="translated">导入的程序集中的意外条件: 未能对 AttributeUsage 特性进行解码</target>
        <note />
      </trans-unit>
      <trans-unit id="tcUnrecognizedAttributeTarget">
        <source>Unrecognized attribute target. Valid attribute targets are 'assembly', 'module', 'type', 'method', 'property', 'return', 'param', 'field', 'event', 'constructor'.</source>
        <target state="translated">无法识别的特性目标。有效的特性目标为“assembly”、“module”、“type”、“method”、“property”、“return”、“param”、“field”、“event”、“constructor”。</target>
        <note />
      </trans-unit>
      <trans-unit id="tcAttributeIsNotValidForLanguageElementUseDo">
        <source>This attribute is not valid for use on this language element. Assembly attributes should be attached to a 'do ()' declaration, if necessary within an F# module.</source>
        <target state="translated">对此语言元素使用此特性无效。如有需要，应将程序集特性附加到 F# 模块中的“do ()”声明。</target>
        <note />
      </trans-unit>
      <trans-unit id="tcAttributeIsNotValidForLanguageElement">
        <source>This attribute is not valid for use on this language element</source>
        <target state="translated">对此语言元素使用此特性无效</target>
        <note />
      </trans-unit>
      <trans-unit id="tcOptionalArgumentsCannotBeUsedInCustomAttribute">
        <source>Optional arguments cannot be used in custom attributes</source>
        <target state="translated">自定义特性中不能使用可选参数</target>
        <note />
      </trans-unit>
      <trans-unit id="tcPropertyCannotBeSet0">
        <source>This property cannot be set</source>
        <target state="translated">无法设置此属性</target>
        <note />
      </trans-unit>
      <trans-unit id="tcPropertyOrFieldNotFoundInAttribute">
        <source>This property or field was not found on this custom attribute type</source>
        <target state="translated">未在此自定义特性类型中找到此属性或字段</target>
        <note />
      </trans-unit>
      <trans-unit id="tcCustomAttributeMustBeReferenceType">
        <source>A custom attribute must be a reference type</source>
        <target state="translated">自定义特性必须是引用类型</target>
        <note />
      </trans-unit>
      <trans-unit id="tcCustomAttributeArgumentMismatch">
        <source>The number of args for a custom attribute does not match the expected number of args for the attribute constructor</source>
        <target state="translated">自定义特性的参数数目与特性构造函数所需的参数数目不匹配</target>
        <note />
      </trans-unit>
      <trans-unit id="tcCustomAttributeMustInvokeConstructor">
        <source>A custom attribute must invoke an object constructor</source>
        <target state="translated">自定义特性必须调用对象构造函数</target>
        <note />
      </trans-unit>
      <trans-unit id="tcAttributeExpressionsMustBeConstructorCalls">
        <source>Attribute expressions must be calls to object constructors</source>
        <target state="translated">特性表达式必须是对对象构造函数的调用</target>
        <note />
      </trans-unit>
      <trans-unit id="tcUnsupportedAttribute">
        <source>This attribute cannot be used in this version of F#</source>
        <target state="translated">不能在此版本的 F# 中使用该特性</target>
        <note />
      </trans-unit>
      <trans-unit id="tcInvalidInlineSpecification">
        <source>Invalid inline specification</source>
        <target state="translated">内联规范无效</target>
        <note />
      </trans-unit>
      <trans-unit id="tcInvalidUseBinding">
        <source>'use' bindings must be of the form 'use &lt;var&gt; = &lt;expr&gt;'</source>
        <target state="translated">“use”绑定的格式必须为“use &lt;var&gt; = &lt;expr&gt;”</target>
        <note />
      </trans-unit>
      <trans-unit id="tcAbstractMembersIllegalInAugmentation">
        <source>Abstract members are not permitted in an augmentation - they must be defined as part of the type itself</source>
        <target state="translated">扩大中不允许使用抽象成员 - 必须将它们定义为类型本身的一部分</target>
        <note />
      </trans-unit>
      <trans-unit id="tcMethodOverridesIllegalHere">
        <source>Method overrides and interface implementations are not permitted here</source>
        <target state="translated">此处不允许使用方法重写和接口实现</target>
        <note />
      </trans-unit>
      <trans-unit id="tcNoMemberFoundForOverride">
        <source>No abstract or interface member was found that corresponds to this override</source>
        <target state="translated">未找到与此重写对应的抽象或接口成员</target>
        <note />
      </trans-unit>
      <trans-unit id="tcOverrideArityMismatch">
        <source>This override takes a different number of arguments to the corresponding abstract member. The following abstract members were found:{0}</source>
        <target state="translated">此替代使用的参数数量与对应的抽象成员的数量不同。找到以下抽象成员: {0}</target>
        <note />
      </trans-unit>
      <trans-unit id="tcDefaultImplementationAlreadyExists">
        <source>This method already has a default implementation</source>
        <target state="translated">此方法已具有默认实现</target>
        <note />
      </trans-unit>
      <trans-unit id="tcDefaultAmbiguous">
        <source>The method implemented by this default is ambiguous</source>
        <target state="translated">此默认值实现的方法具有多义性</target>
        <note />
      </trans-unit>
      <trans-unit id="tcNoPropertyFoundForOverride">
        <source>No abstract property was found that corresponds to this override</source>
        <target state="translated">未找到与此重写对应的抽象属性</target>
        <note />
      </trans-unit>
      <trans-unit id="tcAbstractPropertyMissingGetOrSet">
        <source>This property overrides or implements an abstract property but the abstract property doesn't have a corresponding {0}</source>
        <target state="translated">此属性会重写或实现一个抽象属性，但该抽象属性没有相应的 {0}</target>
        <note />
      </trans-unit>
      <trans-unit id="tcInvalidSignatureForSet">
        <source>Invalid signature for set member</source>
        <target state="translated">集成员的签名无效</target>
        <note />
      </trans-unit>
      <trans-unit id="tcNewMemberHidesAbstractMember">
        <source>This new member hides the abstract member '{0}'. Rename the member or use 'override' instead.</source>
        <target state="translated">此新成员隐藏了抽象成员“{0}”。重命名此成员或改用“override”。</target>
        <note />
      </trans-unit>
      <trans-unit id="tcNewMemberHidesAbstractMemberWithSuffix">
        <source>This new member hides the abstract member '{0}' once tuples, functions, units of measure and/or provided types are erased. Rename the member or use 'override' instead.</source>
        <target state="translated">一旦清除元组、函数、度量单位和/或所提供的类型，此新成员就会隐藏抽象成员“{0}”。请重命名此成员或改用“override”。</target>
        <note />
      </trans-unit>
      <trans-unit id="tcStaticInitializersIllegalInInterface">
        <source>Interfaces cannot contain definitions of static initializers</source>
        <target state="translated">接口不能包含静态初始化表达式的定义</target>
        <note />
      </trans-unit>
      <trans-unit id="tcObjectConstructorsIllegalInInterface">
        <source>Interfaces cannot contain definitions of object constructors</source>
        <target state="translated">接口不能包含对象构造函数的定义</target>
        <note />
      </trans-unit>
      <trans-unit id="tcMemberOverridesIllegalInInterface">
        <source>Interfaces cannot contain definitions of member overrides</source>
        <target state="translated">接口不能包含成员重写的定义。</target>
        <note />
      </trans-unit>
      <trans-unit id="tcConcreteMembersIllegalInInterface">
        <source>Interfaces cannot contain definitions of concrete members. You may need to define a constructor on your type to indicate that the type is a class.</source>
        <target state="translated">接口不能包含具体成员的定义。您可能需要定义类型的构造函数来指示该类型是类。</target>
        <note />
      </trans-unit>
      <trans-unit id="tcConstructorsDisallowedInExceptionAugmentation">
        <source>Constructors cannot be specified in exception augmentations</source>
        <target state="translated">不能在异常扩大中指定构造函数</target>
        <note />
      </trans-unit>
      <trans-unit id="tcStructsCannotHaveConstructorWithNoArguments">
        <source>Structs cannot have an object constructor with no arguments. This is a restriction imposed on all CLI languages as structs automatically support a default constructor.</source>
        <target state="translated">结构不能具有不带参数的对象构造函数。这是对所有 CLI 语言实施的限制，原因是结构自动支持默认构造函数。</target>
        <note />
      </trans-unit>
      <trans-unit id="tcConstructorsIllegalForThisType">
        <source>Constructors cannot be defined for this type</source>
        <target state="translated">不能为此类型定义构造函数</target>
        <note />
      </trans-unit>
      <trans-unit id="tcRecursiveBindingsWithMembersMustBeDirectAugmentation">
        <source>Recursive bindings that include member specifications can only occur as a direct augmentation of a type</source>
        <target state="translated">包含成员规格的递归绑定只能作为类型的直接扩大出现</target>
        <note />
      </trans-unit>
      <trans-unit id="tcOnlySimplePatternsInLetRec">
        <source>Only simple variable patterns can be bound in 'let rec' constructs</source>
        <target state="translated">只能在“let rec”构造中绑定简单的变量模式</target>
        <note />
      </trans-unit>
      <trans-unit id="tcOnlyRecordFieldsAndSimpleLetCanBeMutable">
        <source>Only record fields and simple, non-recursive 'let' bindings may be marked mutable</source>
        <target state="translated">只有记录字段和简单的非递归 "let" 绑定可能会被标记为“可变”</target>
        <note />
      </trans-unit>
      <trans-unit id="tcMemberIsNotSufficientlyGeneric">
        <source>This member is not sufficiently generic</source>
        <target state="translated">此成员的通用性不够</target>
        <note />
      </trans-unit>
      <trans-unit id="tcLiteralAttributeRequiresConstantValue">
        <source>A declaration may only be the [&lt;Literal&gt;] attribute if a constant value is also given, e.g. 'val x : int = 1'</source>
        <target state="translated">如果同时给定了常数值(例如“val x : int = 1”)，则声明只能为 [&lt;Literal&gt;] 特性</target>
        <note />
      </trans-unit>
      <trans-unit id="tcValueInSignatureRequiresLiteralAttribute">
        <source>A declaration may only be given a value in a signature if the declaration has the [&lt;Literal&gt;] attribute</source>
        <target state="translated">仅在声明具有 [&lt;Literal&gt;] 特性时才可在签名中为声明给定值</target>
        <note />
      </trans-unit>
      <trans-unit id="tcThreadStaticAndContextStaticMustBeStatic">
        <source>Thread-static and context-static variables must be static and given the [&lt;DefaultValue&gt;] attribute to indicate that the value is initialized to the default value on each new thread</source>
        <target state="translated">线程静态和上下文静态变量必须是静态的，并且必须为二者给定 [&lt;DefaultValue&gt;] 特性以指示在每个新线程上将变量值初始化为默认值</target>
        <note />
      </trans-unit>
      <trans-unit id="tcVolatileFieldsMustBeMutable">
        <source>Volatile fields must be marked 'mutable' and cannot be thread-static</source>
        <target state="translated">可变字段必须标记为“mutable”且不能是线程静态的</target>
        <note />
      </trans-unit>
      <trans-unit id="tcUninitializedValFieldsMustBeMutable">
        <source>Uninitialized 'val' fields must be mutable and marked with the '[&lt;DefaultValue&gt;]' attribute. Consider using a 'let' binding instead of a 'val' field.</source>
        <target state="translated">未初始化的“val”字段必须是可变的，且须标记“[&lt;DefaultValue&gt;]”特性。请考虑使用“let”绑定，而不是“val”字段。</target>
        <note />
      </trans-unit>
      <trans-unit id="tcStaticValFieldsMustBeMutableAndPrivate">
        <source>Static 'val' fields in types must be mutable, private and marked with the '[&lt;DefaultValue&gt;]' attribute. They are initialized to the 'null' or 'zero' value for their type. Consider also using a 'static let mutable' binding in a class type.</source>
        <target state="translated">类型中的静态“val”字段必须是可变的和私有的，且标记有“[&lt;DefaultValue&gt;]”特性。这些字段将被初始化为各自的类型的“null”或“零”值。请考虑在类类型中也使用“static let mutable”绑定。</target>
        <note />
      </trans-unit>
      <trans-unit id="tcFieldRequiresName">
        <source>This field requires a name</source>
        <target state="translated">此字段需要名称</target>
        <note />
      </trans-unit>
      <trans-unit id="tcInvalidNamespaceModuleTypeUnionName">
        <source>Invalid namespace, module, type or union case name</source>
        <target state="translated">命名空间、模块、类型或联合用例名称无效</target>
        <note />
      </trans-unit>
      <trans-unit id="tcIllegalFormForExplicitTypeDeclaration">
        <source>Explicit type declarations for constructors must be of the form 'ty1 * ... * tyN -&gt; resTy'. Parentheses may be required around 'resTy'</source>
        <target state="translated">构造函数的显式类型声明的格式必须为“ty1 * ... * tyN -&gt; resTy”。可能需要用括号将“resTy”括起来</target>
        <note />
      </trans-unit>
      <trans-unit id="tcReturnTypesForUnionMustBeSameAsType">
        <source>Return types of union cases must be identical to the type being defined, up to abbreviations</source>
        <target state="translated">联合用例的返回类型必须与要定义的类型(直至类型的缩写词)相同</target>
        <note />
      </trans-unit>
      <trans-unit id="tcInvalidEnumerationLiteral">
        <source>This is not a valid value for an enumeration literal</source>
        <target state="translated">对于枚举文本来说，这不是有效的值</target>
        <note />
      </trans-unit>
      <trans-unit id="tcTypeIsNotInterfaceType1">
        <source>The type '{0}' is not an interface type</source>
        <target state="translated">类型“{0}”不是接口类型</target>
        <note />
      </trans-unit>
      <trans-unit id="tcDuplicateSpecOfInterface">
        <source>Duplicate specification of an interface</source>
        <target state="translated">重复的接口规范</target>
        <note />
      </trans-unit>
      <trans-unit id="tcFieldValIllegalHere">
        <source>A field/val declaration is not permitted here</source>
        <target state="translated">此处不允许使用字段/值声明</target>
        <note />
      </trans-unit>
      <trans-unit id="tcInheritIllegalHere">
        <source>A inheritance declaration is not permitted here</source>
        <target state="translated">此处不允许使用继承声明</target>
        <note />
      </trans-unit>
      <trans-unit id="tcModuleRequiresQualifiedAccess">
        <source>This declaration opens the module '{0}', which is marked as 'RequireQualifiedAccess'. Adjust your code to use qualified references to the elements of the module instead, e.g. 'List.map' instead of 'map'. This change will ensure that your code is robust as new constructs are added to libraries.</source>
        <target state="translated">此声明将打开标记为“RequireQualifiedAccess”的模块“{0}”。请调整您的代码以改用对模块元素的限定引用，例如“List.map”而非“map”。此更改将确保您的代码在库中不断添加新构造的情况下依然可靠。</target>
        <note />
      </trans-unit>
      <trans-unit id="tcOpenUsedWithPartiallyQualifiedPath">
        <source>This declaration opens the namespace or module '{0}' through a partially qualified path. Adjust this code to use the full path of the namespace. This change will make your code more robust as new constructs are added to the F# and CLI libraries.</source>
        <target state="translated">此声明通过部分限定的路径来打开命名空间或模块“{0}”。请调整此代码以使用命名空间的完整路径。此更改将使您的代码在 F# 和 CLI 库中不断添加新构造的情况下更为可靠。</target>
        <note />
      </trans-unit>
      <trans-unit id="tcLocalClassBindingsCannotBeInline">
        <source>Local class bindings cannot be marked inline. Consider lifting the definition out of the class or else do not mark it as inline.</source>
        <target state="translated">不能将本地类绑定标记为“inline”。请考虑将定义放到类的外部，否则不要将该类标记为“inline”。</target>
        <note />
      </trans-unit>
      <trans-unit id="tcTypeAbbreviationsMayNotHaveMembers">
        <source>Type abbreviations cannot have members</source>
        <target state="translated">类型缩写词不能具有成员</target>
        <note />
      </trans-unit>
      <trans-unit id="tcTypeAbbreviationsCheckedAtCompileTime">
        <source>As of F# 4.1, the accessibility of type abbreviations is checked at compile-time. Consider changing the accessibility of the type abbreviation. Ignoring this warning might lead to runtime errors.</source>
        <target state="translated">从 F# 4.1 起，类型缩写词的辅助功能在编译时进行检查。请考虑更改类型缩写词的辅助功能。忽略此警告可能会导致运行时错误。</target>
        <note />
      </trans-unit>
      <trans-unit id="tcEnumerationsMayNotHaveMembers">
        <source>Enumerations cannot have members</source>
        <target state="translated">枚举不能具有成员</target>
        <note />
      </trans-unit>
      <trans-unit id="tcMeasureDeclarationsRequireStaticMembers">
        <source>Measure declarations may have only static members</source>
        <target state="translated">度量声明只能具有静态成员</target>
        <note />
      </trans-unit>
      <trans-unit id="tcStructsMayNotContainDoBindings">
        <source>Structs cannot contain 'do' bindings because the default constructor for structs would not execute these bindings</source>
        <target state="translated">结构不能包含“do”绑定，因为结构的默认构造函数将不会执行这些绑定</target>
        <note />
      </trans-unit>
      <trans-unit id="tcStructsMayNotContainLetBindings">
        <source>Structs cannot contain value definitions because the default constructor for structs will not execute these bindings. Consider adding additional arguments to the primary constructor for the type.</source>
        <target state="translated">结构不能包含值定义，因为结构的默认构造函数将不会执行这些绑定。请考虑为该类型的主构造函数添加更多参数。</target>
        <note />
      </trans-unit>
      <trans-unit id="tcStaticLetBindingsRequireClassesWithImplicitConstructors">
        <source>Static value definitions may only be used in types with a primary constructor. Consider adding arguments to the type definition, e.g. 'type X(args) = ...'.</source>
        <target state="translated">静态值定义只能在具有主构造函数的类型中使用。请考虑向类型定义添加参数，例如“type X(args) = ...”。</target>
        <note />
      </trans-unit>
      <trans-unit id="tcMeasureDeclarationsRequireStaticMembersNotConstructors">
        <source>Measure declarations may have only static members: constructors are not available</source>
        <target state="translated">度量声明只能具有静态成员: 构造函数不可用</target>
        <note />
      </trans-unit>
      <trans-unit id="tcMemberAndLocalClassBindingHaveSameName">
        <source>A member and a local class binding both have the name '{0}'</source>
        <target state="translated">一个成员和一个本地类绑定的名称都为“{0}”</target>
        <note />
      </trans-unit>
      <trans-unit id="tcTypeAbbreviationsCannotHaveInterfaceDeclaration">
        <source>Type abbreviations cannot have interface declarations</source>
        <target state="translated">类型缩写词不能具有接口声明</target>
        <note />
      </trans-unit>
      <trans-unit id="tcEnumerationsCannotHaveInterfaceDeclaration">
        <source>Enumerations cannot have interface declarations</source>
        <target state="translated">枚举不能具有接口声明</target>
        <note />
      </trans-unit>
      <trans-unit id="tcTypeIsNotInterfaceType0">
        <source>This type is not an interface type</source>
        <target state="translated">此类型不是接口类型</target>
        <note />
      </trans-unit>
      <trans-unit id="tcAllImplementedInterfacesShouldBeDeclared">
        <source>All implemented interfaces should be declared on the initial declaration of the type</source>
        <target state="translated">应在类型的初始声明中声明所有实现的接口</target>
        <note />
      </trans-unit>
      <trans-unit id="tcDefaultImplementationForInterfaceHasAlreadyBeenAdded">
        <source>A default implementation of this interface has already been added because the explicit implementation of the interface was not specified at the definition of the type</source>
        <target state="translated">已添加此接口的默认实现，因为在相应类型的定义中未指定接口的显式实现</target>
        <note />
      </trans-unit>
      <trans-unit id="tcMemberNotPermittedInInterfaceImplementation">
        <source>This member is not permitted in an interface implementation</source>
        <target state="translated">接口实现中不允许使用此成员</target>
        <note />
      </trans-unit>
      <trans-unit id="tcDeclarationElementNotPermittedInAugmentation">
        <source>This declaration element is not permitted in an augmentation</source>
        <target state="translated">扩大中不允许使用此声明元素</target>
        <note />
      </trans-unit>
      <trans-unit id="tcTypesCannotContainNestedTypes">
        <source>Types cannot contain nested type definitions</source>
        <target state="translated">类型不能包含嵌套的类型定义</target>
        <note />
      </trans-unit>
      <trans-unit id="tcTypeExceptionOrModule">
        <source>type, exception or module</source>
        <target state="translated">类型、异常或模块</target>
        <note />
      </trans-unit>
      <trans-unit id="tcTypeOrModule">
        <source>type or module</source>
        <target state="translated">类型或模块</target>
        <note />
      </trans-unit>
      <trans-unit id="tcImplementsIStructuralEquatableExplicitly">
        <source>The struct, record or union type '{0}' implements the interface 'System.IStructuralEquatable' explicitly. Apply the 'CustomEquality' attribute to the type.</source>
        <target state="translated">结构、记录或联合类型“{0}”显式实现接口“System.IStructuralEquatable”。将“CustomEquality”特性应用于相应的类型。</target>
        <note />
      </trans-unit>
      <trans-unit id="tcImplementsIEquatableExplicitly">
        <source>The struct, record or union type '{0}' implements the interface 'System.IEquatable&lt;_&gt;' explicitly. Apply the 'CustomEquality' attribute to the type and provide a consistent implementation of the non-generic override 'System.Object.Equals(obj)'.</source>
        <target state="translated">结构、记录或联合类型“{0}”显式实现接口“System.IEquatable&lt;_&gt;”。将“CustomEquality”特性应用于相应的类型，并提供对非泛型重写“System.Object.Equals(obj)”的一致性实现。</target>
        <note />
      </trans-unit>
      <trans-unit id="tcExplicitTypeSpecificationCannotBeUsedForExceptionConstructors">
        <source>Explicit type specifications cannot be used for exception constructors</source>
        <target state="translated">显式类型规范不能用于异常构造函数</target>
        <note />
      </trans-unit>
      <trans-unit id="tcExceptionAbbreviationsShouldNotHaveArgumentList">
        <source>Exception abbreviations should not have argument lists</source>
        <target state="translated">异常缩写词不应具有参数列表</target>
        <note />
      </trans-unit>
      <trans-unit id="tcAbbreviationsFordotNetExceptionsCannotTakeArguments">
        <source>Abbreviations for Common IL exceptions cannot take arguments</source>
        <target state="translated">通用 IL 异常的缩写词不能采用参数</target>
        <note />
      </trans-unit>
      <trans-unit id="tcExceptionAbbreviationsMustReferToValidExceptions">
        <source>Exception abbreviations must refer to existing exceptions or F# types deriving from System.Exception</source>
        <target state="translated">异常缩写词必须引用现有异常或派生自 System.Exception 的 F# 类型</target>
        <note />
      </trans-unit>
      <trans-unit id="tcAbbreviationsFordotNetExceptionsMustHaveMatchingObjectConstructor">
        <source>Abbreviations for Common IL exception types must have a matching object constructor</source>
        <target state="translated">通用 IL 异常类型的缩写词必须具有匹配的对象构造函数</target>
        <note />
      </trans-unit>
      <trans-unit id="tcNotAnException">
        <source>Not an exception</source>
        <target state="translated">不是一个异常</target>
        <note />
      </trans-unit>
      <trans-unit id="tcInvalidModuleName">
        <source>Invalid module name</source>
        <target state="translated">模块名称无效</target>
        <note />
      </trans-unit>
      <trans-unit id="tcInvalidTypeExtension">
        <source>Invalid type extension</source>
        <target state="translated">类型扩展无效</target>
        <note />
      </trans-unit>
      <trans-unit id="tcAttributesOfTypeSpecifyMultipleKindsForType">
        <source>The attributes of this type specify multiple kinds for the type</source>
        <target state="translated">此类型的特性指定此类型的多个种类</target>
        <note />
      </trans-unit>
      <trans-unit id="tcKindOfTypeSpecifiedDoesNotMatchDefinition">
        <source>The kind of the type specified by its attributes does not match the kind implied by its definition</source>
        <target state="translated">类型的特性所指定的类型种类与类型的定义暗示的种类不匹配</target>
        <note />
      </trans-unit>
      <trans-unit id="tcMeasureDefinitionsCannotHaveTypeParameters">
        <source>Measure definitions cannot have type parameters</source>
        <target state="translated">度量定义不能具有类型参数</target>
        <note />
      </trans-unit>
      <trans-unit id="tcTypeRequiresDefinition">
        <source>This type requires a definition</source>
        <target state="translated">此类型需要定义</target>
        <note />
      </trans-unit>
      <trans-unit id="tcTypeAbbreviationHasTypeParametersMissingOnType">
        <source>This type abbreviation has one or more declared type parameters that do not appear in the type being abbreviated. Type abbreviations must use all declared type parameters in the type being abbreviated. Consider removing one or more type parameters, or use a concrete type definition that wraps an underlying type, such as 'type C&lt;'a&gt; = C of ...'.</source>
        <target state="translated">此类型缩写词具有一个或多个在要缩写的类型中不会显示的已声明类型参数。类型缩写词必须使用要缩写的类型中的所有已声明类型参数。请考虑删除一个或多个类型参数，或使用包装基础类型的具体类型定义，例如“type C&lt;'a&gt; = C of ...”。</target>
        <note />
      </trans-unit>
      <trans-unit id="tcStructsInterfacesEnumsDelegatesMayNotInheritFromOtherTypes">
        <source>Structs, interfaces, enums and delegates cannot inherit from other types</source>
        <target state="translated">结构、接口、枚举和委托不能从其他类型继承</target>
        <note />
      </trans-unit>
      <trans-unit id="tcTypesCannotInheritFromMultipleConcreteTypes">
        <source>Types cannot inherit from multiple concrete types</source>
        <target state="translated">类型不能从多个具体类型继承</target>
        <note />
      </trans-unit>
      <trans-unit id="tcRecordsUnionsAbbreviationsStructsMayNotHaveAllowNullLiteralAttribute">
        <source>Records, union, abbreviations and struct types cannot have the 'AllowNullLiteral' attribute</source>
        <target state="translated">记录、联合、缩写词和结构类型不能具有“AllowNullLiteral”特性</target>
        <note />
      </trans-unit>
      <trans-unit id="tcAllowNullTypesMayOnlyInheritFromAllowNullTypes">
        <source>Types with the 'AllowNullLiteral' attribute may only inherit from or implement types which also allow the use of the null literal</source>
        <target state="translated">具有“AllowNullLiteral”特性的类型只能继承自或实现也允许使用 null 文本的类型</target>
        <note />
      </trans-unit>
      <trans-unit id="tcGenericTypesCannotHaveStructLayout">
        <source>Generic types cannot be given the 'StructLayout' attribute</source>
        <target state="translated">不能为泛型类型给定“StructLayout”特性</target>
        <note />
      </trans-unit>
      <trans-unit id="tcOnlyStructsCanHaveStructLayout">
        <source>Only structs and classes without primary constructors may be given the 'StructLayout' attribute</source>
        <target state="translated">只能为不带主构造函数的结构和类提供“StructLayout”特性</target>
        <note />
      </trans-unit>
      <trans-unit id="tcRepresentationOfTypeHiddenBySignature">
        <source>The representation of this type is hidden by the signature. It must be given an attribute such as [&lt;Sealed&gt;], [&lt;Class&gt;] or [&lt;Interface&gt;] to indicate the characteristics of the type.</source>
        <target state="translated">签名会隐藏此类型的表示形式。必须为此类型给定一个特性(如 [&lt;Sealed&gt;]、[&lt;Class&gt;] 或 [&lt;Interface&gt;])以指示其特征。</target>
        <note />
      </trans-unit>
      <trans-unit id="tcOnlyClassesCanHaveAbstract">
        <source>Only classes may be given the 'AbstractClass' attribute</source>
        <target state="translated">只能为类给定“AbstractClass”特性</target>
        <note />
      </trans-unit>
      <trans-unit id="tcOnlyTypesRepresentingUnitsOfMeasureCanHaveMeasure">
        <source>Only types representing units-of-measure may be given the 'Measure' attribute</source>
        <target state="translated">只能为表示度量单位的类型给定“Measure”特性</target>
        <note />
      </trans-unit>
      <trans-unit id="tcOverridesCannotHaveVisibilityDeclarations">
        <source>Accessibility modifiers are not permitted on overrides or interface implementations</source>
        <target state="translated">不允许对重写或接口实现使用可访问性修饰符</target>
        <note />
      </trans-unit>
      <trans-unit id="tcTypesAreAlwaysSealedDU">
        <source>Discriminated union types are always sealed</source>
        <target state="translated">已区分的联合类型始终是密封类型</target>
        <note />
      </trans-unit>
      <trans-unit id="tcTypesAreAlwaysSealedRecord">
        <source>Record types are always sealed</source>
        <target state="translated">记录类型始终是密封类型</target>
        <note />
      </trans-unit>
      <trans-unit id="tcTypesAreAlwaysSealedAssemblyCode">
        <source>Assembly code types are always sealed</source>
        <target state="translated">程序集代码类型始终是密封类型</target>
        <note />
      </trans-unit>
      <trans-unit id="tcTypesAreAlwaysSealedStruct">
        <source>Struct types are always sealed</source>
        <target state="translated">结构类型始终是密封类型</target>
        <note />
      </trans-unit>
      <trans-unit id="tcTypesAreAlwaysSealedDelegate">
        <source>Delegate types are always sealed</source>
        <target state="translated">委托类型始终是密封类型</target>
        <note />
      </trans-unit>
      <trans-unit id="tcTypesAreAlwaysSealedEnum">
        <source>Enum types are always sealed</source>
        <target state="translated">枚举类型始终是密封类型</target>
        <note />
      </trans-unit>
      <trans-unit id="tcInterfaceTypesAndDelegatesCannotContainFields">
        <source>Interface types and delegate types cannot contain fields</source>
        <target state="translated">接口类型和委托类型不能包含字段</target>
        <note />
      </trans-unit>
      <trans-unit id="tcAbbreviatedTypesCannotBeSealed">
        <source>Abbreviated types cannot be given the 'Sealed' attribute</source>
        <target state="translated">不能为缩写的类型给定“Sealed”特性</target>
        <note />
      </trans-unit>
      <trans-unit id="tcCannotInheritFromSealedType">
        <source>Cannot inherit a sealed type</source>
        <target state="translated">无法继承密封类型</target>
        <note />
      </trans-unit>
      <trans-unit id="tcCannotInheritFromInterfaceType">
        <source>Cannot inherit from interface type. Use interface ... with instead.</source>
        <target state="translated">无法从接口类型继承。请改用 interface ... with。</target>
        <note />
      </trans-unit>
      <trans-unit id="tcStructTypesCannotContainAbstractMembers">
        <source>Struct types cannot contain abstract members</source>
        <target state="translated">结构类型不能包含抽象成员</target>
        <note />
      </trans-unit>
      <trans-unit id="tcInterfaceTypesCannotBeSealed">
        <source>Interface types cannot be sealed</source>
        <target state="translated">接口类型不能为密封类型</target>
        <note />
      </trans-unit>
      <trans-unit id="tcInvalidDelegateSpecification">
        <source>Delegate specifications must be of the form 'typ -&gt; typ'</source>
        <target state="translated">委托规范的格式必须为“typ -&gt; typ”</target>
        <note />
      </trans-unit>
      <trans-unit id="tcDelegatesCannotBeCurried">
        <source>Delegate specifications must not be curried types. Use 'typ * ... * typ -&gt; typ' for multi-argument delegates, and 'typ -&gt; (typ -&gt; typ)' for delegates returning function values.</source>
        <target state="translated">委托规范不得为扩充类型。请为多参数委托使用“typ * ... * typ -&gt; typ”，并为返回函数值的委托使用“typ -&gt; (typ -&gt; typ)”。</target>
        <note />
      </trans-unit>
      <trans-unit id="tcInvalidTypeForLiteralEnumeration">
        <source>Literal enumerations must have type int, uint, int16, uint16, int64, uint64, byte, sbyte or char</source>
        <target state="translated">文本枚举必须具有类型 int、uint、int16、uint16、int64、uint64、byte、sbyte 或 char</target>
        <note />
      </trans-unit>
      <trans-unit id="tcTypeDefinitionIsCyclic">
        <source>This type definition involves an immediate cyclic reference through an abbreviation</source>
        <target state="translated">此类型定义涉及一个经由缩写词的直接循环引用</target>
        <note />
      </trans-unit>
      <trans-unit id="tcTypeDefinitionIsCyclicThroughInheritance">
        <source>This type definition involves an immediate cyclic reference through a struct field or inheritance relation</source>
        <target state="translated">此类型定义涉及一个经由结构字段或继承关系的直接循环引用</target>
        <note />
      </trans-unit>
      <trans-unit id="tcReservedSyntaxForAugmentation">
        <source>The syntax 'type X with ...' is reserved for augmentations. Types whose representations are hidden but which have members are now declared in signatures using 'type X = ...'. You may also need to add the '[&lt;Sealed&gt;] attribute to the type definition in the signature</source>
        <target state="translated">已保留语法“type X with ...”以供扩大使用。对于其表示形式已隐藏但是具有成员的类型，现在将在签名中使用“type X = ...”声明这些类型。可能还需要向签名中的类型定义添加“[&lt;Sealed&gt;]”特性</target>
        <note />
      </trans-unit>
      <trans-unit id="tcMembersThatExtendInterfaceMustBePlacedInSeparateModule">
        <source>Members that extend interface, delegate or enum types must be placed in a module separate to the definition of the type. This module must either have the AutoOpen attribute or be opened explicitly by client code to bring the extension members into scope.</source>
        <target state="translated">必须将扩展接口、委托或枚举类型的成员放置到与相应的类型定义分离的模块中。此模块必须具有 AutoOpen 特性或由客户端代码显式打开以将扩展成员纳入范围中。</target>
        <note />
      </trans-unit>
      <trans-unit id="tcDeclaredTypeParametersForExtensionDoNotMatchOriginal">
        <source>One or more of the declared type parameters for this type extension have a missing or wrong type constraint not matching the original type constraints on '{0}'</source>
        <target state="translated">此类型扩展的一个或多个已声明类型参数具有缺失或错误的类型约束，与“{0}”上的原始类型约束不匹配</target>
        <note />
      </trans-unit>
      <trans-unit id="tcTypeDefinitionsWithImplicitConstructionMustHaveOneInherit">
        <source>Type definitions may only have one 'inherit' specification and it must be the first declaration</source>
        <target state="translated">类型定义只能指定一个“inherit”，并且它必须是第一个声明</target>
        <note />
      </trans-unit>
      <trans-unit id="tcTypeDefinitionsWithImplicitConstructionMustHaveLocalBindingsBeforeMembers">
        <source>'let' and 'do' bindings must come before member and interface definitions in type definitions</source>
        <target state="translated">“let”和“do”绑定在类型定义中必须处于成员和接口定义之前</target>
        <note />
      </trans-unit>
      <trans-unit id="tcInheritDeclarationMissingArguments">
        <source>This 'inherit' declaration specifies the inherited type but no arguments. Consider supplying arguments, e.g. 'inherit BaseType(args)'.</source>
        <target state="translated">此“inherit”声明指定继承的类型，但没有参数。请考虑提供参数，例如“inherit BaseType(args)”。</target>
        <note />
      </trans-unit>
      <trans-unit id="tcInheritConstructionCallNotPartOfImplicitSequence">
        <source>This 'inherit' declaration has arguments, but is not in a type with a primary constructor. Consider adding arguments to your type definition, e.g. 'type X(args) = ...'.</source>
        <target state="translated">此“inherit”声明具有参数，但是不在具有主构造函数的类型中。请考虑向您的类型定义添加参数，例如“type X(args) = ...”。</target>
        <note />
      </trans-unit>
      <trans-unit id="tcLetAndDoRequiresImplicitConstructionSequence">
        <source>This definition may only be used in a type with a primary constructor. Consider adding arguments to your type definition, e.g. 'type X(args) = ...'.</source>
        <target state="translated">此定义只能在具有主构造函数的类型中使用。请考虑向您的类型定义添加参数，例如“type X(args) = ...”。</target>
        <note />
      </trans-unit>
      <trans-unit id="tcTypeAbbreviationsCannotHaveAugmentations">
        <source>Type abbreviations cannot have augmentations</source>
        <target state="translated">类型缩写词不能具有扩大</target>
        <note />
      </trans-unit>
      <trans-unit id="tcModuleAbbreviationForNamespace">
        <source>The path '{0}' is a namespace. A module abbreviation may not abbreviate a namespace.</source>
        <target state="translated">路径“{0}”是一个命名空间。模块缩写词可能不会缩写命名空间。</target>
        <note />
      </trans-unit>
      <trans-unit id="tcTypeUsedInInvalidWay">
        <source>The type '{0}' is used in an invalid way. A value prior to '{1}' has an inferred type involving '{2}', which is an invalid forward reference.</source>
        <target state="translated">类型“{0}”的使用方式无效。“{1}”之前的值具有一个与“{2}”相关的推理类型，这是无效的前向引用。</target>
        <note />
      </trans-unit>
      <trans-unit id="tcMemberUsedInInvalidWay">
        <source>The member '{0}' is used in an invalid way. A use of '{1}' has been inferred prior to the definition of '{2}', which is an invalid forward reference.</source>
        <target state="translated">成员“{0}”的使用方式无效。在给出“{2}”的定义之前，已推理出“{1}”的用法，这是无效的前向引用。</target>
        <note />
      </trans-unit>
      <trans-unit id="tcAttributeAutoOpenWasIgnored">
        <source>The attribute 'AutoOpen(\"{0}\")' in the assembly '{1}' did not refer to a valid module or namespace in that assembly and has been ignored</source>
        <target state="translated">程序集“{1}”中的特性“AutoOpen(\"{0}\")”未引用该程序集中的有效模块或命名空间，已忽略此特性</target>
        <note />
      </trans-unit>
      <trans-unit id="ilUndefinedValue">
        <source>Undefined value '{0}'</source>
        <target state="translated">未定义的值“{0}”</target>
        <note />
      </trans-unit>
      <trans-unit id="ilLabelNotFound">
        <source>Label {0} not found</source>
        <target state="translated">未找到标签 {0}</target>
        <note />
      </trans-unit>
      <trans-unit id="ilIncorrectNumberOfTypeArguments">
        <source>Incorrect number of type arguments to local call</source>
        <target state="translated">本地调用的类型参数的数目不正确</target>
        <note />
      </trans-unit>
      <trans-unit id="ilDynamicInvocationNotSupported">
        <source>Dynamic invocation of {0} is not supported</source>
        <target state="translated">不支持动态调用 {0}</target>
        <note />
      </trans-unit>
      <trans-unit id="ilAddressOfLiteralFieldIsInvalid">
        <source>Taking the address of a literal field is invalid</source>
        <target state="translated">采用文本字段的地址无效</target>
        <note />
      </trans-unit>
      <trans-unit id="ilAddressOfValueHereIsInvalid">
        <source>This operation involves taking the address of a value '{0}' represented using a local variable or other special representation. This is invalid.</source>
        <target state="translated">此操作涉及到采用通过本地变量或其他特殊表示形式表示的值“{0}”的地址。这是无效的。</target>
        <note />
      </trans-unit>
      <trans-unit id="ilCustomMarshallersCannotBeUsedInFSharp">
        <source>Custom marshallers cannot be specified in F# code. Consider using a C# helper function.</source>
        <target state="translated">无法使用 F# 代码指定自定义封送处理程序。请考虑使用 C# Helper 函数。</target>
        <note />
      </trans-unit>
      <trans-unit id="ilMarshalAsAttributeCannotBeDecoded">
        <source>The MarshalAs attribute could not be decoded</source>
        <target state="translated">未能对 MarshalAs 特性进行解码</target>
        <note />
      </trans-unit>
      <trans-unit id="ilSignatureForExternalFunctionContainsTypeParameters">
        <source>The signature for this external function contains type parameters. Constrain the argument and return types to indicate the types of the corresponding C function.</source>
        <target state="translated">此外部函数的签名包含类型参数。请约束此参数和返回类型以指示相应的 C 函数的类型。</target>
        <note />
      </trans-unit>
      <trans-unit id="ilDllImportAttributeCouldNotBeDecoded">
        <source>The DllImport attribute could not be decoded</source>
        <target state="translated">未能对 DllImport 特性进行解码</target>
        <note />
      </trans-unit>
      <trans-unit id="ilLiteralFieldsCannotBeSet">
        <source>Literal fields cannot be set</source>
        <target state="translated">无法设置文本字段</target>
        <note />
      </trans-unit>
      <trans-unit id="ilStaticMethodIsNotLambda">
        <source>GenSetStorage: {0} was represented as a static method but was not an appropriate lambda expression</source>
        <target state="translated">GenSetStorage: {0} 已表示为一个静态方法，而不是适当的 lambda 表达式</target>
        <note />
      </trans-unit>
      <trans-unit id="ilMutableVariablesCannotEscapeMethod">
        <source>Mutable variables cannot escape their method</source>
        <target state="translated">可变变量不能脱离其方法</target>
        <note />
      </trans-unit>
      <trans-unit id="ilUnexpectedUnrealizedValue">
        <source>Compiler error: unexpected unrealized value</source>
        <target state="translated">编译器错误: 意外的未识别值</target>
        <note />
      </trans-unit>
      <trans-unit id="ilMainModuleEmpty">
        <source>Main module of program is empty: nothing will happen when it is run</source>
        <target state="translated">程序的主模块为空: 运行此程序时将不会有任何反应</target>
        <note />
      </trans-unit>
      <trans-unit id="ilTypeCannotBeUsedForLiteralField">
        <source>This type cannot be used for a literal field</source>
        <target state="translated">此类型不能用于文本字段</target>
        <note />
      </trans-unit>
      <trans-unit id="ilUnexpectedGetSetAnnotation">
        <source>Unexpected GetSet annotation on a property</source>
        <target state="translated">某个属性的意外的 GetSet 批注</target>
        <note />
      </trans-unit>
      <trans-unit id="ilFieldOffsetAttributeCouldNotBeDecoded">
        <source>The FieldOffset attribute could not be decoded</source>
        <target state="translated">未能对 FieldOffset 特性进行解码</target>
        <note />
      </trans-unit>
      <trans-unit id="ilStructLayoutAttributeCouldNotBeDecoded">
        <source>The StructLayout attribute could not be decoded</source>
        <target state="translated">未能对 StructLayout 特性进行解码</target>
        <note />
      </trans-unit>
      <trans-unit id="ilDefaultAugmentationAttributeCouldNotBeDecoded">
        <source>The DefaultAugmentation attribute could not be decoded</source>
        <target state="translated">未能对 DefaultAugmentation 特性进行解码</target>
        <note />
      </trans-unit>
      <trans-unit id="ilReflectedDefinitionsCannotUseSliceOperator">
        <source>Reflected definitions cannot contain uses of the prefix splice operator '%'</source>
        <target state="translated">反射的定义中不能使用前缀拼接运算符“%”</target>
        <note />
      </trans-unit>
      <trans-unit id="optsProblemWithCodepage">
        <source>Problem with codepage '{0}': {1}</source>
        <target state="translated">代码页“{0}”存在问题: {1}</target>
        <note />
      </trans-unit>
      <trans-unit id="optsCopyright">
        <source>Copyright (c) Microsoft Corporation. All Rights Reserved.</source>
        <target state="translated">版权所有(C) Microsoft Corporation。保留所有权利。</target>
        <note />
      </trans-unit>
      <trans-unit id="optsCopyrightCommunity">
        <source>Freely distributed under the MIT Open Source License.  https://github.com/Microsoft/visualfsharp/blob/master/License.txt</source>
        <target state="translated">免费分发在 MIT 开源许可证下。https://github.com/Microsoft/visualfsharp/blob/master/License.txt</target>
        <note />
      </trans-unit>
      <trans-unit id="optsNameOfOutputFile">
        <source>Name of the output file (Short form: -o)</source>
        <target state="translated">输出文件的名称(缩写: -o)</target>
        <note />
      </trans-unit>
      <trans-unit id="optsBuildConsole">
        <source>Build a console executable</source>
        <target state="translated">生成控制台可执行文件</target>
        <note />
      </trans-unit>
      <trans-unit id="optsBuildWindows">
        <source>Build a Windows executable</source>
        <target state="translated">生成 Windows 可执行文件</target>
        <note />
      </trans-unit>
      <trans-unit id="optsBuildLibrary">
        <source>Build a library (Short form: -a)</source>
        <target state="translated">生成库(缩写: -a)</target>
        <note />
      </trans-unit>
      <trans-unit id="optsBuildModule">
        <source>Build a module that can be added to another assembly</source>
        <target state="translated">生成可添加到其他程序集的模块</target>
        <note />
      </trans-unit>
      <trans-unit id="optsDelaySign">
        <source>Delay-sign the assembly using only the public portion of the strong name key</source>
        <target state="translated">仅使用强名称密钥的公共部分对程序集进行延迟签名</target>
        <note />
      </trans-unit>
      <trans-unit id="optsPublicSign">
        <source>Public-sign the assembly using only the public portion of the strong name key, and mark the assembly as signed</source>
        <target state="translated">仅使用强名称密钥的公用部分对该程序集进行公开签名, 并将该程序集标记为已签名</target>
        <note />
      </trans-unit>
      <trans-unit id="optsWriteXml">
        <source>Write the xmldoc of the assembly to the given file</source>
        <target state="translated">将程序集的 xmldoc 写入到给定文件</target>
        <note />
      </trans-unit>
      <trans-unit id="optsStrongKeyFile">
        <source>Specify a strong name key file</source>
        <target state="translated">指定强名称密钥文件</target>
        <note />
      </trans-unit>
      <trans-unit id="optsStrongKeyContainer">
        <source>Specify a strong name key container</source>
        <target state="translated">指定强名称密钥容器</target>
        <note />
      </trans-unit>
      <trans-unit id="optsPlatform">
        <source>Limit which platforms this code can run on: x86, Itanium, x64, anycpu32bitpreferred, or anycpu. The default is anycpu.</source>
        <target state="translated">限制可以运行此代码的平台: x86、Itanium、x64、anycpu32bitpreferred 或 anycpu。默认值为 anycpu。</target>
        <note />
      </trans-unit>
      <trans-unit id="optsNoOpt">
        <source>Only include optimization information essential for implementing inlined constructs. Inhibits cross-module inlining but improves binary compatibility.</source>
        <target state="translated">仅包含实现内联构造所必需的优化信息。禁止跨模块内联，但会提高二进制兼容性。</target>
        <note />
      </trans-unit>
      <trans-unit id="optsNoInterface">
        <source>Don't add a resource to the generated assembly containing F#-specific metadata</source>
        <target state="translated">不向包含 F# 特定元数据的生成程序集中添加资源</target>
        <note />
      </trans-unit>
      <trans-unit id="optsSig">
        <source>Print the inferred interface of the assembly to a file</source>
        <target state="translated">将推理出的程序集接口输出到文件</target>
        <note />
      </trans-unit>
      <trans-unit id="optsReference">
        <source>Reference an assembly (Short form: -r)</source>
        <target state="translated">引用一个程序集(缩写: -r)</target>
        <note />
      </trans-unit>
      <trans-unit id="optsWin32res">
        <source>Specify a Win32 resource file (.res)</source>
        <target state="translated">指定 Win32 资源文件(.res)</target>
        <note />
      </trans-unit>
      <trans-unit id="optsWin32manifest">
        <source>Specify a Win32 manifest file</source>
        <target state="translated">指定 Win32 清单文件</target>
        <note />
      </trans-unit>
      <trans-unit id="optsNowin32manifest">
        <source>Do not include the default Win32 manifest</source>
        <target state="translated">不包括默认的 Win32 清单</target>
        <note />
      </trans-unit>
      <trans-unit id="optsEmbedAllSource">
        <source>Embed all source files in the portable PDB file</source>
        <target state="translated">将所有源文件嵌入可移植 PDB 文件</target>
        <note />
      </trans-unit>
      <trans-unit id="optsEmbedSource">
        <source>Embed specific source files in the portable PDB file</source>
        <target state="translated">将特定源文件嵌入可移植 PDB 文件</target>
        <note />
      </trans-unit>
      <trans-unit id="optsSourceLink">
        <source>Source link information file to embed in the portable PDB file</source>
        <target state="translated">要嵌入可移植 PDB 文件中的源链接信息文件</target>
        <note />
      </trans-unit>
      <trans-unit id="optsEmbeddedSourceRequirePortablePDBs">
        <source>--embed switch only supported when emitting a Portable PDB (--debug:portable or --debug:embedded)</source>
        <target state="translated">#NAME?</target>
        <note />
      </trans-unit>
      <trans-unit id="optsSourceLinkRequirePortablePDBs">
        <source>--sourcelink switch only supported when emitting a Portable PDB (--debug:portable or --debug:embedded)</source>
        <target state="translated">#NAME?</target>
        <note />
      </trans-unit>
      <trans-unit id="srcFileTooLarge">
        <source>Source file is too large to embed in a portable PDB</source>
        <target state="translated">源文件太大，无法嵌入可移植 PDB</target>
        <note />
      </trans-unit>
      <trans-unit id="optsResource">
        <source>Embed the specified managed resource</source>
        <target state="translated">嵌入指定的托管资源</target>
        <note />
      </trans-unit>
      <trans-unit id="optsLinkresource">
        <source>Link the specified resource to this assembly where the resinfo format is &lt;file&gt;[,&lt;string name&gt;[,public|private]]</source>
        <target state="translated">将指定的资源链接到此程序集，其中 resinfo 格式为“&lt;文件&gt;[,&lt;字符串名称&gt;[,public|private]]”</target>
        <note />
      </trans-unit>
      <trans-unit id="optsDebugPM">
        <source>Emit debug information (Short form: -g)</source>
        <target state="translated">发出调试信息(缩写: -g)</target>
        <note />
      </trans-unit>
      <trans-unit id="optsDebug">
        <source>Specify debugging type: full, portable, embedded, pdbonly. ('{0}' is the default if no debuggging type specified and enables attaching a debugger to a running program, 'portable' is a cross-platform format, 'embedded' is a cross-platform format embedded into the output file).</source>
        <target state="translated">指定调试类型: full、portable、embedded、pdbonly。(若未指定调试类型，则默认为“{0}”，它允许将调试程序附加到正在运行的程序。"portable" 是跨平台格式，"embedded" 是嵌入到输出文件中的跨平台格式)。</target>
        <note />
      </trans-unit>
      <trans-unit id="optsOptimize">
        <source>Enable optimizations (Short form: -O)</source>
        <target state="translated">启用优化(缩写: -O)</target>
        <note />
      </trans-unit>
      <trans-unit id="optsTailcalls">
        <source>Enable or disable tailcalls</source>
        <target state="translated">启用或禁用尾调用</target>
        <note />
      </trans-unit>
      <trans-unit id="optsDeterministic">
        <source>Produce a deterministic assembly (including module version GUID and timestamp)</source>
        <target state="translated">产生确定性的程序集(包括模块版本 GUID 和时间戳)</target>
        <note />
      </trans-unit>
      <trans-unit id="optsCrossoptimize">
        <source>Enable or disable cross-module optimizations</source>
        <target state="translated">启用或禁用跨模块优化</target>
        <note />
      </trans-unit>
      <trans-unit id="optsWarnaserrorPM">
        <source>Report all warnings as errors</source>
        <target state="translated">将所有警告报告为错误</target>
        <note />
      </trans-unit>
      <trans-unit id="optsWarnaserror">
        <source>Report specific warnings as errors</source>
        <target state="translated">将特定警告报告为错误</target>
        <note />
      </trans-unit>
      <trans-unit id="optsWarn">
        <source>Set a warning level (0-5)</source>
        <target state="translated">设置警告等级(0-5)</target>
        <note />
      </trans-unit>
      <trans-unit id="optsNowarn">
        <source>Disable specific warning messages</source>
        <target state="translated">禁用特定的警告消息</target>
        <note />
      </trans-unit>
      <trans-unit id="optsWarnOn">
        <source>Enable specific warnings that may be off by default</source>
        <target state="translated">启用默认情况下可能关闭的特定警告</target>
        <note />
      </trans-unit>
      <trans-unit id="optsChecked">
        <source>Generate overflow checks</source>
        <target state="translated">生成溢出检查</target>
        <note />
      </trans-unit>
      <trans-unit id="optsDefine">
        <source>Define conditional compilation symbols (Short form: -d)</source>
        <target state="translated">定义条件编译符号(缩写: -d)</target>
        <note />
      </trans-unit>
      <trans-unit id="optsMlcompatibility">
        <source>Ignore ML compatibility warnings</source>
        <target state="translated">忽略 ML 兼容性警告</target>
        <note />
      </trans-unit>
      <trans-unit id="optsNologo">
        <source>Suppress compiler copyright message</source>
        <target state="translated">取消显示编译器版权消息</target>
        <note />
      </trans-unit>
      <trans-unit id="optsHelp">
        <source>Display this usage message (Short form: -?)</source>
        <target state="translated">显示此用法消息(缩写为: -?)</target>
        <note />
      </trans-unit>
      <trans-unit id="optsResponseFile">
        <source>Read response file for more options</source>
        <target state="translated">读取响应文件以获取更多选项</target>
        <note />
      </trans-unit>
      <trans-unit id="optsCodepage">
        <source>Specify the codepage used to read source files</source>
        <target state="translated">指定用于读取源文件的代码页</target>
        <note />
      </trans-unit>
      <trans-unit id="optsUtf8output">
        <source>Output messages in UTF-8 encoding</source>
        <target state="translated">以 UTF-8 编码格式输出消息</target>
        <note />
      </trans-unit>
      <trans-unit id="optsFullpaths">
        <source>Output messages with fully qualified paths</source>
        <target state="translated">使用完全限定路径输出消息</target>
        <note />
      </trans-unit>
      <trans-unit id="optsLib">
        <source>Specify a directory for the include path which is used to resolve source files and assemblies (Short form: -I)</source>
        <target state="translated">指定用于解析源文件和程序集的包含路径的目录(缩写: -I)</target>
        <note />
      </trans-unit>
      <trans-unit id="optsBaseaddress">
        <source>Base address for the library to be built</source>
        <target state="translated">要生成的库的基址</target>
        <note />
      </trans-unit>
      <trans-unit id="optsNoframework">
        <source>Do not reference the default CLI assemblies by default</source>
        <target state="translated">默认情况下不引用默认 CLI 程序集</target>
        <note />
      </trans-unit>
      <trans-unit id="optsStandalone">
        <source>Statically link the F# library and all referenced DLLs that depend on it into the assembly being generated</source>
        <target state="translated">以静态方式将 F# 库与依赖于此库的所有引用的 DLL 链接到所生成的程序集中</target>
        <note />
      </trans-unit>
      <trans-unit id="optsStaticlink">
        <source>Statically link the given assembly and all referenced DLLs that depend on this assembly. Use an assembly name e.g. mylib, not a DLL name.</source>
        <target state="translated">以静态方式链接给定程序集与依赖于此程序集的所有引用的 DLL。使用程序集名称(例如 mylib)而非 DLL 名称。</target>
        <note />
      </trans-unit>
      <trans-unit id="optsResident">
        <source>Use a resident background compilation service to improve compiler startup times.</source>
        <target state="translated">使用驻留后台编译服务缩短编译器启动时间。</target>
        <note />
      </trans-unit>
      <trans-unit id="optsPdb">
        <source>Name the output debug file</source>
        <target state="translated">对输出调试文件进行命名</target>
        <note />
      </trans-unit>
      <trans-unit id="optsSimpleresolution">
        <source>Resolve assembly references using directory-based rules rather than MSBuild resolution</source>
        <target state="translated">使用基于目录的规则而非 MSBuild 解析来解析程序集引用</target>
        <note />
      </trans-unit>
      <trans-unit id="optsUnrecognizedTarget">
        <source>Unrecognized target '{0}', expected 'exe', 'winexe', 'library' or 'module'</source>
        <target state="translated">无法识别的目标“{0}”，应为“exe”、“winexe”、“library”或“module”</target>
        <note />
      </trans-unit>
      <trans-unit id="optsUnrecognizedDebugType">
        <source>Unrecognized debug type '{0}', expected 'pdbonly' or 'full'</source>
        <target state="translated">无法识别的调试类型“{0}”，应为“pdbonly”或“full”</target>
        <note />
      </trans-unit>
      <trans-unit id="optsInvalidWarningLevel">
        <source>Invalid warning level '{0}'</source>
        <target state="translated">警告等级“{0}”无效</target>
        <note />
      </trans-unit>
      <trans-unit id="optsShortFormOf">
        <source>Short form of '{0}'</source>
        <target state="translated">“{0}”的缩写</target>
        <note />
      </trans-unit>
      <trans-unit id="optsClirootDeprecatedMsg">
        <source>The command-line option '--cliroot' has been deprecated. Use an explicit reference to a specific copy of mscorlib.dll instead.</source>
        <target state="translated">命令行选项“--cliroot”已弃用。请改用对 mscorlib.dll 的特定副本的显式引用。</target>
        <note />
      </trans-unit>
      <trans-unit id="optsClirootDescription">
        <source>Use to override where the compiler looks for mscorlib.dll and framework components</source>
        <target state="translated">用于重写编译器查找 mscorlib.dll 和 Framework 组件的位置</target>
        <note />
      </trans-unit>
      <trans-unit id="optsHelpBannerOutputFiles">
        <source>- OUTPUT FILES -</source>
        <target state="translated">- 输出文件 -</target>
        <note />
      </trans-unit>
      <trans-unit id="optsHelpBannerInputFiles">
        <source>- INPUT FILES -</source>
        <target state="translated">- 输入文件 -</target>
        <note />
      </trans-unit>
      <trans-unit id="optsHelpBannerResources">
        <source>- RESOURCES -</source>
        <target state="translated">- 资源 -</target>
        <note />
      </trans-unit>
      <trans-unit id="optsHelpBannerCodeGen">
        <source>- CODE GENERATION -</source>
        <target state="translated">- 代码生成 -</target>
        <note />
      </trans-unit>
      <trans-unit id="optsHelpBannerAdvanced">
        <source>- ADVANCED -</source>
        <target state="translated">- 高级 -</target>
        <note />
      </trans-unit>
      <trans-unit id="optsHelpBannerMisc">
        <source>- MISCELLANEOUS -</source>
        <target state="translated">- 杂项 -</target>
        <note />
      </trans-unit>
      <trans-unit id="optsHelpBannerLanguage">
        <source>- LANGUAGE -</source>
        <target state="translated">- 语言 -</target>
        <note />
      </trans-unit>
      <trans-unit id="optsHelpBannerErrsAndWarns">
        <source>- ERRORS AND WARNINGS -</source>
        <target state="translated">- 错误和警告 -</target>
        <note />
      </trans-unit>
      <trans-unit id="optsUnknownArgumentToTheTestSwitch">
        <source>Unknown --test argument: '{0}'</source>
        <target state="translated">未知的测试参数: '{0}'</target>
        <note />
      </trans-unit>
      <trans-unit id="optsUnknownPlatform">
        <source>Unrecognized platform '{0}', valid values are 'x86', 'x64', 'Itanium', 'anycpu32bitpreferred', and 'anycpu'</source>
        <target state="translated">无法识别的平台“{0}”，有效值为“x86”、“x64”、“Itanium”、“anycpu32bitpreferred”和“anycpu”</target>
        <note />
      </trans-unit>
      <trans-unit id="optsInternalNoDescription">
        <source>The command-line option '{0}' is for test purposes only</source>
        <target state="translated">命令行选项“{0}”仅用于测试目的</target>
        <note />
      </trans-unit>
      <trans-unit id="optsDCLONoDescription">
        <source>The command-line option '{0}' has been deprecated</source>
        <target state="translated">命令行选项“{0}”已弃用</target>
        <note />
      </trans-unit>
      <trans-unit id="optsDCLODeprecatedSuggestAlternative">
        <source>The command-line option '{0}' has been deprecated. Use '{1}' instead.</source>
        <target state="translated">命令行选项“{0}”已弃用。请改用“{1}”。</target>
        <note />
      </trans-unit>
      <trans-unit id="optsDCLOHtmlDoc">
        <source>The command-line option '{0}' has been deprecated. HTML document generation is now part of the F# Power Pack, via the tool FsHtmlDoc.exe.</source>
        <target state="translated">命令行选项“{0}”已弃用。HTML 文档生成现在是 F# Power Pack 的一部分(借助 FsHtmlDoc.exe 工具)。</target>
        <note />
      </trans-unit>
      <trans-unit id="optsConsoleColors">
        <source>Output warning and error messages in color</source>
        <target state="translated">以彩色输出警告和错误消息</target>
        <note />
      </trans-unit>
      <trans-unit id="optsUseHighEntropyVA">
        <source>Enable high-entropy ASLR</source>
        <target state="translated">启用高熵 ASLR</target>
        <note />
      </trans-unit>
      <trans-unit id="optsSubSystemVersion">
        <source>Specify subsystem version of this assembly</source>
        <target state="translated">指定此程序集的子系统版本</target>
        <note />
      </trans-unit>
      <trans-unit id="optsTargetProfile">
        <source>Specify target framework profile of this assembly. Valid values are mscorlib, netcore or netstandard. Default - mscorlib</source>
        <target state="translated">指定此程序集的目标框架配置文件。有效值为 mscorlib、netcore 或 netstandard。默认值为 - mscorlib</target>
        <note />
      </trans-unit>
      <trans-unit id="optsEmitDebugInfoInQuotations">
        <source>Emit debug information in quotations</source>
        <target state="translated">发出用引号引起来的调试信息</target>
        <note />
      </trans-unit>
      <trans-unit id="optsPreferredUiLang">
        <source>Specify the preferred output language culture name (e.g. es-ES, ja-JP)</source>
        <target state="translated">指定首选输出语言区域性名称(例如 es-ES、ja-JP)</target>
        <note />
      </trans-unit>
      <trans-unit id="optsNoCopyFsharpCore">
        <source>Don't copy FSharp.Core.dll along the produced binaries</source>
        <target state="translated">请勿从已生成的二进制文件中复制 FSharp.Core.dll</target>
        <note />
      </trans-unit>
      <trans-unit id="optsInvalidSubSystemVersion">
        <source>Invalid version '{0}' for '--subsystemversion'. The version must be 4.00 or greater.</source>
        <target state="translated">“--subsystemversion”的版本“{0}”无效。版本必须为 4.00 或更高版本。</target>
        <note />
      </trans-unit>
      <trans-unit id="optsInvalidTargetProfile">
        <source>Invalid value '{0}' for '--targetprofile', valid values are 'mscorlib', 'netcore' or 'netstandard'.</source>
        <target state="translated">--targetprofile 的值“{0}”无效，有效值为 "mscorlib"、"netcore" 或 "netstandard"。</target>
        <note />
      </trans-unit>
      <trans-unit id="typeInfoFullName">
        <source>Full name</source>
        <target state="translated">全名</target>
        <note />
      </trans-unit>
      <trans-unit id="typeInfoOtherOverloads">
        <source>and {0} other overloads</source>
        <target state="translated">和 {0} 个其他重载</target>
        <note />
      </trans-unit>
      <trans-unit id="typeInfoUnionCase">
        <source>union case</source>
        <target state="translated">联合用例</target>
        <note />
      </trans-unit>
      <trans-unit id="typeInfoActivePatternResult">
        <source>active pattern result</source>
        <target state="translated">活动模式结果</target>
        <note />
      </trans-unit>
      <trans-unit id="typeInfoActiveRecognizer">
        <source>active recognizer</source>
        <target state="translated">活动识别器</target>
        <note />
      </trans-unit>
      <trans-unit id="typeInfoField">
        <source>field</source>
        <target state="translated">字段</target>
        <note />
      </trans-unit>
      <trans-unit id="typeInfoEvent">
        <source>event</source>
        <target state="translated">事件</target>
        <note />
      </trans-unit>
      <trans-unit id="typeInfoProperty">
        <source>property</source>
        <target state="translated">属性</target>
        <note />
      </trans-unit>
      <trans-unit id="typeInfoExtension">
        <source>extension</source>
        <target state="translated">扩展</target>
        <note />
      </trans-unit>
      <trans-unit id="typeInfoCustomOperation">
        <source>custom operation</source>
        <target state="translated">自定义运算</target>
        <note />
      </trans-unit>
      <trans-unit id="typeInfoArgument">
        <source>argument</source>
        <target state="translated">参数</target>
        <note />
      </trans-unit>
      <trans-unit id="typeInfoPatternVariable">
        <source>patvar</source>
        <target state="translated">patvar</target>
        <note />
      </trans-unit>
      <trans-unit id="typeInfoNamespace">
        <source>namespace</source>
        <target state="translated">命名空间</target>
        <note />
      </trans-unit>
      <trans-unit id="typeInfoModule">
        <source>module</source>
        <target state="translated">模块</target>
        <note />
      </trans-unit>
      <trans-unit id="typeInfoNamespaceOrModule">
        <source>namespace/module</source>
        <target state="translated">命名空间/模块</target>
        <note />
      </trans-unit>
      <trans-unit id="typeInfoFromFirst">
        <source>from {0}</source>
        <target state="translated">自 {0}</target>
        <note />
      </trans-unit>
      <trans-unit id="typeInfoFromNext">
        <source>also from {0}</source>
        <target state="translated">也自 {0}</target>
        <note />
      </trans-unit>
      <trans-unit id="typeInfoGeneratedProperty">
        <source>generated property</source>
        <target state="translated">生成的属性</target>
        <note />
      </trans-unit>
      <trans-unit id="typeInfoGeneratedType">
        <source>generated type</source>
        <target state="translated">生成的类型</target>
        <note />
      </trans-unit>
      <trans-unit id="assemblyResolutionFoundByAssemblyFoldersKey">
        <source>Found by AssemblyFolders registry key</source>
        <target state="translated">已由 AssemblyFolders 注册表项找到</target>
        <note />
      </trans-unit>
      <trans-unit id="assemblyResolutionFoundByAssemblyFoldersExKey">
        <source>Found by AssemblyFoldersEx registry key</source>
        <target state="translated">已由 AssemblyFoldersEx 注册表项找到</target>
        <note />
      </trans-unit>
      <trans-unit id="assemblyResolutionNetFramework">
        <source>.NET Framework</source>
        <target state="translated">.NET Framework</target>
        <note />
      </trans-unit>
      <trans-unit id="assemblyResolutionGAC">
        <source>Global Assembly Cache</source>
        <target state="translated">全局程序集缓存</target>
        <note />
      </trans-unit>
      <trans-unit id="recursiveClassHierarchy">
        <source>Recursive class hierarchy in type '{0}'</source>
        <target state="translated">类型“{0}”中的递归类层次结构</target>
        <note />
      </trans-unit>
      <trans-unit id="InvalidRecursiveReferenceToAbstractSlot">
        <source>Invalid recursive reference to an abstract slot</source>
        <target state="translated">对抽象槽的递归引用无效</target>
        <note />
      </trans-unit>
      <trans-unit id="eventHasNonStandardType">
        <source>The event '{0}' has a non-standard type. If this event is declared in another CLI language, you may need to access this event using the explicit {1} and {2} methods for the event. If this event is declared in F#, make the type of the event an instantiation of either 'IDelegateEvent&lt;_&gt;' or 'IEvent&lt;_,_&gt;'.</source>
        <target state="translated">事件“{0}”具有非标准类型。如果此事件是在另一种 CLI 语言中声明的，则您可能需要使用此事件的显式 {1} 和 {2} 方法来访问此事件。如果此事件是在 F# 中声明的，则使此事件的类型成为“IDelegateEvent&lt;_&gt;”或“IEvent&lt;_,_&gt;”的实例化。</target>
        <note />
      </trans-unit>
      <trans-unit id="typeIsNotAccessible">
        <source>The type '{0}' is not accessible from this code location</source>
        <target state="translated">无法从此代码位置访问类型“{0}”</target>
        <note />
      </trans-unit>
      <trans-unit id="unionCasesAreNotAccessible">
        <source>The union cases or fields of the type '{0}' are not accessible from this code location</source>
        <target state="translated">无法从此代码位置访问类型“{0}”的联合用例或字段</target>
        <note />
      </trans-unit>
      <trans-unit id="valueIsNotAccessible">
        <source>The value '{0}' is not accessible from this code location</source>
        <target state="translated">无法从此代码位置访问值“{0}”</target>
        <note />
      </trans-unit>
      <trans-unit id="unionCaseIsNotAccessible">
        <source>The union case '{0}' is not accessible from this code location</source>
        <target state="translated">无法从此代码位置访问联合用例“{0}”</target>
        <note />
      </trans-unit>
      <trans-unit id="fieldIsNotAccessible">
        <source>The record, struct or class field '{0}' is not accessible from this code location</source>
        <target state="translated">无法从此代码位置访问记录、结构或类字段“{0}”</target>
        <note />
      </trans-unit>
      <trans-unit id="structOrClassFieldIsNotAccessible">
        <source>The struct or class field '{0}' is not accessible from this code location</source>
        <target state="translated">无法从此代码位置访问结构或类字段“{0}”</target>
        <note />
      </trans-unit>
      <trans-unit id="experimentalConstruct">
        <source>This construct is experimental</source>
        <target state="translated">此构造是试验性构造</target>
        <note />
      </trans-unit>
      <trans-unit id="noInvokeMethodsFound">
        <source>No Invoke methods found for delegate type</source>
        <target state="translated">未找到委托类型的 Invoke 方法</target>
        <note />
      </trans-unit>
      <trans-unit id="moreThanOneInvokeMethodFound">
        <source>More than one Invoke method found for delegate type</source>
        <target state="translated">已找到委托类型的多个 Invoke 方法</target>
        <note />
      </trans-unit>
      <trans-unit id="delegatesNotAllowedToHaveCurriedSignatures">
        <source>Delegates are not allowed to have curried signatures</source>
        <target state="translated">委托不得有扩充签名</target>
        <note />
      </trans-unit>
      <trans-unit id="tlrUnexpectedTExpr">
        <source>Unexpected Expr.TyChoose</source>
        <target state="translated">意外的 Expr.TyChoose</target>
        <note />
      </trans-unit>
      <trans-unit id="tlrLambdaLiftingOptimizationsNotApplied">
        <source>Note: Lambda-lifting optimizations have not been applied because of the use of this local constrained generic function as a first class value. Adding type constraints may resolve this condition.</source>
        <target state="translated">注意: 尚未应用 Lambda 提升优化，因为使用了此本地约束的泛型函数作为一类值。添加类型约束可以解析此条件。</target>
        <note />
      </trans-unit>
      <trans-unit id="lexhlpIdentifiersContainingAtSymbolReserved">
        <source>Identifiers containing '@' are reserved for use in F# code generation</source>
        <target state="translated">已保留包含“@”的标识符以用于 F# 代码生成</target>
        <note />
      </trans-unit>
      <trans-unit id="lexhlpIdentifierReserved">
        <source>The identifier '{0}' is reserved for future use by F#</source>
        <target state="translated">已保留标识符“{0}”以供 F# 将来使用</target>
        <note />
      </trans-unit>
      <trans-unit id="patcMissingVariable">
        <source>Missing variable '{0}'</source>
        <target state="translated">缺少变量“{0}”</target>
        <note />
      </trans-unit>
      <trans-unit id="patcPartialActivePatternsGenerateOneResult">
        <source>Partial active patterns may only generate one result</source>
        <target state="translated">部分激活的模式只能生成一个结果</target>
        <note />
      </trans-unit>
      <trans-unit id="impTypeRequiredUnavailable">
        <source>The type '{0}' is required here and is unavailable. You must add a reference to assembly '{1}'.</source>
        <target state="translated">此处需要类型“{0}”，但此类型不可用。必须添加对程序集“{1}”的引用。</target>
        <note />
      </trans-unit>
      <trans-unit id="impReferencedTypeCouldNotBeFoundInAssembly">
        <source>A reference to the type '{0}' in assembly '{1}' was found, but the type could not be found in that assembly</source>
        <target state="translated">在程序集“{1}”中找到了对类型“{0}”的引用，但在该程序集中未能找到此类型</target>
        <note />
      </trans-unit>
      <trans-unit id="impNotEnoughTypeParamsInScopeWhileImporting">
        <source>Internal error or badly formed metadata: not enough type parameters were in scope while importing</source>
        <target state="translated">内部错误或元数据格式不正确: 导入时范围内没有足够多的类型参数</target>
        <note />
      </trans-unit>
      <trans-unit id="impReferenceToDllRequiredByAssembly">
        <source>A reference to the DLL {0} is required by assembly {1}. The imported type {2} is located in the first assembly and could not be resolved.</source>
        <target state="translated">程序集 {1} 需要对 DLL {0} 的引用。导入的类型 {2} 位于第一个程序集中，未能解析此类型。</target>
        <note />
      </trans-unit>
      <trans-unit id="impImportedAssemblyUsesNotPublicType">
        <source>An imported assembly uses the type '{0}' but that type is not public</source>
        <target state="translated">导入的程序集使用类型“{0}”，但该类型不是公共类型</target>
        <note />
      </trans-unit>
      <trans-unit id="optValueMarkedInlineButIncomplete">
        <source>The value '{0}' was marked inline but its implementation makes use of an internal or private function which is not sufficiently accessible</source>
        <target state="translated">值“{0}”已标记为“inline”，而该值的实现使用了一个无法充分访问的内部或私有函数</target>
        <note />
      </trans-unit>
      <trans-unit id="optValueMarkedInlineButWasNotBoundInTheOptEnv">
        <source>The value '{0}' was marked inline but was not bound in the optimization environment</source>
        <target state="translated">值“{0}”已标记为“inline”，但其未在优化环境中绑定</target>
        <note />
      </trans-unit>
      <trans-unit id="optLocalValueNotFoundDuringOptimization">
        <source>Local value {0} not found during optimization</source>
        <target state="translated">优化过程中未找到本地值 {0}</target>
        <note />
      </trans-unit>
      <trans-unit id="optValueMarkedInlineHasUnexpectedValue">
        <source>A value marked as 'inline' has an unexpected value</source>
        <target state="translated">标记为“inline”的值具有意外的值</target>
        <note />
      </trans-unit>
      <trans-unit id="optValueMarkedInlineCouldNotBeInlined">
        <source>A value marked as 'inline' could not be inlined</source>
        <target state="translated">未能内联标记为“inline”的值</target>
        <note />
      </trans-unit>
      <trans-unit id="optFailedToInlineValue">
        <source>Failed to inline the value '{0}' marked 'inline', perhaps because a recursive value was marked 'inline'</source>
        <target state="translated">未能内联标记为“inline”的值“{0}”，可能是因为已将某个递归值标记为“inline”</target>
        <note />
      </trans-unit>
      <trans-unit id="optRecursiveValValue">
        <source>Recursive ValValue {0}</source>
        <target state="translated">递归的 ValValue {0}</target>
        <note />
      </trans-unit>
      <trans-unit id="lexfltIncorrentIndentationOfIn">
        <source>The indentation of this 'in' token is incorrect with respect to the corresponding 'let'</source>
        <target state="translated">相对于相应的“let”，此“in”标记的缩进不正确</target>
        <note />
      </trans-unit>
      <trans-unit id="lexfltTokenIsOffsideOfContextStartedEarlier">
        <source>Possible incorrect indentation: this token is offside of context started at position {0}. Try indenting this token further or using standard formatting conventions.</source>
        <target state="translated">缩进可能不正确: 此标记位于从位置 {0} 开始的上下文的右侧。请尝试进一步缩进此标记，或使用标准格式设置约定。</target>
        <note />
      </trans-unit>
      <trans-unit id="lexfltSeparatorTokensOfPatternMatchMisaligned">
        <source>The '|' tokens separating rules of this pattern match are misaligned by one column. Consider realigning your code or using further indentation.</source>
        <target state="translated">用于分离此模式匹配规则的“|”标记错开了一列。请考虑重新对齐代码或使用进一步的缩进。</target>
        <note />
      </trans-unit>
      <trans-unit id="nrInvalidModuleExprType">
        <source>Invalid module/expression/type</source>
        <target state="translated">模块/表达式/类型无效</target>
        <note />
      </trans-unit>
      <trans-unit id="nrTypeInstantiationNeededToDisambiguateTypesWithSameName">
        <source>Multiple types exist called '{0}', taking different numbers of generic parameters. Provide a type instantiation to disambiguate the type resolution, e.g. '{1}'.</source>
        <target state="translated">存在多个名为“{0}”的类型，这些类型采用的泛型参数的数目各不相同。请提供一个类型实例化以区分类型解析，例如“{1}”。</target>
        <note />
      </trans-unit>
      <trans-unit id="nrTypeInstantiationIsMissingAndCouldNotBeInferred">
        <source>The instantiation of the generic type '{0}' is missing and can't be inferred from the arguments or return type of this member. Consider providing a type instantiation when accessing this type, e.g. '{1}'.</source>
        <target state="translated">缺少泛型类型“{0}”的实例化，并且不能从该成员的参数或返回类型推理此实例化。请考虑在访问此类型时提供一个类型实例化，例如“{1}”。</target>
        <note />
      </trans-unit>
      <trans-unit id="nrGlobalUsedOnlyAsFirstName">
        <source>'global' may only be used as the first name in a qualified path</source>
        <target state="translated">“global”只能用作限定路径中的第一个名称</target>
        <note />
      </trans-unit>
      <trans-unit id="nrIsNotConstructorOrLiteral">
        <source>This is not a constructor or literal, or a constructor is being used incorrectly</source>
        <target state="translated">这不是一个构造函数或文本，或未正确使用某个构造函数</target>
        <note />
      </trans-unit>
      <trans-unit id="nrUnexpectedEmptyLongId">
        <source>Unexpected empty long identifier</source>
        <target state="translated">意外的空白长标识符</target>
        <note />
      </trans-unit>
      <trans-unit id="nrRecordDoesNotContainSuchLabel">
        <source>The record type '{0}' does not contain a label '{1}'.</source>
        <target state="translated">记录类型“{0}”不包含标签“{1}”。</target>
        <note />
      </trans-unit>
      <trans-unit id="nrInvalidFieldLabel">
        <source>Invalid field label</source>
        <target state="translated">字段标签无效</target>
        <note />
      </trans-unit>
      <trans-unit id="nrInvalidExpression">
        <source>Invalid expression '{0}'</source>
        <target state="translated">表达式“{0}”无效</target>
        <note />
      </trans-unit>
      <trans-unit id="nrNoConstructorsAvailableForType">
        <source>No constructors are available for the type '{0}'</source>
        <target state="translated">没有对类型“{0}”可用的构造函数</target>
        <note />
      </trans-unit>
      <trans-unit id="nrUnionTypeNeedsQualifiedAccess">
        <source>The union type for union case '{0}' was defined with the RequireQualifiedAccessAttribute. Include the name of the union type ('{1}') in the name you are using.</source>
        <target state="translated">使用 RequireQualifiedAccessAttribute 定义联合用例“{0}”的联合类型。包括所使用的名称中联合类型 ('{1}') 的名称。</target>
        <note />
      </trans-unit>
      <trans-unit id="nrRecordTypeNeedsQualifiedAccess">
        <source>The record type for the record field '{0}' was defined with the RequireQualifiedAccessAttribute. Include the name of the record type ('{1}') in the name you are using.</source>
        <target state="translated">使用 RequireQualifiedAccessAttribute 定义记录字段“{0}”的记录类型。包括所使用的名称中记录类型 ('{1}') 的名称。</target>
        <note />
      </trans-unit>
      <trans-unit id="ilwriteErrorCreatingPdb">
        <source>Unexpected error creating debug information file '{0}'</source>
        <target state="translated">创建调试信息文件“{0}”时出错</target>
        <note />
      </trans-unit>
      <trans-unit id="lexOutsideIntegerRange">
        <source>This number is outside the allowable range for this integer type</source>
        <target state="translated">此数字在允许的此整数类型范围之外</target>
        <note />
      </trans-unit>
      <trans-unit id="lexCharNotAllowedInOperatorNames">
        <source>'{0}' is not permitted as a character in operator names and is reserved for future use</source>
        <target state="translated">不允许将“{0}”作为运算符名称中的字符，已将其保留以供将来使用</target>
        <note />
      </trans-unit>
      <trans-unit id="lexUnexpectedChar">
        <source>Unexpected character '{0}'</source>
        <target state="translated">意外的字符“{0}”</target>
        <note />
      </trans-unit>
      <trans-unit id="lexByteArrayCannotEncode">
        <source>This byte array literal contains characters that do not encode as a single byte</source>
        <target state="translated">此字节数组文本包含不会以单字节形式进行编码的字符</target>
        <note />
      </trans-unit>
      <trans-unit id="lexIdentEndInMarkReserved">
        <source>Identifiers followed by '{0}' are reserved for future use</source>
        <target state="translated">已保留后跟“{0}”的标识符以供将来使用</target>
        <note />
      </trans-unit>
      <trans-unit id="lexOutsideEightBitSigned">
        <source>This number is outside the allowable range for 8-bit signed integers</source>
        <target state="translated">此数字在允许的 8 位带符号整数范围之外</target>
        <note />
      </trans-unit>
      <trans-unit id="lexOutsideEightBitSignedHex">
        <source>This number is outside the allowable range for hexadecimal 8-bit signed integers</source>
        <target state="translated">此数字在允许的十六进制 8 位带符号整数范围之外</target>
        <note />
      </trans-unit>
      <trans-unit id="lexOutsideEightBitUnsigned">
        <source>This number is outside the allowable range for 8-bit unsigned integers</source>
        <target state="translated">此数字在允许的 8 位无符号整数范围之外</target>
        <note />
      </trans-unit>
      <trans-unit id="lexOutsideSixteenBitSigned">
        <source>This number is outside the allowable range for 16-bit signed integers</source>
        <target state="translated">此数字在允许的 16 位带符号整数范围之外</target>
        <note />
      </trans-unit>
      <trans-unit id="lexOutsideSixteenBitUnsigned">
        <source>This number is outside the allowable range for 16-bit unsigned integers</source>
        <target state="translated">此数字在允许的 16 位无符号整数范围之外</target>
        <note />
      </trans-unit>
      <trans-unit id="lexOutsideThirtyTwoBitSigned">
        <source>This number is outside the allowable range for 32-bit signed integers</source>
        <target state="translated">此数字在允许的 32 位带符号整数范围之外</target>
        <note />
      </trans-unit>
      <trans-unit id="lexOutsideThirtyTwoBitUnsigned">
        <source>This number is outside the allowable range for 32-bit unsigned integers</source>
        <target state="translated">此数字在允许的 32 位无符号整数范围之外</target>
        <note />
      </trans-unit>
      <trans-unit id="lexOutsideSixtyFourBitSigned">
        <source>This number is outside the allowable range for 64-bit signed integers</source>
        <target state="translated">此数字在允许的 64 位带符号整数范围之外</target>
        <note />
      </trans-unit>
      <trans-unit id="lexOutsideSixtyFourBitUnsigned">
        <source>This number is outside the allowable range for 64-bit unsigned integers</source>
        <target state="translated">此数字在允许的 64 位无符号整数范围之外</target>
        <note />
      </trans-unit>
      <trans-unit id="lexOutsideNativeSigned">
        <source>This number is outside the allowable range for signed native integers</source>
        <target state="translated">此数字在允许的带符号本机整数范围之外</target>
        <note />
      </trans-unit>
      <trans-unit id="lexOutsideNativeUnsigned">
        <source>This number is outside the allowable range for unsigned native integers</source>
        <target state="translated">此数字在允许的无符号本机整数范围之外</target>
        <note />
      </trans-unit>
      <trans-unit id="lexInvalidFloat">
        <source>Invalid floating point number</source>
        <target state="translated">浮点数无效</target>
        <note />
      </trans-unit>
      <trans-unit id="lexOusideDecimal">
        <source>This number is outside the allowable range for decimal literals</source>
        <target state="translated">此数字在允许的十进制文本范围之外</target>
        <note />
      </trans-unit>
      <trans-unit id="lexOusideThirtyTwoBitFloat">
        <source>This number is outside the allowable range for 32-bit floats</source>
        <target state="translated">此数字在允许的 32 位浮点数范围之外</target>
        <note />
      </trans-unit>
      <trans-unit id="lexInvalidNumericLiteral">
        <source>This is not a valid numeric literal. Valid numeric literals include 1, 0x1, 0b0001 (int), 1u (uint32), 1L (int64), 1UL (uint64), 1s (int16), 1y (sbyte), 1uy (byte), 1.0 (float), 1.0f (float32), 1.0m (decimal), 1I (BigInteger).</source>
        <target state="translated">这不是有效的数字文本。有效的数字文本包括 1、0x1、0b0001 (int)、1u (uint32)、1L (int64)、1UL (uint64)、1s (int16)、1y (sbyte)、1uy (byte)、1.0 (float)、1.0f (float32)、1.0m (decimal)、1I (BigInteger)。</target>
        <note />
      </trans-unit>
      <trans-unit id="lexInvalidByteLiteral">
        <source>This is not a valid byte literal</source>
        <target state="translated">这不是有效的字节文本</target>
        <note />
      </trans-unit>
      <trans-unit id="lexInvalidCharLiteral">
        <source>This is not a valid character literal</source>
        <target state="translated">这不是有效的字符文本</target>
        <note />
      </trans-unit>
      <trans-unit id="lexThisUnicodeOnlyInStringLiterals">
        <source>This Unicode encoding is only valid in string literals</source>
        <target state="translated">此 Unicode 编码仅在字符串中有效</target>
        <note />
      </trans-unit>
      <trans-unit id="lexTokenReserved">
        <source>This token is reserved for future use</source>
        <target state="translated">已保留此标记供将来使用</target>
        <note />
      </trans-unit>
      <trans-unit id="lexTabsNotAllowed">
        <source>TABs are not allowed in F# code unless the #indent \"off\" option is used</source>
        <target state="translated">F# 代码中不允许使用制表符，除非使用了 #indent \"off\" 选项</target>
        <note />
      </trans-unit>
      <trans-unit id="lexInvalidLineNumber">
        <source>Invalid line number: '{0}'</source>
        <target state="translated">行号“{0}”无效</target>
        <note />
      </trans-unit>
      <trans-unit id="lexHashIfMustBeFirst">
        <source>#if directive must appear as the first non-whitespace character on a line</source>
        <target state="translated">#if 指令必须作为一行的第一个非空白字符出现</target>
        <note />
      </trans-unit>
      <trans-unit id="lexHashElseNoMatchingIf">
        <source>#else has no matching #if</source>
        <target state="translated">#else 没有匹配的 #if</target>
        <note />
      </trans-unit>
      <trans-unit id="lexHashEndifRequiredForElse">
        <source>#endif required for #else</source>
        <target state="translated">#else 需要 #endif</target>
        <note />
      </trans-unit>
      <trans-unit id="lexHashElseMustBeFirst">
        <source>#else directive must appear as the first non-whitespace character on a line</source>
        <target state="translated">#else 指令必须作为一行的第一个非空白字符出现</target>
        <note />
      </trans-unit>
      <trans-unit id="lexHashEndingNoMatchingIf">
        <source>#endif has no matching #if</source>
        <target state="translated">#endif 没有匹配的 #if</target>
        <note />
      </trans-unit>
      <trans-unit id="lexHashEndifMustBeFirst">
        <source>#endif directive must appear as the first non-whitespace character on a line</source>
        <target state="translated">#endif 指令必须作为一行的第一个非空白字符出现</target>
        <note />
      </trans-unit>
      <trans-unit id="lexHashIfMustHaveIdent">
        <source>#if directive should be immediately followed by an identifier</source>
        <target state="translated">#if 指令后应紧跟标识符</target>
        <note />
      </trans-unit>
      <trans-unit id="lexWrongNestedHashEndif">
        <source>Syntax error. Wrong nested #endif, unexpected tokens before it.</source>
        <target state="translated">语法错误。嵌套的 #endif 出错，其前面存在意外的标记。</target>
        <note />
      </trans-unit>
      <trans-unit id="lexHashBangMustBeFirstInFile">
        <source>#! may only appear as the first line at the start of a file.</source>
        <target state="translated">#!可能只在文件开头显示为第一行。</target>
        <note />
      </trans-unit>
      <trans-unit id="pplexExpectedSingleLineComment">
        <source>Expected single line comment or end of line</source>
        <target state="translated">应输入单行注释或行尾</target>
        <note />
      </trans-unit>
      <trans-unit id="memberOperatorDefinitionWithNoArguments">
        <source>Infix operator member '{0}' has no arguments. Expected a tuple of 2 arguments, e.g. static member (+) (x,y) = ...</source>
        <target state="translated">中缀运算符成员“{0}”没有参数。需要一个由 2 个参数构成的元组，例如静态成员 (+) (x,y) = ...</target>
        <note />
      </trans-unit>
      <trans-unit id="memberOperatorDefinitionWithNonPairArgument">
        <source>Infix operator member '{0}' has {1} initial argument(s). Expected a tuple of 2 arguments, e.g. static member (+) (x,y) = ...</source>
        <target state="translated">中缀运算符成员“{0}”具有 {1} 个初始参数。需要一个由 2 个参数构成的元组，例如静态成员 (+) (x,y) = ...</target>
        <note />
      </trans-unit>
      <trans-unit id="memberOperatorDefinitionWithCurriedArguments">
        <source>Infix operator member '{0}' has extra curried arguments. Expected a tuple of 2 arguments, e.g. static member (+) (x,y) = ...</source>
        <target state="translated">中缀运算符成员“{0}”具有额外的扩充参数。需要一个由 2 个参数构成的元组，例如静态成员 (+) (x,y) = ...</target>
        <note />
      </trans-unit>
      <trans-unit id="tcFSharpCoreRequiresExplicit">
        <source>All record, union and struct types in FSharp.Core.dll must be explicitly labelled with 'StructuralComparison' or 'NoComparison'</source>
        <target state="translated">必须使用“StructuralComparison”或“NoComparison”显式标记 FSharp.Core.dll 中的所有字段、联合和结构类型</target>
        <note />
      </trans-unit>
      <trans-unit id="tcStructuralComparisonNotSatisfied1">
        <source>The struct, record or union type '{0}' has the 'StructuralComparison' attribute but the type parameter '{1}' does not satisfy the 'comparison' constraint. Consider adding the 'comparison' constraint to the type parameter</source>
        <target state="translated">结构、记录或联合类型“{0}”具有“StructuralComparison”特性，但类型参数“{1}”不符合“comparison”约束的要求。请考虑将“comparison”约束添加到该类型参数</target>
        <note />
      </trans-unit>
      <trans-unit id="tcStructuralComparisonNotSatisfied2">
        <source>The struct, record or union type '{0}' has the 'StructuralComparison' attribute but the component type '{1}' does not satisfy the 'comparison' constraint</source>
        <target state="translated">结构、记录或联合类型“{0}”具有“StructuralComparison”特性，但组件类型“{1}”不符合“comparison”约束的要求</target>
        <note />
      </trans-unit>
      <trans-unit id="tcNoComparisonNeeded1">
        <source>The struct, record or union type '{0}' is not structurally comparable because the type parameter {1} does not satisfy the 'comparison' constraint. Consider adding the 'NoComparison' attribute to the type '{2}' to clarify that the type is not comparable</source>
        <target state="translated">结构、记录或联合类型“{0}”在结构上是不可比较的，因为类型参数 {1} 不符合“comparison”约束的要求。请考虑将“NoComparison”特性添加到类型“{2}”以阐明此类型是不可比较的</target>
        <note />
      </trans-unit>
      <trans-unit id="tcNoComparisonNeeded2">
        <source>The struct, record or union type '{0}' is not structurally comparable because the type '{1}' does not satisfy the 'comparison' constraint. Consider adding the 'NoComparison' attribute to the type '{2}' to clarify that the type is not comparable</source>
        <target state="translated">结构、记录或联合类型“{0}”在结构上是不可比较的，因为类型“{1}”不符合“comparison”约束的要求。请考虑将“NoComparison”特性添加到类型“{2}”以阐明此类型是不可比较的</target>
        <note />
      </trans-unit>
      <trans-unit id="tcNoEqualityNeeded1">
        <source>The struct, record or union type '{0}' does not support structural equality because the type parameter {1} does not satisfy the 'equality' constraint. Consider adding the 'NoEquality' attribute to the type '{2}' to clarify that the type does not support structural equality</source>
        <target state="translated">结构、记录或联合类型“{0}”不支持结构相等比较，因为类型参数 {1} 不符合“equality”约束的要求。请考虑将“NoEquality”特性添加到类型“{2}”以阐明此类型不支持结构相等比较</target>
        <note />
      </trans-unit>
      <trans-unit id="tcNoEqualityNeeded2">
        <source>The struct, record or union type '{0}' does not support structural equality because the type '{1}' does not satisfy the 'equality' constraint. Consider adding the 'NoEquality' attribute to the type '{2}' to clarify that the type does not support structural equality</source>
        <target state="translated">结构、记录或联合类型“{0}”不支持结构相等比较，因为类型“{1}”不符合“equality”约束的要求。请考虑将“NoEquality”特性添加到类型“{2}”以阐明此类型不支持结构相等比较</target>
        <note />
      </trans-unit>
      <trans-unit id="tcStructuralEqualityNotSatisfied1">
        <source>The struct, record or union type '{0}' has the 'StructuralEquality' attribute but the type parameter '{1}' does not satisfy the 'equality' constraint. Consider adding the 'equality' constraint to the type parameter</source>
        <target state="translated">结构、记录或联合类型“{0}”具有“StructuralEquality”特性，但类型参数“{1}”不符合“equality”约束的要求。请考虑将“equality”约束添加到该类型参数</target>
        <note />
      </trans-unit>
      <trans-unit id="tcStructuralEqualityNotSatisfied2">
        <source>The struct, record or union type '{0}' has the 'StructuralEquality' attribute but the component type '{1}' does not satisfy the 'equality' constraint</source>
        <target state="translated">结构、记录或联合类型“{0}”具有“StructuralEquality”特性，但组件类型“{1}”不符合“equality”约束的要求</target>
        <note />
      </trans-unit>
      <trans-unit id="tcStructsMustDeclareTypesOfImplicitCtorArgsExplicitly">
        <source>Each argument of the primary constructor for a struct must be given a type, for example 'type S(x1:int, x2: int) = ...'. These arguments determine the fields of the struct.</source>
        <target state="translated">必须为结构的主构造函数的每个参数给定一个类型，例如“type S(x1:int, x2: int) = ...”。这些参数确定该结构的各个字段。</target>
        <note />
      </trans-unit>
      <trans-unit id="chkUnusedValue">
        <source>The value '{0}' is unused</source>
        <target state="translated">未使用值“{0}”</target>
        <note />
      </trans-unit>
      <trans-unit id="chkUnusedThisVariable">
        <source>The recursive object reference '{0}' is unused. The presence of a recursive object reference adds runtime initialization checks to members in this and derived types. Consider removing this recursive object reference.</source>
        <target state="translated">未使用递归对象引用“{0}”。如果存在递归对象引用，则会增加针对此类型和派生类型中的成员的运行时初始化检查。请考虑删除此递归对象引用。</target>
        <note />
      </trans-unit>
      <trans-unit id="parsGetterAtMostOneArgument">
        <source>A getter property may have at most one argument group</source>
        <target state="translated">Getter 属性最多可以有一个参数组</target>
        <note />
      </trans-unit>
      <trans-unit id="parsSetterAtMostTwoArguments">
        <source>A setter property may have at most two argument groups</source>
        <target state="translated">setter 属性最多可以有两个参数组</target>
        <note />
      </trans-unit>
      <trans-unit id="parsInvalidProperty">
        <source>Invalid property getter or setter</source>
        <target state="translated">属性 Getter 或 Setter 无效</target>
        <note />
      </trans-unit>
      <trans-unit id="parsIndexerPropertyRequiresAtLeastOneArgument">
        <source>An indexer property must be given at least one argument</source>
        <target state="translated">必须为索引器属性给定至少一个参数</target>
        <note />
      </trans-unit>
      <trans-unit id="tastInvalidAddressOfMutableAcrossAssemblyBoundary">
        <source>This operation accesses a mutable top-level value defined in another assembly in an unsupported way. The value cannot be accessed through its address. Consider copying the expression to a mutable local, e.g. 'let mutable x = ...', and if necessary assigning the value back after the completion of the operation</source>
        <target state="translated">此操作用于访问在另一个程序集中定义的可变顶级值的方式不受支持。无法通过该值的地址来访问该值。请考虑将该表达式复制到一个可变本地变量，例如“let mutable x = ...”，另外如果需要，可在完成此操作后赋回该值</target>
        <note />
      </trans-unit>
      <trans-unit id="parsNonAdjacentTypars">
        <source>Type parameters must be placed directly adjacent to the type name, e.g. \"type C&lt;'T&gt;\", not     type \"C   &lt;'T&gt;\"</source>
        <target state="translated">必须将类型参数直接放置到类型名称的旁边，例如 \"type C&lt;'T&gt;\"，而非 type \"C   &lt;'T&gt;\"</target>
        <note />
      </trans-unit>
      <trans-unit id="parsNonAdjacentTyargs">
        <source>Type arguments must be placed directly adjacent to the type name, e.g. \"C&lt;'T&gt;\", not \"C  &lt;'T&gt;\"</source>
        <target state="translated">必须将类型参数直接放置到类型名称的旁边，例如 \"C&lt;'T&gt;\"，而非 \"C  &lt;'T&gt;\"</target>
        <note />
      </trans-unit>
      <trans-unit id="parsNonAtomicType">
        <source>The use of the type syntax 'int C' and 'C  &lt;int&gt;' is not permitted here. Consider adjusting this type to be written in the form 'C&lt;int&gt;'</source>
        <target state="translated">此处不允许使用类型语法“int C”和“C  &lt;int&gt;”。请考虑将此类型调整为以格式“C&lt;int&gt;”编写</target>
        <note />
      </trans-unit>
      <trans-unit id="tastUndefinedItemRefModuleNamespace">
        <source>The module/namespace '{0}' from compilation unit '{1}' did not contain the module/namespace '{2}'</source>
        <target state="translated">编译单元“{1}”中的模块/命名空间“{0}”未包含模块/命名空间“{2}”</target>
        <note />
      </trans-unit>
      <trans-unit id="tastUndefinedItemRefVal">
        <source>The module/namespace '{0}' from compilation unit '{1}' did not contain the val '{2}'</source>
        <target state="translated">编译单元“{1}”中的模块/命名空间“{0}”未包含值“{2}”</target>
        <note />
      </trans-unit>
      <trans-unit id="tastUndefinedItemRefModuleNamespaceType">
        <source>The module/namespace '{0}' from compilation unit '{1}' did not contain the namespace, module or type '{2}'</source>
        <target state="translated">编译单元“{1}”中的模块/命名空间“{0}”未包含命名空间、模块或类型“{2}”</target>
        <note />
      </trans-unit>
      <trans-unit id="tcInvalidUseNullAsTrueValue">
        <source>The 'UseNullAsTrueValue' attribute flag may only be used with union types that have one nullary case and at least one non-nullary case</source>
        <target state="translated">“UseNullAsTrueValue”特性标志只能用于具有一个空用例和至少一个非空用例的联合类型</target>
        <note />
      </trans-unit>
      <trans-unit id="tcParameterInferredByref">
        <source>The parameter '{0}' was inferred to have byref type. Parameters of byref type must be given an explicit type annotation, e.g. 'x1: byref&lt;int&gt;'. When used, a byref parameter is implicitly dereferenced.</source>
        <target state="translated">“{0}”参数被推断为具有 byref 类型。必须为 byref 类型的参数给定显式类型批注，例如“x1: byref&lt;int&gt;”。使用时，会隐式取消引用 byref 参数。</target>
        <note />
      </trans-unit>
      <trans-unit id="tcNonUniformMemberUse">
        <source>The generic member '{0}' has been used at a non-uniform instantiation prior to this program point. Consider reordering the members so this member occurs first. Alternatively, specify the full type of the member explicitly, including argument types, return type and any additional generic parameters and constraints.</source>
        <target state="translated">在此程序点之前，已在非统一实例化中使用了泛型成员“{0}”。请考虑重新排列成员顺序，以使此成员先出现。或者，也可以显式指定该成员的完整类型，包括实参类型、返回类型以及其他任何泛型形参和约束。</target>
        <note />
      </trans-unit>
      <trans-unit id="tcAttribArgsDiffer">
        <source>The attribute '{0}' appears in both the implementation and the signature, but the attribute arguments differ. Only the attribute from the signature will be included in the compiled code.</source>
        <target state="translated">特性“{0}”同时出现在实现和签名中，但它们的参数有所不同。只有签名中的该特性才会包括在已编译代码中。</target>
        <note />
      </trans-unit>
      <trans-unit id="tcCannotCallAbstractBaseMember">
        <source>Cannot call an abstract base member: '{0}'</source>
        <target state="translated">无法调用抽象基成员:“{0}”</target>
        <note />
      </trans-unit>
      <trans-unit id="typrelCannotResolveAmbiguityInUnmanaged">
        <source>Could not resolve the ambiguity in the use of a generic construct with an 'unmanaged' constraint at or near this position</source>
        <target state="translated">对于在此位置或附近使用“unmanaged”约束的泛型构造的用法，无法解析其多义性</target>
        <note />
      </trans-unit>
      <trans-unit id="mlCompatMessage">
        <source>This construct is for ML compatibility. {0}. You can disable this warning by using '--mlcompatibility' or '--nowarn:62'.</source>
        <target state="translated">此构造适用于 ML 兼容性。{0}。可以通过使用“--mlcompatibility”或“--nowarn:62”来禁用此警告。</target>
        <note />
      </trans-unit>
      <trans-unit id="ilFieldDoesNotHaveValidOffsetForStructureLayout">
        <source>The type '{0}' has been marked as having an Explicit layout, but the field '{1}' has not been marked with the 'FieldOffset' attribute</source>
        <target state="translated">类型“{0}”已标记为具有显式布局，但字段“{1}”尚未用“FieldOffset”特性进行标记</target>
        <note />
      </trans-unit>
      <trans-unit id="tcInterfacesShouldUseInheritNotInterface">
        <source>Interfaces inherited by other interfaces should be declared using 'inherit ...' instead of 'interface ...'</source>
        <target state="translated">由其他接口继承的接口应使用“inherit ...”而非“interface ...”进行声明</target>
        <note />
      </trans-unit>
      <trans-unit id="parsInvalidPrefixOperator">
        <source>Invalid prefix operator</source>
        <target state="translated">无效的前缀运算符</target>
        <note />
      </trans-unit>
      <trans-unit id="parsInvalidPrefixOperatorDefinition">
        <source>Invalid operator definition. Prefix operator definitions must use a valid prefix operator name.</source>
        <target state="translated">运算符定义无效。前缀运算符定义必须使用有效的前缀运算符名称。</target>
        <note />
      </trans-unit>
      <trans-unit id="buildCompilingExtensionIsForML">
        <source>The file extensions '.ml' and '.mli' are for ML compatibility</source>
        <target state="translated">文件扩展名“.ml”和“.mli”适用于 ML 兼容性</target>
        <note />
      </trans-unit>
      <trans-unit id="lexIndentOffForML">
        <source>Consider using a file with extension '.ml' or '.mli' instead</source>
        <target state="translated">请考虑改用扩展名为“.ml”或“.mli”的文件</target>
        <note />
      </trans-unit>
      <trans-unit id="activePatternIdentIsNotFunctionTyped">
        <source>Active pattern '{0}' is not a function</source>
        <target state="translated">活动模式“{0}”不是一个函数</target>
        <note />
      </trans-unit>
      <trans-unit id="activePatternChoiceHasFreeTypars">
        <source>Active pattern '{0}' has a result type containing type variables that are not determined by the input. The common cause is a when a result case is not mentioned, e.g. 'let (|A|B|) (x:int) = A x'. This can be fixed with a type constraint, e.g. 'let (|A|B|) (x:int) : Choice&lt;int,unit&gt; = A x'</source>
        <target state="translated">活动模式“{0}”的结果类型中包含的类型变量不是由输入确定的。常见原因是未指出结果事例，例如“let (|A|B|) (x:int) = A x”。这可以通过使用类型约束来修复，例如“let (|A|B|) (x:int) : Choice&lt;int,unit&gt; = A x”</target>
        <note />
      </trans-unit>
      <trans-unit id="ilFieldHasOffsetForSequentialLayout">
        <source>The FieldOffset attribute can only be placed on members of types marked with the StructLayout(LayoutKind.Explicit)</source>
        <target state="translated">FieldOffset 特性只能放置在标记为 StructLayout(LayoutKind.Explicit) 的类型的成员上</target>
        <note />
      </trans-unit>
      <trans-unit id="tcOptionalArgsMustComeAfterNonOptionalArgs">
        <source>Optional arguments must come at the end of the argument list, after any non-optional arguments</source>
        <target state="translated">可选参数必须位于参数列表结尾的任何非可选参数的后面</target>
        <note />
      </trans-unit>
      <trans-unit id="tcConditionalAttributeUsage">
        <source>Attribute 'System.Diagnostics.ConditionalAttribute' is only valid on methods or attribute classes</source>
        <target state="translated">特性“System.Diagnostics.ConditionalAttribute”仅对方法或特性类有效</target>
        <note />
      </trans-unit>
      <trans-unit id="tcMemberOperatorDefinitionInExtrinsic">
        <source>Extension members cannot provide operator overloads.  Consider defining the operator as part of the type definition instead.</source>
        <target state="translated">扩展成员无法提供运算符重载。    请考虑改为将运算符定义为类型定义的一部分。</target>
        <note />
      </trans-unit>
      <trans-unit id="ilwriteMDBFileNameCannotBeChangedWarning">
        <source>The name of the MDB file must be &lt;assembly-file-name&gt;.mdb. The --pdb option will be ignored.</source>
        <target state="translated">MDB 文件的名称必须是 &lt;程序集文件名&gt;.mdb。将忽略 --pdb 选项。</target>
        <note />
      </trans-unit>
      <trans-unit id="ilwriteMDBMemberMissing">
        <source>MDB generation failed. Could not find compatible member {0}</source>
        <target state="translated">MDB 生成失败。找不到兼容成员 {0}</target>
        <note />
      </trans-unit>
      <trans-unit id="ilwriteErrorCreatingMdb">
        <source>Cannot generate MDB debug information. Failed to load the 'MonoSymbolWriter' type from the 'Mono.CompilerServices.SymbolWriter.dll' assembly.</source>
        <target state="translated">无法生成 MDB 调试信息。未能从“Mono.CompilerServices.SymbolWriter.dll”程序集加载“MonoSymbolWriter”类型。</target>
        <note />
      </trans-unit>
      <trans-unit id="tcUnionCaseNameConflictsWithGeneratedType">
        <source>The union case named '{0}' conflicts with the generated type '{1}'</source>
        <target state="translated">名为“{0}”的联合用例与生成的类型“{1}”冲突</target>
        <note />
      </trans-unit>
      <trans-unit id="chkNoReflectedDefinitionOnStructMember">
        <source>ReflectedDefinitionAttribute may not be applied to an instance member on a struct type, because the instance member takes an implicit 'this' byref parameter</source>
        <target state="translated">ReflectedDefinitionAttribute 不能应用于结构类型的实例成员，因为该实例成员采用隐式“this”byref 参数</target>
        <note />
      </trans-unit>
      <trans-unit id="tcDllImportNotAllowed">
        <source>DLLImport bindings must be static members in a class or function definitions in a module</source>
        <target state="translated">DLLImport 绑定必须是类中的静态成员或模块中的函数定义</target>
        <note />
      </trans-unit>
      <trans-unit id="buildExplicitCoreLibRequiresNoFramework">
        <source>When mscorlib.dll or FSharp.Core.dll is explicitly referenced the {0} option must also be passed</source>
        <target state="translated">当显式引用 mscorlib.dll 或 FSharp.Core.dll 时，同时也必须传递 {0} 选项</target>
        <note />
      </trans-unit>
      <trans-unit id="buildExpectedSigdataFile">
        <source>FSharp.Core.sigdata not found alongside FSharp.Core. File expected in {0}. Consider upgrading to a more recent version of FSharp.Core, where this file is no longer be required.</source>
        <target state="translated">未能在 FSharp.Core 旁找到 FSharp.Core.sigdata。文件应在 {0} 中。请考虑升级到更新版本的 FSharp.Core，该版本不再需要此文件。</target>
        <note />
      </trans-unit>
      <trans-unit id="buildExpectedFileAlongSideFSharpCore">
        <source>File '{0}' not found alongside FSharp.Core. File expected in {1}. Consider upgrading to a more recent version of FSharp.Core, where this file is no longer be required.</source>
        <target state="translated">未能在 FSharp.Core 旁找到文件“{0}”。文件应在 {1} 中。请考虑升级到更新版本的 FSharp.Core，该版本不再需要此文件。</target>
        <note />
      </trans-unit>
      <trans-unit id="buildUnexpectedFileNameCharacter">
        <source>Filename '{0}' contains invalid character '{1}'</source>
        <target state="translated">文件名“{0}”包含无效字符“{1}”</target>
        <note />
      </trans-unit>
      <trans-unit id="tcInvalidUseBangBinding">
        <source>'use!' bindings must be of the form 'use! &lt;var&gt; = &lt;expr&gt;'</source>
        <target state="translated">“use!”绑定的格式须为“use! &lt;变量&gt; = &lt;表达式&gt;”</target>
        <note />
      </trans-unit>
      <trans-unit id="crefNoInnerGenericsInQuotations">
        <source>Inner generic functions are not permitted in quoted expressions. Consider adding some type constraints until this function is no longer generic.</source>
        <target state="translated">带引号的表达式中不允许有内部泛型函数。请考虑添加一些类型约束，直至此函数不再是泛型函数。</target>
        <note />
      </trans-unit>
      <trans-unit id="tcEnumTypeCannotBeEnumerated">
        <source>The type '{0}' is not a valid enumerator type , i.e. does not have a 'MoveNext()' method returning a bool, and a 'Current' property</source>
        <target state="translated">类型“{0}”不是有效枚举器类型，即，没有返回布尔值的“MoveNext()”方法和“Current”属性</target>
        <note />
      </trans-unit>
      <trans-unit id="parsEofInTripleQuoteString">
        <source>End of file in triple-quote string begun at or before here</source>
        <target state="translated">文件尾在此处或之前开始的三重引号字符串中</target>
        <note />
      </trans-unit>
      <trans-unit id="parsEofInTripleQuoteStringInComment">
        <source>End of file in triple-quote string embedded in comment begun at or before here</source>
        <target state="translated">文件尾在此处或之前开始的注释中嵌入的三重引号字符串中</target>
        <note />
      </trans-unit>
      <trans-unit id="tcTypeTestLosesMeasures">
        <source>This type test or downcast will ignore the unit-of-measure '{0}'</source>
        <target state="translated">此类型测试或向下转换将忽略度量单位“{0}”</target>
        <note />
      </trans-unit>
      <trans-unit id="parsMissingTypeArgs">
        <source>Expected type argument or static argument</source>
        <target state="translated">应为类型参数或静态参数</target>
        <note />
      </trans-unit>
      <trans-unit id="parsMissingGreaterThan">
        <source>Unmatched '&lt;'. Expected closing '&gt;'</source>
        <target state="translated">不匹配的“&lt;”。应为结束“&gt;”</target>
        <note />
      </trans-unit>
      <trans-unit id="parsUnexpectedQuotationOperatorInTypeAliasDidYouMeanVerbatimString">
        <source>Unexpected quotation operator '&lt;@' in type definition. If you intend to pass a verbatim string as a static argument to a type provider, put a space between the '&lt;' and '@' characters.</source>
        <target state="translated">类型定义中出现意外的引用运算符“&lt;@”。如果您要将原义字符串作为静态参数传递给类型提供程序，请在“&lt;”与“@”字符之间加一个空格。</target>
        <note />
      </trans-unit>
      <trans-unit id="parsErrorParsingAsOperatorName">
        <source>Attempted to parse this as an operator name, but failed</source>
        <target state="translated">尝试将此分析为运算符名称，但未成功</target>
        <note />
      </trans-unit>
      <trans-unit id="lexInvalidUnicodeLiteral">
        <source>\U{0} is not a valid Unicode character escape sequence</source>
        <target state="translated">\U{0} 不是有效的 Unicode 字符转义序列</target>
        <note />
      </trans-unit>
      <trans-unit id="tcCallerInfoWrongType">
        <source>'{0}' must be applied to an argument of type '{1}', but has been applied to an argument of type '{2}'</source>
        <target state="translated">“{0}”必须应用于类型“{1}”的参数，但却被应用于类型“{2}”的参数</target>
        <note />
      </trans-unit>
      <trans-unit id="tcCallerInfoNotOptional">
        <source>'{0}' can only be applied to optional arguments</source>
        <target state="translated">“{0}”只能应用于可选参数</target>
        <note />
      </trans-unit>
      <trans-unit id="toolLocationHelperUnsupportedFrameworkVersion">
        <source>The specified .NET Framework version '{0}' is not supported. Please specify a value from the enumeration Microsoft.Build.Utilities.TargetDotNetFrameworkVersion.</source>
        <target state="translated">不支持指定的 .NET Framework 版本“{0}”。请指定来自枚举 Microsoft.Build.Utilities.TargetDotNetFrameworkVersion 的值。</target>
        <note />
      </trans-unit>
      <trans-unit id="ilSignInvalidMagicValue">
        <source>Invalid Magic value in CLR Header</source>
        <target state="translated">CLR 标头中存在无效的 Magic 值</target>
        <note />
      </trans-unit>
      <trans-unit id="ilSignBadImageFormat">
        <source>Bad image format</source>
        <target state="translated">错误的图像格式</target>
        <note />
      </trans-unit>
      <trans-unit id="ilSignPrivateKeyExpected">
        <source>Private key expected</source>
        <target state="translated">应使用私钥</target>
        <note />
      </trans-unit>
      <trans-unit id="ilSignRsaKeyExpected">
        <source>RSA key expected</source>
        <target state="translated">应使用 RSA 密钥</target>
        <note />
      </trans-unit>
      <trans-unit id="ilSignInvalidBitLen">
        <source>Invalid bit Length</source>
        <target state="translated">位长度无效</target>
        <note />
      </trans-unit>
      <trans-unit id="ilSignInvalidRSAParams">
        <source>Invalid RSAParameters structure - '{{0}}' expected</source>
        <target state="translated">RSAParameters 结构无效 - 应为“{{0}}”</target>
        <note />
      </trans-unit>
      <trans-unit id="ilSignInvalidAlgId">
        <source>Invalid algId - 'Exponent' expected</source>
        <target state="translated">algId 无效 - 应为 "Exponent"</target>
        <note />
      </trans-unit>
      <trans-unit id="ilSignInvalidSignatureSize">
        <source>Invalid signature size</source>
        <target state="translated">签名大小无效</target>
        <note />
      </trans-unit>
      <trans-unit id="ilSignNoSignatureDirectory">
        <source>No signature directory</source>
        <target state="translated">无签名目录</target>
        <note />
      </trans-unit>
      <trans-unit id="ilSignInvalidPKBlob">
        <source>Invalid Public Key blob</source>
        <target state="translated">公钥 Blob 无效</target>
        <note />
      </trans-unit>
      <trans-unit id="fscTooManyErrors">
        <source>Exiting - too many errors</source>
        <target state="translated">正在退出 - 错误太多</target>
        <note />
      </trans-unit>
      <trans-unit id="docfileNoXmlSuffix">
        <source>The documentation file has no .xml suffix</source>
        <target state="translated">该文档文件不带 .xml 后缀</target>
        <note />
      </trans-unit>
      <trans-unit id="fscNoImplementationFiles">
        <source>No implementation files specified</source>
        <target state="translated">未指定任何实现文件</target>
        <note />
      </trans-unit>
      <trans-unit id="fscBadAssemblyVersion">
        <source>The attribute {0} specified version '{1}', but this value is invalid and has been ignored</source>
        <target state="translated">{0} 指定的版本“{1}”，但此值无效，已被忽略</target>
        <note />
      </trans-unit>
      <trans-unit id="fscTwoResourceManifests">
        <source>Conflicting options specified: 'win32manifest' and 'win32res'. Only one of these can be used.</source>
        <target state="translated">以下指定选项发生冲突: “win32manifest”和“win32res”。只能使用其中的一个选项。</target>
        <note />
      </trans-unit>
      <trans-unit id="fscQuotationLiteralsStaticLinking">
        <source>The code in assembly '{0}' makes uses of quotation literals. Static linking may not include components that make use of quotation literals unless all assemblies are compiled with at least F# 4.0.</source>
        <target state="translated">程序集“{0}”中的代码使用了引用文本。静态链接可能不包含使用引用文本的组件，除非所有程序集都使用至少 F# 4.0 进行编译。</target>
        <note />
      </trans-unit>
      <trans-unit id="fscQuotationLiteralsStaticLinking0">
        <source>Code in this assembly makes uses of quotation literals. Static linking may not include components that make use of quotation literals unless all assemblies are compiled with at least F# 4.0.</source>
        <target state="translated">此程序集中的代码使用了引用文本。静态链接可能不包含使用引用文本的组件，除非所有程序集都使用至少 F# 4.0 进行编译。</target>
        <note />
      </trans-unit>
      <trans-unit id="fscStaticLinkingNoEXE">
        <source>Static linking may not include a .EXE</source>
        <target state="translated">静态链接不能包含 .EXE</target>
        <note />
      </trans-unit>
      <trans-unit id="fscStaticLinkingNoMixedDLL">
        <source>Static linking may not include a mixed managed/unmanaged DLL</source>
        <target state="translated">静态链接不能包含混合的托管/非托管 DLL</target>
        <note />
      </trans-unit>
      <trans-unit id="fscIgnoringMixedWhenLinking">
        <source>Ignoring mixed managed/unmanaged assembly '{0}' during static linking</source>
        <target state="translated">在静态链接期间忽略混合托管/非托管程序集“{0}”</target>
        <note />
      </trans-unit>
      <trans-unit id="fscAssumeStaticLinkContainsNoDependencies">
        <source>Assembly '{0}' was referenced transitively and the assembly could not be resolved automatically. Static linking will assume this DLL has no dependencies on the F# library or other statically linked DLLs. Consider adding an explicit reference to this DLL.</source>
        <target state="translated">已通过可传递的方式引用程序集“{0}”，但未能自动解析此程序集。静态链接将假定此 DLL 不依赖于 F# 库或其他静态链接的 DLL。请考虑添加对此 DLL 的显式引用。</target>
        <note />
      </trans-unit>
      <trans-unit id="fscAssemblyNotFoundInDependencySet">
        <source>Assembly '{0}' not found in dependency set of target binary. Statically linked roots should be specified using an assembly name, without a DLL or EXE extension. If this assembly was referenced explicitly then it is possible the assembly was not actually required by the generated binary, in which case it should not be statically linked.</source>
        <target state="translated">在目标二进制文件的依赖项集中未找到程序集“{0}”。应使用不带扩展名 DLL 或 EXE 的程序集名称指定静态链接的根目录。如果已显式引用此程序集，则生成的二进制文件实际上可能不需要此程序集，在此情况下，不应静态链接此程序集。</target>
        <note />
      </trans-unit>
      <trans-unit id="fscKeyFileCouldNotBeOpened">
        <source>The key file '{0}' could not be opened</source>
        <target state="translated">未能打开密钥文件“{0}”</target>
        <note />
      </trans-unit>
      <trans-unit id="fscProblemWritingBinary">
        <source>A problem occurred writing the binary '{0}': {1}</source>
        <target state="translated">写入二进制文件“{0}”时出现问题: {1}</target>
        <note />
      </trans-unit>
      <trans-unit id="fscAssemblyVersionAttributeIgnored">
        <source>The 'AssemblyVersionAttribute' has been ignored because a version was given using a command line option</source>
        <target state="translated">已忽略“AssemblyVersionAttribute”，因为已使用命令行选项给定一个版本</target>
        <note />
      </trans-unit>
      <trans-unit id="fscAssemblyCultureAttributeError">
        <source>Error emitting 'System.Reflection.AssemblyCultureAttribute' attribute -- 'Executables cannot be satellite assemblies, Culture should always be empty'</source>
        <target state="translated">发出“System.Reflection.AssemblyCultureAttribute”特性时出错:“可执行文件不能是附属程序集，区域应始终为空”</target>
        <note />
      </trans-unit>
      <trans-unit id="fscDelaySignWarning">
        <source>Option '--delaysign' overrides attribute 'System.Reflection.AssemblyDelaySignAttribute' given in a source file or added module</source>
        <target state="translated">选项“--delaysign”将重写源文件或添加的模块中给定的“System.Reflection.AssemblyDelaySignAttribute”特性</target>
        <note />
      </trans-unit>
      <trans-unit id="fscKeyFileWarning">
        <source>Option '--keyfile' overrides attribute 'System.Reflection.AssemblyKeyFileAttribute' given in a source file or added module</source>
        <target state="translated">选项“--keyfile”将重写源文件或添加的模块中给定的“System.Reflection.AssemblyKeyFileAttribute”特性</target>
        <note />
      </trans-unit>
      <trans-unit id="fscKeyNameWarning">
        <source>Option '--keycontainer' overrides attribute 'System.Reflection.AssemblyNameAttribute' given in a source file or added module</source>
        <target state="translated">选项“--keycontainer”将重写源文件或添加的模块中给定的“System.Reflection.AssemblyNameAttribute”特性</target>
        <note />
      </trans-unit>
      <trans-unit id="fscReferenceOnCommandLine">
        <source>The assembly '{0}' is listed on the command line. Assemblies should be referenced using a command line flag such as '-r'.</source>
        <target state="translated">程序集“{0}”已在命令行中列出。应使用命令行标志(如“-r”)引用程序集。</target>
        <note />
      </trans-unit>
      <trans-unit id="fscRemotingError">
        <source>The resident compilation service was not used because a problem occured in communicating with the server.</source>
        <target state="translated">未使用驻留编译服务，因为与服务器通信时发生问题。</target>
        <note />
      </trans-unit>
      <trans-unit id="pathIsInvalid">
        <source>Problem with filename '{0}': Illegal characters in path.</source>
        <target state="translated">文件名“{0}”出现问题: 路径中存在非法字符。</target>
        <note />
      </trans-unit>
      <trans-unit id="fscResxSourceFileDeprecated">
        <source>Passing a .resx file ({0}) as a source file to the compiler is deprecated. Use resgen.exe to transform the .resx file into a .resources file to pass as a --resource option. If you are using MSBuild, this can be done via an &lt;EmbeddedResource&gt; item in the .fsproj project file.</source>
        <target state="translated">不推荐将 .resx 文件({0})作为源文件传递给编译器。请使用 resgen.exe 将 .resx 文件转换为 .resources 文件以作为 --resource 选项进行传递。如果您使用的是 MSBuild，则可以通过 .fsproj 项目文件中的 &lt;EmbeddedResource&gt; 项完成此操作。</target>
        <note />
      </trans-unit>
      <trans-unit id="fscStaticLinkingNoProfileMismatches">
        <source>Static linking may not be used on an assembly referencing mscorlib (e.g. a .NET Framework assembly) when generating an assembly that references System.Runtime (e.g. a .NET Core or Portable assembly).</source>
        <target state="translated">当生成引用 System.Runtime 的程序集(如 .NET Core 或 Portable 程序集)时，静态链接不能用在引用 mscorlib 的程序集(如 .NET Framework 程序集)上。</target>
        <note />
      </trans-unit>
      <trans-unit id="fscAssemblyWildcardAndDeterminism">
        <source>An {0} specified version '{1}', but this value is a wildcard, and you have requested a deterministic build, these are in conflict.</source>
        <target state="translated">{0} 指定了版本“{1}”，但该值为通配符，并且你已请求确定的版本，因此存在冲突。</target>
        <note />
      </trans-unit>
      <trans-unit id="fscDeterministicDebugRequiresPortablePdb">
        <source>Determinstic builds only support portable PDBs (--debug:portable or --debug:embedded)</source>
        <target state="translated">确定性的生成仅支持可移植 PDB (--debug:portable 或 --debug:embedded)</target>
        <note />
      </trans-unit>
      <trans-unit id="etIllegalCharactersInNamespaceName">
        <source>Character '{0}' is not allowed in provided namespace name '{1}'</source>
        <target state="translated">所提供的命名空间名称“{1}”中不允许出现字符“{0}”</target>
        <note />
      </trans-unit>
      <trans-unit id="etNullOrEmptyMemberName">
        <source>The provided type '{0}' returned a member with a null or empty member name</source>
        <target state="translated">所提供的类型“{0}”返回了具有 null 或空成员名称的成员</target>
        <note />
      </trans-unit>
      <trans-unit id="etNullMember">
        <source>The provided type '{0}' returned a null member</source>
        <target state="translated">所提供的类型“{0}”返回了 null 成员</target>
        <note />
      </trans-unit>
      <trans-unit id="etNullMemberDeclaringType">
        <source>The provided type '{0}' member info '{1}' has null declaring type</source>
        <target state="translated">所提供的类型“{0}”成员信息“{1}”具有 null 声明类型</target>
        <note />
      </trans-unit>
      <trans-unit id="etNullMemberDeclaringTypeDifferentFromProvidedType">
        <source>The provided type '{0}' has member '{1}' which has declaring type '{2}'. Expected declaring type to be the same as provided type.</source>
        <target state="translated">所提供的类型“{0}”的成员“{1}”具有声明类型“{2}”。声明类型应与所提供的类型相同。</target>
        <note />
      </trans-unit>
      <trans-unit id="etHostingAssemblyFoundWithoutHosts">
        <source>Referenced assembly '{0}' has assembly level attribute '{1}' but no public type provider classes were found</source>
        <target state="translated">引用的程序集“{0}”具有程序集级别特性“{1}”，但是找不到任何公共类型提供程序类</target>
        <note />
      </trans-unit>
      <trans-unit id="etEmptyNamespaceOfTypeNotAllowed">
        <source>Type '{0}' from type provider '{1}' has an empty namespace. Use 'null' for the global namespace.</source>
        <target state="translated">来自类型提供程序“{1}”的类型“{0}”具有空命名空间。请将“null”用于全局命名空间。</target>
        <note />
      </trans-unit>
      <trans-unit id="etEmptyNamespaceNotAllowed">
        <source>Empty namespace found from the type provider '{0}'. Use 'null' for the global namespace.</source>
        <target state="translated">在类型提供程序“{0}”中发现空命名空间。请将“null”用于全局命名空间。</target>
        <note />
      </trans-unit>
      <trans-unit id="etMustNotBeGeneric">
        <source>Provided type '{0}' has 'IsGenericType' as true, but generic types are not supported.</source>
        <target state="translated">所提供的类型“{0}”的“IsGenericType”为 true，但是不支持泛型类型。</target>
        <note />
      </trans-unit>
      <trans-unit id="etMustNotBeAnArray">
        <source>Provided type '{0}' has 'IsArray' as true, but array types are not supported.</source>
        <target state="translated">所提供的类型“{0}”的“IsArray”为 true，但是不支持数组类型。</target>
        <note />
      </trans-unit>
      <trans-unit id="etMethodHasRequirements">
        <source>Invalid member '{0}' on provided type '{1}'. Provided type members must be public, and not be generic, virtual, or abstract.</source>
        <target state="translated">所提供的类型“{1}”的成员“{0}”无效。所提供类型的成员必须是公共成员，而不是泛型、虚拟或抽象成员。</target>
        <note />
      </trans-unit>
      <trans-unit id="etUnsupportedMemberKind">
        <source>Invalid member '{0}' on provided type '{1}'. Only properties, methods and constructors are allowed</source>
        <target state="translated">所提供类型“{1}”的成员“{0}”无效。仅允许使用属性、方法和构造函数</target>
        <note />
      </trans-unit>
      <trans-unit id="etPropertyCanReadButHasNoGetter">
        <source>Property '{0}' on provided type '{1}' has CanRead=true but there was no value from GetGetMethod()</source>
        <target state="translated">所提供的类型“{1}”的属性“{0}”的 CanRead 为 true，但是没有来自 GetGetMethod() 的值</target>
        <note />
      </trans-unit>
      <trans-unit id="etPropertyHasGetterButNoCanRead">
        <source>Property '{0}' on provided type '{1}' has CanRead=false but GetGetMethod() returned a method</source>
        <target state="translated">所提供的类型“{1}”的属性“{0}”的 CanRead 为 false，但是 GetGetMethod() 返回了方法</target>
        <note />
      </trans-unit>
      <trans-unit id="etPropertyCanWriteButHasNoSetter">
        <source>Property '{0}' on provided type '{1}' has CanWrite=true but there was no value from GetSetMethod()</source>
        <target state="translated">所提供的类型“{1}”的属性“{0}”的 CanWrite 为 true，但是没有来自 GetSetMethod() 的值</target>
        <note />
      </trans-unit>
      <trans-unit id="etPropertyHasSetterButNoCanWrite">
        <source>Property '{0}' on provided type '{1}' has CanWrite=false but GetSetMethod() returned a method</source>
        <target state="translated">所提供的类型“{1}”的属性“{0}”的 CanWrite 为 false，但是 GetSetMethod() 返回了方法</target>
        <note />
      </trans-unit>
      <trans-unit id="etOneOrMoreErrorsSeenDuringExtensionTypeSetting">
        <source>One or more errors seen during provided type setup</source>
        <target state="translated">在所提供的类型的设置过程中出现了一个或多个错误</target>
        <note />
      </trans-unit>
      <trans-unit id="etUnexpectedExceptionFromProvidedTypeMember">
        <source>Unexpected exception from provided type '{0}' member '{1}': {2}</source>
        <target state="translated">在所提供类型“{0}”成员“{1}”中发生意外异常: {2}</target>
        <note />
      </trans-unit>
      <trans-unit id="etUnsupportedConstantType">
        <source>Unsupported constant type '{0}'. Quotations provided by type providers can only contain simple constants. The implementation of the type provider may need to be adjusted by moving a value declared outside a provided quotation literal to be a 'let' binding inside the quotation literal.</source>
        <target state="translated">不支持的常数类型“{0}”。类型提供程序提供的引文只能包含简单常量。将提供的引文文本外声明的值移动为引文文本内的 "let" 绑定，可对类型提供程序的实现进行调整。</target>
        <note />
      </trans-unit>
      <trans-unit id="etUnsupportedProvidedExpression">
        <source>Unsupported expression '{0}' from type provider. If you are the author of this type provider, consider adjusting it to provide a different provided expression.</source>
        <target state="translated">类型提供程序提供的表达式“{0}”不受支持。如果您是此类型提供程序的作者，请考虑将它调整为提供不同的提供表达式。</target>
        <note />
      </trans-unit>
      <trans-unit id="etProvidedTypeHasUnexpectedName">
        <source>Expected provided type named '{0}' but provided type has 'Name' with value '{1}'</source>
        <target state="translated">需要名为“{0}”的提供的类型，但所提供类型的“Name”值为“{1}”</target>
        <note />
      </trans-unit>
      <trans-unit id="etEventNoAdd">
        <source>Event '{0}' on provided type '{1}' has no value from GetAddMethod()</source>
        <target state="translated">所提供类型“{1}”上的事件“{0}”没有来自 GetAddMethod() 的值</target>
        <note />
      </trans-unit>
      <trans-unit id="etEventNoRemove">
        <source>Event '{0}' on provided type '{1}' has no value from GetRemoveMethod()</source>
        <target state="translated">所提供类型“{1}”上的事件“{0}”没有来自 GetRemoveMethod() 的值</target>
        <note />
      </trans-unit>
      <trans-unit id="etProviderHasWrongDesignerAssembly">
        <source>Assembly attribute '{0}' refers to a designer assembly '{1}' which cannot be loaded or doesn't exist. {2}</source>
        <target state="translated">程序集特性“{0}”引用的设计器程序集“{1}”无法加载或不存在。{2}</target>
        <note />
      </trans-unit>
      <trans-unit id="etProviderDoesNotHaveValidConstructor">
        <source>The type provider does not have a valid constructor. A constructor taking either no arguments or one argument of type 'TypeProviderConfig' was expected.</source>
        <target state="translated">类型提供程序没有有效的构造函数。构造函数应不采用参数或仅采用一个“TypeProviderConfig”类型的参数。</target>
        <note />
      </trans-unit>
      <trans-unit id="etProviderError">
        <source>The type provider '{0}' reported an error: {1}</source>
        <target state="translated">类型提供程序“{0}”报告了错误: {1}</target>
        <note />
      </trans-unit>
      <trans-unit id="etIncorrectParameterExpression">
        <source>The type provider '{0}' used an invalid parameter in the ParameterExpression: {1}</source>
        <target state="translated">类型提供程序“{0}”在 ParameterExpression 中使用了无效参数: {1}</target>
        <note />
      </trans-unit>
      <trans-unit id="etIncorrectProvidedMethod">
        <source>The type provider '{0}' provided a method with a name '{1}' and metadata token '{2}', which is not reported among its methods of its declaring type '{3}'</source>
        <target state="translated">类型提供程序“{0}”提供了具有名称“{1}”和元数据标记“{2}”的方法，该方法不会在声明类型“{3}”的方法中进行报告</target>
        <note />
      </trans-unit>
      <trans-unit id="etIncorrectProvidedConstructor">
        <source>The type provider '{0}' provided a constructor which is not reported among the constructors of its declaring type '{1}'</source>
        <target state="translated">类型提供程序“{0}”提供的构造函数未在声明类型为“{1}”的构造函数中进行报告</target>
        <note />
      </trans-unit>
      <trans-unit id="etDirectReferenceToGeneratedTypeNotAllowed">
        <source>A direct reference to the generated type '{0}' is not permitted. Instead, use a type definition, e.g. 'type TypeAlias = &lt;path&gt;'. This indicates that a type provider adds generated types to your assembly.</source>
        <target state="translated">不允许直接引用生成的类型“{0}”。而应使用类型定义，例如“type TypeAlias = &lt;路径&gt;”。这指示类型提供程序将生成的类型添加到您的程序集中。</target>
        <note />
      </trans-unit>
      <trans-unit id="etProvidedTypeHasUnexpectedPath">
        <source>Expected provided type with path '{0}' but provided type has path '{1}'</source>
        <target state="translated">需要路径为“{0}”的提供的类型，但所提供类型的路径为“{1}”</target>
        <note />
      </trans-unit>
      <trans-unit id="etUnexpectedNullFromProvidedTypeMember">
        <source>Unexpected 'null' return value from provided type '{0}' member '{1}'</source>
        <target state="translated">来自所提供类型“{0}”成员“{1}”的意外“null”返回值</target>
        <note />
      </trans-unit>
      <trans-unit id="etUnexpectedExceptionFromProvidedMemberMember">
        <source>Unexpected exception from member '{0}' of provided type '{1}' member '{2}': {3}</source>
        <target state="translated">在所提供类型“{1}”成员“{2}”的成员“{0}”中发生意外异常: {3}</target>
        <note />
      </trans-unit>
      <trans-unit id="etNestedProvidedTypesDoNotTakeStaticArgumentsOrGenericParameters">
        <source>Nested provided types do not take static arguments or generic parameters</source>
        <target state="translated">所提供的嵌套类型未采用静态实参或泛型形参</target>
        <note />
      </trans-unit>
      <trans-unit id="etInvalidStaticArgument">
        <source>Invalid static argument to provided type. Expected an argument of kind '{0}'.</source>
        <target state="translated">所提供类型的静态参数无效。应是类型为“{0}”的参数。</target>
        <note />
      </trans-unit>
      <trans-unit id="etErrorApplyingStaticArgumentsToType">
        <source>An error occured applying the static arguments to a provided type</source>
        <target state="translated">将静态参数应用于所提供类型时发生错误</target>
        <note />
      </trans-unit>
      <trans-unit id="etUnknownStaticArgumentKind">
        <source>Unknown static argument kind '{0}' when resolving a reference to a provided type or method '{1}'</source>
        <target state="translated">解析对所提供类型或方法“{1}”的引用时出现未知静态参数类型“{0}”</target>
        <note />
      </trans-unit>
      <trans-unit id="invalidNamespaceForProvidedType">
        <source>invalid namespace for provided type</source>
        <target state="translated">所提供类型的命名空间无效</target>
        <note />
      </trans-unit>
      <trans-unit id="invalidFullNameForProvidedType">
        <source>invalid full name for provided type</source>
        <target state="translated">所提供类型的全名无效</target>
        <note />
      </trans-unit>
      <trans-unit id="etProviderReturnedNull">
        <source>The type provider returned 'null', which is not a valid return value from '{0}'</source>
        <target state="translated">类型提供程序返回了“null”，这不是来自“{0}”的有效返回值</target>
        <note />
      </trans-unit>
      <trans-unit id="etTypeProviderConstructorException">
        <source>The type provider constructor has thrown an exception: {0}</source>
        <target state="translated">类型提供程序构造函数引发异常: {0}</target>
        <note />
      </trans-unit>
      <trans-unit id="etNullProvidedExpression">
        <source>Type provider '{0}' returned null from GetInvokerExpression.</source>
        <target state="translated">类型提供程序“{0}”从 GetInvokerExpression 返回了 null。</target>
        <note />
      </trans-unit>
      <trans-unit id="etProvidedAppliedTypeHadWrongName">
        <source>The type provider '{0}' returned an invalid type from 'ApplyStaticArguments'. A type with name '{1}' was expected, but a type with name '{2}' was returned.</source>
        <target state="translated">类型提供程序“{0}”从“ApplyStaticArguments”返回了无效类型。需要名称为“{1}”的类型，但返回了名称为“{2}”的类型。</target>
        <note />
      </trans-unit>
      <trans-unit id="etProvidedAppliedMethodHadWrongName">
        <source>The type provider '{0}' returned an invalid method from 'ApplyStaticArgumentsForMethod'. A method with name '{1}' was expected, but a method with name '{2}' was returned.</source>
        <target state="translated">类型提供程序“{0}”从 "ApplyStaticArgumentsForMethod" 返回了无效方法。需要名称为“{1}”的方法，但返回了名称为“{2}”的方法。</target>
        <note />
      </trans-unit>
      <trans-unit id="tcTypeTestLossy">
        <source>This type test or downcast will erase the provided type '{0}' to the type '{1}'</source>
        <target state="translated">此类型测试或向下转换会将提供的类型“{0}”清除为类型“{1}”。</target>
        <note />
      </trans-unit>
      <trans-unit id="tcTypeCastErased">
        <source>This downcast will erase the provided type '{0}' to the type '{1}'.</source>
        <target state="translated">此向下转换会将所提供类型“{0}”清除到类型“{1}”。</target>
        <note />
      </trans-unit>
      <trans-unit id="tcTypeTestErased">
        <source>This type test with a provided type '{0}' is not allowed because this provided type will be erased to '{1}' at runtime.</source>
        <target state="translated">不允许对提供的类型“{0}”执行此类型测试，因为该提供的类型在运行时将清除为“{1}”。</target>
        <note />
      </trans-unit>
      <trans-unit id="tcCannotInheritFromErasedType">
        <source>Cannot inherit from erased provided type</source>
        <target state="translated">无法从已清除的提供的类型中继承</target>
        <note />
      </trans-unit>
      <trans-unit id="etInvalidTypeProviderAssemblyName">
        <source>Assembly '{0}' hase TypeProviderAssembly attribute with invalid value '{1}'. The value should be a valid assembly name</source>
        <target state="translated">程序集“{0}”的 TypeProviderAssembly 特性具有无效值“{1}”。该值应为有效的程序集名称</target>
        <note />
      </trans-unit>
      <trans-unit id="tcInvalidMemberNameCtor">
        <source>Invalid member name. Members may not have name '.ctor' or '.cctor'</source>
        <target state="translated">成员名称无效。成员名称不能为“.ctor”或“.cctor”</target>
        <note />
      </trans-unit>
      <trans-unit id="tcInferredGenericTypeGivesRiseToInconsistency">
        <source>The function or member '{0}' is used in a way that requires further type annotations at its definition to ensure consistency of inferred types. The inferred signature is '{1}'.</source>
        <target state="translated">函数或成员“{0}”的使用方式要求其在定义中提供进一步的类型批注，以确保推理类型的一致性。推理签名为“{1}”。</target>
        <note />
      </trans-unit>
      <trans-unit id="tcInvalidTypeArgumentCount">
        <source>The number of type arguments did not match: '{0}' given, '{1}' expected. This may be related to a previously reported error.</source>
        <target state="translated">类型参数的数量不匹配: 提供了“{0}”个，应是“{1}”个。这可能与以前报告的错误有关。</target>
        <note />
      </trans-unit>
      <trans-unit id="tcCannotOverrideSealedMethod">
        <source>Cannot override inherited member '{0}' because it is sealed</source>
        <target state="translated">无法重写继承的成员“{0}”，因为该成员是密封的</target>
        <note />
      </trans-unit>
      <trans-unit id="etProviderErrorWithContext">
        <source>The type provider '{0}' reported an error in the context of provided type '{1}', member '{2}'. The error: {3}</source>
        <target state="translated">类型提供程序“{0}”在所提供类型“{1}”、成员“{2}”的上下文中报告了错误。错误: {3}</target>
        <note />
      </trans-unit>
      <trans-unit id="etProvidedTypeWithNameException">
        <source>An exception occurred when accessing the '{0}' of a provided type: {1}</source>
        <target state="translated">访问所提供类型的“{0}”时发生异常: {1}</target>
        <note />
      </trans-unit>
      <trans-unit id="etProvidedTypeWithNullOrEmptyName">
        <source>The '{0}' of a provided type was null or empty.</source>
        <target state="translated">所提供类型的“{0}”为 null 或为空。</target>
        <note />
      </trans-unit>
      <trans-unit id="etIllegalCharactersInTypeName">
        <source>Character '{0}' is not allowed in provided type name '{1}'</source>
        <target state="translated">所提供的类型名称“{1}”中不允许出现字符“{0}”</target>
        <note />
      </trans-unit>
      <trans-unit id="tcJoinMustUseSimplePattern">
        <source>In queries, '{0}' must use a simple pattern</source>
        <target state="translated">在查询中，“{0}”必须使用简单模式</target>
        <note />
      </trans-unit>
      <trans-unit id="tcMissingCustomOperation">
        <source>A custom query operation for '{0}' is required but not specified</source>
        <target state="translated">需要“{0}”的自定义查询运算，但未指定该运算</target>
        <note />
      </trans-unit>
      <trans-unit id="etBadUnnamedStaticArgs">
        <source>Named static arguments must come after all unnamed static arguments</source>
        <target state="translated">命名静态参数必须位于所有未命名静态参数之后</target>
        <note />
      </trans-unit>
      <trans-unit id="etStaticParameterRequiresAValue">
        <source>The static parameter '{0}' of the provided type or method '{1}' requires a value. Static parameters to type providers may be optionally specified using named arguments, e.g. '{2}&lt;{3}=...&gt;'.</source>
        <target state="translated">提供的类型或方法“{1}”的静态参数“{0}”需要一个值。类型提供程序的静态参数可以选择使用命名参数指定，例如“{2}&lt;{3}=...&gt;”。</target>
        <note />
      </trans-unit>
      <trans-unit id="etNoStaticParameterWithName">
        <source>No static parameter exists with name '{0}'</source>
        <target state="translated">不存在名称为“{0}”的静态参数</target>
        <note />
      </trans-unit>
      <trans-unit id="etStaticParameterAlreadyHasValue">
        <source>The static parameter '{0}' has already been given a value</source>
        <target state="translated">已向静态参数“{0}”提供了值</target>
        <note />
      </trans-unit>
      <trans-unit id="etMultipleStaticParameterWithName">
        <source>Multiple static parameters exist with name '{0}'</source>
        <target state="translated">存在多个名称为“{0}”的静态参数</target>
        <note />
      </trans-unit>
      <trans-unit id="tcCustomOperationMayNotBeUsedInConjunctionWithNonSimpleLetBindings">
        <source>A custom operation may not be used in conjunction with a non-value or recursive 'let' binding in another part of this computation expression</source>
        <target state="translated">在此计算表达式的其他部分，不能与非值或递归“let”绑定一起使用自定义运算符</target>
        <note />
      </trans-unit>
      <trans-unit id="tcCustomOperationMayNotBeUsedHere">
        <source>A custom operation may not be used in conjunction with 'use', 'try/with', 'try/finally', 'if/then/else' or 'match' operators within this computation expression</source>
        <target state="translated">在此计算表达式中，不能与“use”、“try/with”、“try/finally”、“if/then/else”或“match”运算符一起使用自定义运算</target>
        <note />
      </trans-unit>
      <trans-unit id="tcCustomOperationMayNotBeOverloaded">
        <source>The custom operation '{0}' refers to a method which is overloaded. The implementations of custom operations may not be overloaded.</source>
        <target state="translated">自定义运算“{0}”引用了重载的方法。自定义运算的实现不能进行重载。</target>
        <note />
      </trans-unit>
      <trans-unit id="tcIfThenElseMayNotBeUsedWithinQueries">
        <source>An if/then/else expression may not be used within queries. Consider using either an if/then expression, or use a sequence expression instead.</source>
        <target state="translated">if/then/else 表达式不能在查询中使用。请考虑使用 if/then 表达式，或改用序列表达式。</target>
        <note />
      </trans-unit>
      <trans-unit id="ilxgenUnexpectedArgumentToMethodHandleOfDuringCodegen">
        <source>Invalid argument to 'methodhandleof' during codegen</source>
        <target state="translated">codegen 过程中出现无效“methodhandleof”参数</target>
        <note />
      </trans-unit>
      <trans-unit id="etProvidedTypeReferenceMissingArgument">
        <source>A reference to a provided type was missing a value for the static parameter '{0}'. You may need to recompile one or more referenced assemblies.</source>
        <target state="translated">对所提供类型的引用缺少静态参数“{0}”的值。可能需要重新编译一个或多个引用的程序集。</target>
        <note />
      </trans-unit>
      <trans-unit id="etProvidedTypeReferenceInvalidText">
        <source>A reference to a provided type had an invalid value '{0}' for a static parameter. You may need to recompile one or more referenced assemblies.</source>
        <target state="translated">对所提供类型的引用具有无效的静态参数值“{0}”。可能需要重新编译一个或多个引用的程序集。</target>
        <note />
      </trans-unit>
      <trans-unit id="tcCustomOperationNotUsedCorrectly">
        <source>'{0}' is not used correctly. This is a custom operation in this query or computation expression.</source>
        <target state="translated">“{0}”使用有误。这是此查询或计算表达式中的自定义运算。</target>
        <note />
      </trans-unit>
      <trans-unit id="tcCustomOperationNotUsedCorrectly2">
        <source>'{0}' is not used correctly. Usage: {1}. This is a custom operation in this query or computation expression.</source>
        <target state="translated">“{0}”使用有误。用法: {1}。这是此查询或计算表达式中的自定义运算。</target>
        <note />
      </trans-unit>
      <trans-unit id="customOperationTextLikeJoin">
        <source>{0} var in collection {1} (outerKey = innerKey). Note that parentheses are required after '{2}'</source>
        <target state="translated">{0} var in collection {1} (outerKey = innerKey)。请注意，“{2}”后需使用括号</target>
        <note />
      </trans-unit>
      <trans-unit id="customOperationTextLikeGroupJoin">
        <source>{0} var in collection {1} (outerKey = innerKey) into group. Note that parentheses are required after '{2}'</source>
        <target state="translated">{0} var in collection {1} (outerKey = innerKey) into group。请注意，“{2}”后需使用括号。</target>
        <note />
      </trans-unit>
      <trans-unit id="customOperationTextLikeZip">
        <source>{0} var in collection</source>
        <target state="translated">{0} var in collection</target>
        <note />
      </trans-unit>
      <trans-unit id="tcBinaryOperatorRequiresVariable">
        <source>'{0}' must be followed by a variable name. Usage: {1}.</source>
        <target state="translated">“{0}”后面必须跟变量名。用法: {1}。</target>
        <note />
      </trans-unit>
      <trans-unit id="tcOperatorIncorrectSyntax">
        <source>Incorrect syntax for '{0}'. Usage: {1}.</source>
        <target state="translated">“{0}”的语法不正确。用法: {1}。</target>
        <note />
      </trans-unit>
      <trans-unit id="tcBinaryOperatorRequiresBody">
        <source>'{0}' must come after a 'for' selection clause and be followed by the rest of the query. Syntax: ... {1} ...</source>
        <target state="translated">“{0}”的前面必须是“for”选择子句，后面必须是查询的剩余部分。语法: ... {1} ...</target>
        <note />
      </trans-unit>
      <trans-unit id="tcCustomOperationHasIncorrectArgCount">
        <source>'{0}' is used with an incorrect number of arguments. This is a custom operation in this query or computation expression. Expected {1} argument(s), but given {2}.</source>
        <target state="translated">“{0}”使用的参数数量有误。这是此查询或计算表达式中的自定义运算。应为 {1} 个参数，但提供了 {2} 个。</target>
        <note />
      </trans-unit>
      <trans-unit id="parsExpectedExpressionAfterToken">
        <source>Expected an expression after this point</source>
        <target state="translated">此点之后应是表达式</target>
        <note />
      </trans-unit>
      <trans-unit id="parsExpectedTypeAfterToken">
        <source>Expected a type after this point</source>
        <target state="translated">此点之后应是类型</target>
        <note />
      </trans-unit>
      <trans-unit id="parsUnmatchedLBrackLess">
        <source>Unmatched '[&lt;'. Expected closing '&gt;]'</source>
        <target state="translated">不匹配的“[&lt;”。应为结束“&gt;]”</target>
        <note />
      </trans-unit>
      <trans-unit id="parsUnexpectedEndOfFileMatch">
        <source>Unexpected end of input in 'match' expression. Expected 'match &lt;expr&gt; with | &lt;pat&gt; -&gt; &lt;expr&gt; | &lt;pat&gt; -&gt; &lt;expr&gt; ...'.</source>
        <target state="translated">“match”表达式中出现意外的输入结尾。应为“match &lt;表达式&gt; with | &lt;分区&gt; -&gt; &lt;表达式&gt; | &lt;分区&gt; -&gt; &lt;表达式&gt; ...”。</target>
        <note />
      </trans-unit>
      <trans-unit id="parsUnexpectedEndOfFileTry">
        <source>Unexpected end of input in 'try' expression. Expected 'try &lt;expr&gt; with &lt;rules&gt;' or 'try &lt;expr&gt; finally &lt;expr&gt;'.</source>
        <target state="translated">“try”表达式中出现意外的输入结尾。应为“try &lt;表达式&gt; with &lt;规则&gt;”或“try &lt;表达式&gt; finally &lt;表达式&gt;”。</target>
        <note />
      </trans-unit>
      <trans-unit id="parsUnexpectedEndOfFileWhile">
        <source>Unexpected end of input in 'while' expression. Expected 'while &lt;expr&gt; do &lt;expr&gt;'.</source>
        <target state="translated">“while”表达式中出现意外的输入结尾。应为“while &lt;表达式&gt; do &lt;表达式&gt;”。</target>
        <note />
      </trans-unit>
      <trans-unit id="parsUnexpectedEndOfFileFor">
        <source>Unexpected end of input in 'for' expression. Expected 'for &lt;pat&gt; in &lt;expr&gt; do &lt;expr&gt;'.</source>
        <target state="translated">“for”表达式中出现意外的输入结尾。应为“for &lt;模式&gt; in &lt;表达式&gt; do &lt;表达式&gt;”。</target>
        <note />
      </trans-unit>
      <trans-unit id="parsUnexpectedEndOfFileWith">
        <source>Unexpected end of input in 'match' or 'try' expression</source>
        <target state="translated">“match”或“try”表达式中出现意外的输入结尾</target>
        <note />
      </trans-unit>
      <trans-unit id="parsUnexpectedEndOfFileThen">
        <source>Unexpected end of input in 'then' branch of conditional expression. Expected 'if &lt;expr&gt; then &lt;expr&gt;' or 'if &lt;expr&gt; then &lt;expr&gt; else &lt;expr&gt;'.</source>
        <target state="translated">条件表达式的“then”分支中出现意外的输入结尾。应为“if &lt;表达式&gt; then &lt;表达式&gt;”或“if &lt;表达式&gt; then &lt;表达式&gt; else &lt;表达式&gt;”。</target>
        <note />
      </trans-unit>
      <trans-unit id="parsUnexpectedEndOfFileElse">
        <source>Unexpected end of input in 'else' branch of conditional expression. Expected 'if &lt;expr&gt; then &lt;expr&gt;' or 'if &lt;expr&gt; then &lt;expr&gt; else &lt;expr&gt;'.</source>
        <target state="translated">条件表达式的“else”分支中出现意外的输入结尾。应为“if &lt;表达式&gt; then &lt;表达式&gt;”或“if &lt;表达式&gt; then &lt;表达式&gt; else &lt;表达式&gt;”。</target>
        <note />
      </trans-unit>
      <trans-unit id="parsUnexpectedEndOfFileFunBody">
        <source>Unexpected end of input in body of lambda expression. Expected 'fun &lt;pat&gt; ... &lt;pat&gt; -&gt; &lt;expr&gt;'.</source>
        <target state="translated">lambda 表达式体中出现意外的输入结尾。应为“fun &lt;分区&gt; ... &lt;分区&gt; -&gt; &lt;表达式&gt;”。</target>
        <note />
      </trans-unit>
      <trans-unit id="parsUnexpectedEndOfFileTypeArgs">
        <source>Unexpected end of input in type arguments</source>
        <target state="translated">类型参数中出现意外的输入结尾</target>
        <note />
      </trans-unit>
      <trans-unit id="parsUnexpectedEndOfFileTypeSignature">
        <source>Unexpected end of input in type signature</source>
        <target state="translated">类型签名中出现意外的输入结尾</target>
        <note />
      </trans-unit>
      <trans-unit id="parsUnexpectedEndOfFileTypeDefinition">
        <source>Unexpected end of input in type definition</source>
        <target state="translated">类型定义中出现意外的输入结尾</target>
        <note />
      </trans-unit>
      <trans-unit id="parsUnexpectedEndOfFileObjectMembers">
        <source>Unexpected end of input in object members</source>
        <target state="translated">对象成员中出现意外的输入结尾</target>
        <note />
      </trans-unit>
      <trans-unit id="parsUnexpectedEndOfFileDefinition">
        <source>Unexpected end of input in value, function or member definition</source>
        <target state="translated">值、函数或成员定义中出现意外的输入结尾</target>
        <note />
      </trans-unit>
      <trans-unit id="parsUnexpectedEndOfFileExpression">
        <source>Unexpected end of input in expression</source>
        <target state="translated">表达式中出现意外的输入结尾</target>
        <note />
      </trans-unit>
      <trans-unit id="parsExpectedNameAfterToken">
        <source>Unexpected end of type. Expected a name after this point.</source>
        <target state="translated">意外的类型结尾。此点之后应是名称。</target>
        <note />
      </trans-unit>
      <trans-unit id="parsUnmatchedLet">
        <source>Incomplete value or function definition. If this is in an expression, the body of the expression must be indented to the same column as the 'let' keyword.</source>
        <target state="translated">值或函数定义不完整。如果该定义处于表达式中，则表达式体必须与“let”关键字缩进到相同的列。</target>
        <note />
      </trans-unit>
      <trans-unit id="parsUnmatchedLetBang">
        <source>Incomplete value definition. If this is in an expression, the body of the expression must be indented to the same column as the 'let!' keyword.</source>
        <target state="translated">值定义不完整。如果该定义处于表达式中，则表达式体必须与“let!”关键字缩进到相同的列。</target>
        <note />
      </trans-unit>
      <trans-unit id="parsUnmatchedUseBang">
        <source>Incomplete value definition. If this is in an expression, the body of the expression must be indented to the same column as the 'use!' keyword.</source>
        <target state="translated">值定义不完整。如果该定义处于表达式中，则表达式体必须与“use!”关键字缩进到相同的列。</target>
        <note />
      </trans-unit>
      <trans-unit id="parsUnmatchedUse">
        <source>Incomplete value definition. If this is in an expression, the body of the expression must be indented to the same column as the 'use' keyword.</source>
        <target state="translated">值定义不完整。如果该定义处于表达式中，则表达式体必须与“use”关键字缩进到相同的列。</target>
        <note />
      </trans-unit>
      <trans-unit id="parsWhileDoExpected">
        <source>Missing 'do' in 'while' expression. Expected 'while &lt;expr&gt; do &lt;expr&gt;'.</source>
        <target state="translated">“while”表达式中缺少“do”。应为“while &lt;表达式&gt; do &lt;表达式&gt;”。</target>
        <note />
      </trans-unit>
      <trans-unit id="parsForDoExpected">
        <source>Missing 'do' in 'for' expression. Expected 'for &lt;pat&gt; in &lt;expr&gt; do &lt;expr&gt;'.</source>
        <target state="translated">“for”表达式中缺少“do”。应为“for &lt;模式&gt; in &lt;表达式&gt; do &lt;表达式&gt;”。</target>
        <note />
      </trans-unit>
      <trans-unit id="tcInvalidRelationInJoin">
        <source>Invalid join relation in '{0}'. Expected 'expr &lt;op&gt; expr', where &lt;op&gt; is =, =?, ?= or ?=?.</source>
        <target state="translated">“{0}”中的联接关系无效。应为“expr &lt;op&gt; expr”，其中 &lt;op&gt; 为 =、=?、?= 或 ?=?。</target>
        <note />
      </trans-unit>
      <trans-unit id="typeInfoCallsWord">
        <source>Calls</source>
        <target state="translated">调用</target>
        <note />
      </trans-unit>
      <trans-unit id="impInvalidNumberOfGenericArguments">
        <source>Invalid number of generic arguments to type '{0}' in provided type. Expected '{1}' arguments, given '{2}'.</source>
        <target state="translated">所提供类型中的类型“{0}”的泛型参数数量无效。应是“{1}”个参数，提供了“{2}”个。</target>
        <note />
      </trans-unit>
      <trans-unit id="impInvalidMeasureArgument1">
        <source>Invalid value '{0}' for unit-of-measure parameter '{1}'</source>
        <target state="translated">度量单位参数“{1}”的值“{0}”无效</target>
        <note />
      </trans-unit>
      <trans-unit id="impInvalidMeasureArgument2">
        <source>Invalid value unit-of-measure parameter '{0}'</source>
        <target state="translated">值度量单位参数“{0}”无效</target>
        <note />
      </trans-unit>
      <trans-unit id="etPropertyNeedsCanWriteOrCanRead">
        <source>Property '{0}' on provided type '{1}' is neither readable nor writable as it has CanRead=false and CanWrite=false</source>
        <target state="translated">所提供的类型“{1}”的属性“{0}”即不可读也不可写，因为该属性的 CanRead 为 false，且 CanWrite 也为 false</target>
        <note />
      </trans-unit>
      <trans-unit id="tcIntoNeedsRestOfQuery">
        <source>A use of 'into' must be followed by the remainder of the computation</source>
        <target state="translated">“into”的使用必须后跟计算的剩余部分</target>
        <note />
      </trans-unit>
      <trans-unit id="tcOperatorDoesntAcceptInto">
        <source>The operator '{0}' does not accept the use of 'into'</source>
        <target state="translated">运算符“{0}”不接受“into”的用法</target>
        <note />
      </trans-unit>
      <trans-unit id="tcCustomOperationInvalid">
        <source>The definition of the custom operator '{0}' does not use a valid combination of attribute flags</source>
        <target state="translated">自定义运算符“{0}”的定义未使用有效的特性标志组合</target>
        <note />
      </trans-unit>
      <trans-unit id="tcThisTypeMayNotHaveACLIMutableAttribute">
        <source>This type definition may not have the 'CLIMutable' attribute. Only record types may have this attribute.</source>
        <target state="translated">此类型定义不能具有“CLIMutable”特性。只有记录类型可以有此特性。</target>
        <note />
      </trans-unit>
      <trans-unit id="tcAutoPropertyRequiresImplicitConstructionSequence">
        <source>'member val' definitions are only permitted in types with a primary constructor. Consider adding arguments to your type definition, e.g. 'type X(args) = ...'.</source>
        <target state="translated">“member val”定义仅允许用于具有主构造函数的类型中。请考虑向您的类型定义添加参数，例如“type X(args) = ...”。</target>
        <note />
      </trans-unit>
      <trans-unit id="parsMutableOnAutoPropertyShouldBeGetSet">
        <source>Property definitions may not be declared mutable. To indicate that this property can be set, use 'member val PropertyName = expr with get,set'.</source>
        <target state="translated">属性定义不能声明为可变。若要指示此属性可以进行设置，请使用“member val PropertyName = expr with get,set”。</target>
        <note />
      </trans-unit>
      <trans-unit id="parsMutableOnAutoPropertyShouldBeGetSetNotJustSet">
        <source>To indicate that this property can be set, use 'member val PropertyName = expr with get,set'.</source>
        <target state="translated">若要指示此属性可以进行设置，请使用“member val PropertyName = expr with get,set”。</target>
        <note />
      </trans-unit>
      <trans-unit id="chkNoByrefsOfByrefs">
        <source>Type '{0}' is illegal because in byref&lt;T&gt;, T cannot contain byref types.</source>
        <target state="translated">类型“{0}”非法，因为在 byref&lt;T&gt; 中，T 不能包含 byref 类型。</target>
        <note />
      </trans-unit>
      <trans-unit id="tastopsMaxArrayThirtyTwo">
        <source>F# supports array ranks between 1 and 32. The value {0} is not allowed.</source>
        <target state="translated">F# 支持 1 到 32 之间的数组秩。不允许使用值 {0}。</target>
        <note />
      </trans-unit>
      <trans-unit id="tcNoIntegerForLoopInQuery">
        <source>In queries, use the form 'for x in n .. m do ...' for ranging over integers</source>
        <target state="translated">在查询中，应使用“for x in n .. m do ...”的形式处理整数范围</target>
        <note />
      </trans-unit>
      <trans-unit id="tcNoWhileInQuery">
        <source>'while' expressions may not be used in queries</source>
        <target state="translated">“while”表达式不能在查询中使用</target>
        <note />
      </trans-unit>
      <trans-unit id="tcNoTryFinallyInQuery">
        <source>'try/finally' expressions may not be used in queries</source>
        <target state="translated">“try/finally”表达式不能在查询中使用</target>
        <note />
      </trans-unit>
      <trans-unit id="tcUseMayNotBeUsedInQueries">
        <source>'use' expressions may not be used in queries</source>
        <target state="translated">“use”表达式不能在查询中使用</target>
        <note />
      </trans-unit>
      <trans-unit id="tcBindMayNotBeUsedInQueries">
        <source>'let!', 'use!' and 'do!' expressions may not be used in queries</source>
        <target state="translated">“let!”、“use!”和“do!”表达式不能用于查询中</target>
        <note />
      </trans-unit>
      <trans-unit id="tcReturnMayNotBeUsedInQueries">
        <source>'return' and 'return!' may not be used in queries</source>
        <target state="translated">“return”和“return!”不能在查询中使用</target>
        <note />
      </trans-unit>
      <trans-unit id="tcUnrecognizedQueryOperator">
        <source>This is not a known query operator. Query operators are identifiers such as 'select', 'where', 'sortBy', 'thenBy', 'groupBy', 'groupValBy', 'join', 'groupJoin', 'sumBy' and 'averageBy', defined using corresponding methods on the 'QueryBuilder' type.</source>
        <target state="translated">这不是已知的查询运算符。查询运算符是使用“QueryBuilder”类型的对应方法定义的标识符，如“select”、“where”、“sortBy”、“thenBy”、“groupBy”、“groupValBy”、“join”、“groupJoin”、“sumBy”和“averageBy”。</target>
        <note />
      </trans-unit>
      <trans-unit id="tcTryWithMayNotBeUsedInQueries">
        <source>'try/with' expressions may not be used in queries</source>
        <target state="translated">“try/with”表达式不能在查询中使用</target>
        <note />
      </trans-unit>
      <trans-unit id="tcNonSimpleLetBindingInQuery">
        <source>This 'let' definition may not be used in a query. Only simple value definitions may be used in queries.</source>
        <target state="translated">此“let”定义不能在查询中使用。查询中只能使用简单值定义。</target>
        <note />
      </trans-unit>
      <trans-unit id="etTooManyStaticParameters">
        <source>Too many static parameters. Expected at most {0} parameters, but got {1} unnamed and {2} named parameters.</source>
        <target state="translated">静态参数太多。最多应为 {0} 个参数，但是获得了 {1} 个未命名参数和 {2} 个命名参数。</target>
        <note />
      </trans-unit>
      <trans-unit id="infosInvalidProvidedLiteralValue">
        <source>Invalid provided literal value '{0}'</source>
        <target state="translated">所提供文本值“{0}”无效</target>
        <note />
      </trans-unit>
      <trans-unit id="invalidPlatformTarget">
        <source>The 'anycpu32bitpreferred' platform can only be used with EXE targets. You must use 'anycpu' instead.</source>
        <target state="translated">“anycpu32bitpreferred”平台只能用于 EXE 目标。必须改用“anycpu”。</target>
        <note />
      </trans-unit>
      <trans-unit id="tcThisValueMayNotBeInlined">
        <source>This member, function or value declaration may not be declared 'inline'</source>
        <target state="translated">此成员、函数或值声明不能声明为“inline”</target>
        <note />
      </trans-unit>
      <trans-unit id="etErasedTypeUsedInGeneration">
        <source>The provider '{0}' returned a non-generated type '{1}' in the context of a set of generated types. Consider adjusting the type provider to only return generated types.</source>
        <target state="translated">提供程序“{0}”在一组生成类型的上下文中返回了非生成类型“{1}”。请考虑调整类型提供程序以仅返回生成类型。</target>
        <note />
      </trans-unit>
      <trans-unit id="tcUnrecognizedQueryBinaryOperator">
        <source>Arguments to query operators may require parentheses, e.g. 'where (x &gt; y)' or 'groupBy (x.Length / 10)'</source>
        <target state="translated">查询运算符的参数可能需要括号，例如“where (x &gt; y)”或“groupBy (x.Length / 10)”</target>
        <note />
      </trans-unit>
      <trans-unit id="crefNoSetOfHole">
        <source>A quotation may not involve an assignment to or taking the address of a captured local variable</source>
        <target state="translated">引号可能不涉及对捕获的本地变量赋值或获取其地址</target>
        <note />
      </trans-unit>
      <trans-unit id="nicePrintOtherOverloads1">
        <source>+ 1 overload</source>
        <target state="translated">+ 1 重载</target>
        <note />
      </trans-unit>
      <trans-unit id="nicePrintOtherOverloadsN">
        <source>+ {0} overloads</source>
        <target state="translated">+ {0} 重载</target>
        <note />
      </trans-unit>
      <trans-unit id="erasedTo">
        <source>Erased to</source>
        <target state="translated">已清除到的位置</target>
        <note />
      </trans-unit>
      <trans-unit id="parsUnfinishedExpression">
        <source>Unexpected token '{0}' or incomplete expression</source>
        <target state="translated">意外的标记“{0}”或不完整的表达式</target>
        <note />
      </trans-unit>
      <trans-unit id="parsAttributeOnIncompleteCode">
        <source>Cannot find code target for this attribute, possibly because the code after the attribute is incomplete.</source>
        <target state="translated">无法找到此特性的代码目标，可能是因为此特性后面的代码不完整。</target>
        <note />
      </trans-unit>
      <trans-unit id="parsTypeNameCannotBeEmpty">
        <source>Type name cannot be empty.</source>
        <target state="translated">类型名不能是空的。</target>
        <note />
      </trans-unit>
      <trans-unit id="buildProblemReadingAssembly">
        <source>Problem reading assembly '{0}': {1}</source>
        <target state="translated">读取程序集“{0}”时出现问题: {1}</target>
        <note />
      </trans-unit>
      <trans-unit id="tcTPFieldMustBeLiteral">
        <source>Invalid provided field. Provided fields of erased provided types must be literals.</source>
        <target state="translated">提供的字段无效。属于已清除的提供类型的提供字段必须为文本。</target>
        <note />
      </trans-unit>
      <trans-unit id="loadingDescription">
        <source>(loading description...)</source>
        <target state="translated">(正在加载说明...)</target>
        <note />
      </trans-unit>
      <trans-unit id="descriptionUnavailable">
        <source>(description unavailable...)</source>
        <target state="translated">(说明不可用...)</target>
        <note />
      </trans-unit>
      <trans-unit id="chkTyparMultipleClassConstraints">
        <source>A type variable has been constrained by multiple different class types. A type variable may only have one class constraint.</source>
        <target state="translated">一个类型变量已由多个不同的类类型进行约束。一个类型变量只能有一个类约束。</target>
        <note />
      </trans-unit>
      <trans-unit id="tcMatchMayNotBeUsedWithQuery">
        <source>'match' expressions may not be used in queries</source>
        <target state="translated">“match”表达式不能在查询中使用</target>
        <note />
      </trans-unit>
      <trans-unit id="memberOperatorDefinitionWithNonTripleArgument">
        <source>Infix operator member '{0}' has {1} initial argument(s). Expected a tuple of 3 arguments</source>
        <target state="translated">中缀运算符成员“{0}”具有 {1} 个初始参数。需要一个由 3 个参数构成的元组。</target>
        <note />
      </trans-unit>
      <trans-unit id="cannotResolveNullableOperators">
        <source>The operator '{0}' cannot be resolved. Consider opening the module 'Microsoft.FSharp.Linq.NullableOperators'.</source>
        <target state="translated">无法解析运算符“{0}”。请考虑打开模块“Microsoft.FSharp.Linq.NullableOperators”。</target>
        <note />
      </trans-unit>
      <trans-unit id="tcOperatorRequiresIn">
        <source>'{0}' must be followed by 'in'. Usage: {1}.</source>
        <target state="translated">“{0}”后面必须跟“in”。用法: {1}。</target>
        <note />
      </trans-unit>
      <trans-unit id="parsIllegalMemberVarInObjectImplementation">
        <source>Neither 'member val' nor 'override val' definitions are permitted in object expressions.</source>
        <target state="translated">对象表达式中既不允许使用“member val”定义也不允许使用“override val”定义。</target>
        <note />
      </trans-unit>
      <trans-unit id="tcEmptyCopyAndUpdateRecordInvalid">
        <source>Copy-and-update record expressions must include at least one field.</source>
        <target state="translated">复制和更新记录表达式必须包含至少一个字段。</target>
        <note />
      </trans-unit>
      <trans-unit id="parsUnderscoreInvalidFieldName">
        <source>'_' cannot be used as field name</source>
        <target state="translated">“_”不能用作字段名称</target>
        <note />
      </trans-unit>
      <trans-unit id="tcGeneratedTypesShouldBeInternalOrPrivate">
        <source>The provided types generated by this use of a type provider may not be used from other F# assemblies and should be marked internal or private. Consider using 'type internal TypeName = ...' or 'type private TypeName = ...'.</source>
        <target state="translated">通过这种类型提供程序使用方式生成的提供的类型不能从其他 F# 程序集使用，应标记为内部或私有的。请考虑使用“type internal TypeName = ...”或“type private TypeName = ...”。</target>
        <note />
      </trans-unit>
      <trans-unit id="chkGetterAndSetterHaveSamePropertyType">
        <source>A property's getter and setter must have the same type. Property '{0}' has getter of type '{1}' but setter of type '{2}'.</source>
        <target state="translated">属性的 Getter 和 Setter 的类型必须相同。属性“{0}”的 Getter 的类型为“{1}”，而 Setter 的类型为“{2}”。</target>
        <note />
      </trans-unit>
      <trans-unit id="tcRuntimeSuppliedMethodCannotBeUsedInUserCode">
        <source>Array method '{0}' is supplied by the runtime and cannot be directly used in code. For operations with array elements consider using family of GetArray/SetArray functions from LanguagePrimitives.IntrinsicFunctions module.</source>
        <target state="translated">数组方法“{0}”由运行时提供且不能直接在代码中使用。对于带数组元素的操作，请考虑使用 LanguagePrimitives.IntrinsicFunctions 模块中的 GetArray/SetArray 函数系列。</target>
        <note />
      </trans-unit>
      <trans-unit id="tcUnionCaseConstructorDoesNotHaveFieldWithGivenName">
        <source>Union case/exception '{0}' does not have field named '{1}'.</source>
        <target state="translated">联合用例/异常“{0}”没有名为“{1}”的字段。</target>
        <note />
      </trans-unit>
      <trans-unit id="tcUnionCaseFieldCannotBeUsedMoreThanOnce">
        <source>Union case/exception field '{0}' cannot be used more than once.</source>
        <target state="translated">无法多次使用联合用例/异常字段“{0}”。</target>
        <note />
      </trans-unit>
      <trans-unit id="tcFieldNameIsUsedModeThanOnce">
        <source>Named field '{0}' is used more than once.</source>
        <target state="translated">命名字段“{0}”多次被使用。</target>
        <note />
      </trans-unit>
      <trans-unit id="tcFieldNameConflictsWithGeneratedNameForAnonymousField">
        <source>Named field '{0}' conflicts with autogenerated name for anonymous field.</source>
        <target state="translated">命名字段“{0}”与匿名字段的自动生成名称发生冲突。</target>
        <note />
      </trans-unit>
      <trans-unit id="tastConstantExpressionOverflow">
        <source>This literal expression or attribute argument results in an arithmetic overflow.</source>
        <target state="translated">此文本表达式或特性参数会导致算术溢出。</target>
        <note />
      </trans-unit>
      <trans-unit id="tcIllegalStructTypeForConstantExpression">
        <source>This is not valid literal expression. The [&lt;Literal&gt;] attribute will be ignored.</source>
        <target state="translated">这不是有效的文本表达式。将忽略 [&lt;Literal&gt;] 特性。</target>
        <note />
      </trans-unit>
      <trans-unit id="fscSystemRuntimeInteropServicesIsRequired">
        <source>System.Runtime.InteropServices assembly is required to use UnknownWrapper\DispatchWrapper classes.</source>
        <target state="translated">要使用 UnknownWrapper\DispatchWrapper 类，System.Runtime.InteropServices 程序集是必须的。</target>
        <note />
      </trans-unit>
      <trans-unit id="abImplicitHeapAllocation">
        <source>The mutable local '{0}' is implicitly allocated as a reference cell because it has been captured by a closure. This warning is for informational purposes only to indicate where implicit allocations are performed.</source>
        <target state="translated">可变本地变量“{0}”隐式分配为引用单元格，因为它已由关闭事件捕获。此警告只是为了提供信息，用于指示执行了隐式分配的情况。</target>
        <note />
      </trans-unit>
      <trans-unit id="estApplyStaticArgumentsForMethodNotImplemented">
        <source>A type provider implemented GetStaticParametersForMethod, but ApplyStaticArgumentsForMethod was not implemented or invalid</source>
        <target state="translated">一个类型提供程序实现了 GetStaticParametersForMethod，但是 ApplyStaticArgumentsForMethod 未实现或无效</target>
        <note />
      </trans-unit>
      <trans-unit id="etErrorApplyingStaticArgumentsToMethod">
        <source>An error occured applying the static arguments to a provided method</source>
        <target state="translated">将静态参数应用于提供的方法时发生错误</target>
        <note />
      </trans-unit>
      <trans-unit id="pplexUnexpectedChar">
        <source>Unexpected character '{0}' in preprocessor expression</source>
        <target state="translated">预处理器表达式中意外的字符“{0}”</target>
        <note />
      </trans-unit>
      <trans-unit id="ppparsUnexpectedToken">
        <source>Unexpected token '{0}' in preprocessor expression</source>
        <target state="translated">预处理器表达式中意外的标记“{0}”</target>
        <note />
      </trans-unit>
      <trans-unit id="ppparsIncompleteExpression">
        <source>Incomplete preprocessor expression</source>
        <target state="translated">不完整的预处理器表达式</target>
        <note />
      </trans-unit>
      <trans-unit id="ppparsMissingToken">
        <source>Missing token '{0}' in preprocessor expression</source>
        <target state="translated">预处理器表达式中缺少的标记“{0}”</target>
        <note />
      </trans-unit>
      <trans-unit id="pickleMissingDefinition">
        <source>An error occurred while reading the F# metadata node at position {0} in table '{1}' of assembly '{2}'. The node had no matching declaration. Please report this warning. You may need to recompile the F# assembly you are using.</source>
        <target state="translated">于程序集“{2}”的表“{1}”中的位置 {0} 处读取 F# 元数据节点时出错。该节点没有匹配的声明。请报告此警告。你可能需要重新编译正在使用的 F# 程序集。</target>
        <note />
      </trans-unit>
      <trans-unit id="checkNotSufficientlyGenericBecauseOfScope">
        <source>Type inference caused the type variable {0} to escape its scope. Consider adding an explicit type parameter declaration or adjusting your code to be less generic.</source>
        <target state="translated">类型推理使类型变量 {0} 逸出其范围。请考虑添加显示类型参数声明或调整代码使其通用性降低。</target>
        <note />
      </trans-unit>
      <trans-unit id="checkNotSufficientlyGenericBecauseOfScopeAnon">
        <source>Type inference caused an inference type variable to escape its scope. Consider adding type annotations to make your code less generic.</source>
        <target state="translated">类型推理使推理类型变量逸出其范围。请考虑添加类型批注，使代码通用性降低。</target>
        <note />
      </trans-unit>
      <trans-unit id="checkRaiseFamilyFunctionArgumentCount">
        <source>Redundant arguments are being ignored in function '{0}'. Expected {1} but got {2} arguments.</source>
        <target state="translated">冗余参数在函数“{0}”中被忽略。期望 {1} 但获得 {2} 参数。</target>
        <note />
      </trans-unit>
      <trans-unit id="checkLowercaseLiteralBindingInPattern">
        <source>Lowercase literal '{0}' is being shadowed by a new pattern with the same name. Only uppercase and module-prefixed literals can be used as named patterns.</source>
        <target state="translated">小写文字“{0}”被具有相同名称的新模式隐藏。只有大写文字和模块作为前缀的文字可以用作命名模式。</target>
        <note />
      </trans-unit>
      <trans-unit id="tcLiteralDoesNotTakeArguments">
        <source>This literal pattern does not take arguments</source>
        <target state="translated">此文本模式不带有参数</target>
        <note />
      </trans-unit>
      <trans-unit id="tcConstructorsIllegalInAugmentation">
        <source>Constructors are not permitted as extension members - they must be defined as part of the original definition of the type</source>
        <target state="translated">不允许将构造函数作为扩展成员 - 必须将它们定义为类型原始定义的一部分</target>
        <note />
      </trans-unit>
      <trans-unit id="optsInvalidResponseFile">
        <source>Invalid response file '{0}' ( '{1}' )</source>
        <target state="translated">无效的响应文件“{0}”(“{1}”)</target>
        <note />
      </trans-unit>
      <trans-unit id="optsResponseFileNotFound">
        <source>Response file '{0}' not found in '{1}'</source>
        <target state="translated">在“{1}”中找不到响应文件“{0}”</target>
        <note />
      </trans-unit>
      <trans-unit id="optsResponseFileNameInvalid">
        <source>Response file name '{0}' is empty, contains invalid characters, has a drive specification without an absolute path, or is too long</source>
        <target state="translated">响应文件名“{0}”为空，包含无效字符，具有没有绝对路径的驱动器规格，或过长</target>
        <note />
      </trans-unit>
      <trans-unit id="fsharpCoreNotFoundToBeCopied">
        <source>Cannot find FSharp.Core.dll in compiler's directory</source>
        <target state="translated">在编译器目录中找不到 FSharp.Core.dll</target>
        <note />
      </trans-unit>
      <trans-unit id="tcTupleStructMismatch">
        <source>One tuple type is a struct tuple, the other is a reference tuple</source>
        <target state="translated">有一个元组类型是结构元组，而另一个则是引用元组</target>
        <note />
      </trans-unit>
      <trans-unit id="etMissingStaticArgumentsToMethod">
        <source>This provided method requires static parameters</source>
        <target state="translated">所提供方法需要静态参数</target>
        <note />
      </trans-unit>
      <trans-unit id="considerUpcast">
        <source>The conversion from {0} to {1} is a compile-time safe upcast, not a downcast. Consider using 'upcast' instead of 'downcast'.</source>
        <target state="translated">从 {0} 到 {1} 的转换是编译时安全的向上转换，而非向下转换。考虑使用 "upcast"，而非 "downcast"。</target>
        <note />
      </trans-unit>
      <trans-unit id="considerUpcastOperator">
        <source>The conversion from {0} to {1} is a compile-time safe upcast, not a downcast. Consider using the :&gt; (upcast) operator instead of the :?&gt; (downcast) operator.</source>
        <target state="translated">从 {0} 到 {1} 的转换是编译时安全的向上转换，而非向下转换。考虑使用 :&gt; (向上转换)运算符，而非 :?&gt; (向下转换)运算符。</target>
        <note />
      </trans-unit>
      <trans-unit id="tcRecImplied">
        <source>The 'rec' on this module is implied by an outer 'rec' declaration and is being ignored</source>
        <target state="translated">此模块上的 "rec" 由外部 "rec" 声明暗示，正被忽略</target>
        <note />
      </trans-unit>
      <trans-unit id="tcOpenFirstInMutRec">
        <source>In a recursive declaration group, 'open' declarations must come first in each module</source>
        <target state="translated">在递归声明组中，"open" 声明必须位于每个模块的首位</target>
        <note />
      </trans-unit>
      <trans-unit id="tcModuleAbbrevFirstInMutRec">
        <source>In a recursive declaration group, module abbreviations must come after all 'open' declarations and before other declarations</source>
        <target state="translated">在递归声明组中，模块缩写必须处于所有 "open" 声明之后，并且在其他声明之前</target>
        <note />
      </trans-unit>
      <trans-unit id="tcUnsupportedMutRecDecl">
        <source>This declaration is not supported in recursive declaration groups</source>
        <target state="translated">递归声明组中不支持此声明</target>
        <note />
      </trans-unit>
      <trans-unit id="parsInvalidUseOfRec">
        <source>Invalid use of 'rec' keyword</source>
        <target state="translated">无效的 "rec" 关键字使用</target>
        <note />
      </trans-unit>
      <trans-unit id="tcStructUnionMultiCaseDistinctFields">
        <source>If a union type has more than one case and is a struct, then all fields within the union type must be given unique names.</source>
        <target state="translated">如果联合类型有多个用例且为结构，则必须赋予此联合类型中的所有字段唯一的名称。</target>
        <note />
      </trans-unit>
      <trans-unit id="CallerMemberNameIsOverriden">
        <source>The CallerMemberNameAttribute applied to parameter '{0}' will have no effect. It is overridden by the CallerFilePathAttribute.</source>
        <target state="translated">应用于参数“{0}”的 CallerMemberNameAttribute 不会起作用。它已由 CallerFilePathAttribute 替代。</target>
        <note />
      </trans-unit>
      <trans-unit id="tcFixedNotAllowed">
        <source>Invalid use of 'fixed'. 'fixed' may only be used in a declaration of the form 'use x = fixed expr' where the expression is an array, the address of a field, the address of an array element or a string'</source>
        <target state="translated">无效的 "fixed" 使用。"fixed" 只能用在 "use x = fixed expr" 形式的声明中，其中表达式为数组、字段的地址、数组元素或字符串的地址</target>
        <note />
      </trans-unit>
      <trans-unit id="tcCouldNotFindOffsetToStringData">
        <source>Could not find method System.Runtime.CompilerServices.OffsetToStringData in references when building 'fixed' expression.</source>
        <target state="translated">生成 "fixed" 表达式时，在引用中找不到方法 System.Runtime.CompilerServices.OffsetToStringData。</target>
        <note />
      </trans-unit>
      <trans-unit id="chkNoByrefReturnOfLocal">
        <source>The address of the variable '{0}' cannot be used at this point. A method or function may not return the address of this local value.</source>
        <target state="translated">当前无法使用变量 {0} 的地址。方法或函数可能没有返回该本地值的地址。</target>
        <note />
      </trans-unit>
      <trans-unit id="tcNamedActivePattern">
        <source>{0} is an active pattern and cannot be treated as a discriminated union case with named fields.</source>
        <target state="translated">{0} 为活动模式，不能将其作为带命名字段的可区分联合用例。</target>
        <note />
      </trans-unit>
      <trans-unit id="DefaultParameterValueNotAppropriateForArgument">
        <source>The default value does not have the same type as the argument. The DefaultParameterValue attribute and any Optional attribute will be ignored. Note: 'null' needs to be annotated with the correct type, e.g. 'DefaultParameterValue(null:obj)'.</source>
        <target state="translated">默认值与参数的类型不同。将忽略 DefaultParameterValue 属性以及任何可选属性。注意: "null" 需要用正确的类型进行批注，例如 "DefaultParameterValue(null:obj)"。</target>
        <note />
      </trans-unit>
      <trans-unit id="tcGlobalsSystemTypeNotFound">
        <source>The system type '{0}' was required but no referenced system DLL contained this type</source>
        <target state="translated">需要系统类型“{0}”，但没有引用系统 DLL 包含此类型</target>
        <note />
      </trans-unit>
      <trans-unit id="typrelMemberHasMultiplePossibleDispatchSlots">
        <source>The member '{0}' matches multiple overloads of the same method.\nPlease restrict it to one of the following:{1}.</source>
        <target state="translated">成员“{0}”与同一方法的多个重载匹配。\n请将其限制为下面其中一项: {1}。</target>
        <note />
      </trans-unit>
      <trans-unit id="methodIsNotStatic">
        <source>Method or object constructor '{0}' is not static</source>
        <target state="translated">方法或对象构造函数“{0}”不是静态的</target>
        <note />
      </trans-unit>
      <trans-unit id="parsUnexpectedSymbolEqualsInsteadOfIn">
        <source>Unexpected symbol '=' in expression. Did you intend to use 'for x in y .. z do' instead?</source>
        <target state="translated">表达式中出现意外符号 "="。是否想要改用 "for x in y .. z do"?</target>
        <note />
      </trans-unit>
      <trans-unit id="keywordDescriptionAbstract">
        <source>Indicates a method that either has no implementation in the type in which it is declared or that is virtual and has a default implementation.</source>
        <target state="translated">表示一种方法，该方法在进行声明的类型中没有任何实现，或该方法为虚拟方法且包含默认实现。</target>
        <note />
      </trans-unit>
      <trans-unit id="keyworkDescriptionAnd">
        <source>Used in mutually recursive bindings, in property declarations, and with multiple constraints on generic parameters.</source>
        <target state="translated">用于互相递归绑定、属性声明，并用于对泛型参数的多个约束。</target>
        <note />
      </trans-unit>
      <trans-unit id="keywordDescriptionAs">
        <source>Used to give the current class object an object name. Also used to give a name to a whole pattern within a pattern match.</source>
        <target state="translated">用于向当前类对象提供对象名称。另外，也用于向模式匹配中的整个模式提供名称。</target>
        <note />
      </trans-unit>
      <trans-unit id="keywordDescriptionAssert">
        <source>Used to verify code during debugging.</source>
        <target state="translated">用于在调试期间验证代码。</target>
        <note />
      </trans-unit>
      <trans-unit id="keywordDescriptionBase">
        <source>Used as the name of the base class object.</source>
        <target state="translated">用作基类对象的名称。</target>
        <note />
      </trans-unit>
      <trans-unit id="keywordDescriptionBegin">
        <source>In verbose syntax, indicates the start of a code block.</source>
        <target state="translated">在详细语法中，指示程序块的开头。</target>
        <note />
      </trans-unit>
      <trans-unit id="keywordDescriptionClass">
        <source>In verbose syntax, indicates the start of a class definition.</source>
        <target state="translated">在详细语法中，表示类定义的开头。</target>
        <note />
      </trans-unit>
      <trans-unit id="keywordDescriptionDefault">
        <source>Indicates an implementation of an abstract method; used together with an abstract method declaration to create a virtual method.</source>
        <target state="translated">表示抽象方法的实现；与抽象方法声明配合使用可创建虚拟方法。</target>
        <note />
      </trans-unit>
      <trans-unit id="keywordDescriptionDelegate">
        <source>Used to declare a delegate.</source>
        <target state="translated">用于声明委托。</target>
        <note />
      </trans-unit>
      <trans-unit id="keywordDescriptionDo">
        <source>Used in looping constructs or to execute imperative code.</source>
        <target state="translated">用于循环构造或执行强制性代码。</target>
        <note />
      </trans-unit>
      <trans-unit id="keywordDescriptionDone">
        <source>In verbose syntax, indicates the end of a block of code in a looping expression.</source>
        <target state="translated">在详细语法中，表示循环表达式中程序块的结尾。</target>
        <note />
      </trans-unit>
      <trans-unit id="keywordDescriptionDowncast">
        <source>Used to convert to a type that is lower in the inheritance chain.</source>
        <target state="translated">用于转换为较低继承链中的类型。</target>
        <note />
      </trans-unit>
      <trans-unit id="keywordDescriptionDownto">
        <source>In a for expression, used when counting in reverse.</source>
        <target state="translated">在 for 表达式中，在反向计数时使用。</target>
        <note />
      </trans-unit>
      <trans-unit id="keywordDescriptionElif">
        <source>Used in conditional branching. A short form of else if.</source>
        <target state="translated">用于条件性分支。Else if 的缩写形式。</target>
        <note />
      </trans-unit>
      <trans-unit id="keywordDescriptionElse">
        <source>Used in conditional branching.</source>
        <target state="translated">用于条件性分支。</target>
        <note />
      </trans-unit>
      <trans-unit id="keywordDescriptionEnd">
        <source>In type definitions and type extensions, indicates the end of a section of member definitions. In verbose syntax, used to specify the end of a code block that starts with the begin keyword.</source>
        <target state="translated">在类型定义和类型扩展中，表示成员定义的某部分的结尾。在详细语法中，用于指定以 begin 关键字开头的程序块的结尾。</target>
        <note />
      </trans-unit>
      <trans-unit id="keywordDescriptionException">
        <source>Used to declare an exception type.</source>
        <target state="translated">用于声明异常类型。</target>
        <note />
      </trans-unit>
      <trans-unit id="keywordDescriptionExtern">
        <source>Indicates that a declared program element is defined in another binary or assembly.</source>
        <target state="translated">表示声明的计划元素在其他二进制文件或程序集中定义。</target>
        <note />
      </trans-unit>
      <trans-unit id="keywordDescriptionTrueFalse">
        <source>Used as a Boolean literal.</source>
        <target state="translated">用作布尔文本</target>
        <note />
      </trans-unit>
      <trans-unit id="keywordDescriptionFinally">
        <source>Used together with try to introduce a block of code that executes regardless of whether an exception occurs.</source>
        <target state="translated">与 try 配合使用，以引入无论是否发生异常都将执行的代码块。</target>
        <note />
      </trans-unit>
      <trans-unit id="keywordDescriptionFor">
        <source>Used in looping constructs.</source>
        <target state="translated">用于循环构造。</target>
        <note />
      </trans-unit>
      <trans-unit id="keywordDescriptionFun">
        <source>Used in lambda expressions, also known as anonymous functions.</source>
        <target state="translated">用于 lambda 表达式，也称为异步函数。</target>
        <note />
      </trans-unit>
      <trans-unit id="keywordDescriptionFunction">
        <source>Used as a shorter alternative to the fun keyword and a match expression in a lambda expression that has pattern matching on a single argument.</source>
        <target state="translated">用作 fun 关键字的更短替代项以及 lambda 表达式中具有单个参数模式匹配的匹配表达式。</target>
        <note />
      </trans-unit>
      <trans-unit id="keywordDescriptionGlobal">
        <source>Used to reference the top-level .NET namespace.</source>
        <target state="translated">用于引用顶级 .NET 命名空间。</target>
        <note />
      </trans-unit>
      <trans-unit id="keywordDescriptionIf">
        <source>Used in conditional branching constructs.</source>
        <target state="translated">用于条件性分支构造。</target>
        <note />
      </trans-unit>
      <trans-unit id="keywordDescriptionIn">
        <source>Used for sequence expressions and, in verbose syntax, to separate expressions from bindings.</source>
        <target state="translated">用于序列表达式，并且在详细语法中，用于分隔绑定中的表达式。</target>
        <note />
      </trans-unit>
      <trans-unit id="keywordDescriptionInherit">
        <source>Used to specify a base class or base interface.</source>
        <target state="translated">用于指定基类或基接口。</target>
        <note />
      </trans-unit>
      <trans-unit id="keywordDescriptionInline">
        <source>Used to indicate a function that should be integrated directly into the caller's code.</source>
        <target state="translated">用于表示应直接集成到调用方代码中的函数。</target>
        <note />
      </trans-unit>
      <trans-unit id="keywordDescriptionInterface">
        <source>Used to declare and implement interfaces.</source>
        <target state="translated">用于声明和实现接口。</target>
        <note />
      </trans-unit>
      <trans-unit id="keywordDescriptionInternal">
        <source>Used to specify that a member is visible inside an assembly but not outside it.</source>
        <target state="translated">用于指定某成员在程序集内可见，但在程序集外不可见。</target>
        <note />
      </trans-unit>
      <trans-unit id="keywordDescriptionLazy">
        <source>Used to specify a computation that is to be performed only when a result is needed.</source>
        <target state="translated">用于指定仅当需要结果时要执行的计算。</target>
        <note />
      </trans-unit>
      <trans-unit id="keywordDescriptionLet">
        <source>Used to associate, or bind, a name to a value or function.</source>
        <target state="translated">用于将名称关联或绑定到值或函数。</target>
        <note />
      </trans-unit>
      <trans-unit id="keywordDescriptionLetBang">
        <source>Used in asynchronous workflows to bind a name to the result of an asynchronous computation, or, in other computation expressions, used to bind a name to a result, which is of the computation type.</source>
        <target state="translated">在异步工作流中用于将名称绑定到异步计算的结果，或在其他计算表达式中，用于将名称绑定到属于计算类型的结果。</target>
        <note />
      </trans-unit>
      <trans-unit id="keywordDescriptionMatch">
        <source>Used to branch by comparing a value to a pattern.</source>
        <target state="translated">用于通过比较值与模式来进行分支。</target>
        <note />
      </trans-unit>
      <trans-unit id="keywordDescriptionMember">
        <source>Used to declare a property or method in an object type.</source>
        <target state="translated">用于声明对象类型中的属性或方法。</target>
        <note />
      </trans-unit>
      <trans-unit id="keywordDescriptionModule">
        <source>Used to associate a name with a group of related types, values, and functions, to logically separate it from other code.</source>
        <target state="translated">用于将名称与一组相关类型、值和函数关联，从逻辑上将其与其他代码分开。</target>
        <note />
      </trans-unit>
      <trans-unit id="keywordDescriptionMutable">
        <source>Used to declare a variable, that is, a value that can be changed.</source>
        <target state="translated">用于声明变量，即可更改的值。</target>
        <note />
      </trans-unit>
      <trans-unit id="keywordDescriptionNamespace">
        <source>Used to associate a name with a group of related types and modules, to logically separate it from other code.</source>
        <target state="translated">用于将名称与一组相关类型和模块关联，从逻辑上将其与其他代码分开。</target>
        <note />
      </trans-unit>
      <trans-unit id="keywordDescriptionNew">
        <source>Used to declare, define, or invoke a constructor that creates or that can create an object. Also used in generic parameter constraints to indicate that a type must have a certain constructor.</source>
        <target state="translated">用于声明、定义或调用创建或可创建对象的构造函数。另外，也用于泛型参数约束，以表示类型必需包含某构造函数。</target>
        <note />
      </trans-unit>
      <trans-unit id="keywordDescriptionNot">
        <source>Not actually a keyword. However, not struct in combination is used as a generic parameter constraint.</source>
        <target state="translated">实际上不是关键字。但是，组合中的结构不会用作泛型参数约束。</target>
        <note />
      </trans-unit>
      <trans-unit id="keywordDescriptionNull">
        <source>Indicates the absence of an object. Also used in generic parameter constraints.</source>
        <target state="translated">表示缺少对象。另外，还用于泛型参数约束。</target>
        <note />
      </trans-unit>
      <trans-unit id="keywordDescriptionOf">
        <source>Used in discriminated unions to indicate the type of categories of values, and in delegate and exception declarations.</source>
        <target state="translated">在可区分的联合中用于表示值类别的类型，并用于委托和异常声明。</target>
        <note />
      </trans-unit>
      <trans-unit id="keywordDescriptionOpen">
        <source>Used to make the contents of a namespace or module available without qualification.</source>
        <target state="translated">用于使命名空间或模块的内容无需限定即可使用。</target>
        <note />
      </trans-unit>
      <trans-unit id="keywordDescriptionOr">
        <source>Used with Boolean conditions as a Boolean or operator. Equivalent to ||. Also used in member constraints.</source>
        <target state="translated">与布尔条件配合使用，作为布尔值或运算符。相当于 ||。另外，也用于成员约束。</target>
        <note />
      </trans-unit>
      <trans-unit id="keywordDescriptionOverride">
        <source>Used to implement a version of an abstract or virtual method that differs from the base version.</source>
        <target state="translated">用于实现与基础版本不同的抽象或虚拟方法的版本。</target>
        <note />
      </trans-unit>
      <trans-unit id="keywordDescriptionPrivate">
        <source>Restricts access to a member to code in the same type or module.</source>
        <target state="translated">限制成员使用相同类型或模块编码的权限。</target>
        <note />
      </trans-unit>
      <trans-unit id="keywordDescriptionPublic">
        <source>Allows access to a member from outside the type.</source>
        <target state="translated">允许访问类型外的成员。</target>
        <note />
      </trans-unit>
      <trans-unit id="keywordDescriptionRec">
        <source>Used to indicate that a function is recursive.</source>
        <target state="translated">用于表示某函数为递归函数。</target>
        <note />
      </trans-unit>
      <trans-unit id="keywordDescriptionReturn">
        <source>Used to indicate a value to provide as the result of a computation expression.</source>
        <target state="translated">用于表示一个可作为计算表达式的结果提供的值。</target>
        <note />
      </trans-unit>
      <trans-unit id="keywordDescriptionReturnBang">
        <source>Used to indicate a computation expression that, when evaluated, provides the result of the containing computation expression.</source>
        <target state="translated">用于表示一种计算表达式，该表达式在计算时，提供包含计算表达式的结果。</target>
        <note />
      </trans-unit>
      <trans-unit id="keywordDescriptionSelect">
        <source>Used in query expressions to specify what fields or columns to extract. Note that this is a contextual keyword, which means that it is not actually a reserved word and it only acts like a keyword in appropriate context.</source>
        <target state="translated">在查询表达式中用于指定要提取的字段或列。注意，这是上下文关键字，意味着它实际上并不是保留字，而只会充当相应上下文中的关键字。</target>
        <note />
      </trans-unit>
      <trans-unit id="keywordDescriptionStatic">
        <source>Used to indicate a method or property that can be called without an instance of a type, or a value member that is shared among all instances of a type.</source>
        <target state="translated">用于表示可在没有类型实例的情况下调用的方法或属性，或者在某类型的所有实例中共享的值成员。</target>
        <note />
      </trans-unit>
      <trans-unit id="keywordDescriptionStruct">
        <source>Used to declare a structure type. Also used in generic parameter constraints. Used for OCaml compatibility in module definitions.</source>
        <target state="translated">用于声明结构类型。另外，也用于泛型参数约束。用于模块定义中的 OCaml 兼容性。</target>
        <note />
      </trans-unit>
      <trans-unit id="keywordDescriptionThen">
        <source>Used in conditional expressions. Also used to perform side effects after object construction.</source>
        <target state="translated">用于条件表达式。另外，也用于处理构造对象后的意外结果。</target>
        <note />
      </trans-unit>
      <trans-unit id="keywordDescriptionTo">
        <source>Used in for loops to indicate a range.</source>
        <target state="translated">在 for 循环中用于表示范围。</target>
        <note />
      </trans-unit>
      <trans-unit id="keywordDescriptionTry">
        <source>Used to introduce a block of code that might generate an exception. Used together with with or finally.</source>
        <target state="translated">用于引入可能产生异常的代码块。与 with 或 finally 配合使用。</target>
        <note />
      </trans-unit>
      <trans-unit id="keywordDescriptionType">
        <source>Used to declare a class, record, structure, discriminated union, enumeration type, unit of measure, or type abbreviation.</source>
        <target state="translated">用于声明类、记录、结构、可区分的联合、枚举类型、度量单位或类型缩写。</target>
        <note />
      </trans-unit>
      <trans-unit id="keywordDescriptionUpcast">
        <source>Used to convert to a type that is higher in the inheritance chain.</source>
        <target state="translated">用于转换为较高继承链中的类型。</target>
        <note />
      </trans-unit>
      <trans-unit id="keywordDescriptionUse">
        <source>Used instead of let for values that require Dispose to be called to free resources.</source>
        <target state="translated">用于替代 let，以便要求 Dispose 的值可调用到免费资源。</target>
        <note />
      </trans-unit>
      <trans-unit id="keywordDescriptionUseBang">
        <source>Used instead of let! in asynchronous workflows and other computation expressions for values that require Dispose to be called to free resources.</source>
        <target state="translated">用于替代异步工作流和其他计算表达式中的 let!，以便要求 Dispose 的值可调用到免费资源。</target>
        <note />
      </trans-unit>
      <trans-unit id="keywordDescriptionVal">
        <source>Used in a signature to indicate a value, or in a type to declare a member, in limited situations.</source>
        <target state="translated">在签名中用于表示值，或在类型中用于声明成员，但情况有限。</target>
        <note />
      </trans-unit>
      <trans-unit id="keywordDescriptionVoid">
        <source>Indicates the .NET void type. Used when interoperating with other .NET languages.</source>
        <target state="translated">表示 .NET void 类型。在与其他 .NET 语言交互操作时使用。</target>
        <note />
      </trans-unit>
      <trans-unit id="keywordDescriptionWhen">
        <source>Used for Boolean conditions (when guards) on pattern matches and to introduce a constraint clause for a generic type parameter.</source>
        <target state="translated">用于模式匹配的布尔条件(临界时)以及用于引入泛型类型参数的约束子句。</target>
        <note />
      </trans-unit>
      <trans-unit id="keywordDescriptionWhile">
        <source>Introduces a looping construct.</source>
        <target state="translated">引入循环构造。</target>
        <note />
      </trans-unit>
      <trans-unit id="keywordDescriptionWith">
        <source>Used together with the match keyword in pattern matching expressions. Also used in object expressions, record copying expressions, and type extensions to introduce member definitions, and to introduce exception handlers.</source>
        <target state="translated">在模式匹配表达式中与 match 关键字配合使用。此外，也用于在对象表达式、记录复制表达式和类型扩展，以引入成员定义和异常处理程序。</target>
        <note />
      </trans-unit>
      <trans-unit id="keywordDescriptionYield">
        <source>Used in a sequence expression to produce a value for a sequence.</source>
        <target state="translated">在序列表达式中用于产生序列的值。</target>
        <note />
      </trans-unit>
      <trans-unit id="keywordDescriptionYieldBang">
        <source>Used in a computation expression to append the result of a given computation expression to a collection of results for the containing computation expression.</source>
        <target state="translated">在计算表达式中用于将给定计算表达式的结果追加到包含计算表达式的结果集合。</target>
        <note />
      </trans-unit>
      <trans-unit id="keywordDescriptionRightArrow">
        <source>In function types, delimits arguments and return values. Yields an expression (in sequence expressions); equivalent to the yield keyword. Used in match expressions</source>
        <target state="translated">在函数类型中，分隔参数并返回值。生成表达式(在序列表达式中)；相当于 yield 关键字。用于匹配表达式中。</target>
        <note />
      </trans-unit>
      <trans-unit id="keywordDescriptionLeftArrow">
        <source>Assigns a value to a variable.</source>
        <target state="translated">将一个值赋予变量。</target>
        <note />
      </trans-unit>
      <trans-unit id="keywordDescriptionCast">
        <source>Converts a type to type that is higher in the hierarchy.</source>
        <target state="translated">将某类型转换为较高层次结构中的类型。</target>
        <note />
      </trans-unit>
      <trans-unit id="keywordDescriptionDynamicCast">
        <source>Converts a type to a type that is lower in the hierarchy.</source>
        <target state="translated">将某类型转换为较低层次结构中的类型。</target>
        <note />
      </trans-unit>
      <trans-unit id="keywordDescriptionTypedQuotation">
        <source>Delimits a typed code quotation.</source>
        <target state="translated">分隔泛型代码引用。</target>
        <note />
      </trans-unit>
      <trans-unit id="keywordDescriptionUntypedQuotation">
        <source>Delimits a untyped code quotation.</source>
        <target state="translated">分隔泛型代码引用。</target>
        <note />
      </trans-unit>
      <trans-unit id="itemNotFoundDuringDynamicCodeGen">
        <source>{0} '{1}' not found in assembly '{2}'. A possible cause may be a version incompatibility. You may need to explicitly reference the correct version of this assembly to allow all referenced components to use the correct version.</source>
        <target state="translated">{0} 程序集“{2}”中找不到“{1}”。可能的原因或许是版本不兼容。可能需要显式引用此程序集的正确版本，以便所有引用的组件都能使用正确的版本。</target>
        <note />
      </trans-unit>
      <trans-unit id="itemNotFoundInTypeDuringDynamicCodeGen">
        <source>{0} '{1}' not found in type '{2}' from assembly '{3}'. A possible cause may be a version incompatibility. You may need to explicitly reference the correct version of this assembly to allow all referenced components to use the correct version.</source>
        <target state="translated">{0} 从程序集“{3}”的类型“{2}”中找不到“{1}”。可能的原因或许是版本不兼容。可能需要显式引用此程序集的正确版本，以便所有引用的组件都能使用正确的版本。</target>
        <note />
      </trans-unit>
      <trans-unit id="descriptionWordIs">
        <source>is</source>
        <target state="translated">是</target>
        <note />
      </trans-unit>
      <trans-unit id="notAFunction">
        <source>This value is not a function and cannot be applied.</source>
        <target state="translated">此值不是一个函数，无法应用。</target>
        <note />
      </trans-unit>
      <trans-unit id="notAFunctionButMaybeIndexerWithName">
        <source>This value is not a function and cannot be applied. Did you intend to access the indexer via {0}.[index] instead?</source>
        <target state="translated">此值不是一个函数，无法应用。是否曾打算改为通过 {0}.[index] 访问索引器?</target>
        <note />
      </trans-unit>
      <trans-unit id="notAFunctionButMaybeIndexer">
        <source>This expression is not a function and cannot be applied. Did you intend to access the indexer via expr.[index] instead?</source>
        <target state="translated">此值不是一个函数，无法应用。是否曾打算改为通过 expr.[index] 访问索引器?</target>
        <note />
      </trans-unit>
      <trans-unit id="notAFunctionButMaybeDeclaration">
        <source>This value is not a function and cannot be applied. Did you forget to terminate a declaration?</source>
        <target state="translated">此值不是一个函数，无法应用。您是否忘记结束某个声明?</target>
        <note />
      </trans-unit>
      <trans-unit id="ArgumentsInSigAndImplMismatch">
        <source>The argument names in the signature '{0}' and implementation '{1}' do not match. The argument name from the signature file will be used. This may cause problems when debugging or profiling.</source>
        <target state="translated">签名“{0}”和实现“{1}”中的参数名称不匹配。将使用签名文件中的参数名称。在进行调试或分析时这可能会导致问题。</target>
        <note />
      </trans-unit>
      <trans-unit id="pickleUnexpectedNonZero">
        <source>An error occurred while reading the F# metadata of assembly '{0}'. A reserved construct was utilized. You may need to upgrade your F# compiler or use an earlier version of the assembly that doesn't make use of a specific construct.</source>
        <target state="translated">读取程序集“{0}”的 F# 元数据时出错。使用了保留的构造。可能需要升级 F# 编译器或使用不用特定构造的较早版本的程序集。</target>
        <note />
      </trans-unit>
      <trans-unit id="tcTupleMemberNotNormallyUsed">
        <source>This method or property is not normally used from F# code, use an explicit tuple pattern for deconstruction instead.</source>
        <target state="translated">通常不通过 F# 代码使用此方法或属性，而是改用显式元组模式进行析构。</target>
        <note />
      </trans-unit>
      <trans-unit id="implicitlyDiscardedInSequenceExpression">
        <source>This expression returns a value of type '{0}' but is implicitly discarded. Consider using 'let' to bind the result to a name, e.g. 'let result = expression'. If you intended to use the expression as a value in the sequence then use an explicit 'yield'.</source>
        <target state="translated">此表达式返回类型为“{0}”的值，但被隐式放弃。请考虑使用 "let" 将结果绑定到名称，例如 "let result = expression"。如果要使用该表达式作为序列中的值，则使用显式 "yield"。</target>
        <note />
      </trans-unit>
      <trans-unit id="implicitlyDiscardedSequenceInSequenceExpression">
        <source>This expression returns a value of type '{0}' but is implicitly discarded. Consider using 'let' to bind the result to a name, e.g. 'let result = expression'. If you intended to use the expression as a value in the sequence then use an explicit 'yield!'.</source>
        <target state="translated">此表达式返回类型为“{0}”的值，但被隐式放弃。请考虑使用 "let" 将结果绑定到名称，例如 "let result = expression"。如果要使用该表达式作为序列中的值，则使用显式 "yield!"。</target>
        <note />
      </trans-unit>
<<<<<<< HEAD
      <trans-unit id="parsUnmatchedBraceBar">
        <source>Unmatched '{{|'</source>
        <target state="new">Unmatched '{{|'</target>
        <note />
      </trans-unit>
      <trans-unit id="typeInfoAnonRecdField">
        <source>anonymous record field</source>
        <target state="new">anonymous record field</target>
        <note />
      </trans-unit>
      <trans-unit id="tcAnonRecdCcuMismatch">
        <source>Two anonymous record types are from different assemblies '{0}' and '{1}'</source>
        <target state="new">Two anonymous record types are from different assemblies '{0}' and '{1}'</target>
        <note />
      </trans-unit>
      <trans-unit id="tcAnonRecdFieldNameMismatch">
        <source>Two anonymous record types have mismatched sets of field names '{0}' and '{1}'</source>
        <target state="new">Two anonymous record types have mismatched sets of field names '{0}' and '{1}'</target>
        <note />
      </trans-unit>
      <trans-unit id="parsInvalidAnonRecdExpr">
        <source>Invalid anonymous record expression</source>
        <target state="new">Invalid anonymous record expression</target>
        <note />
      </trans-unit>
      <trans-unit id="parsInvalidAnonRecdType">
        <source>Invalid anonymous record type</source>
        <target state="new">Invalid anonymous record type</target>
        <note />
      </trans-unit>
      <trans-unit id="tcCopyAndUpdateNeedsRecordType">
        <source>The input to a copy-and-update expression that creates an anonymous record must be either an anonymous record or a record</source>
        <target state="new">The input to a copy-and-update expression that creates an anonymous record must be either an anonymous record or a record</target>
=======
      <trans-unit id="ilreadFileChanged">
        <source>The file '{0}' changed on disk unexpectedly, please reload.</source>
        <target state="translated">文件“{0}”在磁盘上意外更改，请重新加载。</target>
>>>>>>> c5d58714
        <note />
      </trans-unit>
    </body>
  </file>
</xliff><|MERGE_RESOLUTION|>--- conflicted
+++ resolved
@@ -6982,7 +6982,6 @@
         <target state="translated">此表达式返回类型为“{0}”的值，但被隐式放弃。请考虑使用 "let" 将结果绑定到名称，例如 "let result = expression"。如果要使用该表达式作为序列中的值，则使用显式 "yield!"。</target>
         <note />
       </trans-unit>
-<<<<<<< HEAD
       <trans-unit id="parsUnmatchedBraceBar">
         <source>Unmatched '{{|'</source>
         <target state="new">Unmatched '{{|'</target>
@@ -7016,11 +7015,11 @@
       <trans-unit id="tcCopyAndUpdateNeedsRecordType">
         <source>The input to a copy-and-update expression that creates an anonymous record must be either an anonymous record or a record</source>
         <target state="new">The input to a copy-and-update expression that creates an anonymous record must be either an anonymous record or a record</target>
-=======
+        <note />
+      </trans-unit>
       <trans-unit id="ilreadFileChanged">
         <source>The file '{0}' changed on disk unexpectedly, please reload.</source>
         <target state="translated">文件“{0}”在磁盘上意外更改，请重新加载。</target>
->>>>>>> c5d58714
         <note />
       </trans-unit>
     </body>
