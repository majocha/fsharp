# CI and PR triggers
trigger:
  branches:
    include:
    - main
    - dev16.1
    - feature/*
    - release/*
  paths:
    include:
    - '*'
    exclude:
    - .github/*
    - docs/
    - .vscode/*
    - .devcontainer/*
    - tests/scripts/
    - attributions.md
    - CODE_OF_CONDUCT.md
    - DEVGUIDE.md
    - INTERNAL.md
    - Language-Version-History.md
    - License.txt
    - README.md
    - release-notes.md
    - TESTGUIDE.md

pr:
  branches:
    include:
    - main
    - dev16.1
    - feature/*
    - release/*
  paths:
    include:
    - '*'
    exclude:
    - .github/*
    - docs/
    - attributions.md
    - CODE_OF_CONDUCT.md
    - DEVGUIDE.md
    - INTERNAL.md
    - Language-Version-History.md
    - License.txt
    - README.md
    - release-notes.md
    - TESTGUIDE.md

variables:
  - name: _TeamName
    value: FSharp
  - name: _BuildConfig
    value: Release
  - name: _PublishUsingPipelines
    value: true
  - name: _DotNetArtifactsCategory
    value: .NETCore
  - name: VisualStudioDropName
    value: Products/$(System.TeamProject)/$(Build.Repository.Name)/$(Build.SourceBranchName)/$(Build.BuildNumber)
  - name: Codeql.Enabled
    value: true
  - ${{ if and(ne(variables['System.TeamProject'], 'public'), notin(variables['Build.Reason'], 'PullRequest')) }}:
    - name: _DotNetValidationArtifactsCategory
      value: .NETCoreValidation
    - group: DotNet-FSharp-SDLValidation-Params
  - ${{ if and(eq(variables['System.TeamProject'], 'public'), eq(variables['Build.Reason'], 'PullRequest')) }}:
    - name: RunningAsPullRequest
      value: true
  # Pick up pool provider name behavior from shared yaml template
  - template: /eng/common/templates/variables/pool-providers.yml

# Variables defined in yml cannot be overridden at queue time; instead overridable variables must be defined in the web UI.
# Commenting out until something like this is supported: https://github.com/Microsoft/azure-pipelines-yaml/pull/129
#variables:
#- name: SkipTests
#  defaultValue: false

stages:
- stage: build
  displayName: Build
  jobs:

  #-------------------------------------------------------------------------------------------------------------------#
  #                                                  Signed build                                                     #
  #-------------------------------------------------------------------------------------------------------------------#
  - ${{ if and(ne(variables['System.TeamProject'], 'public'), notin(variables['Build.Reason'], 'PullRequest')) }}:
    - ${{ if eq(variables['Build.SourceBranch'], 'refs/heads/release/dev17.8') }}:
      - template: /eng/common/templates/job/onelocbuild.yml
        parameters:
          MirrorRepo: fsharp
          MirrorBranch: release/dev17.8
          LclSource: lclFilesfromPackage
          LclPackageId: 'LCL-JUNO-PROD-FSHARP'
    - template: /eng/common/templates/jobs/jobs.yml
      parameters:
        enableMicrobuild: true
        enablePublishBuildArtifacts: true
        enablePublishTestResults: false
        enablePublishBuildAssets: true
        enablePublishUsingPipelines: $(_PublishUsingPipelines)
        enableSourceBuild: true
        enableTelemetry: true
        helixRepo: dotnet/fsharp
        jobs:
        - job: Full_Signed
          pool:
            name: $(DncEngInternalBuildPool)
            demands: ImageOverride -equals windows.vs2022preview.amd64
          timeoutInMinutes: 300
          variables:
          - group: DotNet-Blob-Feed
          - group: DotNet-Symbol-Server-Pats
          - group: DotNet-DevDiv-Insertion-Workflow-Variables
          - name: _SignType
            value: Real
          - name: _DotNetPublishToBlobFeed
            value: true
          steps:
          - checkout: self
            clean: true
          - template: /eng/restore-internal-tools.yml
          - script: eng\CIBuild.cmd
                    -configuration $(_BuildConfig)
                    -prepareMachine
                    -testAllButIntegration
                    -officialSkipTests $(SkipTests)
                    /p:SignType=$(_SignType)
                    /p:DotNetSignType=$(_SignType)
                    /p:MicroBuild_SigningEnabled=true
                    /p:OverridePackageSource=https://dotnetfeed.blob.core.windows.net/dotnet-core/index.json
                    /p:TeamName=$(_TeamName)
                    /p:DotNetPublishBlobFeedKey=$(dotnetfeed-storage-access-key-1)
                    /p:DotNetPublishBlobFeedUrl=https://dotnetfeed.blob.core.windows.net/dotnet-core/index.json
                    /p:DotNetPublishToBlobFeed=true
                    /p:DotNetPublishUsingPipelines=$(_PublishUsingPipelines)
                    /p:DotNetArtifactsCategory=$(_DotNetArtifactsCategory)
                    /p:DotNetSymbolServerTokenMsdl=$(microsoft-symbol-server-pat)
                    /p:DotNetSymbolServerTokenSymWeb=$(symweb-symbol-server-pat)
                    /p:OfficialBuildId=$(BUILD.BUILDNUMBER)
                    /p:PublishToSymbolServer=true
                    /p:VisualStudioDropName=$(VisualStudioDropName)
                    /p:GenerateSbom=true
          - script: .\tests\EndToEndBuildTests\EndToEndBuildTests.cmd -c $(_BuildConfig)
            displayName: End to end build tests
          - task: PublishTestResults@2
            displayName: Publish Test Results
            inputs:
              testResultsFormat: 'NUnit'
              testResultsFiles: '*.xml'
              searchFolder: '$(Build.SourcesDirectory)/artifacts/TestResults/$(_BuildConfig)'
            continueOnError: true
            condition: ne(variables['SkipTests'], 'true')
          - task: PublishBuildArtifacts@1
            displayName: Publish Test Logs
            inputs:
              PathtoPublish: '$(Build.SourcesDirectory)\artifacts\TestResults\$(_BuildConfig)'
              ArtifactName: 'Test Logs'
              publishLocation: Container
            continueOnError: true
            condition: ne(variables['SkipTests'], 'true')
          - task: PublishBuildArtifacts@1
            displayName: Publish Artifact Packages
            inputs:
              PathtoPublish: '$(Build.SourcesDirectory)\artifacts\packages\$(_BuildConfig)'
              ArtifactName: 'Packages'
            condition: succeeded()
          - task: PublishBuildArtifacts@1
            displayName: Publish Artifact VSSetup
            inputs:
              PathtoPublish: '$(Build.SourcesDirectory)\artifacts\VSSetup\$(_BuildConfig)\Insertion'
              ArtifactName: 'VSSetup'
            condition: succeeded()
          - task: PublishBuildArtifacts@1
            displayName: Publish Artifact Nightly
            inputs:
              PathtoPublish: '$(Build.SourcesDirectory)\artifacts\VSSetup\$(_BuildConfig)\VisualFSharpDebug.vsix'
              ArtifactName: 'Nightly'
            condition: succeeded()
          - task: PublishBuildArtifacts@1
            displayName: Publish Artifact Symbols
            inputs:
              PathtoPublish: '$(Build.SourcesDirectory)\artifacts\SymStore\$(_BuildConfig)'
              ArtifactName: 'NativeSymbols'
            condition: succeeded()
          - task: ms-vseng.MicroBuildTasks.4305a8de-ba66-4d8b-b2d1-0dc4ecbbf5e8.MicroBuildUploadVstsDropFolder@1
            displayName: Upload VSTS Drop
            inputs:
              DropName: $(VisualStudioDropName)
              DropFolder: '$(Build.SourcesDirectory)\artifacts\VSSetup\$(_BuildConfig)\Insertion'
              AccessToken: $(dn-bot-devdiv-drop-rw-code-rw)
            condition: succeeded()

  #-------------------------------------------------------------------------------------------------------------------#
  #                            PR builds without logs publishing                                                      #
  #-------------------------------------------------------------------------------------------------------------------#
  - ${{ if eq(variables['System.TeamProject'], 'public') }}:
    - template: /eng/common/templates/jobs/jobs.yml
      parameters:
        enableMicrobuild: false
        enablePublishBuildArtifacts: false
        enablePublishTestResults: false
        enablePublishBuildAssets: false
        enablePublishUsingPipelines: $(_PublishUsingPipelines)
        enableSourceBuild: false
        enableTelemetry: true
        helixRepo: dotnet/fsharp
        jobs:
          # Determinism, we want to run it only in PR builds
        - job: Determinism_Debug
          condition: eq(variables['Build.Reason'], 'PullRequest')
          variables:
          - name: _SignType
            value: Test
          pool:
            name: $(DncEngPublicBuildPool)
            demands: ImageOverride -equals $(WindowsMachineQueueName)
          timeoutInMinutes: 90
          strategy:
            maxParallel: 2
            matrix:
              regular:
                _experimental_flag: ''
              experimental_features:
                _experimental_flag: ''
          steps:
          - checkout: self
            clean: true
          - task: UseDotNet@2
            displayName: install SDK
            inputs:
              packageType: sdk
              useGlobalJson: true
              includePreviewVersions: false
              workingDirectory: $(Build.SourcesDirectory)
              installationPath: $(Build.SourcesDirectory)/.dotnet
          - script: .\eng\test-determinism.cmd -configuration Debug
            env:
              FSHARP_EXPERIMENTAL_FEATURES: $(_experimental_flag)
            displayName: Determinism tests with Debug configuration
          - task: PublishPipelineArtifact@1
            displayName: Publish Determinism Logs
            inputs:
              targetPath: '$(Build.SourcesDirectory)/artifacts/log/Debug'
              artifactName: 'Determinism_Debug Attempt $(System.JobAttempt) Logs'
            continueOnError: true
            condition: not(succeeded())

          # Check code formatting
        - job: CheckCodeFormatting
          pool:
            vmImage: $(UbuntuMachineQueueName)
          steps:
          - checkout: self
            clean: true
          - script: dotnet --list-sdks
            displayName: Report dotnet SDK versions
          - task: UseDotNet@2
            displayName: install SDK
            inputs:
              packageType: sdk
              useGlobalJson: true
              includePreviewVersions: true
              workingDirectory: $(Build.SourcesDirectory)
              installationPath: $(Agent.ToolsDirectory)/dotnet
          - script: dotnet tool restore
            env:
              DOTNET_ROLL_FORWARD_TO_PRERELEASE: 1
            displayName: Install tools
          - script: dotnet fantomas . -r --check
            env:
              DOTNET_ROLL_FORWARD_TO_PRERELEASE: 1
            displayName: Check code formatting (run 'dotnet fantomas . -r' to fix)

        # Check whether package with current version has been published to nuget.org
        # We will try to restore both FSharp.Core and FCS and if restore is _successful_, package version needs to be bumped.
        # NOTE: This CI check should only run on the release branches.
        - job: Check_Published_Package_Versions
          condition: or(startsWith(variables['Build.SourceBranch'], 'refs/heads/release/'), or(startsWith(variables['System.PullRequest.SourceBranch'], 'release/dev'), startsWith(variables['System.PullRequest.TargetBranch'], 'release/dev')))
          pool:
            vmImage: $(UbuntuMachineQueueName)
          strategy:
            maxParallel: 2
            matrix:
              FCS:
                _project: "FSharp.Compiler.Service_notshipped.fsproj"
              FSCore:
                _project: "FSharp.Core_notshipped.fsproj"
          steps:
          - checkout: self
            clean: true
          - task: UseDotNet@2
            displayName: install SDK
            inputs:
              packageType: sdk
              useGlobalJson: true
              includePreviewVersions: true
              workingDirectory: $(Build.SourcesDirectory)
              installationPath: $(Agent.ToolsDirectory)/dotnet
          - pwsh: ./check.ps1 -project $(_project)
            workingDirectory: $(Build.SourcesDirectory)/buildtools/checkpackages
            env:
                DOTNET_ROLL_FORWARD_TO_PRERELEASE: 1
            displayName: Check published package version


  #-------------------------------------------------------------------------------------------------------------------#
  #                                                    PR builds                                                      #
  #-------------------------------------------------------------------------------------------------------------------#
  - ${{ if eq(variables['System.TeamProject'], 'public') }}:
    - template: /eng/common/templates/jobs/jobs.yml
      parameters:
        enableMicrobuild: true
        enablePublishBuildArtifacts: true
        enablePublishTestResults: false
        enablePublishBuildAssets: true
        enablePublishUsingPipelines: $(_PublishUsingPipelines)
        enableSourceBuild: true
        enableTelemetry: true
        helixRepo: dotnet/fsharp
        jobs:

        - job: WindowsLangVersionPreview
          pool:
            # The PR build definition sets this variable:
            #   WindowsMachineQueueName=Windows.vs2022.amd64.open
            # and there is an alternate build definition that sets this to a queue that is always scouting the
            # next preview of Visual Studio.
            name: $(DncEngPublicBuildPool)
            demands: ImageOverride -equals $(WindowsMachineQueueName)
          timeoutInMinutes: 120
          steps:
          - checkout: self
            clean: true

          - script: eng\CIBuild.cmd -compressallmetadata -configuration Release /p:FSharpLangVersion=preview
            displayName: Build

          - task: PublishBuildArtifacts@1
            displayName: Publish Build BinLog
            condition: always()
            continueOnError: true
            inputs:
                PathToPublish: '$(Build.SourcesDirectory)\artifacts\log/Release\Build.VisualFSharp.sln.binlog'
                ArtifactName: 'Windows Release build binlogs'
                ArtifactType: Container
                parallel: true

<<<<<<< HEAD
        - job: WindowsStrictIndentation
          pool:
            # The PR build definition sets this variable:
            #   WindowsMachineQueueName=Windows.vs2022.amd64.open
            # and there is an alternate build definition that sets this to a queue that is always scouting the
            # next preview of Visual Studio.
            name: $(DncEngPublicBuildPool)
            demands: ImageOverride -equals $(WindowsMachineQueueName)
          timeoutInMinutes: 120
          steps:
          - checkout: self
            clean: true

          - script: eng\CIBuild.cmd -compressallmetadata -configuration Release /p:AdditionalFscCmdFlags=--strict-indentation+
            displayName: Build

          - task: PublishBuildArtifacts@1
            displayName: Publish Build BinLog
            condition: always()
            continueOnError: true
            inputs:
                PathToPublish: '$(Build.SourcesDirectory)\artifacts\log/Release\Build.VisualFSharp.sln.binlog'
                ArtifactName: 'Windows Release build binlogs'
                ArtifactType: Container
                parallel: true


=======
>>>>>>> 05df7715
        # Windows With Compressed Metadata
        - job: WindowsCompressedMetadata
          variables:
          - name: XUNIT_LOGS
            value: $(Build.SourcesDirectory)\artifacts\TestResults\$(_configuration)
          - name: __VSNeverShowWhatsNew
            value: 1
          pool:
            # The PR build definition sets this variable:
            #   WindowsMachineQueueName=Windows.vs2022.amd64.open
            # and there is an alternate build definition that sets this to a queue that is always scouting the
            # next preview of Visual Studio.
            name: $(DncEngPublicBuildPool)
            demands: ImageOverride -equals $(WindowsMachineQueueName)
          timeoutInMinutes: 120
          strategy:
            maxParallel: 5
            matrix:
              desktop_release:
                _configuration: Release
                _testKind: testDesktop
              coreclr_release:
                _configuration: Release
                _testKind: testCoreclr
              fsharpqa_release:
                _configuration: Release
                _testKind: testFSharpQA
              vs_release:
                _configuration: Release
                _testKind: testVs
              ${{ if eq(variables['Build.Reason'], 'PullRequest') }}:
                inttests_release:
                  _configuration: Release
                  _testKind: testIntegration
          steps:
          - checkout: self
            clean: true

          - powershell: eng\SetupVSHive.ps1
            displayName: Setup VS Hive
            condition: or(eq(variables['_testKind'], 'testVs'), eq(variables['_testKind'], 'testIntegration'))

          # yes, this is miserable, but - https://github.com/dotnet/arcade/issues/13239
          - script: eng\CIBuild.cmd -compressallmetadata -configuration $(_configuration) -$(_testKind)
            displayName: Build / Test
            condition: ne(variables['_testKind'], 'testIntegration')
          - script: eng\CIBuild.cmd -compressallmetadata -configuration $(_configuration) -$(_testKind)
            displayName: Build / Integration Test
            continueOnError: true
            condition: eq(variables['_testKind'], 'testIntegration')

          - task: PublishTestResults@2
            displayName: Publish Test Results
            inputs:
              testResultsFormat: 'NUnit'
              testResultsFiles: '*.xml'
              searchFolder: '$(Build.SourcesDirectory)/artifacts/TestResults/$(_configuration)'
            continueOnError: true
            condition: ne(variables['_testKind'], 'testFSharpQA')
          - task: PublishBuildArtifacts@1
            displayName: Publish Tests BinLog
            condition: always()
            continueOnError: true
            inputs:
                PathToPublish: '$(Build.SourcesDirectory)\artifacts\log/$(_configuration)\Build.VisualFSharp.sln.binlog'
                ArtifactName: 'Windows $(_configuration) $(_testKind) test binlogs'
                ArtifactType: Container
                parallel: true
          - task: PublishBuildArtifacts@1
            displayName: Publish Test Logs
            inputs:
              PathtoPublish: '$(Build.SourcesDirectory)\artifacts\TestResults\$(_configuration)'
              ArtifactName: 'Windows $(_configuration) $(_testKind) test logs'
              publishLocation: Container
            continueOnError: true
            condition: always()
          - script: dotnet build $(Build.SourcesDirectory)/eng/DumpPackageRoot/DumpPackageRoot.csproj
            displayName: Dump NuGet cache contents
            condition: failed()
          - task: PublishBuildArtifacts@1
            displayName: Publish NuGet cache contents
            inputs:
              PathtoPublish: '$(Build.SourcesDirectory)\artifacts\NugetPackageRootContents'
              ArtifactName: 'NuGetPackageContents Windows $(_testKind)'
              publishLocation: Container
            continueOnError: true
            condition: failed()

        # Mock official build
        - job: MockOfficial
          pool:
            name: $(DncEngPublicBuildPool)
            demands: ImageOverride -equals $(WindowsMachineQueueName)
          steps:
          - checkout: self
            clean: true
          - pwsh: .\eng\MockBuild.ps1
            displayName: Build with OfficialBuildId

        # Linux
        - job: Linux
          pool:
            vmImage: $(UbuntuMachineQueueName)
          variables:
          - name: _SignType
            value: Test
          steps:
          - checkout: self
            clean: true
          - script: ./eng/cibuild.sh --configuration $(_BuildConfig) --testcoreclr
            displayName: Build / Test
          - task: PublishTestResults@2
            displayName: Publish Test Results
            inputs:
              testResultsFormat: 'NUnit'
              testResultsFiles: '*.xml'
              searchFolder: '$(Build.SourcesDirectory)/artifacts/TestResults/$(_BuildConfig)'
            continueOnError: true
            condition: always()
          - task: PublishBuildArtifacts@1
            displayName: Publish Test Logs
            inputs:
              PathtoPublish: '$(Build.SourcesDirectory)/artifacts/TestResults/$(_BuildConfig)'
              ArtifactName: 'Linux $(_BuildConfig) test logs'
              publishLocation: Container
            continueOnError: true
            condition: failed()
          - script: dotnet build $(Build.SourcesDirectory)/eng/DumpPackageRoot/DumpPackageRoot.csproj
            displayName: Dump NuGet cache contents
            condition: failed()
          - task: PublishBuildArtifacts@1
            displayName: Publish NuGet cache contents
            inputs:
              PathtoPublish: '$(Build.SourcesDirectory)/artifacts/NugetPackageRootContents'
              ArtifactName: 'NuGetPackageContents Linux'
              publishLocation: Container
            continueOnError: true
            condition: failed()

        # MacOS
        - job: MacOS
          pool:
            vmImage: macos-11
          variables:
          - name: _SignType
            value: Test
          steps:
          - checkout: self
            clean: true
          - script: ./eng/cibuild.sh --configuration $(_BuildConfig) --testcoreclr
            env:
              COMPlus_DefaultStackSize: 1000000
            displayName: Build / Test
          - task: PublishTestResults@2
            displayName: Publish Test Results
            inputs:
              testResultsFormat: 'NUnit'
              testResultsFiles: '*.xml'
              searchFolder: '$(Build.SourcesDirectory)/artifacts/TestResults/$(_BuildConfig)'
            continueOnError: true
            condition: always()
          - task: PublishBuildArtifacts@1
            displayName: Publish Test Logs
            inputs:
              PathtoPublish: '$(Build.SourcesDirectory)/artifacts/TestResults/$(_BuildConfig)'
              ArtifactName: 'MacOS $(_BuildConfig) test logs'
              publishLocation: Container
            continueOnError: true
            condition: failed()
          - script: dotnet build $(Build.SourcesDirectory)/eng/DumpPackageRoot/DumpPackageRoot.csproj
            displayName: Dump NuGet cache contents
            condition: failed()
          - task: PublishBuildArtifacts@1
            displayName: Publish NuGet cache contents
            inputs:
              PathtoPublish: '$(Build.SourcesDirectory)/artifacts/NugetPackageRootContents'
              ArtifactName: 'NuGetPackageContents Mac'
              publishLocation: Container
            continueOnError: true
            condition: failed()

        # End to end build
        - job: EndToEndBuildTests
          pool:
            name: $(DncEngPublicBuildPool)
            demands: ImageOverride -equals $(WindowsMachineQueueName)
          strategy:
            maxParallel: 2
            matrix:
              regular:
                _experimental_flag: ''
              experimental_features:
                _experimental_flag: ''
          steps:
          - checkout: self
            clean: true
          - script: .\Build.cmd -c Release -pack
            env:
              FSHARP_EXPERIMENTAL_FEATURES: $(_experimental_flag)
          - script: .\tests\EndToEndBuildTests\EndToEndBuildTests.cmd -c Release
            env:
              FSHARP_EXPERIMENTAL_FEATURES: $(_experimental_flag)
            displayName: End to end build tests

        # Up-to-date - disabled due to it being flaky
        #- job: UpToDate_Windows
        #  pool:
        #    vmImage: windows-latest
        #  steps:
        #  - checkout: self
        #    clean: true
        #  - task: PowerShell@2
        #    displayName: Run up-to-date build check
        #    inputs:
        #      filePath: eng\tests\UpToDate.ps1
        #      arguments: -configuration $(_BuildConfig) -ci -binaryLog

        # Run Build with Fsharp Experimental Features
        # Possible change: --times:$(Build.SourcesDirectory)/artifacts/log/Release/compiler_timing.csv

        # Plain FCS build Windows
        - job: Plain_Build_Windows
          pool:
            name: $(DncEngPublicBuildPool)
            demands: ImageOverride -equals $(WindowsMachineQueueName)
          variables:
          - name: _BuildConfig
            value: Debug
          steps:
          - checkout: self
            clean: true
          - script: dotnet --list-sdks
            displayName: Report dotnet SDK versions
          - task: UseDotNet@2
            displayName: install SDK
            inputs:
              packageType: sdk
              useGlobalJson: true
              includePreviewVersions: true
              workingDirectory: $(Build.SourcesDirectory)
              installationPath: $(Agent.ToolsDirectory)/dotnet
          - script: dotnet build .\FSharp.Compiler.Service.sln /bl:\"artifacts/log/$(_BuildConfig)/ServiceRegularBuild.binlog\"
            workingDirectory: $(Build.SourcesDirectory)
            displayName: Regular rebuild of FSharp.Compiler.Service.sln
            continueOnError: true
            condition: always()

        # Plain FCS build Linux
        - job: Plain_Build_Linux
          pool:
            vmImage: $(UbuntuMachineQueueName)
          variables:
          - name: _BuildConfig
            value: Debug
          steps:
          - checkout: self
            clean: true
          - script: dotnet --list-sdks
            displayName: Report dotnet SDK versions
          - task: UseDotNet@2
            displayName: install SDK
            inputs:
              packageType: sdk
              useGlobalJson: true
              includePreviewVersions: true
              workingDirectory: $(Build.SourcesDirectory)
              installationPath: $(Agent.ToolsDirectory)/dotnet
          - script: dotnet build ./FSharp.Compiler.Service.sln /bl:\"artifacts/log/$(_BuildConfig)/ServiceRegularBuild.binlog\"
            workingDirectory: $(Build.SourcesDirectory)
            displayName: Regular rebuild of FSharp.Compiler.Service.sln
            continueOnError: true
            condition: always()

        # Plain FCS build Mac
        - job: Plain_Build_MacOS
          pool:
            vmImage: macos-11
          variables:
          - name: _BuildConfig
            value: Debug
          steps:
          - checkout: self
            clean: true
          - script: dotnet --list-sdks
            displayName: Report dotnet SDK versions
          - task: UseDotNet@2
            displayName: install SDK
            inputs:
              packageType: sdk
              useGlobalJson: true
              includePreviewVersions: true
              workingDirectory: $(Build.SourcesDirectory)
              installationPath: $(Agent.ToolsDirectory)/dotnet
          - script: dotnet build ./FSharp.Compiler.Service.sln /bl:\"artifacts/log/$(_BuildConfig)/ServiceRegularBuild.binlog\"
            workingDirectory: $(Build.SourcesDirectory)
            displayName: Regular rebuild of FSharp.Compiler.Service.sln
            continueOnError: true
            condition: always()

        # Test trimming on Windows
        - job: Build_And_Test_Trimming_Windows
          pool:
            name: $(DncEngPublicBuildPool)
            demands: ImageOverride -equals $(WindowsMachineQueueName)
          strategy:
            maxParallel: 2
            matrix:
              compressed_metadata:
                _kind: "-compressAllMetadata"
              classic_metadata:
                _kind: ""
          variables:
          - name: _BuildConfig
            value: Release
          steps:
          - checkout: self
            clean: true
          - task: UseDotNet@2
            displayName: install SDK
            inputs:
              packageType: sdk
              useGlobalJson: true
              includePreviewVersions: true
              workingDirectory: $(Build.SourcesDirectory)
              installationPath: $(Agent.ToolsDirectory)/dotnet
          - script: dotnet --list-sdks
            displayName: Report dotnet SDK versions
          - script: .\Build.cmd $(_kind) -pack -c $(_BuildConfig)
            displayName: Initial build and prepare packages.
          - script: $(Build.SourcesDirectory)/tests/AheadOfTime/Trimming/check.cmd
            displayName: Build, trim, publish and check the state of the trimmed app.
            workingDirectory: $(Build.SourcesDirectory)/tests/AheadOfTime/Trimming
          - task: PublishPipelineArtifact@1
            displayName: Publish Trim Tests Logs
            inputs:
              targetPath: './artifacts/log/Release/AheadOfTime/Trimming/'
              artifactName: 'Trim Test Logs Attempt $(System.JobAttempt) Logs $(_kind)'
            continueOnError: true
            condition: always()

    # Arcade-powered source build
    # turned off until https://github.com/dotnet/source-build/issues/1795 is fixed
    # - template: /eng/common/templates/jobs/jobs.yml
    #   parameters:
    #     enablePublishUsingPipelines: true
    #     enablePublishBuildArtifacts: true
    #     enablePublishBuildAssets: true
    #     artifacts:
    #       publish:
    #         artifacts: true
    #         manifests: true
    #     runSourceBuild: true
    #     sourceBuildParameters:
    #       includeDefaultManagedPlatform: true

#---------------------------------------------------------------------------------------------------------------------#
#                                                    Post Build                                                       #
#---------------------------------------------------------------------------------------------------------------------#
- ${{ if and(ne(variables['System.TeamProject'], 'public'), notin(variables['Build.Reason'], 'PullRequest')) }}:
  - template: eng/common/templates/post-build/post-build.yml
    parameters:
      publishingInfraVersion: 3
      # Symbol validation is not entirely reliable as of yet, so should be turned off until https://github.com/dotnet/arcade/issues/2871 is resolved.
      enableSymbolValidation: false
      # SourceLink improperly looks for generated files.  See https://github.com/dotnet/arcade/issues/3069
      enableSourceLinkValidation: false
      # Enable SDL validation, passing through values from the 'DotNet-FSharp-SDLValidation-Params' group.
      SDLValidationParameters:
        enable: true
        params: >-
          -SourceToolsList @("policheck","credscan")
          -ArtifactToolsList @("binskim")
          -BinskimAdditionalRunConfigParams @("IgnorePdbLoadError < True","Recurse < True")
          -TsaInstanceURL $(_TsaInstanceURL)
          -TsaProjectName $(_TsaProjectName)
          -TsaNotificationEmail $(_TsaNotificationEmail)
          -TsaCodebaseAdmin $(_TsaCodebaseAdmin)
          -TsaBugAreaPath $(_TsaBugAreaPath)
          -TsaIterationPath $(_TsaIterationPath)
          -TsaRepositoryName "FSharp"
          -TsaCodebaseName "FSharp-GitHub"
          -TsaPublish $True
          -PoliCheckAdditionalRunConfigParams @("UserExclusionPath < $(Build.SourcesDirectory)/eng/policheck_exclusions.xml")

#---------------------------------------------------------------------------------------------------------------------#
#                                                   VS Insertion                                                      #
#---------------------------------------------------------------------------------------------------------------------#
- ${{ if and(ne(variables['System.TeamProject'], 'public'), notin(variables['Build.Reason'], 'PullRequest')) }}:
  - template: eng/release/insert-into-vs.yml
    parameters:
      componentBranchName: refs/heads/release/dev17.8
      insertTargetBranch: main
      insertTeamEmail: fsharpteam@microsoft.com
      insertTeamName: 'F#'
      completeInsertion: 'auto'<|MERGE_RESOLUTION|>--- conflicted
+++ resolved
@@ -347,7 +347,6 @@
                 ArtifactType: Container
                 parallel: true
 
-<<<<<<< HEAD
         - job: WindowsStrictIndentation
           pool:
             # The PR build definition sets this variable:
@@ -375,8 +374,6 @@
                 parallel: true
 
 
-=======
->>>>>>> 05df7715
         # Windows With Compressed Metadata
         - job: WindowsCompressedMetadata
           variables:
