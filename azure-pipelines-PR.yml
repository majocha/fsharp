# CI and PR triggers
trigger:
  branches:
    include:
    - main
    - dev16.1
    - feature/*
    - release/*
  paths:
    include:
    - '*'
    exclude:
    - .github/*
    - docs/*
    - .vscode/*
    - .devcontainer/*
    - tests/scripts/
    - attributions.md
    - CODE_OF_CONDUCT.md
    - DEVGUIDE.md
    - INTERNAL.md
    - Language-Version-History.md
    - License.txt
    - README.md
    - release-notes.md
    - TESTGUIDE.md

pr:
  branches:
    include:
    - main
    - dev16.1
    - feature/*
    - release/*
  paths:
    include:
    - '*'
    exclude:
    - .github/*
    - docs/*
    - attributions.md
    - CODE_OF_CONDUCT.md
    - DEVGUIDE.md
    - INTERNAL.md
    - Language-Version-History.md
    - License.txt
    - README.md
    - release-notes.md
    - TESTGUIDE.md

variables:
  - name: _TeamName
    value: FSharp
  - name: _BuildConfig
    value: Release
  - name: _PublishUsingPipelines
    value: true
  - name: VisualStudioDropName
    value: Products/$(System.TeamProject)/$(Build.Repository.Name)/$(Build.SourceBranchName)/$(Build.BuildNumber)
  - name: Codeql.Enabled
    value: true
  - ${{ if and(ne(variables['System.TeamProject'], 'public'), notin(variables['Build.Reason'], 'PullRequest')) }}:
    - group: DotNet-FSharp-SDLValidation-Params
  - ${{ if and(eq(variables['System.TeamProject'], 'public'), eq(variables['Build.Reason'], 'PullRequest')) }}:
    - name: RunningAsPullRequest
      value: true
  # Pick up pool provider name behavior from shared yaml template
  - template: /eng/common/templates/variables/pool-providers.yml

# Variables defined in yml cannot be overridden at queue time; instead overridable variables must be defined in the web UI.
# Commenting out until something like this is supported: https://github.com/Microsoft/azure-pipelines-yaml/pull/129
#variables:
#- name: SkipTests
#  defaultValue: false

stages:
- stage: build
  displayName: Build
  jobs:

  #-------------------------------------------------------------------------------------------------------------------#
  #                            PR builds without logs publishing                                                      #
  #-------------------------------------------------------------------------------------------------------------------#
  - ${{ if eq(variables['System.TeamProject'], 'public') }}:
    - template: /eng/common/templates/jobs/jobs.yml
      parameters:
        enableMicrobuild: false
        enablePublishBuildArtifacts: false
        enablePublishTestResults: false
        enablePublishBuildAssets: false
        enablePublishUsingPipelines: $(_PublishUsingPipelines)
        enableSourceBuild: false
        enableTelemetry: true
        helixRepo: dotnet/fsharp
        jobs:
          # Determinism, we want to run it only in PR builds
        - job: Determinism_Debug
          condition: eq(variables['Build.Reason'], 'PullRequest')
          variables:
          - name: _SignType
            value: Test
          pool:
            name: $(DncEngPublicBuildPool)
            demands: ImageOverride -equals $(WindowsMachineQueueName)
          timeoutInMinutes: 90
          strategy:
            maxParallel: 2
            matrix:
              regular:
                _experimental_flag: ''
              experimental_features:
                _experimental_flag: ''
          steps:
          - checkout: self
            clean: true
          - task: UseDotNet@2
            displayName: install SDK
            inputs:
              packageType: sdk
              useGlobalJson: true
              includePreviewVersions: false
              workingDirectory: $(Build.SourcesDirectory)
              installationPath: $(Build.SourcesDirectory)/.dotnet
          - script: .\eng\test-determinism.cmd -configuration Debug
            env:
              FSHARP_EXPERIMENTAL_FEATURES: $(_experimental_flag)
            displayName: Determinism tests with Debug configuration
          - task: PublishPipelineArtifact@1
            displayName: Publish Determinism Logs
            inputs:
              targetPath: '$(Build.SourcesDirectory)/artifacts/log/Debug'
              artifactName: 'Determinism_Debug Attempt $(System.JobAttempt) Logs'
            continueOnError: true
            condition: not(succeeded())

          # Check FSComp.txt error code sorting and code formatting
        - job: CheckCodeFormatting
          pool:
            vmImage: $(UbuntuMachineQueueName)
          steps:
          - checkout: self
            clean: true
          - script: dotnet --list-sdks
            displayName: Report dotnet SDK versions
          - task: UseDotNet@2
            displayName: install SDK
            inputs:
              packageType: sdk
              useGlobalJson: true
              includePreviewVersions: true
              workingDirectory: $(Build.SourcesDirectory)
              installationPath: $(Agent.ToolsDirectory)/dotnet
          - script: dotnet tool restore
            env:
              DOTNET_ROLL_FORWARD_TO_PRERELEASE: 1
            displayName: Install tools
          - script: dotnet fsi src/Compiler/FSCompCheck.fsx
            env:
              DOTNET_ROLL_FORWARD_TO_PRERELEASE: 1
            displayName: Check error code sorting in src/Compiler/FSComp.txt
          - script: dotnet fantomas . --check
            env:
              DOTNET_ROLL_FORWARD_TO_PRERELEASE: 1
            displayName: Check code formatting (run 'dotnet fantomas .' to fix)

        # Check whether package with current version has been published to nuget.org
        # We will try to restore both FSharp.Core and FCS and if restore is _successful_, package version needs to be bumped.
        # NOTE: The check now runs on all branches (not just release),
        #       because we want to catch cases when version is desynched and we didn't update it.
        #       It is also helping the release notes automation to be up to date with packages versions.
        - job: Check_Published_Package_Versions
          pool:
            vmImage: $(UbuntuMachineQueueName)
          strategy:
            maxParallel: 2
            matrix:
              FCS:
                _project: "FSharp.Compiler.Service_notshipped.fsproj"
              FSCore:
                _project: "FSharp.Core_notshipped.fsproj"
          steps:
          - checkout: self
            clean: true
          - task: UseDotNet@2
            displayName: install SDK
            inputs:
              packageType: sdk
              useGlobalJson: true
              includePreviewVersions: true
              workingDirectory: $(Build.SourcesDirectory)
              installationPath: $(Agent.ToolsDirectory)/dotnet
          - pwsh: ./check.ps1 -project $(_project)
            workingDirectory: $(Build.SourcesDirectory)/buildtools/checkpackages
            env:
                DOTNET_ROLL_FORWARD_TO_PRERELEASE: 1
            displayName: Check published package version


  #-------------------------------------------------------------------------------------------------------------------#
  #                                                    PR builds                                                      #
  #-------------------------------------------------------------------------------------------------------------------#
  - ${{ if eq(variables['System.TeamProject'], 'public') }}:
    - template: /eng/common/templates/jobs/jobs.yml
      parameters:
        enableMicrobuild: true
        enablePublishBuildArtifacts: true
        enablePublishTestResults: false
        enablePublishBuildAssets: true
        enablePublishUsingPipelines: $(_PublishUsingPipelines)
        enableSourceBuild: true
        enableTelemetry: true
        helixRepo: dotnet/fsharp
        jobs:

        - job: WindowsLangVersionPreview
          pool:
            # The PR build definition sets this variable:
            #   WindowsMachineQueueName=Windows.vs2022.amd64.open
            # and there is an alternate build definition that sets this to a queue that is always scouting the
            # next preview of Visual Studio.
            name: $(DncEngPublicBuildPool)
            demands: ImageOverride -equals $(WindowsMachineQueueName)
          timeoutInMinutes: 120
          steps:
          - checkout: self
            clean: true

          - script: eng\CIBuild.cmd -compressallmetadata -configuration Release /p:FSharpLangVersion=preview
            env:
              DOTNET_DbgEnableMiniDump: 1
              DOTNET_DbgMiniDumpType: 3 # Triage dump, 1 for mini, 2 for Heap, 3 for triage, 4 for full. Don't use 4 unless you know what you're doing.
              DOTNET_DbgMiniDumpName: $(Build.SourcesDirectory)\artifacts\log\$(_configuration)\$(Build.BuildId)-%e-%p-%t.dmp
              NativeToolsOnMachine: true
            displayName: Build

          - task: PublishBuildArtifacts@1
            displayName: Publish Build BinLog
            condition: always()
            continueOnError: true
            inputs:
                PathToPublish: '$(Build.SourcesDirectory)\artifacts\log/Release\Build.VisualFSharp.sln.binlog'
                ArtifactName: 'Windows Release build binlogs'
                ArtifactType: Container
                parallel: true
          - task: PublishBuildArtifacts@1
            displayName: Publish Dumps
            condition: failed()
            continueOnError: true
            inputs:
                PathToPublish: '$(Build.SourcesDirectory)\artifacts\log\$(_configuration)'
                ArtifactName: 'Windows $(_configuration) $(_testKind) process dumps'
                ArtifactType: Container
                parallel: true

        - job: WindowsNoRealsig_testCoreclr
          pool:
            # The PR build definition sets this variable:
            #   WindowsMachineQueueName=Windows.vs2022.amd64.open
            # and there is an alternate build definition that sets this to a queue that is always scouting the
            # next preview of Visual Studio.
            name: $(DncEngPublicBuildPool)
            demands: ImageOverride -equals $(WindowsMachineQueueName)
          timeoutInMinutes: 120
          steps:
          - checkout: self
            clean: true

          - script: eng\CIBuild.cmd -compressallmetadata -buildnorealsig -testCoreclr -configuration Release
            env:
              DOTNET_DbgEnableMiniDump: 1
              DOTNET_DbgMiniDumpType: 3 # Triage dump, 1 for mini, 2 for Heap, 3 for triage, 4 for full. Don't use 4 unless you know what you're doing.
              DOTNET_DbgMiniDumpName: $(Build.SourcesDirectory)\artifacts\log\$(_configuration)\$(Build.BuildId)-%e-%p-%t.dmp
              NativeToolsOnMachine: true
            displayName: Build

          - task: PublishBuildArtifacts@1
            displayName: Publish Build BinLog
            condition: always()
            continueOnError: true
            inputs:
                PathToPublish: '$(Build.SourcesDirectory)\artifacts\log/Release\Build.VisualFSharp.sln.binlog'
                ArtifactName: 'Windows Release build binlogs'
                ArtifactType: Container
                parallel: true
          - task: PublishBuildArtifacts@1
            displayName: Publish Dumps
            condition: failed()
            continueOnError: true
            inputs:
                PathToPublish: '$(Build.SourcesDirectory)\artifacts\log\$(_configuration)'
                ArtifactName: 'Windows $(_configuration) $(_testKind) process dumps'
                ArtifactType: Container
                parallel: true

        - job: WindowsNoRealsig_testDesktop
          pool:
            # The PR build definition sets this variable:
            #   WindowsMachineQueueName=Windows.vs2022.amd64.open
            # and there is an alternate build definition that sets this to a queue that is always scouting the
            # next preview of Visual Studio.
            name: $(DncEngPublicBuildPool)
            demands: ImageOverride -equals $(WindowsMachineQueueName)
          timeoutInMinutes: 120
          steps:
          - checkout: self
            clean: true

          - script: eng\CIBuild.cmd -compressallmetadata -buildnorealsig -testDesktop -configuration Release
            env:
              DOTNET_DbgEnableMiniDump: 1
              DOTNET_DbgMiniDumpType: 3 # Triage dump, 1 for mini, 2 for Heap, 3 for triage, 4 for full. Don't use 4 unless you know what you're doing.
              DOTNET_DbgMiniDumpName: $(Build.SourcesDirectory)\artifacts\log\$(_configuration)\$(Build.BuildId)-%e-%p-%t.dmp
              NativeToolsOnMachine: true
            displayName: Build

          - task: PublishBuildArtifacts@1
            displayName: Publish Build BinLog
            condition: always()
            continueOnError: true
            inputs:
                PathToPublish: '$(Build.SourcesDirectory)\artifacts\log/Release\Build.VisualFSharp.sln.binlog'
                ArtifactName: 'Windows Release build binlogs'
                ArtifactType: Container
                parallel: true
          - task: PublishBuildArtifacts@1
            displayName: Publish Dumps
            condition: failed()
            continueOnError: true
            inputs:
                PathToPublish: '$(Build.SourcesDirectory)\artifacts\log\$(_configuration)'
                ArtifactName: 'Windows $(_configuration) $(_testKind) process dumps'
                ArtifactType: Container
                parallel: true

        - job: WindowsStrictIndentation
          pool:
            # The PR build definition sets this variable:
            #   WindowsMachineQueueName=Windows.vs2022.amd64.open
            # and there is an alternate build definition that sets this to a queue that is always scouting the
            # next preview of Visual Studio.
            name: $(DncEngPublicBuildPool)
            demands: ImageOverride -equals $(WindowsMachineQueueName)
          timeoutInMinutes: 120
          steps:
          - checkout: self
            clean: true

          - script: eng\CIBuild.cmd -compressallmetadata -configuration Release /p:AdditionalFscCmdFlags=--strict-indentation+
            env:
              DOTNET_DbgEnableMiniDump: 1
              DOTNET_DbgMiniDumpType: 3 # Triage dump, 1 for mini, 2 for Heap, 3 for triage, 4 for full. Don't use 4 unless you know what you're doing.
              DOTNET_DbgMiniDumpName: $(Build.SourcesDirectory)\artifacts\log\$(_configuration)\$(Build.BuildId)-%e-%p-%t.dmp
              NativeToolsOnMachine: true
            displayName: Build

          - task: PublishBuildArtifacts@1
            displayName: Publish Build BinLog
            condition: always()
            continueOnError: true
            inputs:
                PathToPublish: '$(Build.SourcesDirectory)\artifacts\log/Release\Build.VisualFSharp.sln.binlog'
                ArtifactName: 'Windows Release build binlogs'
                ArtifactType: Container
                parallel: true
          - task: PublishBuildArtifacts@1
            displayName: Publish Dumps
            condition: failed()
            continueOnError: true
            inputs:
                PathToPublish: '$(Build.SourcesDirectory)\artifacts\log\$(_configuration)'
                ArtifactName: 'Windows $(_configuration) $(_testKind) process dumps'
                ArtifactType: Container
                parallel: true

        - job: WindowsNoStrictIndentation
          pool:
            name: $(DncEngPublicBuildPool)
            demands: ImageOverride -equals $(WindowsMachineQueueName)
          timeoutInMinutes: 120
          steps:
          - checkout: self
            clean: true

          - script: eng\CIBuild.cmd -compressallmetadata -configuration Release /p:AdditionalFscCmdFlags=--strict-indentation-
            env:
              DOTNET_DbgEnableMiniDump: 1
              DOTNET_DbgMiniDumpType: 3 # Triage dump, 1 for mini, 2 for Heap, 3 for triage, 4 for full. Don't use 4 unless you know what you're doing.
              DOTNET_DbgMiniDumpName: $(Build.SourcesDirectory)\artifacts\log\$(_configuration)\$(Build.BuildId)-%e-%p-%t.dmp
              NativeToolsOnMachine: true
            displayName: Build

          - task: PublishBuildArtifacts@1
            displayName: Publish Build BinLog
            condition: always()
            continueOnError: true
            inputs:
                PathToPublish: '$(Build.SourcesDirectory)\artifacts\log/Release\Build.VisualFSharp.sln.binlog'
                ArtifactName: 'Windows Release build binlogs'
                ArtifactType: Container
                parallel: true
          - task: PublishBuildArtifacts@1
            displayName: Publish Dumps
            condition: failed()
            continueOnError: true
            inputs:
                PathToPublish: '$(Build.SourcesDirectory)\artifacts\log\$(_configuration)'
                ArtifactName: 'Windows $(_configuration) $(_testKind) process dumps'
                ArtifactType: Container
                parallel: true

        # Windows With Compressed Metadata
        - job: WindowsCompressedMetadata
          variables:
          - name: XUNIT_LOGS
            value: $(Build.SourcesDirectory)\artifacts\TestResults\$(_configuration)
          - name: __VSNeverShowWhatsNew
            value: 1
          pool:
            # The PR build definition sets this variable:
            #   WindowsMachineQueueName=Windows.vs2022.amd64.open
            # and there is an alternate build definition that sets this to a queue that is always scouting the
            # next preview of Visual Studio.
            name: $(DncEngPublicBuildPool)
            demands: ImageOverride -equals $(WindowsMachineQueueName)
          timeoutInMinutes: 120
          strategy:
            maxParallel: 5
            matrix:
              desktop_release:
                _configuration: Release
                _testKind: testDesktop
              coreclr_release:
                _configuration: Release
                _testKind: testCoreclr
              fsharpqa_release:
                _configuration: Release
                _testKind: testFSharpQA
              vs_release:
                _configuration: Release
                _testKind: testVs
              transparent_compiler_release:
                _configuration: Release
                _testKind: testCoreclr

              ${{ if eq(variables['Build.Reason'], 'Flaky, disabled, was PullRequest') }}:
                inttests_release:
                  _configuration: Release
                  _testKind: testIntegration
          steps:
          - checkout: self
            clean: true

          - powershell: eng\SetupVSHive.ps1
            displayName: Setup VS Hive
            condition: or(eq(variables['_testKind'], 'testVs'), eq(variables['_testKind'], 'testIntegration'))

          # yes, this is miserable, but - https://github.com/dotnet/arcade/issues/13239
          - script: eng\CIBuild.cmd -compressallmetadata -configuration $(_configuration) -$(_testKind)
            env:
              DOTNET_DbgEnableMiniDump: 1
              DOTNET_DbgMiniDumpType: 3 # Triage dump, 1 for mini, 2 for Heap, 3 for triage, 4 for full. Don't use 4 unless you know what you're doing.
              DOTNET_DbgMiniDumpName: $(Build.SourcesDirectory)\artifacts\log\$(_configuration)\$(Build.BuildId)-%e-%p-%t.dmp
              NativeToolsOnMachine: true
            displayName: Build / Test
            condition: and( ne(variables['_testKind'], 'testIntegration'), ne(variables['System.JobName'], 'transparent_compiler_release') )

          - script: eng\CIBuild.cmd -compressallmetadata -configuration $(_configuration) -$(_testKind)
            env:
              DOTNET_DbgEnableMiniDump: 1
              DOTNET_DbgMiniDumpType: 3 # Triage dump, 1 for mini, 2 for Heap, 3 for triage, 4 for full. Don't use 4 unless you know what you're doing.
              DOTNET_DbgMiniDumpName: $(Build.SourcesDirectory)\artifacts\log\$(_configuration)\$(Build.BuildId)-%e-%p-%t.dmp
              TEST_TRANSPARENT_COMPILER: 1
              NativeToolsOnMachine: true
            displayName: Build / Test Transparent Compiler
            condition: and( eq(variables['System.JobName'], 'transparent_compiler_release'), ne(variables['_testKind'], 'testIntegration') )

          - script: eng\CIBuild.cmd -compressallmetadata -configuration $(_configuration) -$(_testKind)
            env:
              DOTNET_DbgEnableMiniDump: 1
              DOTNET_DbgMiniDumpType: 3 # Triage dump, 1 for mini, 2 for Heap, 3 for triage, 4 for full. Don't use 4 unless you know what you're doing.
              DOTNET_DbgMiniDumpName: $(Build.SourcesDirectory)\artifacts\log\$(_configuration)\$(Build.BuildId)-%e-%p-%t.dmp
              NativeToolsOnMachine: true
            displayName: Build / Integration Test
            continueOnError: true
            condition: eq(variables['_testKind'], 'testIntegration')

          - task: PublishTestResults@2
            displayName: Publish Test Results
            inputs:
<<<<<<< HEAD
              testResultsFormat: 'xUnit'
              testRunTitle: WindowsCompressedMetadata $(_testKind)
              mergeTestResults: true
=======
              testResultsFormat: 'XUnit'
>>>>>>> 67793bf7
              testResultsFiles: '*.xml'
              searchFolder: '$(Build.SourcesDirectory)/artifacts/TestResults/$(_configuration)'
            continueOnError: true
            condition: ne(variables['_testKind'], 'testFSharpQA')
          - task: PublishBuildArtifacts@1
            displayName: Publish Tests BinLog
            condition: always()
            continueOnError: true
            inputs:
                PathToPublish: '$(Build.SourcesDirectory)\artifacts\log/$(_configuration)\Build.VisualFSharp.sln.binlog'
                ArtifactName: 'Windows $(_configuration) $(_testKind) test binlogs'
                ArtifactType: Container
                parallel: true
          - task: PublishBuildArtifacts@1
            displayName: Publish Dumps
            condition: failed()
            continueOnError: true
            inputs:
                PathToPublish: '$(Build.SourcesDirectory)\artifacts\log\$(_configuration)'
                ArtifactName: 'Windows $(_configuration) $(_testKind) process dumps'
                ArtifactType: Container
                parallel: true
          - task: PublishBuildArtifacts@1
            displayName: Publish Test Logs
            inputs:
              PathtoPublish: '$(Build.SourcesDirectory)\artifacts\TestResults\$(_configuration)'
              ArtifactName: 'Windows $(_configuration) $(_testKind) test logs'
              publishLocation: Container
            continueOnError: true
            condition: always()
          - script: dotnet build $(Build.SourcesDirectory)/eng/DumpPackageRoot/DumpPackageRoot.csproj
            displayName: Dump NuGet cache contents
            condition: failed()
          - task: PublishBuildArtifacts@1
            displayName: Publish NuGet cache contents
            inputs:
              PathtoPublish: '$(Build.SourcesDirectory)\artifacts\NugetPackageRootContents'
              ArtifactName: 'NuGetPackageContents Windows $(_testKind)'
              publishLocation: Container
            continueOnError: true
            condition: failed()

        # Mock official build
        - job: MockOfficial
          pool:
            name: $(DncEngPublicBuildPool)
            demands: ImageOverride -equals $(WindowsMachineQueueName)
          steps:
          - checkout: self
            clean: true
          - pwsh: .\eng\MockBuild.ps1
            displayName: Build with OfficialBuildId

        # Linux
        - job: Linux
          pool:
            vmImage: $(UbuntuMachineQueueName)
          timeoutInMinutes: 120
          variables:
          - name: _SignType
            value: Test
          steps:
          - checkout: self
            clean: true
          - script: ./eng/cibuild.sh --configuration $(_BuildConfig) --testcoreclr
            displayName: Build / Test
          - task: PublishTestResults@2
            displayName: Publish Test Results
            inputs:
<<<<<<< HEAD
              testResultsFormat: 'xUnit'
              testRunTitle: Linux
=======
              testResultsFormat: 'XUnit'
>>>>>>> 67793bf7
              testResultsFiles: '*.xml'
              mergeTestResults: true
              searchFolder: '$(Build.SourcesDirectory)/artifacts/TestResults/$(_BuildConfig)'
            continueOnError: true
            condition: always()
          - task: PublishBuildArtifacts@1
            displayName: Publish Test Logs
            inputs:
              PathtoPublish: '$(Build.SourcesDirectory)/artifacts/TestResults/$(_BuildConfig)'
              ArtifactName: 'Linux $(_BuildConfig) test logs'
              publishLocation: Container
            continueOnError: true
            condition: failed()
          - script: dotnet build $(Build.SourcesDirectory)/eng/DumpPackageRoot/DumpPackageRoot.csproj
            displayName: Dump NuGet cache contents
            condition: failed()
          - task: PublishBuildArtifacts@1
            displayName: Publish NuGet cache contents
            inputs:
              PathtoPublish: '$(Build.SourcesDirectory)/artifacts/NugetPackageRootContents'
              ArtifactName: 'NuGetPackageContents Linux'
              publishLocation: Container
            continueOnError: true
            condition: failed()

        # MacOS
        - job: MacOS
          pool:
            vmImage: macos-12
          timeoutInMinutes: 120
          variables:
          - name: _SignType
            value: Test
          steps:
          - checkout: self
            clean: true
          - script: ./eng/cibuild.sh --configuration $(_BuildConfig) --testcoreclr
            env:
              COMPlus_DefaultStackSize: 1000000
            displayName: Build / Test
          - task: PublishTestResults@2
            displayName: Publish Test Results
            inputs:
<<<<<<< HEAD
              testResultsFormat: 'xUnit'
=======
              testResultsFormat: 'XUnit'
>>>>>>> 67793bf7
              testResultsFiles: '*.xml'
              testRunTitle: MacOS
              mergeTestResults: true
              searchFolder: '$(Build.SourcesDirectory)/artifacts/TestResults/$(_BuildConfig)'
            continueOnError: true
            condition: always()
          - task: PublishBuildArtifacts@1
            displayName: Publish Test Logs
            inputs:
              PathtoPublish: '$(Build.SourcesDirectory)/artifacts/TestResults/$(_BuildConfig)'
              ArtifactName: 'MacOS $(_BuildConfig) test logs'
              publishLocation: Container
            continueOnError: true
            condition: failed()
          - script: dotnet build $(Build.SourcesDirectory)/eng/DumpPackageRoot/DumpPackageRoot.csproj
            displayName: Dump NuGet cache contents
            condition: failed()
          - task: PublishBuildArtifacts@1
            displayName: Publish NuGet cache contents
            inputs:
              PathtoPublish: '$(Build.SourcesDirectory)/artifacts/NugetPackageRootContents'
              ArtifactName: 'NuGetPackageContents Mac'
              publishLocation: Container
            continueOnError: true
            condition: failed()

        # End to end build
        - job: EndToEndBuildTests
          pool:
            name: $(DncEngPublicBuildPool)
            demands: ImageOverride -equals $(WindowsMachineQueueName)
          strategy:
            maxParallel: 2
            matrix:
              regular:
                _experimental_flag: ''
              experimental_features:
                _experimental_flag: ''
          steps:
          - checkout: self
            clean: true
          - script: .\Build.cmd -c Release -pack
            env:
              NativeToolsOnMachine: true
              FSHARP_EXPERIMENTAL_FEATURES: $(_experimental_flag)
          - script: .\tests\EndToEndBuildTests\EndToEndBuildTests.cmd -c Release
            env:
              FSHARP_EXPERIMENTAL_FEATURES: $(_experimental_flag)
            displayName: End to end build tests

        # Up-to-date - disabled due to it being flaky
        #- job: UpToDate_Windows
        #  pool:
        #    vmImage: windows-latest
        #  steps:
        #  - checkout: self
        #    clean: true
        #  - task: PowerShell@2
        #    displayName: Run up-to-date build check
        #    inputs:
        #      filePath: eng\tests\UpToDate.ps1
        #      arguments: -configuration $(_BuildConfig) -ci -binaryLog

        # Run Build with Fsharp Experimental Features
        # Possible change: --times:$(Build.SourcesDirectory)/artifacts/log/Release/compiler_timing.csv

        # Plain FCS build Windows
        - job: Plain_Build_Windows
          pool:
            name: $(DncEngPublicBuildPool)
            demands: ImageOverride -equals $(WindowsMachineQueueName)
          variables:
          - name: _BuildConfig
            value: Debug
          steps:
          - checkout: self
            clean: true
          - script: dotnet --list-sdks
            displayName: Report dotnet SDK versions
          - task: UseDotNet@2
            displayName: install SDK
            inputs:
              packageType: sdk
              useGlobalJson: true
              includePreviewVersions: true
              workingDirectory: $(Build.SourcesDirectory)
              installationPath: $(Agent.ToolsDirectory)/dotnet
          - script: dotnet build .\FSharp.Compiler.Service.sln /bl:\"artifacts/log/$(_BuildConfig)/ServiceRegularBuild.binlog\"
            workingDirectory: $(Build.SourcesDirectory)
            displayName: Regular rebuild of FSharp.Compiler.Service.sln
            continueOnError: false
            condition: always()

        # Plain FCS build Linux
        - job: Plain_Build_Linux
          pool:
            vmImage: $(UbuntuMachineQueueName)
          variables:
          - name: _BuildConfig
            value: Debug
          steps:
          - checkout: self
            clean: true
          - script: dotnet --list-sdks
            displayName: Report dotnet SDK versions
          - task: UseDotNet@2
            displayName: install SDK
            inputs:
              packageType: sdk
              useGlobalJson: true
              includePreviewVersions: true
              workingDirectory: $(Build.SourcesDirectory)
              installationPath: $(Agent.ToolsDirectory)/dotnet
          - script: dotnet build ./FSharp.Compiler.Service.sln /bl:\"artifacts/log/$(_BuildConfig)/ServiceRegularBuild.binlog\"
            workingDirectory: $(Build.SourcesDirectory)
            displayName: Regular rebuild of FSharp.Compiler.Service.sln
            continueOnError: false
            condition: always()

        # Plain FCS build Mac
        - job: Plain_Build_MacOS
          pool:
            vmImage: macos-12
          variables:
          - name: _BuildConfig
            value: Debug
          steps:
          - checkout: self
            clean: true
          - script: dotnet --list-sdks
            displayName: Report dotnet SDK versions
          - task: UseDotNet@2
            displayName: install SDK
            inputs:
              packageType: sdk
              useGlobalJson: true
              includePreviewVersions: true
              workingDirectory: $(Build.SourcesDirectory)
              installationPath: $(Agent.ToolsDirectory)/dotnet
          - script: dotnet build ./FSharp.Compiler.Service.sln /bl:\"artifacts/log/$(_BuildConfig)/ServiceRegularBuild.binlog\"
            workingDirectory: $(Build.SourcesDirectory)
            displayName: Regular rebuild of FSharp.Compiler.Service.sln
            continueOnError: false
            condition: always()

        # Build and run fast benchmarks
        - job: Benchmarks
          pool:
            name: $(DncEngPublicBuildPool)
            demands: ImageOverride -equals $(WindowsMachineQueueName)
          variables:
          - name: _BuildConfig
            value: Release
          steps:
          - checkout: self
            clean: true
          - script: eng\CIBuild.cmd -configuration $(_BuildConfig) -testBenchmarks
            displayName: Smoke test fast benchmarks
            continueOnError: true
            condition: always()

        # Test trimming on Windows
        - job: Build_And_Test_AOT_Windows
          pool:
            name: $(DncEngPublicBuildPool)
            demands: ImageOverride -equals $(WindowsMachineQueueName)
          strategy:
            maxParallel: 2
            matrix:
              compressed_metadata:
                _kind: "-compressAllMetadata"
              classic_metadata:
                _kind: ""
          variables:
          - name: _BuildConfig
            value: Release
          steps:
          - checkout: self
            clean: true
          - task: UseDotNet@2
            displayName: install SDK
            inputs:
              packageType: sdk
              useGlobalJson: true
              includePreviewVersions: true
              workingDirectory: $(Build.SourcesDirectory)
              installationPath: $(Agent.ToolsDirectory)/dotnet
          - script: dotnet --list-sdks
            displayName: Report dotnet SDK versions
          - script: .\Build.cmd $(_kind) -pack -c $(_BuildConfig)
            env:
              NativeToolsOnMachine: true
            displayName: Initial build and prepare packages.
          - powershell: $(Build.SourcesDirectory)/tests/AheadOfTime/check.ps1
            displayName: Build, trim, publish and check the state of the trimmed app.
            workingDirectory: $(Build.SourcesDirectory)/tests/AheadOfTime
          - task: PublishPipelineArtifact@1
            displayName: Publish Trim Tests Logs
            inputs:
              targetPath: './artifacts/log/Release/AheadOfTime/Trimming/'
              artifactName: 'Trim Test Logs Attempt $(System.JobAttempt) Logs $(_kind)'
            continueOnError: true
            condition: always()<|MERGE_RESOLUTION|>--- conflicted
+++ resolved
@@ -487,13 +487,9 @@
           - task: PublishTestResults@2
             displayName: Publish Test Results
             inputs:
-<<<<<<< HEAD
-              testResultsFormat: 'xUnit'
+              testResultsFormat: 'XUnit'
               testRunTitle: WindowsCompressedMetadata $(_testKind)
               mergeTestResults: true
-=======
-              testResultsFormat: 'XUnit'
->>>>>>> 67793bf7
               testResultsFiles: '*.xml'
               searchFolder: '$(Build.SourcesDirectory)/artifacts/TestResults/$(_configuration)'
             continueOnError: true
@@ -563,12 +559,8 @@
           - task: PublishTestResults@2
             displayName: Publish Test Results
             inputs:
-<<<<<<< HEAD
-              testResultsFormat: 'xUnit'
+              testResultsFormat: 'XUnit'
               testRunTitle: Linux
-=======
-              testResultsFormat: 'XUnit'
->>>>>>> 67793bf7
               testResultsFiles: '*.xml'
               mergeTestResults: true
               searchFolder: '$(Build.SourcesDirectory)/artifacts/TestResults/$(_BuildConfig)'
@@ -612,11 +604,7 @@
           - task: PublishTestResults@2
             displayName: Publish Test Results
             inputs:
-<<<<<<< HEAD
-              testResultsFormat: 'xUnit'
-=======
               testResultsFormat: 'XUnit'
->>>>>>> 67793bf7
               testResultsFiles: '*.xml'
               testRunTitle: MacOS
               mergeTestResults: true
