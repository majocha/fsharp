<?xml version="1.0" encoding="utf-8"?>
<packages>
  <package id="dnx-coreclr-win-x86" version="1.0.0-beta7" />
  <package id="Microsoft.DotNet.BuildTools" version="1.0.25-prerelease-00085" />
  <package id="NUnit" version="2.6.4" targetFramework="net40" />
  <package id="NUnit.Runners" version="2.6.4" />
<<<<<<< HEAD
  <package id="FSharp.Data" version="2.2.5" />
=======
  <package id="FsCheck" version="2.0.3" />
>>>>>>> d99ceb18
</packages><|MERGE_RESOLUTION|>--- conflicted
+++ resolved
@@ -4,9 +4,6 @@
   <package id="Microsoft.DotNet.BuildTools" version="1.0.25-prerelease-00085" />
   <package id="NUnit" version="2.6.4" targetFramework="net40" />
   <package id="NUnit.Runners" version="2.6.4" />
-<<<<<<< HEAD
   <package id="FSharp.Data" version="2.2.5" />
-=======
   <package id="FsCheck" version="2.0.3" />
->>>>>>> d99ceb18
 </packages>