<Project>

  <UsingTask TaskName="Fsi" AssemblyFile="$(FSharpBuildAssemblyFile)" />

    <Target
        Name="RunFSharpScript"
        Returns=""
        DependsOnTargets="$(CoreCompileDependsOn)"
    >
<<<<<<< HEAD
        <Fsi  Condition=" '%(_CoreCompileResourceInputs.WithCulture)' != 'true' "
              CodePage="$(CodePage)"
              DefineConstants="$(DefineConstants)"
              DisabledWarnings="$(NoWarn)"
              DotnetFsiCompilerPath="$(DotnetFsiCompilerPath)"
              FsiExec="@(FsiExec)"
              LangVersion="$(LangVersion)"
              LCID="$(LCID)"
              LoadSources="@(LoadSource)"
              NoFramework="false"
              Optimize="$(Optimize)"
              OtherFlags="$(OtherFlags)"
              PreferredUILang="$(PreferredUILang)"
              ProvideCommandLineArgs="$(ProvideCommandLineArgs)"
              UseSources="@(UseSource)"
              SkipCompilerExecution="$(SkipCompilerExecution)"
              Sources="@(CompileBefore);@(Compile);@(CompileAfter)"
              Tailcalls="$(Tailcalls)"
              TargetProfile="$(TargetProfile)"
              ToolExe="$(FsiToolExe)"
              ToolPath="$(FsiToolPath)"
              TreatWarningsAsErrors="$(TreatWarningsAsErrors)"
              Utf8Output="$(Utf8Output)"
              WarningLevel="$(WarningLevel)"
              WarningsAsErrors="$(WarningsAsErrors)">
          <Output TaskParameter="CommandLineArgs" ItemName="FsiCommandLineArgs" />
          <Output TaskParameter="TextOutput" ItemName="FsiTextOutput" />
        </Fsi>
=======
      <Fsi  Condition=" '%(_CoreCompileResourceInputs.WithCulture)' != 'true' "
            CodePage="$(CodePage)"
            DefineConstants="$(DefineConstants)"
            DisabledWarnings="$(NoWarn)"
            DotnetFsiCompilerPath="$(DotnetFsiCompilerPath)"
            FsiExec="@(FsiExec)"
            LangVersion="$(LangVersion)"
            LCID="$(LCID)"
            LoadSources="@(LoadSource)"
            NoFramework="false"
            Optimize="$(Optimize)"
            OtherFlags="$(OtherFlags)"
            PreferredUILang="$(PreferredUILang)"
            ProvideCommandLineArgs="$(ProvideCommandLineArgs)"
            UseSources="@(UseSource)"
            SkipCompilerExecution="$(SkipCompilerExecution)"
            Sources="@(CompileBefore);@(Compile);@(CompileAfter)"
            Tailcalls="$(Tailcalls)"
            TargetProfile="$(TargetProfile)"
            ToolExe="$(FsiToolExe)"
            ToolPath="$(FsiToolPath)"
            TreatWarningsAsErrors="$(TreatWarningsAsErrors)"
            Utf8Output="$(Utf8Output)"
            WarningLevel="$(WarningLevel)"
            WarningsAsErrors="$(WarningsAsErrors)"
            CaptureTextOutput="true" >
        <Output TaskParameter="CommandLineArgs" ItemName="FsiCommandLineArgs" />
        <Output TaskParameter="TextOutput" ItemName="FsiTextOutput" />
      </Fsi>
>>>>>>> 7e9fd41d

      <ItemGroup>
          <_CoreCompileResourceInputs Remove="@(_CoreCompileResourceInputs)" />
      </ItemGroup>
  </Target>

</Project><|MERGE_RESOLUTION|>--- conflicted
+++ resolved
@@ -7,36 +7,6 @@
         Returns=""
         DependsOnTargets="$(CoreCompileDependsOn)"
     >
-<<<<<<< HEAD
-        <Fsi  Condition=" '%(_CoreCompileResourceInputs.WithCulture)' != 'true' "
-              CodePage="$(CodePage)"
-              DefineConstants="$(DefineConstants)"
-              DisabledWarnings="$(NoWarn)"
-              DotnetFsiCompilerPath="$(DotnetFsiCompilerPath)"
-              FsiExec="@(FsiExec)"
-              LangVersion="$(LangVersion)"
-              LCID="$(LCID)"
-              LoadSources="@(LoadSource)"
-              NoFramework="false"
-              Optimize="$(Optimize)"
-              OtherFlags="$(OtherFlags)"
-              PreferredUILang="$(PreferredUILang)"
-              ProvideCommandLineArgs="$(ProvideCommandLineArgs)"
-              UseSources="@(UseSource)"
-              SkipCompilerExecution="$(SkipCompilerExecution)"
-              Sources="@(CompileBefore);@(Compile);@(CompileAfter)"
-              Tailcalls="$(Tailcalls)"
-              TargetProfile="$(TargetProfile)"
-              ToolExe="$(FsiToolExe)"
-              ToolPath="$(FsiToolPath)"
-              TreatWarningsAsErrors="$(TreatWarningsAsErrors)"
-              Utf8Output="$(Utf8Output)"
-              WarningLevel="$(WarningLevel)"
-              WarningsAsErrors="$(WarningsAsErrors)">
-          <Output TaskParameter="CommandLineArgs" ItemName="FsiCommandLineArgs" />
-          <Output TaskParameter="TextOutput" ItemName="FsiTextOutput" />
-        </Fsi>
-=======
       <Fsi  Condition=" '%(_CoreCompileResourceInputs.WithCulture)' != 'true' "
             CodePage="$(CodePage)"
             DefineConstants="$(DefineConstants)"
@@ -66,7 +36,6 @@
         <Output TaskParameter="CommandLineArgs" ItemName="FsiCommandLineArgs" />
         <Output TaskParameter="TextOutput" ItemName="FsiTextOutput" />
       </Fsi>
->>>>>>> 7e9fd41d
 
       <ItemGroup>
           <_CoreCompileResourceInputs Remove="@(_CoreCompileResourceInputs)" />
