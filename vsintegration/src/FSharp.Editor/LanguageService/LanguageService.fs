--- conflicted
+++ resolved
@@ -300,13 +300,9 @@
     override this.Initialize() = 
         base.Initialize()
 
-<<<<<<< HEAD
-        this.Workspace.Options <- this.Workspace.Options.WithChangedOption(Shared.Options.FSharpServiceFeatureOnOffOptions.ClosedFileDiagnostic, FSharpConstants.FSharpLanguageName, Nullable false)
-=======
         let globalOptions = package.ComponentModel.DefaultExportProvider.GetExport<FSharpGlobalOptions>().Value
         globalOptions.BlockForCompletionItems <- false
         globalOptions.SetBackgroundAnalysisScope(openFilesOnly=true)
->>>>>>> cfbf18e5
 
         let globalOptions = package.ComponentModel.DefaultExportProvider.GetExport<FSharpGlobalOptions>().Value
         globalOptions.BlockForCompletionItems <- false
