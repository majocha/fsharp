﻿<?xml version="1.0" encoding="utf-8"?>
<xliff xmlns="urn:oasis:names:tc:xliff:document:1.2" xmlns:xsi="http://www.w3.org/2001/XMLSchema-instance" version="1.2" xsi:schemaLocation="urn:oasis:names:tc:xliff:document:1.2 xliff-core-1.2-transitional.xsd">
  <file datatype="xml" source-language="en" target-language="fr" original="../FSharp.Editor.resx">
    <body>
      <trans-unit id="AddMissingEqualsToTypeDefinition">
        <source>Add missing '=' to type definition</source>
        <target state="translated">Ajouter un '=' manquant à la définition de type</target>
        <note />
      </trans-unit>
      <trans-unit id="AddMissingFunKeyword">
        <source>Add missing 'fun' keyword</source>
        <target state="translated">Ajouter le mot clé 'fun' manquant</target>
        <note />
      </trans-unit>
      <trans-unit id="AddMissingInstanceMemberParameter">
        <source>Add missing instance member parameter</source>
        <target state="translated">Ajouter un paramètre de membre d’instance manquant</target>
        <note />
      </trans-unit>
      <trans-unit id="AddNewKeyword">
        <source>Add 'new' keyword</source>
        <target state="translated">Ajouter le mot clé 'new'</target>
        <note />
      </trans-unit>
      <trans-unit id="AddReturnTypeAnnotation">
        <source>Add return type annotation</source>
        <target state="translated">Ajouter une annotation de type de retour</target>
        <note />
      </trans-unit>
      <trans-unit id="AddTypeAnnotation">
        <source>Add type annotation</source>
        <target state="translated">Ajouter une annotation de type</target>
        <note />
      </trans-unit>
      <trans-unit id="AdvancedPageKeywords">
        <source>Block Structure Guides;
Show structure guidelines for F# code;
Outlining;
Show outlining and collapsible nodes for F# code;
Inline hints;
Display inline type hints (preview);
Display return type hints (preview);
Display inline parameter name hints (preview);
Live Buffers;
<<<<<<< HEAD
Use live (unsaved) buffers for analysis</source>
        <target state="translated">Guides de structure de bloc;
Afficher les directives de structure pour le code F# ;
Décrire;
Afficher les nœuds de plan et réductibles pour le code F#;
Conseils en ligne;
Afficher les conseils de type en ligne (aperçu);
Afficher les conseils sur le type de retour (aperçu);
Afficher les conseils sur le nom des paramètres en ligne (aperçu);
Tampons en direct;
Utilisez des tampons en direct (non enregistrés) pour analyser</target>
=======
Use live (unsaved) buffers for checking</source>
        <target state="new">Block Structure Guides;
Show structure guidelines for F# code;
Outlining;
Show outlining and collapsible nodes for F# code;
Inline hints;
Display inline type hints (preview);
Display return type hints (preview);
Display inline parameter name hints (preview);
Live Buffers;
Use live (unsaved) buffers for checking</target>
>>>>>>> fc5e9eda
        <note />
      </trans-unit>
      <trans-unit id="ChangeEqualsInFieldTypeToColon">
        <source>Use ':' for type in field declaration</source>
        <target state="translated">Utilisez ':' pour saisir la déclaration de champ</target>
        <note />
      </trans-unit>
      <trans-unit id="CodeFixesPageKeywords">
        <source>Simplify names (remove unnecessary qualifiers);
Always place open statements at the top level;
Remove unused open statements;
Analyze and suggest fixes for unused values;
Suggest names for unresolved identifiers;</source>
        <target state="translated">Simplifier les noms (supprimer les qualificateurs inutiles) ;
Toujours placer les instructions ouvertes au niveau supérieur ;
Supprimer les instructions open inutilisées ;
Analyser et suggérer des correctifs pour les valeurs inutilisées ;
Suggérer des noms pour les identificateurs non résolus ;</target>
        <note />
      </trans-unit>
      <trans-unit id="ConvertCSharpUsingToFSharpOpen">
        <source>Convert C# 'using' to F# 'open'</source>
        <target state="translated">Convertir 'using' C# en F# 'open'</target>
        <note />
      </trans-unit>
      <trans-unit id="ConvertToAnonymousRecord">
        <source>Convert to Anonymous Record</source>
        <target state="translated">Convertir en enregistrement anonyme</target>
        <note />
      </trans-unit>
      <trans-unit id="ConvertToNotEqualsEqualityExpression">
        <source>Use '&lt;&gt;' for inequality check</source>
        <target state="translated">Utiliser '&lt;&gt;' pour vérifier l'inégalité</target>
        <note />
      </trans-unit>
      <trans-unit id="ConvertToSingleEqualsEqualityExpression">
        <source>Use '=' for equality check</source>
        <target state="translated">Utiliser '=' pour vérifier l'égalité</target>
        <note />
      </trans-unit>
      <trans-unit id="ChangePrefixNegationToInfixSubtraction">
        <source>Use subtraction instead of negation</source>
        <target state="translated">Utiliser la soustraction à la place de la négation</target>
        <note />
      </trans-unit>
      <trans-unit id="FSharpDisposableLocalValuesClassificationType">
        <source>F# Disposable Values (locals)</source>
        <target state="translated">Valeurs F# pouvant être supprimées (variables locales)</target>
        <note />
      </trans-unit>
      <trans-unit id="FSharpDisposableTopLevelValuesClassificationType">
        <source>F# Disposable Values (top-level)</source>
        <target state="translated">Valeurs F# pouvant être supprimées (niveau supérieur)</target>
        <note />
      </trans-unit>
      <trans-unit id="FSharpDisposableTypesClassificationType">
        <source>F# Disposable Types</source>
        <target state="translated">Types F# pouvant être supprimés</target>
        <note />
      </trans-unit>
      <trans-unit id="FSharpFunctionsClassificationType">
        <source>F# Functions</source>
        <target state="translated">Fonctions F#</target>
        <note />
      </trans-unit>
      <trans-unit id="FormattingPageKeywords">
        <source>Re-format indentation on paste (Experimental)</source>
        <target state="translated">Formater de nouveau la mise en retrait lors du collage (expérimental)</target>
        <note />
      </trans-unit>
      <trans-unit id="ImplementInterface">
        <source>Implement interface</source>
        <target state="translated">Implémenter l'interface</target>
        <note />
      </trans-unit>
      <trans-unit id="ImplementInterfaceWithoutTypeAnnotation">
        <source>Implement interface without type annotation</source>
        <target state="translated">Implémenter l'interface sans annotation de type</target>
        <note />
      </trans-unit>
      <trans-unit id="IntelliSensePageKeywords">
        <source>Completion Lists;
Show completion list after a character is deleted;
Show completion list after a character is typed;
Show symbols in unopened namespaces;
Enter key behavior;
Never add new line on enter;
Only add new line on enter after end of fully typed word;
Always add new line on enter;</source>
        <target state="translated">Listes de saisie semi-automatique ;
 Afficher la liste de saisie semi-automatique après la suppression d’un caractère ;
 Afficher la liste de saisie semi-automatique après la saisie d’un caractère ;
 Afficher les symboles dans les espaces de noms non ouverts ;
 Entrer le comportement de la clé ;
 Ne jamais ajouter de nouvelle ligne lors de l’entrée ;
 Ajouter uniquement une nouvelle ligne à l’entrée après la fin du mot entièrement typé ;
 Toujours ajouter une nouvelle ligne lors de l’entrée ;</target>
        <note />
      </trans-unit>
      <trans-unit id="MakeDeclarationMutable">
        <source>Make declaration 'mutable'</source>
        <target state="translated">Rendre la déclaration 'mutable'</target>
        <note />
      </trans-unit>
      <trans-unit id="MakeOuterBindingRecursive">
        <source>Make '{0}' recursive</source>
        <target state="translated">Rendre '{0}' récursif</target>
        <note />
      </trans-unit>
      <trans-unit id="PerformancePageKeywords">
        <source>F# Project and Caching Performance Options;
Enable in-memory cross project references;
Enable_partial_type_checking;
IntelliSense Performance Options;
Enable stale data for IntelliSense features;
Time until stale results are used (in milliseconds);
Parallelization (requires restart);
Enable parallel type checking with signature files;
Enable parallel reference resolution;
Enable fast find references &amp; rename (restart required);
Cache parsing results (experimental)</source>
<<<<<<< HEAD
        <target state="translated">Options relatives aux performances de la mise en cache et des projets F#; 
Activer les références de projet croisé en mémoire; 
Enable_partial_type_checking;
Options relatives aux performances d’IntelliSense; 
Activer les données périmées pour les fonctionnalités IntelliSense; 
Délai avant l’utilisation des résultats périmés (en millisecondes); 
Parallélisation (Nécessite un redémarrage); 
Activer la vérification de type parallèle avec les fichiers de signature; 
Activer la résolution de référence parallèle; 
Activer la recherche rapide de références et le renommage (redémarrage requis);
Résultats de l’analyse du cache (expérimental)</target>
=======
        <target state="new">F# Project and Caching Performance Options;
Enable in-memory cross project references;
Enable_partial_type_checking;
IntelliSense Performance Options;
Enable stale data for IntelliSense features;
Time until stale results are used (in milliseconds);
Parallelization (requires restart);
Enable parallel type checking with signature files;
Enable parallel reference resolution;
Enable fast find references &amp; rename (experimental);
Cache parsing results (experimental)</target>
>>>>>>> fc5e9eda
        <note />
      </trans-unit>
      <trans-unit id="PrefixValueNameWithUnderscore">
        <source>Prefix '{0}' with underscore</source>
        <target state="translated">Faire précéder '{0}' d'un trait de soulignement</target>
        <note />
      </trans-unit>
      <trans-unit id="QuickInfoPageKeywords">
        <source>Formatting;
Preferred description width in characters;
Format signature to the given width by adding line breaks conforming with F# syntax rules;
Navigation links;
Show navigation links as;
Solid underline;
Dot underline;
<<<<<<< HEAD
Dash underline;
Show remarks in Quick Info</source>
        <target state="translated">Mise en forme; 
Largeur de description préférée en caractères; 
Formatez la signature à la largeur donnée en ajoutant des sauts de ligne conformes aux règles de syntaxe F#; 
Liens de navigation; 
Afficher les liens de navigation en tant que; 
Soulignement avec un trait uni; 
Soulignement avec des points; 
Soulignement avec des tirets; 
Afficher les notes dans Info express</target>
        <note />
      </trans-unit>
      <trans-unit id="RemarksHeader">
        <source>Remarks:</source>
        <target state="translated">Notes :</target>
=======
Dash underline;</source>
        <target state="new">Formatting;
Preferred description width in characters;
Format signature to the given width by adding line breaks conforming with F# syntax rules;
Navigation links;
Show navigation links as;
Solid underline;
Dot underline;
Dash underline;</target>
>>>>>>> fc5e9eda
        <note />
      </trans-unit>
      <trans-unit id="RemoveReturn">
        <source>Remove 'return'</source>
        <target state="translated">Supprimer 'return'</target>
        <note />
      </trans-unit>
      <trans-unit id="RemoveReturnBang">
        <source>Remove 'return!'</source>
        <target state="translated">Supprimer 'return!'</target>
        <note />
      </trans-unit>
      <trans-unit id="RemoveUnnecessaryParentheses">
        <source>Remove unnecessary parentheses</source>
        <target state="translated">Supprimer les parenthèses inutiles</target>
        <note />
      </trans-unit>
      <trans-unit id="RemoveUnusedBinding">
        <source>Remove unused binding</source>
        <target state="translated">Supprimer la liaison inutilisée</target>
        <note />
      </trans-unit>
      <trans-unit id="RemoveYield">
        <source>Remove 'yield'</source>
        <target state="translated">Supprimer 'yield'</target>
        <note />
      </trans-unit>
      <trans-unit id="RemoveYieldBang">
        <source>Remove 'yield!'</source>
        <target state="translated">Supprimer 'yield!'</target>
        <note />
      </trans-unit>
      <trans-unit id="RenameValueToUnderscore">
        <source>Rename '{0}' to '_'</source>
        <target state="translated">Renommer '{0}' en '_'</target>
        <note />
      </trans-unit>
      <trans-unit id="ReturnsHeader">
        <source>Returns:</source>
        <target state="translated">Retourne :</target>
        <note />
      </trans-unit>
      <trans-unit id="SimplifyName">
        <source>Simplify name</source>
        <target state="translated">Simplifier le nom</target>
        <note />
      </trans-unit>
      <trans-unit id="NameCanBeSimplified">
        <source>Name can be simplified.</source>
        <target state="translated">Le nom peut être simplifié.</target>
        <note />
      </trans-unit>
      <trans-unit id="FSharpMutableVarsClassificationType">
        <source>F# Mutable Variables / Reference Cells</source>
        <target state="translated">Variables mutables / Cellules de référence F#</target>
        <note />
      </trans-unit>
      <trans-unit id="FSharpPrintfFormatClassificationType">
        <source>F# Printf Format</source>
        <target state="translated">Format Printf F#</target>
        <note />
      </trans-unit>
      <trans-unit id="FSharpPropertiesClassificationType">
        <source>F# Properties</source>
        <target state="translated">Propriétés F#</target>
        <note />
      </trans-unit>
      <trans-unit id="RemoveUnusedOpens">
        <source>Remove unused open declarations</source>
        <target state="translated">Supprimer les déclarations open inutilisées</target>
        <note />
      </trans-unit>
      <trans-unit id="UnexpectedEqualsInFieldExpectedColon">
        <source>Unexpected symbol '=' in field declaration. Expected ':' or other token.</source>
        <target state="translated">Symbole inattendu '=' dans la déclaration de champ. ':' attendu ou autre jeton.</target>
        <note />
      </trans-unit>
      <trans-unit id="UnusedOpens">
        <source>Open declaration can be removed.</source>
        <target state="translated">La déclaration open peut être supprimée.</target>
        <note />
      </trans-unit>
      <trans-unit id="6008">
        <source>IntelliSense</source>
        <target state="translated">IntelliSense</target>
        <note />
      </trans-unit>
      <trans-unit id="6009">
        <source>QuickInfo</source>
        <target state="translated">QuickInfo</target>
        <note />
      </trans-unit>
      <trans-unit id="AddAssemblyReference">
        <source>Add an assembly reference to '{0}'</source>
        <target state="translated">Ajouter une référence d'assembly à '{0}'</target>
        <note />
      </trans-unit>
      <trans-unit id="AddProjectReference">
        <source>Add a project reference to '{0}'</source>
        <target state="translated">Ajouter une référence de projet à '{0}'</target>
        <note />
      </trans-unit>
      <trans-unit id="6010">
        <source>Code Fixes</source>
        <target state="translated">Correctifs du code</target>
        <note />
      </trans-unit>
      <trans-unit id="6011">
        <source>Performance</source>
        <target state="translated">Performances</target>
        <note />
      </trans-unit>
      <trans-unit id="TheValueIsUnused">
        <source>The value is unused</source>
        <target state="translated">La valeur est inutilisée</target>
        <note />
      </trans-unit>
      <trans-unit id="CannotDetermineSymbol">
        <source>Cannot determine the symbol under the caret</source>
        <target state="translated">Impossible de déterminer le symbole sous le point d'insertion</target>
        <note />
      </trans-unit>
      <trans-unit id="CannotNavigateUnknown">
        <source>Cannot navigate to the requested location</source>
        <target state="translated">Impossible de naviguer à l'emplacement demandé</target>
        <note />
      </trans-unit>
      <trans-unit id="LocatingSymbol">
        <source>Locating the symbol under the caret...</source>
        <target state="translated">Localisation du symbole sous le point d'insertion...</target>
        <note />
      </trans-unit>
      <trans-unit id="NavigatingTo">
        <source>Navigating to symbol...</source>
        <target state="translated">Navigation vers le symbole...</target>
        <note />
      </trans-unit>
      <trans-unit id="NavigateToFailed">
        <source>Navigate to symbol failed: {0}</source>
        <target state="translated">Échec de la navigation vers le symbole : {0}</target>
        <note />
      </trans-unit>
      <trans-unit id="ExceptionsHeader">
        <source>Exceptions:</source>
        <target state="translated">Exceptions :</target>
        <note />
      </trans-unit>
      <trans-unit id="GenericParametersHeader">
        <source>Generic parameters:</source>
        <target state="translated">Paramètres génériques :</target>
        <note />
      </trans-unit>
      <trans-unit id="RenameValueToDoubleUnderscore">
        <source>Rename '{0}' to '__'</source>
        <target state="translated">Renommer '{0}' en '__'</target>
        <note />
      </trans-unit>
      <trans-unit id="6012">
        <source>Advanced</source>
        <target state="translated">Avancé</target>
        <note />
      </trans-unit>
      <trans-unit id="6014">
        <source>Formatting</source>
        <target state="translated">Mise en forme</target>
        <note />
      </trans-unit>
      <trans-unit id="UseFSharpLambda">
        <source>Use F# lambda syntax</source>
        <target state="translated">Utiliser la syntaxe lambda F#</target>
        <note />
      </trans-unit>
      <trans-unit id="UseMutationWhenValueIsMutable">
        <source>Use '&lt;-' to mutate value</source>
        <target state="translated">Utiliser '&lt;-' pour muter la valeur</target>
        <note />
      </trans-unit>
      <trans-unit id="UseNameof">
        <source>Use 'nameof'</source>
        <target state="translated">Utiliser « nameof »</target>
        <note />
      </trans-unit>
      <trans-unit id="UseTripleQuotedInterpolation">
        <source>Use triple quoted string interpolation.</source>
        <target state="translated">Utilisez l’interpolation de chaîne entre guillemets triples.</target>
        <note />
      </trans-unit>
      <trans-unit id="UseUpcastKeyword">
        <source>Use 'upcast'</source>
        <target state="translated">Utiliser 'upcast'</target>
        <note />
      </trans-unit>
      <trans-unit id="UseUpcastOperator">
        <source>Use ':&gt;' operator</source>
        <target state="translated">Utiliser l'opérateur ':&gt;'</target>
        <note />
      </trans-unit>
      <trans-unit id="UseNotForNegation">
        <source>Use 'not' to negate expression</source>
        <target state="translated">Utiliser 'not' pour annuler l'expression</target>
        <note />
      </trans-unit>
      <trans-unit id="UseValueInsteadOfDeref">
        <source>Use '.Value' to dereference expression</source>
        <target state="translated">Utilisez '.Value' pour déréférencer l'expression</target>
        <note />
      </trans-unit>
      <trans-unit id="WrapExpressionInParentheses">
        <source>Wrap expression in parentheses</source>
        <target state="translated">Mettre l'expression entre parenthèses</target>
        <note />
      </trans-unit>
    </body>
  </file>
</xliff><|MERGE_RESOLUTION|>--- conflicted
+++ resolved
@@ -42,7 +42,6 @@
 Display return type hints (preview);
 Display inline parameter name hints (preview);
 Live Buffers;
-<<<<<<< HEAD
 Use live (unsaved) buffers for analysis</source>
         <target state="translated">Guides de structure de bloc;
 Afficher les directives de structure pour le code F# ;
@@ -54,19 +53,6 @@
 Afficher les conseils sur le nom des paramètres en ligne (aperçu);
 Tampons en direct;
 Utilisez des tampons en direct (non enregistrés) pour analyser</target>
-=======
-Use live (unsaved) buffers for checking</source>
-        <target state="new">Block Structure Guides;
-Show structure guidelines for F# code;
-Outlining;
-Show outlining and collapsible nodes for F# code;
-Inline hints;
-Display inline type hints (preview);
-Display return type hints (preview);
-Display inline parameter name hints (preview);
-Live Buffers;
-Use live (unsaved) buffers for checking</target>
->>>>>>> fc5e9eda
         <note />
       </trans-unit>
       <trans-unit id="ChangeEqualsInFieldTypeToColon">
@@ -188,31 +174,17 @@
 Enable parallel reference resolution;
 Enable fast find references &amp; rename (restart required);
 Cache parsing results (experimental)</source>
-<<<<<<< HEAD
-        <target state="translated">Options relatives aux performances de la mise en cache et des projets F#; 
-Activer les références de projet croisé en mémoire; 
-Enable_partial_type_checking;
-Options relatives aux performances d’IntelliSense; 
-Activer les données périmées pour les fonctionnalités IntelliSense; 
-Délai avant l’utilisation des résultats périmés (en millisecondes); 
-Parallélisation (Nécessite un redémarrage); 
-Activer la vérification de type parallèle avec les fichiers de signature; 
-Activer la résolution de référence parallèle; 
-Activer la recherche rapide de références et le renommage (redémarrage requis);
-Résultats de l’analyse du cache (expérimental)</target>
-=======
-        <target state="new">F# Project and Caching Performance Options;
-Enable in-memory cross project references;
-Enable_partial_type_checking;
-IntelliSense Performance Options;
-Enable stale data for IntelliSense features;
-Time until stale results are used (in milliseconds);
-Parallelization (requires restart);
-Enable parallel type checking with signature files;
-Enable parallel reference resolution;
-Enable fast find references &amp; rename (experimental);
-Cache parsing results (experimental)</target>
->>>>>>> fc5e9eda
+        <target state="translated">Options de performances du projet F # et de la mise en cache ;
+Activer les références de projets croisés en mémoire ;
+Enable_partial_type_checking ;
+Options de performances IntelliSense ;
+Activer les données obsolètes pour les fonctionnalités IntelliSense ;
+Temps jusqu'à ce que les résultats obsolètes soient utilisés (en millisecondes) ;
+Parallélisation (nécessite un redémarrage) ;
+Activer la vérification de type parallèle avec les fichiers de signature ;
+Activer la résolution de référence parallèle ;
+Activer les références de recherche rapide et renommer (expérimental) ;
+Résultats de l'analyse du cache (expérimental)</target>
         <note />
       </trans-unit>
       <trans-unit id="PrefixValueNameWithUnderscore">
@@ -228,34 +200,15 @@
 Show navigation links as;
 Solid underline;
 Dot underline;
-<<<<<<< HEAD
-Dash underline;
-Show remarks in Quick Info</source>
-        <target state="translated">Mise en forme; 
-Largeur de description préférée en caractères; 
-Formatez la signature à la largeur donnée en ajoutant des sauts de ligne conformes aux règles de syntaxe F#; 
-Liens de navigation; 
-Afficher les liens de navigation en tant que; 
-Soulignement avec un trait uni; 
-Soulignement avec des points; 
-Soulignement avec des tirets; 
-Afficher les notes dans Info express</target>
-        <note />
-      </trans-unit>
-      <trans-unit id="RemarksHeader">
-        <source>Remarks:</source>
-        <target state="translated">Notes :</target>
-=======
 Dash underline;</source>
-        <target state="new">Formatting;
-Preferred description width in characters;
-Format signature to the given width by adding line breaks conforming with F# syntax rules;
-Navigation links;
-Show navigation links as;
-Solid underline;
-Dot underline;
-Dash underline;</target>
->>>>>>> fc5e9eda
+        <target state="translated">Formatage;
+Largeur de description préférée en caractères ;
+Mettre en forme la signature à la largeur donnée en ajoutant des sauts de ligne conformes aux règles de syntaxe F# ;
+Liens de navigation ;
+Afficher les liens de navigation en tant que ;
+Soulignement uni ;
+Soulignement pointé ;
+Soulignement en tirets ;</target>
         <note />
       </trans-unit>
       <trans-unit id="RemoveReturn">
