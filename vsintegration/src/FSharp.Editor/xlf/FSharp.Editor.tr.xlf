﻿<?xml version="1.0" encoding="utf-8"?>
<xliff xmlns="urn:oasis:names:tc:xliff:document:1.2" xmlns:xsi="http://www.w3.org/2001/XMLSchema-instance" version="1.2" xsi:schemaLocation="urn:oasis:names:tc:xliff:document:1.2 xliff-core-1.2-transitional.xsd">
  <file datatype="xml" source-language="en" target-language="tr" original="../FSharp.Editor.resx">
    <body>
      <trans-unit id="AddMissingEqualsToTypeDefinition">
        <source>Add missing '=' to type definition</source>
        <target state="translated">Tür tanımına eksik '=' işaretini ekle</target>
        <note />
      </trans-unit>
      <trans-unit id="AddMissingFunKeyword">
        <source>Add missing 'fun' keyword</source>
        <target state="translated">Eksik 'fun' anahtar sözcüğünü ekle</target>
        <note />
      </trans-unit>
      <trans-unit id="AddMissingInstanceMemberParameter">
        <source>Add missing instance member parameter</source>
        <target state="translated">Eksik örnek üye parametresini ekleyin</target>
        <note />
      </trans-unit>
      <trans-unit id="AddNewKeyword">
        <source>Add 'new' keyword</source>
        <target state="translated">'new' anahtar sözcüğünü ekleme</target>
        <note />
      </trans-unit>
      <trans-unit id="AddReturnTypeAnnotation">
        <source>Add return type annotation</source>
        <target state="new">Add return type annotation</target>
        <note />
      </trans-unit>
      <trans-unit id="AddTypeAnnotation">
        <source>Add type annotation</source>
        <target state="translated">Tür ek açıklaması ekle</target>
        <note />
      </trans-unit>
      <trans-unit id="AdvancedPageKeywords">
        <source>Block Structure Guides;
Show structure guidelines for F# code;
Outlining;
Show outlining and collapsible nodes for F# code;
Inline hints;
Display inline type hints (preview);
Display return type hints (preview);
Display inline parameter name hints (preview);
Use Transparent Compiler (experimental);
Live Buffers;
Use live (unsaved) buffers for analysis</source>
        <target state="needs-review-translation">Blok Yapısı Kılavuzları;
F# kodu için yapı yönergelerini göster;
Anahat oluşturma;
F# kodu için ana hattı ve daraltılabilir düğümleri göster;
Satır içi ipuçları;
Satır içi tür ipuçlarını görüntüle (önizleme);
Dönüş türü ipuçlarını görüntüle (önizleme);
Satır içi parametre adı ipuçlarını görüntüle (önizleme);
Canlı Arabellekler;
Denetim için canlı (kaydedilmemiş) arabellekler kullan</target>
        <note />
      </trans-unit>
      <trans-unit id="ChangeEqualsInFieldTypeToColon">
        <source>Use ':' for type in field declaration</source>
        <target state="translated">Alan bildirimindeki tür için ':' kullan</target>
        <note />
      </trans-unit>
      <trans-unit id="CodeFixesPageKeywords">
        <source>Simplify names (remove unnecessary qualifiers);
Always place open statements at the top level;
Remove unused open statements;
Analyze and suggest fixes for unused values;
Suggest names for unresolved identifiers;</source>
        <target state="translated">Adları basitleştir (gereksiz niteleyicileri kaldır);
Açık deyimleri her zaman en üst düzeye yerleştir;
Kullanılmayan açık deyimleri kaldır;
Kullanılmayan değerleri analiz et ve bunlara düzeltmeler öner;
Çözümlenmemiş tanımlayıcılar için ad öner;</target>
        <note />
      </trans-unit>
      <trans-unit id="ConvertCSharpUsingToFSharpOpen">
        <source>Convert C# 'using' to F# 'open'</source>
        <target state="translated">C# 'using' sözcüğünü F# 'open' sözcüğüne dönüştür</target>
        <note />
      </trans-unit>
      <trans-unit id="ConvertToAnonymousRecord">
        <source>Convert to Anonymous Record</source>
        <target state="translated">Anonim Kayda Dönüştür</target>
        <note />
      </trans-unit>
      <trans-unit id="ConvertToNotEqualsEqualityExpression">
        <source>Use '&lt;&gt;' for inequality check</source>
        <target state="translated">Eşitsizlik denetimi için '&lt;&gt;' kullanın</target>
        <note />
      </trans-unit>
      <trans-unit id="ConvertToSingleEqualsEqualityExpression">
        <source>Use '=' for equality check</source>
        <target state="translated">Eşitlik denetimi için '=' kullan</target>
        <note />
      </trans-unit>
      <trans-unit id="ChangePrefixNegationToInfixSubtraction">
        <source>Use subtraction instead of negation</source>
        <target state="translated">Negatif yapma yerine çıkarmayı kullanın</target>
        <note />
      </trans-unit>
      <trans-unit id="FSharpDisposableLocalValuesClassificationType">
        <source>F# Disposable Values (locals)</source>
        <target state="translated">F# Atılabilir Değerleri (yereller)</target>
        <note />
      </trans-unit>
      <trans-unit id="FSharpDisposableTopLevelValuesClassificationType">
        <source>F# Disposable Values (top-level)</source>
        <target state="translated">F# Atılabilir Değerleri (üst düzey)</target>
        <note />
      </trans-unit>
      <trans-unit id="FSharpDisposableTypesClassificationType">
        <source>F# Disposable Types</source>
        <target state="translated">F# Atılabilir Türleri</target>
        <note />
      </trans-unit>
      <trans-unit id="FSharpFunctionsClassificationType">
        <source>F# Functions</source>
        <target state="translated">F# İşlevleri</target>
        <note />
      </trans-unit>
      <trans-unit id="FormattingPageKeywords">
        <source>Re-format indentation on paste (Experimental)</source>
        <target state="translated">Yapıştırırken girintiyi yeniden biçimlendir (Deneysel)</target>
        <note />
      </trans-unit>
      <trans-unit id="ImplementInterface">
        <source>Implement interface</source>
        <target state="translated">Arabirimi uygula</target>
        <note />
      </trans-unit>
      <trans-unit id="ImplementInterfaceWithoutTypeAnnotation">
        <source>Implement interface without type annotation</source>
        <target state="translated">Tür ek açıklaması olmadan arabirim uygulama</target>
        <note />
      </trans-unit>
      <trans-unit id="IntelliSensePageKeywords">
        <source>Completion Lists;
Show completion list after a character is deleted;
Show completion list after a character is typed;
Show symbols in unopened namespaces;
Enter key behavior;
Never add new line on enter;
Only add new line on enter after end of fully typed word;
Always add new line on enter;</source>
        <target state="translated">Tamamlama Listeleri;
Bir karakter silindikten sonra tamamlama listesini göster;
Bir karakter yazıldıktan sonra tamamlama listesini göster;
Açılmamış ad alanlarında simgeleri göster;
Enter tuşu davranışı;
Enter tuşunda hiçbir zaman yeni satır ekleme;
Yalnızca tam olarak yazılan sözcükten sonra basılan Enter tuşunda için yeni satır ekle;
Enter tuşunda her zaman yeni satır ekle;</target>
        <note />
      </trans-unit>
      <trans-unit id="MakeDeclarationMutable">
        <source>Make declaration 'mutable'</source>
        <target state="translated">Bildirimi 'mutable' yapın</target>
        <note />
      </trans-unit>
      <trans-unit id="MakeOuterBindingRecursive">
        <source>Make '{0}' recursive</source>
        <target state="translated">'{0}' bağlamasını özyinelemeli yap</target>
        <note />
      </trans-unit>
      <trans-unit id="PerformancePageKeywords">
        <source>F# Project and Caching Performance Options;
Enable in-memory cross project references;
Enable_partial_type_checking;
IntelliSense Performance Options;
Enable stale data for IntelliSense features;
Time until stale results are used (in milliseconds);
Parallelization (requires restart);
Enable parallel type checking with signature files;
Enable parallel reference resolution;
Enable fast find references &amp; rename (restart required);
Cache parsing results (experimental)</source>
<<<<<<< HEAD
        <target state="translated">F# Proje ve Önbelleğe Alma Performans Seçenekleri;
=======
        <target state="needs-review-translation">F# Proje ve Önbelleğe Alma Performans Seçenekleri;
>>>>>>> 93b8f0c4
Bellek içi çapraz proje başvurularını etkinleştir;
Enable_partial_type_checking;
IntelliSense Performans Seçenekleri;
IntelliSense özellikleri için eski verileri etkinleştir;
Eski sonuçlar kullanılana kadar geçen süre (milisaniye olarak);
Paralelleştirme (yeniden başlatma gerektirir);
İmza dosyalarıyla paralel tür denetlemeyi etkinleştir;
Paralel başvuru çözümlemeyi etkinleştir;
Başvuruları hızlı bulma ve yeniden adlandırmayı etkinleştir (deneysel)
Ayrıştırma sonuçlarını önbelleğe al (deneysel)</target>
        <note />
      </trans-unit>
      <trans-unit id="PrefixValueNameWithUnderscore">
        <source>Prefix '{0}' with underscore</source>
        <target state="translated">'{0}' öğesinin önüne alt çizgi ekleme</target>
        <note />
      </trans-unit>
      <trans-unit id="QuickInfoPageKeywords">
        <source>Formatting;
Preferred description width in characters;
Format signature to the given width by adding line breaks conforming with F# syntax rules;
Navigation links;
Show navigation links as;
Solid underline;
Dot underline;
Dash underline;
Show remarks in Quick Info</source>
        <target state="needs-review-translation">Biçimlendirme; 
Karakter olarak tercih edilen açıklama genişliği;
F# söz dizimi kurallarına uyan satır sonları ekleyerek imzayı verilen genişliğe biçimlendir;
Gezinti bağlantıları;
Gezinti bağlantılarını şöyle göster;
Düz alt çizgi;
Nokta alt çizgi;
Tire alt çizgisi;</target>
        <note />
      </trans-unit>
      <trans-unit id="RemarksHeader">
        <source>Remarks:</source>
        <target state="new">Remarks:</target>
        <note />
      </trans-unit>
      <trans-unit id="RemoveReturn">
        <source>Remove 'return'</source>
        <target state="translated">'return' öğesini kaldır</target>
        <note />
      </trans-unit>
      <trans-unit id="RemoveReturnBang">
        <source>Remove 'return!'</source>
        <target state="translated">'return!' öğesini kaldır</target>
        <note />
      </trans-unit>
      <trans-unit id="RemoveUnnecessaryParentheses">
        <source>Remove unnecessary parentheses</source>
        <target state="new">Remove unnecessary parentheses</target>
        <note />
      </trans-unit>
      <trans-unit id="RemoveUnusedBinding">
        <source>Remove unused binding</source>
        <target state="translated">Kullanılmayan bağlamayı kaldır</target>
        <note />
      </trans-unit>
      <trans-unit id="RemoveYield">
        <source>Remove 'yield'</source>
        <target state="translated">'yield' öğesini kaldır</target>
        <note />
      </trans-unit>
      <trans-unit id="RemoveYieldBang">
        <source>Remove 'yield!'</source>
        <target state="translated">'yield!' ifadesini kaldır</target>
        <note />
      </trans-unit>
      <trans-unit id="RenameValueToUnderscore">
        <source>Rename '{0}' to '_'</source>
        <target state="translated">'{0}' öğesini '_' olarak yeniden adlandırma</target>
        <note />
      </trans-unit>
      <trans-unit id="ReturnsHeader">
        <source>Returns:</source>
        <target state="new">Returns:</target>
        <note />
      </trans-unit>
      <trans-unit id="SimplifyName">
        <source>Simplify name</source>
        <target state="translated">Adı basitleştirme</target>
        <note />
      </trans-unit>
      <trans-unit id="NameCanBeSimplified">
        <source>Name can be simplified.</source>
        <target state="translated">Ad basitleştirilebilir.</target>
        <note />
      </trans-unit>
      <trans-unit id="FSharpMutableVarsClassificationType">
        <source>F# Mutable Variables / Reference Cells</source>
        <target state="translated">F# Değiştirilebilir Değişkenleri / Başvuru Hücreleri</target>
        <note />
      </trans-unit>
      <trans-unit id="FSharpPrintfFormatClassificationType">
        <source>F# Printf Format</source>
        <target state="translated">F# Printf Biçimi</target>
        <note />
      </trans-unit>
      <trans-unit id="FSharpPropertiesClassificationType">
        <source>F# Properties</source>
        <target state="translated">F# Özellikleri</target>
        <note />
      </trans-unit>
      <trans-unit id="RemoveUnusedOpens">
        <source>Remove unused open declarations</source>
        <target state="translated">Kullanılmayan açık bildirimleri kaldır</target>
        <note />
      </trans-unit>
      <trans-unit id="UnexpectedEqualsInFieldExpectedColon">
        <source>Unexpected symbol '=' in field declaration. Expected ':' or other token.</source>
        <target state="translated">Alan bildiriminde beklenmeyen '=' sembolü. ':' veya başka bir belirteç bekleniyordu.</target>
        <note />
      </trans-unit>
      <trans-unit id="UnusedOpens">
        <source>Open declaration can be removed.</source>
        <target state="translated">Açık bildirim kaldırılabilir.</target>
        <note />
      </trans-unit>
      <trans-unit id="6008">
        <source>IntelliSense</source>
        <target state="translated">IntelliSense</target>
        <note />
      </trans-unit>
      <trans-unit id="6009">
        <source>QuickInfo</source>
        <target state="translated">QuickInfo</target>
        <note />
      </trans-unit>
      <trans-unit id="AddAssemblyReference">
        <source>Add an assembly reference to '{0}'</source>
        <target state="translated">'{0}' öğesine bir bütünleştirilmiş kod başvurusu ekleme</target>
        <note />
      </trans-unit>
      <trans-unit id="AddProjectReference">
        <source>Add a project reference to '{0}'</source>
        <target state="translated">'{0}' öğesine bir proje başvurusu ekleme</target>
        <note />
      </trans-unit>
      <trans-unit id="6010">
        <source>Code Fixes</source>
        <target state="translated">Kod Düzeltmeleri</target>
        <note />
      </trans-unit>
      <trans-unit id="6011">
        <source>Performance</source>
        <target state="translated">Performans</target>
        <note />
      </trans-unit>
      <trans-unit id="TheValueIsUnused">
        <source>The value is unused</source>
        <target state="translated">Değer kullanılmıyor</target>
        <note />
      </trans-unit>
      <trans-unit id="CannotDetermineSymbol">
        <source>Cannot determine the symbol under the caret</source>
        <target state="translated">İmlecin altındaki simge belirlenemiyor</target>
        <note />
      </trans-unit>
      <trans-unit id="CannotNavigateUnknown">
        <source>Cannot navigate to the requested location</source>
        <target state="translated">İstenen konuma gidilemiyor</target>
        <note />
      </trans-unit>
      <trans-unit id="LocatingSymbol">
        <source>Locating the symbol under the caret...</source>
        <target state="translated">İmlecin altındaki simge bulunuyor...</target>
        <note />
      </trans-unit>
      <trans-unit id="NavigatingTo">
        <source>Navigating to symbol...</source>
        <target state="translated">Simgeye gidiliyor...</target>
        <note />
      </trans-unit>
      <trans-unit id="NavigateToFailed">
        <source>Navigate to symbol failed: {0}</source>
        <target state="translated">Simgeye gidilemedi: {0}</target>
        <note />
      </trans-unit>
      <trans-unit id="ExceptionsHeader">
        <source>Exceptions:</source>
        <target state="translated">Özel Durumlar:</target>
        <note />
      </trans-unit>
      <trans-unit id="GenericParametersHeader">
        <source>Generic parameters:</source>
        <target state="translated">Genel parametreler:</target>
        <note />
      </trans-unit>
      <trans-unit id="RenameValueToDoubleUnderscore">
        <source>Rename '{0}' to '__'</source>
        <target state="translated">'{0}' öğesini '__' olarak yeniden adlandırma</target>
        <note />
      </trans-unit>
      <trans-unit id="6012">
        <source>Advanced</source>
        <target state="translated">Gelişmiş</target>
        <note />
      </trans-unit>
      <trans-unit id="6014">
        <source>Formatting</source>
        <target state="translated">Biçimlendirme</target>
        <note />
      </trans-unit>
      <trans-unit id="UseFSharpLambda">
        <source>Use F# lambda syntax</source>
        <target state="translated">F# lambda söz dizimini kullan</target>
        <note />
      </trans-unit>
      <trans-unit id="UseMutationWhenValueIsMutable">
        <source>Use '&lt;-' to mutate value</source>
        <target state="translated">Değeri değiştirmek için '&lt;-' kullan</target>
        <note />
      </trans-unit>
      <trans-unit id="UseNameof">
        <source>Use 'nameof'</source>
        <target state="translated">“Nameof” kullanın</target>
        <note />
      </trans-unit>
      <trans-unit id="UseTripleQuotedInterpolation">
        <source>Use triple quoted string interpolation.</source>
        <target state="translated">Üçlü tırnak içine alınmış dize ilişkilendirmesini kullanın.</target>
        <note />
      </trans-unit>
      <trans-unit id="UseUpcastKeyword">
        <source>Use 'upcast'</source>
        <target state="translated">'upcast' kullan</target>
        <note />
      </trans-unit>
      <trans-unit id="UseUpcastOperator">
        <source>Use ':&gt;' operator</source>
        <target state="translated">':&gt;' operatörünü kullan</target>
        <note />
      </trans-unit>
      <trans-unit id="UseNotForNegation">
        <source>Use 'not' to negate expression</source>
        <target state="translated">İfadeyi negatif yapmak için 'not' kullanın</target>
        <note />
      </trans-unit>
      <trans-unit id="UseValueInsteadOfDeref">
        <source>Use '.Value' to dereference expression</source>
        <target state="translated">İfadeye başvurmak için '.Value' kullanın</target>
        <note />
      </trans-unit>
      <trans-unit id="WrapExpressionInParentheses">
        <source>Wrap expression in parentheses</source>
        <target state="translated">İfadeyi parantez içinde sarmalayın</target>
        <note />
      </trans-unit>
    </body>
  </file>
</xliff><|MERGE_RESOLUTION|>--- conflicted
+++ resolved
@@ -175,11 +175,7 @@
 Enable parallel reference resolution;
 Enable fast find references &amp; rename (restart required);
 Cache parsing results (experimental)</source>
-<<<<<<< HEAD
-        <target state="translated">F# Proje ve Önbelleğe Alma Performans Seçenekleri;
-=======
         <target state="needs-review-translation">F# Proje ve Önbelleğe Alma Performans Seçenekleri;
->>>>>>> 93b8f0c4
 Bellek içi çapraz proje başvurularını etkinleştir;
 Enable_partial_type_checking;
 IntelliSense Performans Seçenekleri;
