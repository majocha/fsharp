--- conflicted
+++ resolved
@@ -24,7 +24,7 @@
       </trans-unit>
       <trans-unit id="AddReturnTypeAnnotation">
         <source>Add return type annotation</source>
-        <target state="new">Add return type annotation</target>
+        <target state="translated">Dönüş türü ek açıklaması ekle</target>
         <note />
       </trans-unit>
       <trans-unit id="AddTypeAnnotation">
@@ -44,18 +44,6 @@
 Use Transparent Compiler (experimental);
 Live Buffers;
 Use live (unsaved) buffers for analysis</source>
-<<<<<<< HEAD
-        <target state="needs-review-translation">Blok Yapısı Kılavuzları;
-F# kodu için yapı yönergelerini göster;
-Anahat oluşturma;
-F# kodu için ana hattı ve daraltılabilir düğümleri göster;
-Satır içi ipuçları;
-Satır içi tür ipuçlarını görüntüle (önizleme);
-Dönüş türü ipuçlarını görüntüle (önizleme);
-Satır içi parametre adı ipuçlarını görüntüle (önizleme);
-Canlı Arabellekler;
-Denetim için canlı (kaydedilmemiş) arabellekler kullan</target>
-=======
         <target state="new">Block Structure Guides;
 Show structure guidelines for F# code;
 Outlining;
@@ -67,7 +55,6 @@
 Use Transparent Compiler (experimental);
 Live Buffers;
 Use live (unsaved) buffers for analysis</target>
->>>>>>> b57dee7c
         <note />
       </trans-unit>
       <trans-unit id="ChangeEqualsInFieldTypeToColon">
@@ -245,7 +232,7 @@
       </trans-unit>
       <trans-unit id="RemoveUnnecessaryParentheses">
         <source>Remove unnecessary parentheses</source>
-        <target state="new">Remove unnecessary parentheses</target>
+        <target state="translated">Gereksiz parantezleri kaldır</target>
         <note />
       </trans-unit>
       <trans-unit id="RemoveUnusedBinding">
@@ -270,7 +257,7 @@
       </trans-unit>
       <trans-unit id="ReturnsHeader">
         <source>Returns:</source>
-        <target state="new">Returns:</target>
+        <target state="translated">Şunu döndürür:</target>
         <note />
       </trans-unit>
       <trans-unit id="SimplifyName">
