--- conflicted
+++ resolved
@@ -42,7 +42,6 @@
 Display return type hints (preview);
 Display inline parameter name hints (preview);
 Live Buffers;
-<<<<<<< HEAD
 Use live (unsaved) buffers for analysis</source>
         <target state="translated">Führungslinien für Blockstruktur;
 Strukturrichtlinien für F#-Code anzeigen;
@@ -54,19 +53,6 @@
 Hinweise zu Inlineparameternamen anzeigen (Vorschau);
 Livepuffer;
 Livepuffer (nicht gespeichert) zur Analyse verwenden</target>
-=======
-Use live (unsaved) buffers for checking</source>
-        <target state="new">Block Structure Guides;
-Show structure guidelines for F# code;
-Outlining;
-Show outlining and collapsible nodes for F# code;
-Inline hints;
-Display inline type hints (preview);
-Display return type hints (preview);
-Display inline parameter name hints (preview);
-Live Buffers;
-Use live (unsaved) buffers for checking</target>
->>>>>>> fc5e9eda
         <note />
       </trans-unit>
       <trans-unit id="ChangeEqualsInFieldTypeToColon">
@@ -188,31 +174,17 @@
 Enable parallel reference resolution;
 Enable fast find references &amp; rename (restart required);
 Cache parsing results (experimental)</source>
-<<<<<<< HEAD
-        <target state="translated">Optionen zur F#-Projekt- und Cacheleistung;
-Proj_ektübergreifende Verweise im Arbeitsspeicher aktivieren;
-Aktivieren der partiellen Typüberprüfung;
-Optionen zur IntelliSense-Leistung;
+        <target state="translated">F#-Projekt- und Cacheleistungsoptionen;
+Projektübergreifende Verweise im Arbeitsspeicher aktivieren;
+Enable_partial_type_checking;
+IntelliSense-Leistungsoptionen;
 Veraltete Daten für IntelliSense-Features aktivieren;
 Zeit bis zur Verwendung veralteter Ergebnisse (in Millisekunden);
 Parallelisierung (Neustart erforderlich);
 Parallele Typüberprüfung mit Signaturdateien aktivieren;
 Parallele Verweisauflösung aktivieren;
-Schnellsuche und Umbenennen von Verweisen aktivieren (Neustart erforderlich);
+Schnellsuche und Umbenennen von Verweisen aktivieren (experimentell);
 Cacheanalyseergebnisse (experimentell)</target>
-=======
-        <target state="new">F# Project and Caching Performance Options;
-Enable in-memory cross project references;
-Enable_partial_type_checking;
-IntelliSense Performance Options;
-Enable stale data for IntelliSense features;
-Time until stale results are used (in milliseconds);
-Parallelization (requires restart);
-Enable parallel type checking with signature files;
-Enable parallel reference resolution;
-Enable fast find references &amp; rename (experimental);
-Cache parsing results (experimental)</target>
->>>>>>> fc5e9eda
         <note />
       </trans-unit>
       <trans-unit id="PrefixValueNameWithUnderscore">
@@ -228,34 +200,15 @@
 Show navigation links as;
 Solid underline;
 Dot underline;
-<<<<<<< HEAD
-Dash underline;
-Show remarks in Quick Info</source>
+Dash underline;</source>
         <target state="translated">Formatierung;
 Bevorzugte Beschreibungsbreite in Zeichen;
-Formatieren Sie die Signatur in der angegebenen Breite, indem Sie Zeilenumbrüche hinzufügen, die F#-Syntaxregeln entsprechen;
+Signatur in der angegebenen Breite formatieren, indem Zeilenumbrüche hinzugefügt werden, die den F#-Syntaxregeln entsprechen;
 Navigationslinks;
 Navigationslinks anzeigen als;
-Durchgezogene Unterstreichung;
-Gepunktete Unterstreichung;
-Gestrichelte Unterstreichung;
-Hinweise in QuickInfo anzeigen</target>
-        <note />
-      </trans-unit>
-      <trans-unit id="RemarksHeader">
-        <source>Remarks:</source>
-        <target state="translated">Bemerkungen:</target>
-=======
-Dash underline;</source>
-        <target state="new">Formatting;
-Preferred description width in characters;
-Format signature to the given width by adding line breaks conforming with F# syntax rules;
-Navigation links;
-Show navigation links as;
-Solid underline;
-Dot underline;
-Dash underline;</target>
->>>>>>> fc5e9eda
+Unterstreichung einfarbig;
+Punkt unterstrichen;
+Strich unterstrichen;</target>
         <note />
       </trans-unit>
       <trans-unit id="RemoveReturn">
