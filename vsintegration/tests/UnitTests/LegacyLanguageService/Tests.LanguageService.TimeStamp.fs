--- conflicted
+++ resolved
@@ -45,13 +45,8 @@
 
     // In this bug, if you clean the dependent project, the dependee started getting errors again about the unresolved assembly.
     // The desired behavior is like C#, which is if the assembly disappears from disk, we use cached results of last time it was there.
-<<<<<<< HEAD
-    [<Test>]
-    [<Ignore("https://github.com/dotnet/fsharp/issues/11724")>]
-=======
     // Disabled due to issue #11752   ---  https://github.com/dotnet/fsharp/issues/11752
     //[<Test>]
->>>>>>> 6d626ff0
     member public this.``Regression.NoError.Timestamps.Bug3368b``() =
         use _guard = this.UsingNewVS()
         let solution = this.CreateSolution()
