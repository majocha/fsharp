--- conflicted
+++ resolved
@@ -39,11 +39,7 @@
       <NgenArchitecture>All</NgenArchitecture>
       <NgenPriority>2</NgenPriority>
       <Private>True</Private>
-<<<<<<< HEAD
-      <AdditionalProperties>TargetFramework=net472</AdditionalProperties>
-=======
-      <AdditionalProperties>TargetFramework=net46</AdditionalProperties>
->>>>>>> 99e307f3
+      <AdditionalProperties>TargetFramework=net472</AdditionalProperties>
     </ProjectReference>
     <ProjectReference Include="$(FSharpSourcesRoot)\fsharp\FSharp.Compiler.Interactive.Settings\FSharp.Compiler.Interactive.Settings.fsproj">
       <Project>{649FA588-F02E-457C-9FCF-87E46407481E}</Project>
@@ -54,11 +50,7 @@
       <NgenArchitecture>All</NgenArchitecture>
       <NgenPriority>2</NgenPriority>
       <Private>True</Private>
-<<<<<<< HEAD
-      <AdditionalProperties>TargetFramework=net472</AdditionalProperties>
-=======
-      <AdditionalProperties>TargetFramework=net46</AdditionalProperties>
->>>>>>> 99e307f3
+      <AdditionalProperties>TargetFramework=net472</AdditionalProperties>
     </ProjectReference>
     <ProjectReference Include="$(FSharpSourcesRoot)\fsharp\FSharp.Compiler.Server.Shared\FSharp.Compiler.Server.Shared.fsproj">
       <Project>{D5870CF0-ED51-4CBC-B3D7-6F56DA84AC06}</Project>
@@ -69,11 +61,7 @@
       <NgenArchitecture>All</NgenArchitecture>
       <NgenPriority>2</NgenPriority>
       <Private>True</Private>
-<<<<<<< HEAD
-      <AdditionalProperties>TargetFramework=net472</AdditionalProperties>
-=======
-      <AdditionalProperties>TargetFramework=net46</AdditionalProperties>
->>>>>>> 99e307f3
+      <AdditionalProperties>TargetFramework=net472</AdditionalProperties>
     </ProjectReference>
     <ProjectReference Include="$(FSharpSourcesRoot)\fsharp\FSharp.Compiler.Private\FSharp.Compiler.Private.fsproj">
       <Project>{2E4D67B4-522D-4CF7-97E4-BA940F0B18F3}</Project>
@@ -84,11 +72,7 @@
       <NgenArchitecture>All</NgenArchitecture>
       <NgenPriority>2</NgenPriority>
       <Private>True</Private>
-<<<<<<< HEAD
-      <AdditionalProperties>TargetFramework=net472</AdditionalProperties>
-=======
-      <AdditionalProperties>TargetFramework=net46</AdditionalProperties>
->>>>>>> 99e307f3
+      <AdditionalProperties>TargetFramework=net472</AdditionalProperties>
     </ProjectReference>
     <ProjectReference Include="$(FSharpSourcesRoot)\fsharp\FSharp.Core\FSharp.Core.fsproj">
       <Project>{DED3BBD7-53F4-428A-8C9F-27968E768605}</Project>
@@ -111,11 +95,7 @@
       <NgenArchitecture>X64</NgenArchitecture>
       <NgenPriority>2</NgenPriority>
       <Private>True</Private>
-<<<<<<< HEAD
-      <AdditionalProperties>TargetFramework=net472</AdditionalProperties>
-=======
-      <AdditionalProperties>TargetFramework=net46</AdditionalProperties>
->>>>>>> 99e307f3
+      <AdditionalProperties>TargetFramework=net472</AdditionalProperties>
     </ProjectReference>
     <ProjectReference Include="..\..\..\src\fsharp\fsi\fsi.fsproj">
       <Project>{D0E98C0D-490B-4C61-9329-0862F6E87645}</Project>
@@ -127,11 +107,7 @@
       <NgenArchitecture>X86</NgenArchitecture>
       <NgenPriority>2</NgenPriority>
       <Private>True</Private>
-<<<<<<< HEAD
-      <AdditionalProperties>TargetFramework=net472</AdditionalProperties>
-=======
-      <AdditionalProperties>TargetFramework=net46</AdditionalProperties>
->>>>>>> 99e307f3
+      <AdditionalProperties>TargetFramework=net472</AdditionalProperties>
     </ProjectReference>
     <ProjectReference Include="..\..\..\src\fsharp\fsc\fsc.fsproj">
       <Project>{C94C257C-3C0A-4858-B5D8-D746498D1F08}</Project>
@@ -143,11 +119,7 @@
       <NgenArchitecture>All</NgenArchitecture>
       <NgenPriority>2</NgenPriority>
       <Private>True</Private>
-<<<<<<< HEAD
-      <AdditionalProperties>TargetFramework=net472</AdditionalProperties>
-=======
-      <AdditionalProperties>TargetFramework=net46</AdditionalProperties>
->>>>>>> 99e307f3
+      <AdditionalProperties>TargetFramework=net472</AdditionalProperties>
     </ProjectReference>
     <ProjectReference Include="$(FSharpSourcesRoot)\..\vsintegration\src\FSharp.Editor\FSharp.Editor.fsproj">
       <Project>{65e0e82a-eace-4787-8994-888674c2fe87}</Project>
